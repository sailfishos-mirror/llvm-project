//===- AArch64FrameLowering.cpp - AArch64 Frame Lowering -------*- C++ -*-====//
//
// Part of the LLVM Project, under the Apache License v2.0 with LLVM Exceptions.
// See https://llvm.org/LICENSE.txt for license information.
// SPDX-License-Identifier: Apache-2.0 WITH LLVM-exception
//
//===----------------------------------------------------------------------===//
//
// This file contains the AArch64 implementation of TargetFrameLowering class.
//
// On AArch64, stack frames are structured as follows:
//
// The stack grows downward.
//
// All of the individual frame areas on the frame below are optional, i.e. it's
// possible to create a function so that the particular area isn't present
// in the frame.
//
// At function entry, the "frame" looks as follows:
//
// |                                   | Higher address
// |-----------------------------------|
// |                                   |
// | arguments passed on the stack     |
// |                                   |
// |-----------------------------------| <- sp
// |                                   | Lower address
//
//
// After the prologue has run, the frame has the following general structure.
// Note that this doesn't depict the case where a red-zone is used. Also,
// technically the last frame area (VLAs) doesn't get created until in the
// main function body, after the prologue is run. However, it's depicted here
// for completeness.
//
// |                                   | Higher address
// |-----------------------------------|
// |                                   |
// | arguments passed on the stack     |
// |                                   |
// |-----------------------------------|
// |                                   |
// | (Win64 only) varargs from reg     |
// |                                   |
// |-----------------------------------|
// |                                   |
// | (Win64 only) callee-saved SVE reg |
// |                                   |
// |-----------------------------------|
// |                                   |
// | callee-saved gpr registers        | <--.
// |                                   |    | On Darwin platforms these
// |- - - - - - - - - - - - - - - - - -|    | callee saves are swapped,
// | prev_lr                           |    | (frame record first)
// | prev_fp                           | <--'
// | async context if needed           |
// | (a.k.a. "frame record")           |
// |-----------------------------------| <- fp(=x29)
// |   <hazard padding>                |
// |-----------------------------------|
// |                                   |
// | callee-saved fp/simd/SVE regs     |
// |                                   |
// |-----------------------------------|
// |                                   |
// |        SVE stack objects          |
// |                                   |
// |-----------------------------------|
// |.empty.space.to.make.part.below....|
// |.aligned.in.case.it.needs.more.than| (size of this area is unknown at
// |.the.standard.16-byte.alignment....|  compile time; if present)
// |-----------------------------------|
// | local variables of fixed size     |
// | including spill slots             |
// |   <FPR>                           |
// |   <hazard padding>                |
// |   <GPR>                           |
// |-----------------------------------| <- bp(not defined by ABI,
// |.variable-sized.local.variables....|       LLVM chooses X19)
// |.(VLAs)............................| (size of this area is unknown at
// |...................................|  compile time)
// |-----------------------------------| <- sp
// |                                   | Lower address
//
//
// To access the data in a frame, at-compile time, a constant offset must be
// computable from one of the pointers (fp, bp, sp) to access it. The size
// of the areas with a dotted background cannot be computed at compile-time
// if they are present, making it required to have all three of fp, bp and
// sp to be set up to be able to access all contents in the frame areas,
// assuming all of the frame areas are non-empty.
//
// For most functions, some of the frame areas are empty. For those functions,
// it may not be necessary to set up fp or bp:
// * A base pointer is definitely needed when there are both VLAs and local
//   variables with more-than-default alignment requirements.
// * A frame pointer is definitely needed when there are local variables with
//   more-than-default alignment requirements.
//
// For Darwin platforms the frame-record (fp, lr) is stored at the top of the
// callee-saved area, since the unwind encoding does not allow for encoding
// this dynamically and existing tools depend on this layout. For other
// platforms, the frame-record is stored at the bottom of the (gpr) callee-saved
// area to allow SVE stack objects (allocated directly below the callee-saves,
// if available) to be accessed directly from the framepointer.
// The SVE spill/fill instructions have VL-scaled addressing modes such
// as:
//    ldr z8, [fp, #-7 mul vl]
// For SVE the size of the vector length (VL) is not known at compile-time, so
// '#-7 mul vl' is an offset that can only be evaluated at runtime. With this
// layout, we don't need to add an unscaled offset to the framepointer before
// accessing the SVE object in the frame.
//
// In some cases when a base pointer is not strictly needed, it is generated
// anyway when offsets from the frame pointer to access local variables become
// so large that the offset can't be encoded in the immediate fields of loads
// or stores.
//
// Outgoing function arguments must be at the bottom of the stack frame when
// calling another function. If we do not have variable-sized stack objects, we
// can allocate a "reserved call frame" area at the bottom of the local
// variable area, large enough for all outgoing calls. If we do have VLAs, then
// the stack pointer must be decremented and incremented around each call to
// make space for the arguments below the VLAs.
//
// FIXME: also explain the redzone concept.
//
// About stack hazards: Under some SME contexts, a coprocessor with its own
// separate cache can used for FP operations. This can create hazards if the CPU
// and the SME unit try to access the same area of memory, including if the
// access is to an area of the stack. To try to alleviate this we attempt to
// introduce extra padding into the stack frame between FP and GPR accesses,
// controlled by the aarch64-stack-hazard-size option. Without changing the
// layout of the stack frame in the diagram above, a stack object of size
// aarch64-stack-hazard-size is added between GPR and FPR CSRs. Another is added
// to the stack objects section, and stack objects are sorted so that FPR >
// Hazard padding slot > GPRs (where possible). Unfortunately some things are
// not handled well (VLA area, arguments on the stack, objects with both GPR and
// FPR accesses), but if those are controlled by the user then the entire stack
// frame becomes GPR at the start/end with FPR in the middle, surrounded by
// Hazard padding.
//
// An example of the prologue:
//
//     .globl __foo
//     .align 2
//  __foo:
// Ltmp0:
//     .cfi_startproc
//     .cfi_personality 155, ___gxx_personality_v0
// Leh_func_begin:
//     .cfi_lsda 16, Lexception33
//
//     stp  xa,bx, [sp, -#offset]!
//     ...
//     stp  x28, x27, [sp, #offset-32]
//     stp  fp, lr, [sp, #offset-16]
//     add  fp, sp, #offset - 16
//     sub  sp, sp, #1360
//
// The Stack:
//       +-------------------------------------------+
// 10000 | ........ | ........ | ........ | ........ |
// 10004 | ........ | ........ | ........ | ........ |
//       +-------------------------------------------+
// 10008 | ........ | ........ | ........ | ........ |
// 1000c | ........ | ........ | ........ | ........ |
//       +===========================================+
// 10010 |                X28 Register               |
// 10014 |                X28 Register               |
//       +-------------------------------------------+
// 10018 |                X27 Register               |
// 1001c |                X27 Register               |
//       +===========================================+
// 10020 |                Frame Pointer              |
// 10024 |                Frame Pointer              |
//       +-------------------------------------------+
// 10028 |                Link Register              |
// 1002c |                Link Register              |
//       +===========================================+
// 10030 | ........ | ........ | ........ | ........ |
// 10034 | ........ | ........ | ........ | ........ |
//       +-------------------------------------------+
// 10038 | ........ | ........ | ........ | ........ |
// 1003c | ........ | ........ | ........ | ........ |
//       +-------------------------------------------+
//
//     [sp] = 10030        ::    >>initial value<<
//     sp = 10020          ::  stp fp, lr, [sp, #-16]!
//     fp = sp == 10020    ::  mov fp, sp
//     [sp] == 10020       ::  stp x28, x27, [sp, #-16]!
//     sp == 10010         ::    >>final value<<
//
// The frame pointer (w29) points to address 10020. If we use an offset of
// '16' from 'w29', we get the CFI offsets of -8 for w30, -16 for w29, -24
// for w27, and -32 for w28:
//
//  Ltmp1:
//     .cfi_def_cfa w29, 16
//  Ltmp2:
//     .cfi_offset w30, -8
//  Ltmp3:
//     .cfi_offset w29, -16
//  Ltmp4:
//     .cfi_offset w27, -24
//  Ltmp5:
//     .cfi_offset w28, -32
//
//===----------------------------------------------------------------------===//

#include "AArch64FrameLowering.h"
#include "AArch64InstrInfo.h"
#include "AArch64MachineFunctionInfo.h"
#include "AArch64RegisterInfo.h"
#include "AArch64Subtarget.h"
#include "MCTargetDesc/AArch64AddressingModes.h"
#include "MCTargetDesc/AArch64MCTargetDesc.h"
#include "Utils/AArch64SMEAttributes.h"
#include "llvm/ADT/ScopeExit.h"
#include "llvm/ADT/SmallVector.h"
#include "llvm/ADT/Statistic.h"
#include "llvm/Analysis/ValueTracking.h"
#include "llvm/CodeGen/CFIInstBuilder.h"
#include "llvm/CodeGen/LivePhysRegs.h"
#include "llvm/CodeGen/MachineBasicBlock.h"
#include "llvm/CodeGen/MachineFrameInfo.h"
#include "llvm/CodeGen/MachineFunction.h"
#include "llvm/CodeGen/MachineInstr.h"
#include "llvm/CodeGen/MachineInstrBuilder.h"
#include "llvm/CodeGen/MachineMemOperand.h"
#include "llvm/CodeGen/MachineModuleInfo.h"
#include "llvm/CodeGen/MachineOperand.h"
#include "llvm/CodeGen/MachineRegisterInfo.h"
#include "llvm/CodeGen/RegisterScavenging.h"
#include "llvm/CodeGen/TargetInstrInfo.h"
#include "llvm/CodeGen/TargetRegisterInfo.h"
#include "llvm/CodeGen/TargetSubtargetInfo.h"
#include "llvm/CodeGen/WinEHFuncInfo.h"
#include "llvm/IR/Attributes.h"
#include "llvm/IR/CallingConv.h"
#include "llvm/IR/DataLayout.h"
#include "llvm/IR/DebugLoc.h"
#include "llvm/IR/Function.h"
#include "llvm/MC/MCAsmInfo.h"
#include "llvm/MC/MCDwarf.h"
#include "llvm/Support/CommandLine.h"
#include "llvm/Support/Debug.h"
#include "llvm/Support/ErrorHandling.h"
#include "llvm/Support/FormatVariadic.h"
#include "llvm/Support/MathExtras.h"
#include "llvm/Support/raw_ostream.h"
#include "llvm/Target/TargetMachine.h"
#include "llvm/Target/TargetOptions.h"
#include <cassert>
#include <cstdint>
#include <iterator>
#include <optional>
#include <vector>

using namespace llvm;

#define DEBUG_TYPE "frame-info"

static cl::opt<bool> EnableRedZone("aarch64-redzone",
                                   cl::desc("enable use of redzone on AArch64"),
                                   cl::init(false), cl::Hidden);

static cl::opt<bool> StackTaggingMergeSetTag(
    "stack-tagging-merge-settag",
    cl::desc("merge settag instruction in function epilog"), cl::init(true),
    cl::Hidden);

static cl::opt<bool> OrderFrameObjects("aarch64-order-frame-objects",
                                       cl::desc("sort stack allocations"),
                                       cl::init(true), cl::Hidden);

cl::opt<bool> EnableHomogeneousPrologEpilog(
    "homogeneous-prolog-epilog", cl::Hidden,
    cl::desc("Emit homogeneous prologue and epilogue for the size "
             "optimization (default = off)"));

// Stack hazard size for analysis remarks. StackHazardSize takes precedence.
static cl::opt<unsigned>
    StackHazardRemarkSize("aarch64-stack-hazard-remark-size", cl::init(0),
                          cl::Hidden);
// Whether to insert padding into non-streaming functions (for testing).
static cl::opt<bool>
    StackHazardInNonStreaming("aarch64-stack-hazard-in-non-streaming",
                              cl::init(false), cl::Hidden);

static cl::opt<bool> DisableMultiVectorSpillFill(
    "aarch64-disable-multivector-spill-fill",
    cl::desc("Disable use of LD/ST pairs for SME2 or SVE2p1"), cl::init(false),
    cl::Hidden);

STATISTIC(NumRedZoneFunctions, "Number of functions using red zone");

/// Returns how much of the incoming argument stack area (in bytes) we should
/// clean up in an epilogue. For the C calling convention this will be 0, for
/// guaranteed tail call conventions it can be positive (a normal return or a
/// tail call to a function that uses less stack space for arguments) or
/// negative (for a tail call to a function that needs more stack space than us
/// for arguments).
static int64_t getArgumentStackToRestore(MachineFunction &MF,
                                         MachineBasicBlock &MBB) {
  MachineBasicBlock::iterator MBBI = MBB.getLastNonDebugInstr();
  AArch64FunctionInfo *AFI = MF.getInfo<AArch64FunctionInfo>();
  bool IsTailCallReturn = (MBB.end() != MBBI)
                              ? AArch64InstrInfo::isTailCallReturnInst(*MBBI)
                              : false;

  int64_t ArgumentPopSize = 0;
  if (IsTailCallReturn) {
    MachineOperand &StackAdjust = MBBI->getOperand(1);

    // For a tail-call in a callee-pops-arguments environment, some or all of
    // the stack may actually be in use for the call's arguments, this is
    // calculated during LowerCall and consumed here...
    ArgumentPopSize = StackAdjust.getImm();
  } else {
    // ... otherwise the amount to pop is *all* of the argument space,
    // conveniently stored in the MachineFunctionInfo by
    // LowerFormalArguments. This will, of course, be zero for the C calling
    // convention.
    ArgumentPopSize = AFI->getArgumentStackToRestore();
  }

  return ArgumentPopSize;
}

static bool produceCompactUnwindFrame(MachineFunction &MF);
static bool needsWinCFI(const MachineFunction &MF);
static StackOffset getSVEStackSize(const MachineFunction &MF);
static Register findScratchNonCalleeSaveRegister(MachineBasicBlock *MBB,
                                                 bool HasCall = false);
static bool requiresSaveVG(const MachineFunction &MF);

/// Returns true if a homogeneous prolog or epilog code can be emitted
/// for the size optimization. If possible, a frame helper call is injected.
/// When Exit block is given, this check is for epilog.
bool AArch64FrameLowering::homogeneousPrologEpilog(
    MachineFunction &MF, MachineBasicBlock *Exit) const {
  if (!MF.getFunction().hasMinSize())
    return false;
  if (!EnableHomogeneousPrologEpilog)
    return false;
  if (EnableRedZone)
    return false;

  // TODO: Window is supported yet.
  if (needsWinCFI(MF))
    return false;
  // TODO: SVE is not supported yet.
  if (getSVEStackSize(MF))
    return false;

  // Bail on stack adjustment needed on return for simplicity.
  const MachineFrameInfo &MFI = MF.getFrameInfo();
  const TargetRegisterInfo *RegInfo = MF.getSubtarget().getRegisterInfo();
  if (MFI.hasVarSizedObjects() || RegInfo->hasStackRealignment(MF))
    return false;
  if (Exit && getArgumentStackToRestore(MF, *Exit))
    return false;

  auto *AFI = MF.getInfo<AArch64FunctionInfo>();
  if (AFI->hasSwiftAsyncContext() || AFI->hasStreamingModeChanges())
    return false;

  // If there are an odd number of GPRs before LR and FP in the CSRs list,
  // they will not be paired into one RegPairInfo, which is incompatible with
  // the assumption made by the homogeneous prolog epilog pass.
  const MCPhysReg *CSRegs = MF.getRegInfo().getCalleeSavedRegs();
  unsigned NumGPRs = 0;
  for (unsigned I = 0; CSRegs[I]; ++I) {
    Register Reg = CSRegs[I];
    if (Reg == AArch64::LR) {
      assert(CSRegs[I + 1] == AArch64::FP);
      if (NumGPRs % 2 != 0)
        return false;
      break;
    }
    if (AArch64::GPR64RegClass.contains(Reg))
      ++NumGPRs;
  }

  return true;
}

/// Returns true if CSRs should be paired.
bool AArch64FrameLowering::producePairRegisters(MachineFunction &MF) const {
  return produceCompactUnwindFrame(MF) || homogeneousPrologEpilog(MF);
}

/// This is the biggest offset to the stack pointer we can encode in aarch64
/// instructions (without using a separate calculation and a temp register).
/// Note that the exception here are vector stores/loads which cannot encode any
/// displacements (see estimateRSStackSizeLimit(), isAArch64FrameOffsetLegal()).
static const unsigned DefaultSafeSPDisplacement = 255;

/// Look at each instruction that references stack frames and return the stack
/// size limit beyond which some of these instructions will require a scratch
/// register during their expansion later.
static unsigned estimateRSStackSizeLimit(MachineFunction &MF) {
  // FIXME: For now, just conservatively guesstimate based on unscaled indexing
  // range. We'll end up allocating an unnecessary spill slot a lot, but
  // realistically that's not a big deal at this stage of the game.
  for (MachineBasicBlock &MBB : MF) {
    for (MachineInstr &MI : MBB) {
      if (MI.isDebugInstr() || MI.isPseudo() ||
          MI.getOpcode() == AArch64::ADDXri ||
          MI.getOpcode() == AArch64::ADDSXri)
        continue;

      for (const MachineOperand &MO : MI.operands()) {
        if (!MO.isFI())
          continue;

        StackOffset Offset;
        if (isAArch64FrameOffsetLegal(MI, Offset, nullptr, nullptr, nullptr) ==
            AArch64FrameOffsetCannotUpdate)
          return 0;
      }
    }
  }
  return DefaultSafeSPDisplacement;
}

TargetStackID::Value
AArch64FrameLowering::getStackIDForScalableVectors() const {
  return TargetStackID::ScalableVector;
}

/// Returns the size of the fixed object area (allocated next to sp on entry)
/// On Win64 this may include a var args area and an UnwindHelp object for EH.
static unsigned getFixedObjectSize(const MachineFunction &MF,
                                   const AArch64FunctionInfo *AFI, bool IsWin64,
                                   bool IsFunclet) {
  if (!IsWin64 || IsFunclet) {
    return AFI->getTailCallReservedStack();
  } else {
    if (AFI->getTailCallReservedStack() != 0 &&
        !MF.getFunction().getAttributes().hasAttrSomewhere(
            Attribute::SwiftAsync))
      report_fatal_error("cannot generate ABI-changing tail call for Win64");
    // Var args are stored here in the primary function.
    const unsigned VarArgsArea = AFI->getVarArgsGPRSize();
    // To support EH funclets we allocate an UnwindHelp object
    const unsigned UnwindHelpObject = (MF.hasEHFunclets() ? 8 : 0);
    return AFI->getTailCallReservedStack() +
           alignTo(VarArgsArea + UnwindHelpObject, 16);
  }
}

/// Returns the size of the entire SVE stackframe (calleesaves + spills).
static StackOffset getSVEStackSize(const MachineFunction &MF) {
  const AArch64FunctionInfo *AFI = MF.getInfo<AArch64FunctionInfo>();
  return StackOffset::getScalable((int64_t)AFI->getStackSizeSVE());
}

bool AArch64FrameLowering::canUseRedZone(const MachineFunction &MF) const {
  if (!EnableRedZone)
    return false;

  // Don't use the red zone if the function explicitly asks us not to.
  // This is typically used for kernel code.
  const AArch64Subtarget &Subtarget = MF.getSubtarget<AArch64Subtarget>();
  const unsigned RedZoneSize =
      Subtarget.getTargetLowering()->getRedZoneSize(MF.getFunction());
  if (!RedZoneSize)
    return false;

  const MachineFrameInfo &MFI = MF.getFrameInfo();
  const AArch64FunctionInfo *AFI = MF.getInfo<AArch64FunctionInfo>();
  uint64_t NumBytes = AFI->getLocalStackSize();

  // If neither NEON or SVE are available, a COPY from one Q-reg to
  // another requires a spill -> reload sequence. We can do that
  // using a pre-decrementing store/post-decrementing load, but
  // if we do so, we can't use the Red Zone.
  bool LowerQRegCopyThroughMem = Subtarget.hasFPARMv8() &&
                                 !Subtarget.isNeonAvailable() &&
                                 !Subtarget.hasSVE();

  return !(MFI.hasCalls() || hasFP(MF) || NumBytes > RedZoneSize ||
           getSVEStackSize(MF) || LowerQRegCopyThroughMem);
}

/// hasFPImpl - Return true if the specified function should have a dedicated
/// frame pointer register.
bool AArch64FrameLowering::hasFPImpl(const MachineFunction &MF) const {
  const MachineFrameInfo &MFI = MF.getFrameInfo();
  const TargetRegisterInfo *RegInfo = MF.getSubtarget().getRegisterInfo();

  // Win64 EH requires a frame pointer if funclets are present, as the locals
  // are accessed off the frame pointer in both the parent function and the
  // funclets.
  if (MF.hasEHFunclets())
    return true;
  // Retain behavior of always omitting the FP for leaf functions when possible.
  if (MF.getTarget().Options.DisableFramePointerElim(MF))
    return true;
  if (MFI.hasVarSizedObjects() || MFI.isFrameAddressTaken() ||
      MFI.hasStackMap() || MFI.hasPatchPoint() ||
      RegInfo->hasStackRealignment(MF))
    return true;
  // With large callframes around we may need to use FP to access the scavenging
  // emergency spillslot.
  //
  // Unfortunately some calls to hasFP() like machine verifier ->
  // getReservedReg() -> hasFP in the middle of global isel are too early
  // to know the max call frame size. Hopefully conservatively returning "true"
  // in those cases is fine.
  // DefaultSafeSPDisplacement is fine as we only emergency spill GP regs.
  if (!MFI.isMaxCallFrameSizeComputed() ||
      MFI.getMaxCallFrameSize() > DefaultSafeSPDisplacement)
    return true;

  return false;
}

/// hasReservedCallFrame - Under normal circumstances, when a frame pointer is
/// not required, we reserve argument space for call sites in the function
/// immediately on entry to the current function.  This eliminates the need for
/// add/sub sp brackets around call sites.  Returns true if the call frame is
/// included as part of the stack frame.
bool AArch64FrameLowering::hasReservedCallFrame(
    const MachineFunction &MF) const {
  // The stack probing code for the dynamically allocated outgoing arguments
  // area assumes that the stack is probed at the top - either by the prologue
  // code, which issues a probe if `hasVarSizedObjects` return true, or by the
  // most recent variable-sized object allocation. Changing the condition here
  // may need to be followed up by changes to the probe issuing logic.
  return !MF.getFrameInfo().hasVarSizedObjects();
}

MachineBasicBlock::iterator AArch64FrameLowering::eliminateCallFramePseudoInstr(
    MachineFunction &MF, MachineBasicBlock &MBB,
    MachineBasicBlock::iterator I) const {
  const AArch64InstrInfo *TII =
      static_cast<const AArch64InstrInfo *>(MF.getSubtarget().getInstrInfo());
  const AArch64TargetLowering *TLI =
      MF.getSubtarget<AArch64Subtarget>().getTargetLowering();
  [[maybe_unused]] MachineFrameInfo &MFI = MF.getFrameInfo();
  DebugLoc DL = I->getDebugLoc();
  unsigned Opc = I->getOpcode();
  bool IsDestroy = Opc == TII->getCallFrameDestroyOpcode();
  uint64_t CalleePopAmount = IsDestroy ? I->getOperand(1).getImm() : 0;

  if (!hasReservedCallFrame(MF)) {
    int64_t Amount = I->getOperand(0).getImm();
    Amount = alignTo(Amount, getStackAlign());
    if (!IsDestroy)
      Amount = -Amount;

    // N.b. if CalleePopAmount is valid but zero (i.e. callee would pop, but it
    // doesn't have to pop anything), then the first operand will be zero too so
    // this adjustment is a no-op.
    if (CalleePopAmount == 0) {
      // FIXME: in-function stack adjustment for calls is limited to 24-bits
      // because there's no guaranteed temporary register available.
      //
      // ADD/SUB (immediate) has only LSL #0 and LSL #12 available.
      // 1) For offset <= 12-bit, we use LSL #0
      // 2) For 12-bit <= offset <= 24-bit, we use two instructions. One uses
      // LSL #0, and the other uses LSL #12.
      //
      // Most call frames will be allocated at the start of a function so
      // this is OK, but it is a limitation that needs dealing with.
      assert(Amount > -0xffffff && Amount < 0xffffff && "call frame too large");

      if (TLI->hasInlineStackProbe(MF) &&
          -Amount >= AArch64::StackProbeMaxUnprobedStack) {
        // When stack probing is enabled, the decrement of SP may need to be
        // probed. We only need to do this if the call site needs 1024 bytes of
        // space or more, because a region smaller than that is allowed to be
        // unprobed at an ABI boundary. We rely on the fact that SP has been
        // probed exactly at this point, either by the prologue or most recent
        // dynamic allocation.
        assert(MFI.hasVarSizedObjects() &&
               "non-reserved call frame without var sized objects?");
        Register ScratchReg =
            MF.getRegInfo().createVirtualRegister(&AArch64::GPR64RegClass);
        inlineStackProbeFixed(I, ScratchReg, -Amount, StackOffset::get(0, 0));
      } else {
        emitFrameOffset(MBB, I, DL, AArch64::SP, AArch64::SP,
                        StackOffset::getFixed(Amount), TII);
      }
    }
  } else if (CalleePopAmount != 0) {
    // If the calling convention demands that the callee pops arguments from the
    // stack, we want to add it back if we have a reserved call frame.
    assert(CalleePopAmount < 0xffffff && "call frame too large");
    emitFrameOffset(MBB, I, DL, AArch64::SP, AArch64::SP,
                    StackOffset::getFixed(-(int64_t)CalleePopAmount), TII);
  }
  return MBB.erase(I);
}

void AArch64FrameLowering::emitCalleeSavedGPRLocations(
    MachineBasicBlock &MBB, MachineBasicBlock::iterator MBBI) const {
  MachineFunction &MF = *MBB.getParent();
  MachineFrameInfo &MFI = MF.getFrameInfo();
  AArch64FunctionInfo *AFI = MF.getInfo<AArch64FunctionInfo>();
  SMEAttrs Attrs = AFI->getSMEFnAttrs();
  bool LocallyStreaming =
      Attrs.hasStreamingBody() && !Attrs.hasStreamingInterface();

  const std::vector<CalleeSavedInfo> &CSI = MFI.getCalleeSavedInfo();
  if (CSI.empty())
    return;

  CFIInstBuilder CFIBuilder(MBB, MBBI, MachineInstr::FrameSetup);
  for (const auto &Info : CSI) {
    unsigned FrameIdx = Info.getFrameIdx();
    if (MFI.getStackID(FrameIdx) == TargetStackID::ScalableVector)
      continue;

    assert(!Info.isSpilledToReg() && "Spilling to registers not implemented");
    int64_t Offset = MFI.getObjectOffset(FrameIdx) - getOffsetOfLocalArea();

    // The location of VG will be emitted before each streaming-mode change in
    // the function. Only locally-streaming functions require emitting the
    // non-streaming VG location here.
    if ((LocallyStreaming && FrameIdx == AFI->getStreamingVGIdx()) ||
        (!LocallyStreaming && Info.getReg() == AArch64::VG))
      continue;

    CFIBuilder.buildOffset(Info.getReg(), Offset);
  }
}

void AArch64FrameLowering::emitCalleeSavedSVELocations(
    MachineBasicBlock &MBB, MachineBasicBlock::iterator MBBI) const {
  MachineFunction &MF = *MBB.getParent();
  MachineFrameInfo &MFI = MF.getFrameInfo();

  // Add callee saved registers to move list.
  const std::vector<CalleeSavedInfo> &CSI = MFI.getCalleeSavedInfo();
  if (CSI.empty())
    return;

  const TargetSubtargetInfo &STI = MF.getSubtarget();
  const TargetRegisterInfo &TRI = *STI.getRegisterInfo();
  AArch64FunctionInfo &AFI = *MF.getInfo<AArch64FunctionInfo>();
  CFIInstBuilder CFIBuilder(MBB, MBBI, MachineInstr::FrameSetup);

  for (const auto &Info : CSI) {
    if (!(MFI.getStackID(Info.getFrameIdx()) == TargetStackID::ScalableVector))
      continue;

    // Not all unwinders may know about SVE registers, so assume the lowest
    // common denominator.
    assert(!Info.isSpilledToReg() && "Spilling to registers not implemented");
    MCRegister Reg = Info.getReg();
    if (!static_cast<const AArch64RegisterInfo &>(TRI).regNeedsCFI(Reg, Reg))
      continue;

    StackOffset Offset =
        StackOffset::getScalable(MFI.getObjectOffset(Info.getFrameIdx())) -
        StackOffset::getFixed(AFI.getCalleeSavedStackSize(MFI));

    CFIBuilder.insertCFIInst(createCFAOffset(TRI, Reg, Offset));
  }
}

void AArch64FrameLowering::resetCFIToInitialState(
    MachineBasicBlock &MBB) const {

  MachineFunction &MF = *MBB.getParent();
  const auto &Subtarget = MF.getSubtarget<AArch64Subtarget>();
  const auto &TRI =
      static_cast<const AArch64RegisterInfo &>(*Subtarget.getRegisterInfo());
  const auto &MFI = *MF.getInfo<AArch64FunctionInfo>();

  CFIInstBuilder CFIBuilder(MBB, MBB.begin(), MachineInstr::NoFlags);

  // Reset the CFA to `SP + 0`.
  CFIBuilder.buildDefCFA(AArch64::SP, 0);

  // Flip the RA sign state.
  if (MFI.shouldSignReturnAddress(MF))
    MFI.branchProtectionPAuthLR() ? CFIBuilder.buildNegateRAStateWithPC()
                                  : CFIBuilder.buildNegateRAState();

  // Shadow call stack uses X18, reset it.
  if (MFI.needsShadowCallStackPrologueEpilogue(MF))
    CFIBuilder.buildSameValue(AArch64::X18);

  // Emit .cfi_same_value for callee-saved registers.
  const std::vector<CalleeSavedInfo> &CSI =
      MF.getFrameInfo().getCalleeSavedInfo();
  for (const auto &Info : CSI) {
    MCRegister Reg = Info.getReg();
    if (!TRI.regNeedsCFI(Reg, Reg))
      continue;
    CFIBuilder.buildSameValue(Reg);
  }
}

static void emitCalleeSavedRestores(MachineBasicBlock &MBB,
                                    MachineBasicBlock::iterator MBBI,
                                    bool SVE) {
  MachineFunction &MF = *MBB.getParent();
  MachineFrameInfo &MFI = MF.getFrameInfo();

  const std::vector<CalleeSavedInfo> &CSI = MFI.getCalleeSavedInfo();
  if (CSI.empty())
    return;

  const TargetSubtargetInfo &STI = MF.getSubtarget();
  const TargetRegisterInfo &TRI = *STI.getRegisterInfo();
  CFIInstBuilder CFIBuilder(MBB, MBBI, MachineInstr::FrameDestroy);

  for (const auto &Info : CSI) {
    if (SVE !=
        (MFI.getStackID(Info.getFrameIdx()) == TargetStackID::ScalableVector))
      continue;

    MCRegister Reg = Info.getReg();
    if (SVE &&
        !static_cast<const AArch64RegisterInfo &>(TRI).regNeedsCFI(Reg, Reg))
      continue;

    if (!Info.isRestored())
      continue;

    CFIBuilder.buildRestore(Info.getReg());
  }
}

void AArch64FrameLowering::emitCalleeSavedGPRRestores(
    MachineBasicBlock &MBB, MachineBasicBlock::iterator MBBI) const {
  emitCalleeSavedRestores(MBB, MBBI, false);
}

void AArch64FrameLowering::emitCalleeSavedSVERestores(
    MachineBasicBlock &MBB, MachineBasicBlock::iterator MBBI) const {
  emitCalleeSavedRestores(MBB, MBBI, true);
}

// Return the maximum possible number of bytes for `Size` due to the
// architectural limit on the size of a SVE register.
static int64_t upperBound(StackOffset Size) {
  static const int64_t MAX_BYTES_PER_SCALABLE_BYTE = 16;
  return Size.getScalable() * MAX_BYTES_PER_SCALABLE_BYTE + Size.getFixed();
}

void AArch64FrameLowering::allocateStackSpace(
    MachineBasicBlock &MBB, MachineBasicBlock::iterator MBBI,
    int64_t RealignmentPadding, StackOffset AllocSize, bool NeedsWinCFI,
    bool *HasWinCFI, bool EmitCFI, StackOffset InitialOffset,
    bool FollowupAllocs) const {

  if (!AllocSize)
    return;

  DebugLoc DL;
  MachineFunction &MF = *MBB.getParent();
  const AArch64Subtarget &Subtarget = MF.getSubtarget<AArch64Subtarget>();
  const TargetInstrInfo &TII = *Subtarget.getInstrInfo();
  AArch64FunctionInfo &AFI = *MF.getInfo<AArch64FunctionInfo>();
  const MachineFrameInfo &MFI = MF.getFrameInfo();

  const int64_t MaxAlign = MFI.getMaxAlign().value();
  const uint64_t AndMask = ~(MaxAlign - 1);

  if (!Subtarget.getTargetLowering()->hasInlineStackProbe(MF)) {
    Register TargetReg = RealignmentPadding
                             ? findScratchNonCalleeSaveRegister(&MBB)
                             : AArch64::SP;
    // SUB Xd/SP, SP, AllocSize
    emitFrameOffset(MBB, MBBI, DL, TargetReg, AArch64::SP, -AllocSize, &TII,
                    MachineInstr::FrameSetup, false, NeedsWinCFI, HasWinCFI,
                    EmitCFI, InitialOffset);

    if (RealignmentPadding) {
      // AND SP, X9, 0b11111...0000
      BuildMI(MBB, MBBI, DL, TII.get(AArch64::ANDXri), AArch64::SP)
          .addReg(TargetReg, RegState::Kill)
          .addImm(AArch64_AM::encodeLogicalImmediate(AndMask, 64))
          .setMIFlags(MachineInstr::FrameSetup);
      AFI.setStackRealigned(true);

      // No need for SEH instructions here; if we're realigning the stack,
      // we've set a frame pointer and already finished the SEH prologue.
      assert(!NeedsWinCFI);
    }
    return;
  }

  //
  // Stack probing allocation.
  //

  // Fixed length allocation. If we don't need to re-align the stack and don't
  // have SVE objects, we can use a more efficient sequence for stack probing.
  if (AllocSize.getScalable() == 0 && RealignmentPadding == 0) {
    Register ScratchReg = findScratchNonCalleeSaveRegister(&MBB);
    assert(ScratchReg != AArch64::NoRegister);
    BuildMI(MBB, MBBI, DL, TII.get(AArch64::PROBED_STACKALLOC))
        .addDef(ScratchReg)
        .addImm(AllocSize.getFixed())
        .addImm(InitialOffset.getFixed())
        .addImm(InitialOffset.getScalable());
    // The fixed allocation may leave unprobed bytes at the top of the
    // stack. If we have subsequent allocation (e.g. if we have variable-sized
    // objects), we need to issue an extra probe, so these allocations start in
    // a known state.
    if (FollowupAllocs) {
      // STR XZR, [SP]
      BuildMI(MBB, MBBI, DL, TII.get(AArch64::STRXui))
          .addReg(AArch64::XZR)
          .addReg(AArch64::SP)
          .addImm(0)
          .setMIFlags(MachineInstr::FrameSetup);
    }

    return;
  }

  // Variable length allocation.

  // If the (unknown) allocation size cannot exceed the probe size, decrement
  // the stack pointer right away.
  int64_t ProbeSize = AFI.getStackProbeSize();
  if (upperBound(AllocSize) + RealignmentPadding <= ProbeSize) {
    Register ScratchReg = RealignmentPadding
                              ? findScratchNonCalleeSaveRegister(&MBB)
                              : AArch64::SP;
    assert(ScratchReg != AArch64::NoRegister);
    // SUB Xd, SP, AllocSize
    emitFrameOffset(MBB, MBBI, DL, ScratchReg, AArch64::SP, -AllocSize, &TII,
                    MachineInstr::FrameSetup, false, NeedsWinCFI, HasWinCFI,
                    EmitCFI, InitialOffset);
    if (RealignmentPadding) {
      // AND SP, Xn, 0b11111...0000
      BuildMI(MBB, MBBI, DL, TII.get(AArch64::ANDXri), AArch64::SP)
          .addReg(ScratchReg, RegState::Kill)
          .addImm(AArch64_AM::encodeLogicalImmediate(AndMask, 64))
          .setMIFlags(MachineInstr::FrameSetup);
      AFI.setStackRealigned(true);
    }
    if (FollowupAllocs || upperBound(AllocSize) + RealignmentPadding >
                              AArch64::StackProbeMaxUnprobedStack) {
      // STR XZR, [SP]
      BuildMI(MBB, MBBI, DL, TII.get(AArch64::STRXui))
          .addReg(AArch64::XZR)
          .addReg(AArch64::SP)
          .addImm(0)
          .setMIFlags(MachineInstr::FrameSetup);
    }
    return;
  }

  // Emit a variable-length allocation probing loop.
  // TODO: As an optimisation, the loop can be "unrolled" into a few parts,
  // each of them guaranteed to adjust the stack by less than the probe size.
  Register TargetReg = findScratchNonCalleeSaveRegister(&MBB);
  assert(TargetReg != AArch64::NoRegister);
  // SUB Xd, SP, AllocSize
  emitFrameOffset(MBB, MBBI, DL, TargetReg, AArch64::SP, -AllocSize, &TII,
                  MachineInstr::FrameSetup, false, NeedsWinCFI, HasWinCFI,
                  EmitCFI, InitialOffset);
  if (RealignmentPadding) {
    // AND Xn, Xn, 0b11111...0000
    BuildMI(MBB, MBBI, DL, TII.get(AArch64::ANDXri), TargetReg)
        .addReg(TargetReg, RegState::Kill)
        .addImm(AArch64_AM::encodeLogicalImmediate(AndMask, 64))
        .setMIFlags(MachineInstr::FrameSetup);
  }

  BuildMI(MBB, MBBI, DL, TII.get(AArch64::PROBED_STACKALLOC_VAR))
      .addReg(TargetReg);
  if (EmitCFI) {
    // Set the CFA register back to SP.
    CFIInstBuilder(MBB, MBBI, MachineInstr::FrameSetup)
        .buildDefCFARegister(AArch64::SP);
  }
  if (RealignmentPadding)
    AFI.setStackRealigned(true);
}

static MCRegister getRegisterOrZero(MCRegister Reg, bool HasSVE) {
  switch (Reg.id()) {
  default:
    // The called routine is expected to preserve r19-r28
    // r29 and r30 are used as frame pointer and link register resp.
    return 0;

    // GPRs
#define CASE(n)                                                                \
  case AArch64::W##n:                                                          \
  case AArch64::X##n:                                                          \
    return AArch64::X##n
  CASE(0);
  CASE(1);
  CASE(2);
  CASE(3);
  CASE(4);
  CASE(5);
  CASE(6);
  CASE(7);
  CASE(8);
  CASE(9);
  CASE(10);
  CASE(11);
  CASE(12);
  CASE(13);
  CASE(14);
  CASE(15);
  CASE(16);
  CASE(17);
  CASE(18);
#undef CASE

    // FPRs
#define CASE(n)                                                                \
  case AArch64::B##n:                                                          \
  case AArch64::H##n:                                                          \
  case AArch64::S##n:                                                          \
  case AArch64::D##n:                                                          \
  case AArch64::Q##n:                                                          \
    return HasSVE ? AArch64::Z##n : AArch64::Q##n
  CASE(0);
  CASE(1);
  CASE(2);
  CASE(3);
  CASE(4);
  CASE(5);
  CASE(6);
  CASE(7);
  CASE(8);
  CASE(9);
  CASE(10);
  CASE(11);
  CASE(12);
  CASE(13);
  CASE(14);
  CASE(15);
  CASE(16);
  CASE(17);
  CASE(18);
  CASE(19);
  CASE(20);
  CASE(21);
  CASE(22);
  CASE(23);
  CASE(24);
  CASE(25);
  CASE(26);
  CASE(27);
  CASE(28);
  CASE(29);
  CASE(30);
  CASE(31);
#undef CASE
  }
}

void AArch64FrameLowering::emitZeroCallUsedRegs(BitVector RegsToZero,
                                                MachineBasicBlock &MBB) const {
  // Insertion point.
  MachineBasicBlock::iterator MBBI = MBB.getFirstTerminator();

  // Fake a debug loc.
  DebugLoc DL;
  if (MBBI != MBB.end())
    DL = MBBI->getDebugLoc();

  const MachineFunction &MF = *MBB.getParent();
  const AArch64Subtarget &STI = MF.getSubtarget<AArch64Subtarget>();
  const AArch64RegisterInfo &TRI = *STI.getRegisterInfo();

  BitVector GPRsToZero(TRI.getNumRegs());
  BitVector FPRsToZero(TRI.getNumRegs());
  bool HasSVE = STI.isSVEorStreamingSVEAvailable();
  for (MCRegister Reg : RegsToZero.set_bits()) {
    if (TRI.isGeneralPurposeRegister(MF, Reg)) {
      // For GPRs, we only care to clear out the 64-bit register.
      if (MCRegister XReg = getRegisterOrZero(Reg, HasSVE))
        GPRsToZero.set(XReg);
    } else if (AArch64InstrInfo::isFpOrNEON(Reg)) {
      // For FPRs,
      if (MCRegister XReg = getRegisterOrZero(Reg, HasSVE))
        FPRsToZero.set(XReg);
    }
  }

  const AArch64InstrInfo &TII = *STI.getInstrInfo();

  // Zero out GPRs.
  for (MCRegister Reg : GPRsToZero.set_bits())
    TII.buildClearRegister(Reg, MBB, MBBI, DL);

  // Zero out FP/vector registers.
  for (MCRegister Reg : FPRsToZero.set_bits())
    TII.buildClearRegister(Reg, MBB, MBBI, DL);

  if (HasSVE) {
    for (MCRegister PReg :
         {AArch64::P0, AArch64::P1, AArch64::P2, AArch64::P3, AArch64::P4,
          AArch64::P5, AArch64::P6, AArch64::P7, AArch64::P8, AArch64::P9,
          AArch64::P10, AArch64::P11, AArch64::P12, AArch64::P13, AArch64::P14,
          AArch64::P15}) {
      if (RegsToZero[PReg])
        BuildMI(MBB, MBBI, DL, TII.get(AArch64::PFALSE), PReg);
    }
  }
}

static bool windowsRequiresStackProbe(const MachineFunction &MF,
                                      uint64_t StackSizeInBytes) {
  const AArch64Subtarget &Subtarget = MF.getSubtarget<AArch64Subtarget>();
  const AArch64FunctionInfo &MFI = *MF.getInfo<AArch64FunctionInfo>();
  // TODO: When implementing stack protectors, take that into account
  // for the probe threshold.
  return Subtarget.isTargetWindows() && MFI.hasStackProbing() &&
         StackSizeInBytes >= uint64_t(MFI.getStackProbeSize());
}

static void getLiveRegsForEntryMBB(LivePhysRegs &LiveRegs,
                                   const MachineBasicBlock &MBB) {
  const MachineFunction *MF = MBB.getParent();
  LiveRegs.addLiveIns(MBB);
  // Mark callee saved registers as used so we will not choose them.
  const MCPhysReg *CSRegs = MF->getRegInfo().getCalleeSavedRegs();
  for (unsigned i = 0; CSRegs[i]; ++i)
    LiveRegs.addReg(CSRegs[i]);
}

// Find a scratch register that we can use at the start of the prologue to
// re-align the stack pointer.  We avoid using callee-save registers since they
// may appear to be free when this is called from canUseAsPrologue (during
// shrink wrapping), but then no longer be free when this is called from
// emitPrologue.
//
// FIXME: This is a bit conservative, since in the above case we could use one
// of the callee-save registers as a scratch temp to re-align the stack pointer,
// but we would then have to make sure that we were in fact saving at least one
// callee-save register in the prologue, which is additional complexity that
// doesn't seem worth the benefit.
static Register findScratchNonCalleeSaveRegister(MachineBasicBlock *MBB,
                                                 bool HasCall) {
  MachineFunction *MF = MBB->getParent();

  // If MBB is an entry block, use X9 as the scratch register
  // preserve_none functions may be using X9 to pass arguments,
  // so prefer to pick an available register below.
  if (&MF->front() == MBB &&
      MF->getFunction().getCallingConv() != CallingConv::PreserveNone)
    return AArch64::X9;

  const AArch64Subtarget &Subtarget = MF->getSubtarget<AArch64Subtarget>();
  const AArch64RegisterInfo &TRI = *Subtarget.getRegisterInfo();
  LivePhysRegs LiveRegs(TRI);
  getLiveRegsForEntryMBB(LiveRegs, *MBB);
  if (HasCall) {
    LiveRegs.addReg(AArch64::X16);
    LiveRegs.addReg(AArch64::X17);
    LiveRegs.addReg(AArch64::X18);
  }

  // Prefer X9 since it was historically used for the prologue scratch reg.
  const MachineRegisterInfo &MRI = MF->getRegInfo();
  if (LiveRegs.available(MRI, AArch64::X9))
    return AArch64::X9;

  for (unsigned Reg : AArch64::GPR64RegClass) {
    if (LiveRegs.available(MRI, Reg))
      return Reg;
  }
  return AArch64::NoRegister;
}

bool AArch64FrameLowering::canUseAsPrologue(
    const MachineBasicBlock &MBB) const {
  const MachineFunction *MF = MBB.getParent();
  MachineBasicBlock *TmpMBB = const_cast<MachineBasicBlock *>(&MBB);
  const AArch64Subtarget &Subtarget = MF->getSubtarget<AArch64Subtarget>();
  const AArch64RegisterInfo *RegInfo = Subtarget.getRegisterInfo();
  const AArch64TargetLowering *TLI = Subtarget.getTargetLowering();
  const AArch64FunctionInfo *AFI = MF->getInfo<AArch64FunctionInfo>();

  if (AFI->hasSwiftAsyncContext()) {
    const AArch64RegisterInfo &TRI = *Subtarget.getRegisterInfo();
    const MachineRegisterInfo &MRI = MF->getRegInfo();
    LivePhysRegs LiveRegs(TRI);
    getLiveRegsForEntryMBB(LiveRegs, MBB);
    // The StoreSwiftAsyncContext clobbers X16 and X17. Make sure they are
    // available.
    if (!LiveRegs.available(MRI, AArch64::X16) ||
        !LiveRegs.available(MRI, AArch64::X17))
      return false;
  }

  // Certain stack probing sequences might clobber flags, then we can't use
  // the block as a prologue if the flags register is a live-in.
  if (MF->getInfo<AArch64FunctionInfo>()->hasStackProbing() &&
      MBB.isLiveIn(AArch64::NZCV))
    return false;

  if (RegInfo->hasStackRealignment(*MF) || TLI->hasInlineStackProbe(*MF))
    if (findScratchNonCalleeSaveRegister(TmpMBB) == AArch64::NoRegister)
      return false;

  // May need a scratch register (for return value) if require making a special
  // call
  if (requiresSaveVG(*MF) ||
      windowsRequiresStackProbe(*MF, std::numeric_limits<uint64_t>::max()))
    if (findScratchNonCalleeSaveRegister(TmpMBB, true) == AArch64::NoRegister)
      return false;

  return true;
}

static bool needsWinCFI(const MachineFunction &MF) {
  const Function &F = MF.getFunction();
  return MF.getTarget().getMCAsmInfo()->usesWindowsCFI() &&
         F.needsUnwindTableEntry();
}

bool AArch64FrameLowering::shouldCombineCSRLocalStackBump(
    MachineFunction &MF, uint64_t StackBumpBytes) const {
  AArch64FunctionInfo *AFI = MF.getInfo<AArch64FunctionInfo>();
  const MachineFrameInfo &MFI = MF.getFrameInfo();
  const AArch64Subtarget &Subtarget = MF.getSubtarget<AArch64Subtarget>();
  const AArch64RegisterInfo *RegInfo = Subtarget.getRegisterInfo();
  if (homogeneousPrologEpilog(MF))
    return false;

  if (AFI->getLocalStackSize() == 0)
    return false;

  // For WinCFI, if optimizing for size, prefer to not combine the stack bump
  // (to force a stp with predecrement) to match the packed unwind format,
  // provided that there actually are any callee saved registers to merge the
  // decrement with.
  // This is potentially marginally slower, but allows using the packed
  // unwind format for functions that both have a local area and callee saved
  // registers. Using the packed unwind format notably reduces the size of
  // the unwind info.
  if (needsWinCFI(MF) && AFI->getCalleeSavedStackSize() > 0 &&
      MF.getFunction().hasOptSize())
    return false;

  // 512 is the maximum immediate for stp/ldp that will be used for
  // callee-save save/restores
  if (StackBumpBytes >= 512 || windowsRequiresStackProbe(MF, StackBumpBytes))
    return false;

  if (MFI.hasVarSizedObjects())
    return false;

  if (RegInfo->hasStackRealignment(MF))
    return false;

  // This isn't strictly necessary, but it simplifies things a bit since the
  // current RedZone handling code assumes the SP is adjusted by the
  // callee-save save/restore code.
  if (canUseRedZone(MF))
    return false;

  // When there is an SVE area on the stack, always allocate the
  // callee-saves and spills/locals separately.
  if (getSVEStackSize(MF))
    return false;

  return true;
}

bool AArch64FrameLowering::shouldCombineCSRLocalStackBumpInEpilogue(
    MachineBasicBlock &MBB, uint64_t StackBumpBytes) const {
  if (!shouldCombineCSRLocalStackBump(*MBB.getParent(), StackBumpBytes))
    return false;
  if (MBB.empty())
    return true;

  // Disable combined SP bump if the last instruction is an MTE tag store. It
  // is almost always better to merge SP adjustment into those instructions.
  MachineBasicBlock::iterator LastI = MBB.getFirstTerminator();
  MachineBasicBlock::iterator Begin = MBB.begin();
  while (LastI != Begin) {
    --LastI;
    if (LastI->isTransient())
      continue;
    if (!LastI->getFlag(MachineInstr::FrameDestroy))
      break;
  }
  switch (LastI->getOpcode()) {
  case AArch64::STGloop:
  case AArch64::STZGloop:
  case AArch64::STGi:
  case AArch64::STZGi:
  case AArch64::ST2Gi:
  case AArch64::STZ2Gi:
    return false;
  default:
    return true;
  }
  llvm_unreachable("unreachable");
}

// Given a load or a store instruction, generate an appropriate unwinding SEH
// code on Windows.
static MachineBasicBlock::iterator InsertSEH(MachineBasicBlock::iterator MBBI,
                                             const TargetInstrInfo &TII,
                                             MachineInstr::MIFlag Flag) {
  unsigned Opc = MBBI->getOpcode();
  MachineBasicBlock *MBB = MBBI->getParent();
  MachineFunction &MF = *MBB->getParent();
  DebugLoc DL = MBBI->getDebugLoc();
  unsigned ImmIdx = MBBI->getNumOperands() - 1;
  int Imm = MBBI->getOperand(ImmIdx).getImm();
  MachineInstrBuilder MIB;
  const AArch64Subtarget &Subtarget = MF.getSubtarget<AArch64Subtarget>();
  const AArch64RegisterInfo *RegInfo = Subtarget.getRegisterInfo();

  switch (Opc) {
  default:
    report_fatal_error("No SEH Opcode for this instruction");
  case AArch64::STR_ZXI:
  case AArch64::LDR_ZXI: {
    unsigned Reg0 = RegInfo->getSEHRegNum(MBBI->getOperand(0).getReg());
    MIB = BuildMI(MF, DL, TII.get(AArch64::SEH_SaveZReg))
              .addImm(Reg0)
              .addImm(Imm)
              .setMIFlag(Flag);
    break;
  }
  case AArch64::STR_PXI:
  case AArch64::LDR_PXI: {
    unsigned Reg0 = RegInfo->getSEHRegNum(MBBI->getOperand(0).getReg());
    MIB = BuildMI(MF, DL, TII.get(AArch64::SEH_SavePReg))
              .addImm(Reg0)
              .addImm(Imm)
              .setMIFlag(Flag);
    break;
  }
  case AArch64::LDPDpost:
    Imm = -Imm;
    [[fallthrough]];
  case AArch64::STPDpre: {
    unsigned Reg0 = RegInfo->getSEHRegNum(MBBI->getOperand(1).getReg());
    unsigned Reg1 = RegInfo->getSEHRegNum(MBBI->getOperand(2).getReg());
    MIB = BuildMI(MF, DL, TII.get(AArch64::SEH_SaveFRegP_X))
              .addImm(Reg0)
              .addImm(Reg1)
              .addImm(Imm * 8)
              .setMIFlag(Flag);
    break;
  }
  case AArch64::LDPXpost:
    Imm = -Imm;
    [[fallthrough]];
  case AArch64::STPXpre: {
    Register Reg0 = MBBI->getOperand(1).getReg();
    Register Reg1 = MBBI->getOperand(2).getReg();
    if (Reg0 == AArch64::FP && Reg1 == AArch64::LR)
      MIB = BuildMI(MF, DL, TII.get(AArch64::SEH_SaveFPLR_X))
                .addImm(Imm * 8)
                .setMIFlag(Flag);
    else
      MIB = BuildMI(MF, DL, TII.get(AArch64::SEH_SaveRegP_X))
                .addImm(RegInfo->getSEHRegNum(Reg0))
                .addImm(RegInfo->getSEHRegNum(Reg1))
                .addImm(Imm * 8)
                .setMIFlag(Flag);
    break;
  }
  case AArch64::LDRDpost:
    Imm = -Imm;
    [[fallthrough]];
  case AArch64::STRDpre: {
    unsigned Reg = RegInfo->getSEHRegNum(MBBI->getOperand(1).getReg());
    MIB = BuildMI(MF, DL, TII.get(AArch64::SEH_SaveFReg_X))
              .addImm(Reg)
              .addImm(Imm)
              .setMIFlag(Flag);
    break;
  }
  case AArch64::LDRXpost:
    Imm = -Imm;
    [[fallthrough]];
  case AArch64::STRXpre: {
    unsigned Reg =  RegInfo->getSEHRegNum(MBBI->getOperand(1).getReg());
    MIB = BuildMI(MF, DL, TII.get(AArch64::SEH_SaveReg_X))
              .addImm(Reg)
              .addImm(Imm)
              .setMIFlag(Flag);
    break;
  }
  case AArch64::STPDi:
  case AArch64::LDPDi: {
    unsigned Reg0 =  RegInfo->getSEHRegNum(MBBI->getOperand(0).getReg());
    unsigned Reg1 =  RegInfo->getSEHRegNum(MBBI->getOperand(1).getReg());
    MIB = BuildMI(MF, DL, TII.get(AArch64::SEH_SaveFRegP))
              .addImm(Reg0)
              .addImm(Reg1)
              .addImm(Imm * 8)
              .setMIFlag(Flag);
    break;
  }
  case AArch64::STPXi:
  case AArch64::LDPXi: {
    Register Reg0 = MBBI->getOperand(0).getReg();
    Register Reg1 = MBBI->getOperand(1).getReg();
    if (Reg0 == AArch64::FP && Reg1 == AArch64::LR)
      MIB = BuildMI(MF, DL, TII.get(AArch64::SEH_SaveFPLR))
                .addImm(Imm * 8)
                .setMIFlag(Flag);
    else
      MIB = BuildMI(MF, DL, TII.get(AArch64::SEH_SaveRegP))
                .addImm(RegInfo->getSEHRegNum(Reg0))
                .addImm(RegInfo->getSEHRegNum(Reg1))
                .addImm(Imm * 8)
                .setMIFlag(Flag);
    break;
  }
  case AArch64::STRXui:
  case AArch64::LDRXui: {
    int Reg = RegInfo->getSEHRegNum(MBBI->getOperand(0).getReg());
    MIB = BuildMI(MF, DL, TII.get(AArch64::SEH_SaveReg))
              .addImm(Reg)
              .addImm(Imm * 8)
              .setMIFlag(Flag);
    break;
  }
  case AArch64::STRDui:
  case AArch64::LDRDui: {
    unsigned Reg = RegInfo->getSEHRegNum(MBBI->getOperand(0).getReg());
    MIB = BuildMI(MF, DL, TII.get(AArch64::SEH_SaveFReg))
              .addImm(Reg)
              .addImm(Imm * 8)
              .setMIFlag(Flag);
    break;
  }
  case AArch64::STPQi:
  case AArch64::LDPQi: {
    unsigned Reg0 = RegInfo->getSEHRegNum(MBBI->getOperand(0).getReg());
    unsigned Reg1 = RegInfo->getSEHRegNum(MBBI->getOperand(1).getReg());
    MIB = BuildMI(MF, DL, TII.get(AArch64::SEH_SaveAnyRegQP))
              .addImm(Reg0)
              .addImm(Reg1)
              .addImm(Imm * 16)
              .setMIFlag(Flag);
    break;
  }
  case AArch64::LDPQpost:
    Imm = -Imm;
    [[fallthrough]];
  case AArch64::STPQpre: {
    unsigned Reg0 = RegInfo->getSEHRegNum(MBBI->getOperand(1).getReg());
    unsigned Reg1 = RegInfo->getSEHRegNum(MBBI->getOperand(2).getReg());
    MIB = BuildMI(MF, DL, TII.get(AArch64::SEH_SaveAnyRegQPX))
              .addImm(Reg0)
              .addImm(Reg1)
              .addImm(Imm * 16)
              .setMIFlag(Flag);
    break;
  }
  }
  auto I = MBB->insertAfter(MBBI, MIB);
  return I;
}

// Fix up the SEH opcode associated with the save/restore instruction.
static void fixupSEHOpcode(MachineBasicBlock::iterator MBBI,
                           unsigned LocalStackSize) {
  MachineOperand *ImmOpnd = nullptr;
  unsigned ImmIdx = MBBI->getNumOperands() - 1;
  switch (MBBI->getOpcode()) {
  default:
    llvm_unreachable("Fix the offset in the SEH instruction");
  case AArch64::SEH_SaveFPLR:
  case AArch64::SEH_SaveRegP:
  case AArch64::SEH_SaveReg:
  case AArch64::SEH_SaveFRegP:
  case AArch64::SEH_SaveFReg:
  case AArch64::SEH_SaveAnyRegQP:
  case AArch64::SEH_SaveAnyRegQPX:
    ImmOpnd = &MBBI->getOperand(ImmIdx);
    break;
  }
  if (ImmOpnd)
    ImmOpnd->setImm(ImmOpnd->getImm() + LocalStackSize);
}

bool requiresGetVGCall(MachineFunction &MF) {
  AArch64FunctionInfo *AFI = MF.getInfo<AArch64FunctionInfo>();
  return AFI->hasStreamingModeChanges() &&
         !MF.getSubtarget<AArch64Subtarget>().hasSVE();
}

static bool requiresSaveVG(const MachineFunction &MF) {
  const AArch64FunctionInfo *AFI = MF.getInfo<AArch64FunctionInfo>();
  // For Darwin platforms we don't save VG for non-SVE functions, even if SME
  // is enabled with streaming mode changes.
  if (!AFI->hasStreamingModeChanges())
    return false;
  auto &ST = MF.getSubtarget<AArch64Subtarget>();
  if (ST.isTargetDarwin())
    return ST.hasSVE();
  return true;
}

bool isVGInstruction(MachineBasicBlock::iterator MBBI) {
  unsigned Opc = MBBI->getOpcode();
  if (Opc == AArch64::CNTD_XPiI || Opc == AArch64::RDSVLI_XI ||
      Opc == AArch64::UBFMXri)
    return true;

  if (requiresGetVGCall(*MBBI->getMF())) {
    if (Opc == AArch64::ORRXrr)
      return true;

    if (Opc == AArch64::BL) {
      auto Op1 = MBBI->getOperand(0);
      return Op1.isSymbol() &&
             (StringRef(Op1.getSymbolName()) == "__arm_get_current_vg");
    }
  }

  return false;
}

// Convert callee-save register save/restore instruction to do stack pointer
// decrement/increment to allocate/deallocate the callee-save stack area by
// converting store/load to use pre/post increment version.
static MachineBasicBlock::iterator convertCalleeSaveRestoreToSPPrePostIncDec(
    MachineBasicBlock &MBB, MachineBasicBlock::iterator MBBI,
    const DebugLoc &DL, const TargetInstrInfo *TII, int CSStackSizeInc,
    bool NeedsWinCFI, bool *HasWinCFI, bool EmitCFI,
    MachineInstr::MIFlag FrameFlag = MachineInstr::FrameSetup,
    int CFAOffset = 0) {
  unsigned NewOpc;

  // If the function contains streaming mode changes, we expect instructions
  // to calculate the value of VG before spilling. For locally-streaming
  // functions, we need to do this for both the streaming and non-streaming
  // vector length. Move past these instructions if necessary.
  MachineFunction &MF = *MBB.getParent();
  if (requiresSaveVG(MF))
    while (isVGInstruction(MBBI))
      ++MBBI;

  switch (MBBI->getOpcode()) {
  default:
    llvm_unreachable("Unexpected callee-save save/restore opcode!");
  case AArch64::STPXi:
    NewOpc = AArch64::STPXpre;
    break;
  case AArch64::STPDi:
    NewOpc = AArch64::STPDpre;
    break;
  case AArch64::STPQi:
    NewOpc = AArch64::STPQpre;
    break;
  case AArch64::STRXui:
    NewOpc = AArch64::STRXpre;
    break;
  case AArch64::STRDui:
    NewOpc = AArch64::STRDpre;
    break;
  case AArch64::STRQui:
    NewOpc = AArch64::STRQpre;
    break;
  case AArch64::LDPXi:
    NewOpc = AArch64::LDPXpost;
    break;
  case AArch64::LDPDi:
    NewOpc = AArch64::LDPDpost;
    break;
  case AArch64::LDPQi:
    NewOpc = AArch64::LDPQpost;
    break;
  case AArch64::LDRXui:
    NewOpc = AArch64::LDRXpost;
    break;
  case AArch64::LDRDui:
    NewOpc = AArch64::LDRDpost;
    break;
  case AArch64::LDRQui:
    NewOpc = AArch64::LDRQpost;
    break;
  }
  TypeSize Scale = TypeSize::getFixed(1), Width = TypeSize::getFixed(0);
  int64_t MinOffset, MaxOffset;
  bool Success = static_cast<const AArch64InstrInfo *>(TII)->getMemOpInfo(
      NewOpc, Scale, Width, MinOffset, MaxOffset);
  (void)Success;
  assert(Success && "unknown load/store opcode");

  // If the first store isn't right where we want SP then we can't fold the
  // update in so create a normal arithmetic instruction instead.
  if (MBBI->getOperand(MBBI->getNumOperands() - 1).getImm() != 0 ||
      CSStackSizeInc < MinOffset * (int64_t)Scale.getFixedValue() ||
      CSStackSizeInc > MaxOffset * (int64_t)Scale.getFixedValue()) {
    // If we are destroying the frame, make sure we add the increment after the
    // last frame operation.
    if (FrameFlag == MachineInstr::FrameDestroy) {
      ++MBBI;
      // Also skip the SEH instruction, if needed
      if (NeedsWinCFI && AArch64InstrInfo::isSEHInstruction(*MBBI))
        ++MBBI;
    }
    emitFrameOffset(MBB, MBBI, DL, AArch64::SP, AArch64::SP,
                    StackOffset::getFixed(CSStackSizeInc), TII, FrameFlag,
                    false, NeedsWinCFI, HasWinCFI, EmitCFI,
                    StackOffset::getFixed(CFAOffset));

    return std::prev(MBBI);
  }

  // Get rid of the SEH code associated with the old instruction.
  if (NeedsWinCFI) {
    auto SEH = std::next(MBBI);
    if (AArch64InstrInfo::isSEHInstruction(*SEH))
      SEH->eraseFromParent();
  }

  MachineInstrBuilder MIB = BuildMI(MBB, MBBI, DL, TII->get(NewOpc));
  MIB.addReg(AArch64::SP, RegState::Define);

  // Copy all operands other than the immediate offset.
  unsigned OpndIdx = 0;
  for (unsigned OpndEnd = MBBI->getNumOperands() - 1; OpndIdx < OpndEnd;
       ++OpndIdx)
    MIB.add(MBBI->getOperand(OpndIdx));

  assert(MBBI->getOperand(OpndIdx).getImm() == 0 &&
         "Unexpected immediate offset in first/last callee-save save/restore "
         "instruction!");
  assert(MBBI->getOperand(OpndIdx - 1).getReg() == AArch64::SP &&
         "Unexpected base register in callee-save save/restore instruction!");
  assert(CSStackSizeInc % Scale == 0);
  MIB.addImm(CSStackSizeInc / (int)Scale);

  MIB.setMIFlags(MBBI->getFlags());
  MIB.setMemRefs(MBBI->memoperands());

  // Generate a new SEH code that corresponds to the new instruction.
  if (NeedsWinCFI) {
    *HasWinCFI = true;
    InsertSEH(*MIB, *TII, FrameFlag);
  }

  if (EmitCFI)
    CFIInstBuilder(MBB, MBBI, FrameFlag)
        .buildDefCFAOffset(CFAOffset - CSStackSizeInc);

  return std::prev(MBB.erase(MBBI));
}

// Fixup callee-save register save/restore instructions to take into account
// combined SP bump by adding the local stack size to the stack offsets.
static void fixupCalleeSaveRestoreStackOffset(MachineInstr &MI,
                                              uint64_t LocalStackSize,
                                              bool NeedsWinCFI,
                                              bool *HasWinCFI) {
  if (AArch64InstrInfo::isSEHInstruction(MI))
    return;

  unsigned Opc = MI.getOpcode();
  unsigned Scale;
  switch (Opc) {
  case AArch64::STPXi:
  case AArch64::STRXui:
  case AArch64::STPDi:
  case AArch64::STRDui:
  case AArch64::LDPXi:
  case AArch64::LDRXui:
  case AArch64::LDPDi:
  case AArch64::LDRDui:
    Scale = 8;
    break;
  case AArch64::STPQi:
  case AArch64::STRQui:
  case AArch64::LDPQi:
  case AArch64::LDRQui:
    Scale = 16;
    break;
  default:
    llvm_unreachable("Unexpected callee-save save/restore opcode!");
  }

  unsigned OffsetIdx = MI.getNumExplicitOperands() - 1;
  assert(MI.getOperand(OffsetIdx - 1).getReg() == AArch64::SP &&
         "Unexpected base register in callee-save save/restore instruction!");
  // Last operand is immediate offset that needs fixing.
  MachineOperand &OffsetOpnd = MI.getOperand(OffsetIdx);
  // All generated opcodes have scaled offsets.
  assert(LocalStackSize % Scale == 0);
  OffsetOpnd.setImm(OffsetOpnd.getImm() + LocalStackSize / Scale);

  if (NeedsWinCFI) {
    *HasWinCFI = true;
    auto MBBI = std::next(MachineBasicBlock::iterator(MI));
    assert(MBBI != MI.getParent()->end() && "Expecting a valid instruction");
    assert(AArch64InstrInfo::isSEHInstruction(*MBBI) &&
           "Expecting a SEH instruction");
    fixupSEHOpcode(MBBI, LocalStackSize);
  }
}

static bool isTargetWindows(const MachineFunction &MF) {
  return MF.getSubtarget<AArch64Subtarget>().isTargetWindows();
}

static unsigned getStackHazardSize(const MachineFunction &MF) {
  return MF.getSubtarget<AArch64Subtarget>().getStreamingHazardSize();
}

// Convenience function to determine whether I is an SVE callee save.
static bool IsSVECalleeSave(MachineBasicBlock::iterator I) {
  switch (I->getOpcode()) {
  default:
    return false;
  case AArch64::PTRUE_C_B:
  case AArch64::LD1B_2Z_IMM:
  case AArch64::ST1B_2Z_IMM:
  case AArch64::STR_ZXI:
  case AArch64::STR_PXI:
  case AArch64::LDR_ZXI:
  case AArch64::LDR_PXI:
  case AArch64::PTRUE_B:
  case AArch64::CPY_ZPzI_B:
  case AArch64::CMPNE_PPzZI_B:
    return I->getFlag(MachineInstr::FrameSetup) ||
           I->getFlag(MachineInstr::FrameDestroy);
  case AArch64::SEH_SavePReg:
  case AArch64::SEH_SaveZReg:
    return true;
  }
}

static void emitShadowCallStackPrologue(const TargetInstrInfo &TII,
                                        MachineFunction &MF,
                                        MachineBasicBlock &MBB,
                                        MachineBasicBlock::iterator MBBI,
                                        const DebugLoc &DL, bool NeedsWinCFI,
                                        bool NeedsUnwindInfo) {
  // Shadow call stack prolog: str x30, [x18], #8
  BuildMI(MBB, MBBI, DL, TII.get(AArch64::STRXpost))
      .addReg(AArch64::X18, RegState::Define)
      .addReg(AArch64::LR)
      .addReg(AArch64::X18)
      .addImm(8)
      .setMIFlag(MachineInstr::FrameSetup);

  // This instruction also makes x18 live-in to the entry block.
  MBB.addLiveIn(AArch64::X18);

  if (NeedsWinCFI)
    BuildMI(MBB, MBBI, DL, TII.get(AArch64::SEH_Nop))
        .setMIFlag(MachineInstr::FrameSetup);

  if (NeedsUnwindInfo) {
    // Emit a CFI instruction that causes 8 to be subtracted from the value of
    // x18 when unwinding past this frame.
    static const char CFIInst[] = {
        dwarf::DW_CFA_val_expression,
        18, // register
        2,  // length
        static_cast<char>(unsigned(dwarf::DW_OP_breg18)),
        static_cast<char>(-8) & 0x7f, // addend (sleb128)
    };
    CFIInstBuilder(MBB, MBBI, MachineInstr::FrameSetup)
        .buildEscape(StringRef(CFIInst, sizeof(CFIInst)));
  }
}

static void emitShadowCallStackEpilogue(const TargetInstrInfo &TII,
                                        MachineFunction &MF,
                                        MachineBasicBlock &MBB,
                                        MachineBasicBlock::iterator MBBI,
                                        const DebugLoc &DL) {
  // Shadow call stack epilog: ldr x30, [x18, #-8]!
  BuildMI(MBB, MBBI, DL, TII.get(AArch64::LDRXpre))
      .addReg(AArch64::X18, RegState::Define)
      .addReg(AArch64::LR, RegState::Define)
      .addReg(AArch64::X18)
      .addImm(-8)
      .setMIFlag(MachineInstr::FrameDestroy);

  if (MF.getInfo<AArch64FunctionInfo>()->needsAsyncDwarfUnwindInfo(MF))
    CFIInstBuilder(MBB, MBBI, MachineInstr::FrameDestroy)
        .buildRestore(AArch64::X18);
}

// Define the current CFA rule to use the provided FP.
static void emitDefineCFAWithFP(MachineFunction &MF, MachineBasicBlock &MBB,
                                MachineBasicBlock::iterator MBBI,
                                unsigned FixedObject) {
  const AArch64Subtarget &STI = MF.getSubtarget<AArch64Subtarget>();
  const AArch64RegisterInfo *TRI = STI.getRegisterInfo();
  AArch64FunctionInfo *AFI = MF.getInfo<AArch64FunctionInfo>();

  const int OffsetToFirstCalleeSaveFromFP =
      AFI->getCalleeSaveBaseToFrameRecordOffset() -
      AFI->getCalleeSavedStackSize();
  Register FramePtr = TRI->getFrameRegister(MF);
  CFIInstBuilder(MBB, MBBI, MachineInstr::FrameSetup)
      .buildDefCFA(FramePtr, FixedObject - OffsetToFirstCalleeSaveFromFP);
}

#ifndef NDEBUG
/// Collect live registers from the end of \p MI's parent up to (including) \p
/// MI in \p LiveRegs.
static void getLivePhysRegsUpTo(MachineInstr &MI, const TargetRegisterInfo &TRI,
                                LivePhysRegs &LiveRegs) {

  MachineBasicBlock &MBB = *MI.getParent();
  LiveRegs.addLiveOuts(MBB);
  for (const MachineInstr &MI :
       reverse(make_range(MI.getIterator(), MBB.instr_end())))
    LiveRegs.stepBackward(MI);
}
#endif

void AArch64FrameLowering::emitPrologue(MachineFunction &MF,
                                        MachineBasicBlock &MBB) const {
  MachineBasicBlock::iterator MBBI = MBB.begin();
  const MachineFrameInfo &MFI = MF.getFrameInfo();
  const Function &F = MF.getFunction();
  const AArch64Subtarget &Subtarget = MF.getSubtarget<AArch64Subtarget>();
  const AArch64RegisterInfo *RegInfo = Subtarget.getRegisterInfo();
  const TargetInstrInfo *TII = Subtarget.getInstrInfo();

  AArch64FunctionInfo *AFI = MF.getInfo<AArch64FunctionInfo>();
  bool EmitCFI = AFI->needsDwarfUnwindInfo(MF);
  bool EmitAsyncCFI = AFI->needsAsyncDwarfUnwindInfo(MF);
  bool HasFP = hasFP(MF);
  bool NeedsWinCFI = needsWinCFI(MF);
  bool HasWinCFI = false;
  auto Cleanup = make_scope_exit([&]() { MF.setHasWinCFI(HasWinCFI); });

  MachineBasicBlock::iterator End = MBB.end();
#ifndef NDEBUG
  const TargetRegisterInfo *TRI = MF.getSubtarget().getRegisterInfo();
  // Collect live register from the end of MBB up to the start of the existing
  // frame setup instructions.
  MachineBasicBlock::iterator NonFrameStart = MBB.begin();
  while (NonFrameStart != End &&
         NonFrameStart->getFlag(MachineInstr::FrameSetup))
    ++NonFrameStart;

  LivePhysRegs LiveRegs(*TRI);
  if (NonFrameStart != MBB.end()) {
    getLivePhysRegsUpTo(*NonFrameStart, *TRI, LiveRegs);
    // Ignore registers used for stack management for now.
    LiveRegs.removeReg(AArch64::SP);
    LiveRegs.removeReg(AArch64::X19);
    LiveRegs.removeReg(AArch64::FP);
    LiveRegs.removeReg(AArch64::LR);

    // X0 will be clobbered by a call to __arm_get_current_vg in the prologue.
    // This is necessary to spill VG if required where SVE is unavailable, but
    // X0 is preserved around this call.
    if (requiresGetVGCall(MF))
      LiveRegs.removeReg(AArch64::X0);
  }

  auto VerifyClobberOnExit = make_scope_exit([&]() {
    if (NonFrameStart == MBB.end())
      return;
    // Check if any of the newly instructions clobber any of the live registers.
    for (MachineInstr &MI :
         make_range(MBB.instr_begin(), NonFrameStart->getIterator())) {
      for (auto &Op : MI.operands())
        if (Op.isReg() && Op.isDef())
          assert(!LiveRegs.contains(Op.getReg()) &&
                 "live register clobbered by inserted prologue instructions");
    }
  });
#endif

  bool IsFunclet = MBB.isEHFuncletEntry();

  // At this point, we're going to decide whether or not the function uses a
  // redzone. In most cases, the function doesn't have a redzone so let's
  // assume that's false and set it to true in the case that there's a redzone.
  AFI->setHasRedZone(false);

  // Debug location must be unknown since the first debug location is used
  // to determine the end of the prologue.
  DebugLoc DL;

  const auto &MFnI = *MF.getInfo<AArch64FunctionInfo>();
  if (MFnI.needsShadowCallStackPrologueEpilogue(MF))
    emitShadowCallStackPrologue(*TII, MF, MBB, MBBI, DL, NeedsWinCFI,
                                MFnI.needsDwarfUnwindInfo(MF));

  if (MFnI.shouldSignReturnAddress(MF)) {
    BuildMI(MBB, MBBI, DL, TII->get(AArch64::PAUTH_PROLOGUE))
        .setMIFlag(MachineInstr::FrameSetup);
    if (NeedsWinCFI)
      HasWinCFI = true; // AArch64PointerAuth pass will insert SEH_PACSignLR
  }

  if (EmitCFI && MFnI.isMTETagged()) {
    BuildMI(MBB, MBBI, DL, TII->get(AArch64::EMITMTETAGGED))
        .setMIFlag(MachineInstr::FrameSetup);
  }

  // We signal the presence of a Swift extended frame to external tools by
  // storing FP with 0b0001 in bits 63:60. In normal userland operation a simple
  // ORR is sufficient, it is assumed a Swift kernel would initialize the TBI
  // bits so that is still true.
  if (HasFP && AFI->hasSwiftAsyncContext()) {
    switch (MF.getTarget().Options.SwiftAsyncFramePointer) {
    case SwiftAsyncFramePointerMode::DeploymentBased:
      if (Subtarget.swiftAsyncContextIsDynamicallySet()) {
        // The special symbol below is absolute and has a *value* that can be
        // combined with the frame pointer to signal an extended frame.
        BuildMI(MBB, MBBI, DL, TII->get(AArch64::LOADgot), AArch64::X16)
            .addExternalSymbol("swift_async_extendedFramePointerFlags",
                               AArch64II::MO_GOT);
        if (NeedsWinCFI) {
          BuildMI(MBB, MBBI, DL, TII->get(AArch64::SEH_Nop))
              .setMIFlags(MachineInstr::FrameSetup);
          HasWinCFI = true;
        }
        BuildMI(MBB, MBBI, DL, TII->get(AArch64::ORRXrs), AArch64::FP)
            .addUse(AArch64::FP)
            .addUse(AArch64::X16)
            .addImm(Subtarget.isTargetILP32() ? 32 : 0);
        if (NeedsWinCFI) {
          BuildMI(MBB, MBBI, DL, TII->get(AArch64::SEH_Nop))
              .setMIFlags(MachineInstr::FrameSetup);
          HasWinCFI = true;
        }
        break;
      }
      [[fallthrough]];

    case SwiftAsyncFramePointerMode::Always:
      // ORR x29, x29, #0x1000_0000_0000_0000
      BuildMI(MBB, MBBI, DL, TII->get(AArch64::ORRXri), AArch64::FP)
          .addUse(AArch64::FP)
          .addImm(0x1100)
          .setMIFlag(MachineInstr::FrameSetup);
      if (NeedsWinCFI) {
        BuildMI(MBB, MBBI, DL, TII->get(AArch64::SEH_Nop))
            .setMIFlags(MachineInstr::FrameSetup);
        HasWinCFI = true;
      }
      break;

    case SwiftAsyncFramePointerMode::Never:
      break;
    }
  }

  // All calls are tail calls in GHC calling conv, and functions have no
  // prologue/epilogue.
  if (MF.getFunction().getCallingConv() == CallingConv::GHC)
    return;

  // Set tagged base pointer to the requested stack slot.
  // Ideally it should match SP value after prologue.
  std::optional<int> TBPI = AFI->getTaggedBasePointerIndex();
  if (TBPI)
    AFI->setTaggedBasePointerOffset(-MFI.getObjectOffset(*TBPI));
  else
    AFI->setTaggedBasePointerOffset(MFI.getStackSize());

  const StackOffset &SVEStackSize = getSVEStackSize(MF);

  // getStackSize() includes all the locals in its size calculation. We don't
  // include these locals when computing the stack size of a funclet, as they
  // are allocated in the parent's stack frame and accessed via the frame
  // pointer from the funclet.  We only save the callee saved registers in the
  // funclet, which are really the callee saved registers of the parent
  // function, including the funclet.
  int64_t NumBytes =
      IsFunclet ? getWinEHFuncletFrameSize(MF) : MFI.getStackSize();
  if (!AFI->hasStackFrame() && !windowsRequiresStackProbe(MF, NumBytes)) {
    assert(!HasFP && "unexpected function without stack frame but with FP");
    assert(!SVEStackSize &&
           "unexpected function without stack frame but with SVE objects");
    // All of the stack allocation is for locals.
    AFI->setLocalStackSize(NumBytes);
    if (!NumBytes)
      return;
    // REDZONE: If the stack size is less than 128 bytes, we don't need
    // to actually allocate.
    if (canUseRedZone(MF)) {
      AFI->setHasRedZone(true);
      ++NumRedZoneFunctions;
    } else {
      emitFrameOffset(MBB, MBBI, DL, AArch64::SP, AArch64::SP,
                      StackOffset::getFixed(-NumBytes), TII,
                      MachineInstr::FrameSetup, false, NeedsWinCFI, &HasWinCFI);
      if (EmitCFI) {
        // Label used to tie together the PROLOG_LABEL and the MachineMoves.
        MCSymbol *FrameLabel = MF.getContext().createTempSymbol();
        // Encode the stack size of the leaf function.
        CFIInstBuilder(MBB, MBBI, MachineInstr::FrameSetup)
            .buildDefCFAOffset(NumBytes, FrameLabel);
      }
    }

    if (NeedsWinCFI) {
      HasWinCFI = true;
      BuildMI(MBB, MBBI, DL, TII->get(AArch64::SEH_PrologEnd))
          .setMIFlag(MachineInstr::FrameSetup);
    }

    return;
  }

  bool IsWin64 = Subtarget.isCallingConvWin64(F.getCallingConv(), F.isVarArg());
  unsigned FixedObject = getFixedObjectSize(MF, AFI, IsWin64, IsFunclet);

  // Windows unwind can't represent the required stack adjustments if we have
  // both SVE callee-saves and dynamic stack allocations, and the frame
  // pointer is before the SVE spills.  The allocation of the frame pointer
  // must be the last instruction in the prologue so the unwinder can restore
  // the stack pointer correctly. (And there isn't any unwind opcode for
  // `addvl sp, x29, -17`.)
  //
  // Because of this, we do spills in the opposite order on Windows: first SVE,
  // then GPRs. The main side-effect of this is that it makes accessing
  // parameters passed on the stack more expensive.
  //
  // We could consider rearranging the spills for simpler cases.
  bool FPAfterSVECalleeSaves =
      Subtarget.isTargetWindows() && AFI->getSVECalleeSavedStackSize();

  if (FPAfterSVECalleeSaves && AFI->hasStackHazardSlotIndex())
    reportFatalUsageError("SME hazard padding is not supported on Windows");

  auto PrologueSaveSize = AFI->getCalleeSavedStackSize() + FixedObject;
  // All of the remaining stack allocations are for locals.
  AFI->setLocalStackSize(NumBytes - PrologueSaveSize);
  bool CombineSPBump = shouldCombineCSRLocalStackBump(MF, NumBytes);
  bool HomPrologEpilog = homogeneousPrologEpilog(MF);
  if (FPAfterSVECalleeSaves) {
    // If we're doing SVE saves first, we need to immediately allocate space
    // for fixed objects, then space for the SVE callee saves.
    //
    // Windows unwind requires that the scalable size is a multiple of 16;
    // that's handled when the callee-saved size is computed.
    auto SaveSize =
        StackOffset::getScalable(AFI->getSVECalleeSavedStackSize()) +
        StackOffset::getFixed(FixedObject);
    allocateStackSpace(MBB, MBBI, 0, SaveSize, NeedsWinCFI, &HasWinCFI,
                       /*EmitCFI=*/false, StackOffset{},
                       /*FollowupAllocs=*/true);
    NumBytes -= FixedObject;

    // Now allocate space for the GPR callee saves.
    while (MBBI != End && IsSVECalleeSave(MBBI))
      ++MBBI;
    MBBI = convertCalleeSaveRestoreToSPPrePostIncDec(
        MBB, MBBI, DL, TII, -AFI->getCalleeSavedStackSize(), NeedsWinCFI,
        &HasWinCFI, EmitAsyncCFI);
    NumBytes -= AFI->getCalleeSavedStackSize();
  } else if (CombineSPBump) {
    assert(!SVEStackSize && "Cannot combine SP bump with SVE");
    emitFrameOffset(MBB, MBBI, DL, AArch64::SP, AArch64::SP,
                    StackOffset::getFixed(-NumBytes), TII,
                    MachineInstr::FrameSetup, false, NeedsWinCFI, &HasWinCFI,
                    EmitAsyncCFI);
    NumBytes = 0;
  } else if (HomPrologEpilog) {
    // Stack has been already adjusted.
    NumBytes -= PrologueSaveSize;
  } else if (PrologueSaveSize != 0) {
    MBBI = convertCalleeSaveRestoreToSPPrePostIncDec(
        MBB, MBBI, DL, TII, -PrologueSaveSize, NeedsWinCFI, &HasWinCFI,
        EmitAsyncCFI);
    NumBytes -= PrologueSaveSize;
  }
  assert(NumBytes >= 0 && "Negative stack allocation size!?");

  // Move past the saves of the callee-saved registers, fixing up the offsets
  // and pre-inc if we decided to combine the callee-save and local stack
  // pointer bump above.
  while (MBBI != End && MBBI->getFlag(MachineInstr::FrameSetup) &&
         !IsSVECalleeSave(MBBI)) {
    if (CombineSPBump &&
        // Only fix-up frame-setup load/store instructions.
        (!requiresSaveVG(MF) || !isVGInstruction(MBBI)))
      fixupCalleeSaveRestoreStackOffset(*MBBI, AFI->getLocalStackSize(),
                                        NeedsWinCFI, &HasWinCFI);
    ++MBBI;
  }

  // For funclets the FP belongs to the containing function.
  if (!IsFunclet && HasFP) {
    // Only set up FP if we actually need to.
    int64_t FPOffset = AFI->getCalleeSaveBaseToFrameRecordOffset();

    if (CombineSPBump)
      FPOffset += AFI->getLocalStackSize();

    if (AFI->hasSwiftAsyncContext()) {
      // Before we update the live FP we have to ensure there's a valid (or
      // null) asynchronous context in its slot just before FP in the frame
      // record, so store it now.
      const auto &Attrs = MF.getFunction().getAttributes();
      bool HaveInitialContext = Attrs.hasAttrSomewhere(Attribute::SwiftAsync);
      if (HaveInitialContext)
        MBB.addLiveIn(AArch64::X22);
      Register Reg = HaveInitialContext ? AArch64::X22 : AArch64::XZR;
      BuildMI(MBB, MBBI, DL, TII->get(AArch64::StoreSwiftAsyncContext))
          .addUse(Reg)
          .addUse(AArch64::SP)
          .addImm(FPOffset - 8)
          .setMIFlags(MachineInstr::FrameSetup);
      if (NeedsWinCFI) {
        // WinCFI and arm64e, where StoreSwiftAsyncContext is expanded
        // to multiple instructions, should be mutually-exclusive.
        assert(Subtarget.getTargetTriple().getArchName() != "arm64e");
        BuildMI(MBB, MBBI, DL, TII->get(AArch64::SEH_Nop))
            .setMIFlags(MachineInstr::FrameSetup);
        HasWinCFI = true;
      }
    }

    if (HomPrologEpilog) {
      auto Prolog = MBBI;
      --Prolog;
      assert(Prolog->getOpcode() == AArch64::HOM_Prolog);
      Prolog->addOperand(MachineOperand::CreateImm(FPOffset));
    } else {
      // Issue    sub fp, sp, FPOffset or
      //          mov fp,sp          when FPOffset is zero.
      // Note: All stores of callee-saved registers are marked as "FrameSetup".
      // This code marks the instruction(s) that set the FP also.
      emitFrameOffset(MBB, MBBI, DL, AArch64::FP, AArch64::SP,
                      StackOffset::getFixed(FPOffset), TII,
                      MachineInstr::FrameSetup, false, NeedsWinCFI, &HasWinCFI);
      if (NeedsWinCFI && HasWinCFI) {
        BuildMI(MBB, MBBI, DL, TII->get(AArch64::SEH_PrologEnd))
            .setMIFlag(MachineInstr::FrameSetup);
        // After setting up the FP, the rest of the prolog doesn't need to be
        // included in the SEH unwind info.
        NeedsWinCFI = false;
      }
    }
    if (EmitAsyncCFI)
      emitDefineCFAWithFP(MF, MBB, MBBI, FixedObject);
  }

  // Now emit the moves for whatever callee saved regs we have (including FP,
  // LR if those are saved). Frame instructions for SVE register are emitted
  // later, after the instruction which actually save SVE regs.
  if (EmitAsyncCFI)
    emitCalleeSavedGPRLocations(MBB, MBBI);

  // Alignment is required for the parent frame, not the funclet
  const bool NeedsRealignment =
      NumBytes && !IsFunclet && RegInfo->hasStackRealignment(MF);
  const int64_t RealignmentPadding =
      (NeedsRealignment && MFI.getMaxAlign() > Align(16))
          ? MFI.getMaxAlign().value() - 16
          : 0;

  if (windowsRequiresStackProbe(MF, NumBytes + RealignmentPadding)) {
    if (AFI->getSVECalleeSavedStackSize())
      report_fatal_error(
          "SVE callee saves not yet supported with stack probing");
<<<<<<< HEAD
=======

    // Find an available register to spill the value of X15 to, if X15 is being
    // used already for nest.
    unsigned X15Scratch = AArch64::NoRegister;
    const AArch64Subtarget &STI = MF.getSubtarget<AArch64Subtarget>();
    if (llvm::any_of(MBB.liveins(),
                     [&STI](const MachineBasicBlock::RegisterMaskPair &LiveIn) {
                       return STI.getRegisterInfo()->isSuperOrSubRegisterEq(
                           AArch64::X15, LiveIn.PhysReg);
                     })) {
      X15Scratch = findScratchNonCalleeSaveRegister(&MBB, true);
      assert(X15Scratch != AArch64::NoRegister &&
             (X15Scratch < AArch64::X15 || X15Scratch > AArch64::X17));
#ifndef NDEBUG
      LiveRegs.removeReg(AArch64::X15); // ignore X15 since we restore it
#endif
      BuildMI(MBB, MBBI, DL, TII->get(AArch64::ORRXrr), X15Scratch)
          .addReg(AArch64::XZR)
          .addReg(AArch64::X15, RegState::Undef)
          .addReg(AArch64::X15, RegState::Implicit)
          .setMIFlag(MachineInstr::FrameSetup);
    }

>>>>>>> eb0f1dc0
    uint64_t NumWords = (NumBytes + RealignmentPadding) >> 4;
    if (NeedsWinCFI) {
      HasWinCFI = true;
      // alloc_l can hold at most 256MB, so assume that NumBytes doesn't
      // exceed this amount.  We need to move at most 2^24 - 1 into x15.
      // This is at most two instructions, MOVZ followed by MOVK.
      // TODO: Fix to use multiple stack alloc unwind codes for stacks
      // exceeding 256MB in size.
      if (NumBytes >= (1 << 28))
        report_fatal_error("Stack size cannot exceed 256MB for stack "
                           "unwinding purposes");

      uint32_t LowNumWords = NumWords & 0xFFFF;
      BuildMI(MBB, MBBI, DL, TII->get(AArch64::MOVZXi), AArch64::X15)
          .addImm(LowNumWords)
          .addImm(AArch64_AM::getShifterImm(AArch64_AM::LSL, 0))
          .setMIFlag(MachineInstr::FrameSetup);
      BuildMI(MBB, MBBI, DL, TII->get(AArch64::SEH_Nop))
          .setMIFlag(MachineInstr::FrameSetup);
      if ((NumWords & 0xFFFF0000) != 0) {
        BuildMI(MBB, MBBI, DL, TII->get(AArch64::MOVKXi), AArch64::X15)
            .addReg(AArch64::X15)
            .addImm((NumWords & 0xFFFF0000) >> 16) // High half
            .addImm(AArch64_AM::getShifterImm(AArch64_AM::LSL, 16))
            .setMIFlag(MachineInstr::FrameSetup);
        BuildMI(MBB, MBBI, DL, TII->get(AArch64::SEH_Nop))
            .setMIFlag(MachineInstr::FrameSetup);
      }
    } else {
      BuildMI(MBB, MBBI, DL, TII->get(AArch64::MOVi64imm), AArch64::X15)
          .addImm(NumWords)
          .setMIFlags(MachineInstr::FrameSetup);
    }

    const char *ChkStk = Subtarget.getChkStkName();
    switch (MF.getTarget().getCodeModel()) {
    case CodeModel::Tiny:
    case CodeModel::Small:
    case CodeModel::Medium:
    case CodeModel::Kernel:
      BuildMI(MBB, MBBI, DL, TII->get(AArch64::BL))
          .addExternalSymbol(ChkStk)
          .addReg(AArch64::X15, RegState::Implicit)
          .addReg(AArch64::X16, RegState::Implicit | RegState::Define | RegState::Dead)
          .addReg(AArch64::X17, RegState::Implicit | RegState::Define | RegState::Dead)
          .addReg(AArch64::NZCV, RegState::Implicit | RegState::Define | RegState::Dead)
          .setMIFlags(MachineInstr::FrameSetup);
      if (NeedsWinCFI) {
        HasWinCFI = true;
        BuildMI(MBB, MBBI, DL, TII->get(AArch64::SEH_Nop))
            .setMIFlag(MachineInstr::FrameSetup);
      }
      break;
    case CodeModel::Large:
      BuildMI(MBB, MBBI, DL, TII->get(AArch64::MOVaddrEXT))
          .addReg(AArch64::X16, RegState::Define)
          .addExternalSymbol(ChkStk)
          .addExternalSymbol(ChkStk)
          .setMIFlags(MachineInstr::FrameSetup);
      if (NeedsWinCFI) {
        HasWinCFI = true;
        BuildMI(MBB, MBBI, DL, TII->get(AArch64::SEH_Nop))
            .setMIFlag(MachineInstr::FrameSetup);
      }

      BuildMI(MBB, MBBI, DL, TII->get(getBLRCallOpcode(MF)))
          .addReg(AArch64::X16, RegState::Kill)
          .addReg(AArch64::X15, RegState::Implicit | RegState::Define)
          .addReg(AArch64::X16, RegState::Implicit | RegState::Define | RegState::Dead)
          .addReg(AArch64::X17, RegState::Implicit | RegState::Define | RegState::Dead)
          .addReg(AArch64::NZCV, RegState::Implicit | RegState::Define | RegState::Dead)
          .setMIFlags(MachineInstr::FrameSetup);
      if (NeedsWinCFI) {
        HasWinCFI = true;
        BuildMI(MBB, MBBI, DL, TII->get(AArch64::SEH_Nop))
            .setMIFlag(MachineInstr::FrameSetup);
      }
      break;
    }

    BuildMI(MBB, MBBI, DL, TII->get(AArch64::SUBXrx64), AArch64::SP)
        .addReg(AArch64::SP, RegState::Kill)
        .addReg(AArch64::X15, RegState::Kill)
        .addImm(AArch64_AM::getArithExtendImm(AArch64_AM::UXTX, 4))
        .setMIFlags(MachineInstr::FrameSetup);
    if (NeedsWinCFI) {
      HasWinCFI = true;
      BuildMI(MBB, MBBI, DL, TII->get(AArch64::SEH_StackAlloc))
          .addImm(NumBytes)
          .setMIFlag(MachineInstr::FrameSetup);
    }
    NumBytes = 0;

    if (RealignmentPadding > 0) {
      if (RealignmentPadding >= 4096) {
        BuildMI(MBB, MBBI, DL, TII->get(AArch64::MOVi64imm))
            .addReg(AArch64::X16, RegState::Define)
            .addImm(RealignmentPadding)
            .setMIFlags(MachineInstr::FrameSetup);
        BuildMI(MBB, MBBI, DL, TII->get(AArch64::ADDXrx64), AArch64::X15)
            .addReg(AArch64::SP)
            .addReg(AArch64::X16, RegState::Kill)
            .addImm(AArch64_AM::getArithExtendImm(AArch64_AM::UXTX, 0))
            .setMIFlag(MachineInstr::FrameSetup);
      } else {
        BuildMI(MBB, MBBI, DL, TII->get(AArch64::ADDXri), AArch64::X15)
            .addReg(AArch64::SP)
            .addImm(RealignmentPadding)
            .addImm(0)
            .setMIFlag(MachineInstr::FrameSetup);
      }

      uint64_t AndMask = ~(MFI.getMaxAlign().value() - 1);
      BuildMI(MBB, MBBI, DL, TII->get(AArch64::ANDXri), AArch64::SP)
          .addReg(AArch64::X15, RegState::Kill)
          .addImm(AArch64_AM::encodeLogicalImmediate(AndMask, 64));
      AFI->setStackRealigned(true);

      // No need for SEH instructions here; if we're realigning the stack,
      // we've set a frame pointer and already finished the SEH prologue.
      assert(!NeedsWinCFI);
    }
    if (X15Scratch != AArch64::NoRegister) {
      BuildMI(MBB, MBBI, DL, TII->get(AArch64::ORRXrr), AArch64::X15)
          .addReg(AArch64::XZR)
          .addReg(X15Scratch, RegState::Undef)
          .addReg(X15Scratch, RegState::Implicit)
          .setMIFlag(MachineInstr::FrameSetup);
    }
  }

  StackOffset SVECalleeSavesSize = {}, SVELocalsSize = SVEStackSize;
  MachineBasicBlock::iterator CalleeSavesEnd = MBBI;

  StackOffset CFAOffset =
      StackOffset::getFixed((int64_t)MFI.getStackSize() - NumBytes);

  // Process the SVE callee-saves to determine what space needs to be
  // allocated.
  if (int64_t CalleeSavedSize = AFI->getSVECalleeSavedStackSize()) {
    LLVM_DEBUG(dbgs() << "SVECalleeSavedStackSize = " << CalleeSavedSize
                      << "\n");
    SVECalleeSavesSize = StackOffset::getScalable(CalleeSavedSize);
    SVELocalsSize = SVEStackSize - SVECalleeSavesSize;
    // Find callee save instructions in frame.
    // Note: With FPAfterSVECalleeSaves the callee saves have already been
    // allocated.
    if (!FPAfterSVECalleeSaves) {
      MachineBasicBlock::iterator CalleeSavesBegin = MBBI;
      assert(IsSVECalleeSave(CalleeSavesBegin) && "Unexpected instruction");
      while (IsSVECalleeSave(MBBI) && MBBI != MBB.getFirstTerminator())
        ++MBBI;
      CalleeSavesEnd = MBBI;

      StackOffset LocalsSize = SVELocalsSize + StackOffset::getFixed(NumBytes);
      // Allocate space for the callee saves (if any).
      allocateStackSpace(MBB, CalleeSavesBegin, 0, SVECalleeSavesSize, false,
                         nullptr, EmitAsyncCFI && !HasFP, CFAOffset,
                         MFI.hasVarSizedObjects() || LocalsSize);
    }
  }
  CFAOffset += SVECalleeSavesSize;

  if (EmitAsyncCFI)
    emitCalleeSavedSVELocations(MBB, CalleeSavesEnd);

  // Allocate space for the rest of the frame including SVE locals. Align the
  // stack as necessary.
  assert(!(canUseRedZone(MF) && NeedsRealignment) &&
         "Cannot use redzone with stack realignment");
  if (!canUseRedZone(MF)) {
    // FIXME: in the case of dynamic re-alignment, NumBytes doesn't have
    // the correct value here, as NumBytes also includes padding bytes,
    // which shouldn't be counted here.
    allocateStackSpace(MBB, CalleeSavesEnd, RealignmentPadding,
                       SVELocalsSize + StackOffset::getFixed(NumBytes),
                       NeedsWinCFI, &HasWinCFI, EmitAsyncCFI && !HasFP,
                       CFAOffset, MFI.hasVarSizedObjects());
  }

  // If we need a base pointer, set it up here. It's whatever the value of the
  // stack pointer is at this point. Any variable size objects will be allocated
  // after this, so we can still use the base pointer to reference locals.
  //
  // FIXME: Clarify FrameSetup flags here.
  // Note: Use emitFrameOffset() like above for FP if the FrameSetup flag is
  // needed.
  // For funclets the BP belongs to the containing function.
  if (!IsFunclet && RegInfo->hasBasePointer(MF)) {
    TII->copyPhysReg(MBB, MBBI, DL, RegInfo->getBaseRegister(), AArch64::SP,
                     false);
    if (NeedsWinCFI) {
      HasWinCFI = true;
      BuildMI(MBB, MBBI, DL, TII->get(AArch64::SEH_Nop))
          .setMIFlag(MachineInstr::FrameSetup);
    }
  }

  // The very last FrameSetup instruction indicates the end of prologue. Emit a
  // SEH opcode indicating the prologue end.
  if (NeedsWinCFI && HasWinCFI) {
    BuildMI(MBB, MBBI, DL, TII->get(AArch64::SEH_PrologEnd))
        .setMIFlag(MachineInstr::FrameSetup);
  }

  // SEH funclets are passed the frame pointer in X1.  If the parent
  // function uses the base register, then the base register is used
  // directly, and is not retrieved from X1.
  if (IsFunclet && F.hasPersonalityFn()) {
    EHPersonality Per = classifyEHPersonality(F.getPersonalityFn());
    if (isAsynchronousEHPersonality(Per)) {
      BuildMI(MBB, MBBI, DL, TII->get(TargetOpcode::COPY), AArch64::FP)
          .addReg(AArch64::X1)
          .setMIFlag(MachineInstr::FrameSetup);
      MBB.addLiveIn(AArch64::X1);
    }
  }

  if (EmitCFI && !EmitAsyncCFI) {
    if (HasFP) {
      emitDefineCFAWithFP(MF, MBB, MBBI, FixedObject);
    } else {
      StackOffset TotalSize =
          SVEStackSize + StackOffset::getFixed((int64_t)MFI.getStackSize());
      CFIInstBuilder CFIBuilder(MBB, MBBI, MachineInstr::FrameSetup);
      CFIBuilder.insertCFIInst(
          createDefCFA(*RegInfo, /*FrameReg=*/AArch64::SP, /*Reg=*/AArch64::SP,
                       TotalSize, /*LastAdjustmentWasScalable=*/false));
    }
    emitCalleeSavedGPRLocations(MBB, MBBI);
    emitCalleeSavedSVELocations(MBB, MBBI);
  }
}

static bool isFuncletReturnInstr(const MachineInstr &MI) {
  switch (MI.getOpcode()) {
  default:
    return false;
  case AArch64::CATCHRET:
  case AArch64::CLEANUPRET:
    return true;
  }
}

void AArch64FrameLowering::emitEpilogue(MachineFunction &MF,
                                        MachineBasicBlock &MBB) const {
  MachineBasicBlock::iterator MBBI = MBB.getLastNonDebugInstr();
  MachineFrameInfo &MFI = MF.getFrameInfo();
  AArch64FunctionInfo *AFI = MF.getInfo<AArch64FunctionInfo>();
  const AArch64Subtarget &Subtarget = MF.getSubtarget<AArch64Subtarget>();
  const TargetInstrInfo *TII = Subtarget.getInstrInfo();
  DebugLoc DL;
  bool NeedsWinCFI = needsWinCFI(MF);
  bool EmitCFI = AFI->needsAsyncDwarfUnwindInfo(MF);
  bool HasWinCFI = false;
  bool IsFunclet = false;

  if (MBB.end() != MBBI) {
    DL = MBBI->getDebugLoc();
    IsFunclet = isFuncletReturnInstr(*MBBI);
  }

  MachineBasicBlock::iterator EpilogStartI = MBB.end();

  auto FinishingTouches = make_scope_exit([&]() {
    if (AFI->shouldSignReturnAddress(MF)) {
      BuildMI(MBB, MBB.getFirstTerminator(), DL,
              TII->get(AArch64::PAUTH_EPILOGUE))
          .setMIFlag(MachineInstr::FrameDestroy);
      if (NeedsWinCFI)
        HasWinCFI = true; // AArch64PointerAuth pass will insert SEH_PACSignLR
    }
    if (AFI->needsShadowCallStackPrologueEpilogue(MF))
      emitShadowCallStackEpilogue(*TII, MF, MBB, MBB.getFirstTerminator(), DL);
    if (EmitCFI)
      emitCalleeSavedGPRRestores(MBB, MBB.getFirstTerminator());
    if (HasWinCFI) {
      BuildMI(MBB, MBB.getFirstTerminator(), DL,
              TII->get(AArch64::SEH_EpilogEnd))
          .setMIFlag(MachineInstr::FrameDestroy);
      if (!MF.hasWinCFI())
        MF.setHasWinCFI(true);
    }
    if (NeedsWinCFI) {
      assert(EpilogStartI != MBB.end());
      if (!HasWinCFI)
        MBB.erase(EpilogStartI);
    }
  });

  int64_t NumBytes = IsFunclet ? getWinEHFuncletFrameSize(MF)
                               : MFI.getStackSize();

  // All calls are tail calls in GHC calling conv, and functions have no
  // prologue/epilogue.
  if (MF.getFunction().getCallingConv() == CallingConv::GHC)
    return;

  // How much of the stack used by incoming arguments this function is expected
  // to restore in this particular epilogue.
  int64_t ArgumentStackToRestore = getArgumentStackToRestore(MF, MBB);
  bool IsWin64 = Subtarget.isCallingConvWin64(MF.getFunction().getCallingConv(),
                                              MF.getFunction().isVarArg());
  unsigned FixedObject = getFixedObjectSize(MF, AFI, IsWin64, IsFunclet);

  int64_t AfterCSRPopSize = ArgumentStackToRestore;
  auto PrologueSaveSize = AFI->getCalleeSavedStackSize() + FixedObject;
  // We cannot rely on the local stack size set in emitPrologue if the function
  // has funclets, as funclets have different local stack size requirements, and
  // the current value set in emitPrologue may be that of the containing
  // function.
  if (MF.hasEHFunclets())
    AFI->setLocalStackSize(NumBytes - PrologueSaveSize);
  if (homogeneousPrologEpilog(MF, &MBB)) {
    assert(!NeedsWinCFI);
    auto LastPopI = MBB.getFirstTerminator();
    if (LastPopI != MBB.begin()) {
      auto HomogeneousEpilog = std::prev(LastPopI);
      if (HomogeneousEpilog->getOpcode() == AArch64::HOM_Epilog)
        LastPopI = HomogeneousEpilog;
    }

    // Adjust local stack
    emitFrameOffset(MBB, LastPopI, DL, AArch64::SP, AArch64::SP,
                    StackOffset::getFixed(AFI->getLocalStackSize()), TII,
                    MachineInstr::FrameDestroy, false, NeedsWinCFI, &HasWinCFI);

    // SP has been already adjusted while restoring callee save regs.
    // We've bailed-out the case with adjusting SP for arguments.
    assert(AfterCSRPopSize == 0);
    return;
  }

  bool FPAfterSVECalleeSaves =
      Subtarget.isTargetWindows() && AFI->getSVECalleeSavedStackSize();

  bool CombineSPBump = shouldCombineCSRLocalStackBumpInEpilogue(MBB, NumBytes);
  // Assume we can't combine the last pop with the sp restore.
  bool CombineAfterCSRBump = false;
  if (FPAfterSVECalleeSaves) {
    AfterCSRPopSize += FixedObject;
  } else if (!CombineSPBump && PrologueSaveSize != 0) {
    MachineBasicBlock::iterator Pop = std::prev(MBB.getFirstTerminator());
    while (Pop->getOpcode() == TargetOpcode::CFI_INSTRUCTION ||
           AArch64InstrInfo::isSEHInstruction(*Pop))
      Pop = std::prev(Pop);
    // Converting the last ldp to a post-index ldp is valid only if the last
    // ldp's offset is 0.
    const MachineOperand &OffsetOp = Pop->getOperand(Pop->getNumOperands() - 1);
    // If the offset is 0 and the AfterCSR pop is not actually trying to
    // allocate more stack for arguments (in space that an untimely interrupt
    // may clobber), convert it to a post-index ldp.
    if (OffsetOp.getImm() == 0 && AfterCSRPopSize >= 0) {
      convertCalleeSaveRestoreToSPPrePostIncDec(
          MBB, Pop, DL, TII, PrologueSaveSize, NeedsWinCFI, &HasWinCFI, EmitCFI,
          MachineInstr::FrameDestroy, PrologueSaveSize);
    } else {
      // If not, make sure to emit an add after the last ldp.
      // We're doing this by transferring the size to be restored from the
      // adjustment *before* the CSR pops to the adjustment *after* the CSR
      // pops.
      AfterCSRPopSize += PrologueSaveSize;
      CombineAfterCSRBump = true;
    }
  }

  // Move past the restores of the callee-saved registers.
  // If we plan on combining the sp bump of the local stack size and the callee
  // save stack size, we might need to adjust the CSR save and restore offsets.
  MachineBasicBlock::iterator LastPopI = MBB.getFirstTerminator();
  MachineBasicBlock::iterator Begin = MBB.begin();
  while (LastPopI != Begin) {
    --LastPopI;
    if (!LastPopI->getFlag(MachineInstr::FrameDestroy) ||
        (!FPAfterSVECalleeSaves && IsSVECalleeSave(LastPopI))) {
      ++LastPopI;
      break;
    } else if (CombineSPBump)
      fixupCalleeSaveRestoreStackOffset(*LastPopI, AFI->getLocalStackSize(),
                                        NeedsWinCFI, &HasWinCFI);
  }

  if (NeedsWinCFI) {
    // Note that there are cases where we insert SEH opcodes in the
    // epilogue when we had no SEH opcodes in the prologue. For
    // example, when there is no stack frame but there are stack
    // arguments. Insert the SEH_EpilogStart and remove it later if it
    // we didn't emit any SEH opcodes to avoid generating WinCFI for
    // functions that don't need it.
    BuildMI(MBB, LastPopI, DL, TII->get(AArch64::SEH_EpilogStart))
        .setMIFlag(MachineInstr::FrameDestroy);
    EpilogStartI = LastPopI;
    --EpilogStartI;
  }

  if (hasFP(MF) && AFI->hasSwiftAsyncContext()) {
    switch (MF.getTarget().Options.SwiftAsyncFramePointer) {
    case SwiftAsyncFramePointerMode::DeploymentBased:
      // Avoid the reload as it is GOT relative, and instead fall back to the
      // hardcoded value below.  This allows a mismatch between the OS and
      // application without immediately terminating on the difference.
      [[fallthrough]];
    case SwiftAsyncFramePointerMode::Always:
      // We need to reset FP to its untagged state on return. Bit 60 is
      // currently used to show the presence of an extended frame.

      // BIC x29, x29, #0x1000_0000_0000_0000
      BuildMI(MBB, MBB.getFirstTerminator(), DL, TII->get(AArch64::ANDXri),
              AArch64::FP)
          .addUse(AArch64::FP)
          .addImm(0x10fe)
          .setMIFlag(MachineInstr::FrameDestroy);
      if (NeedsWinCFI) {
        BuildMI(MBB, MBBI, DL, TII->get(AArch64::SEH_Nop))
            .setMIFlags(MachineInstr::FrameDestroy);
        HasWinCFI = true;
      }
      break;

    case SwiftAsyncFramePointerMode::Never:
      break;
    }
  }

  const StackOffset &SVEStackSize = getSVEStackSize(MF);

  // If there is a single SP update, insert it before the ret and we're done.
  if (CombineSPBump) {
    assert(!SVEStackSize && "Cannot combine SP bump with SVE");

    // When we are about to restore the CSRs, the CFA register is SP again.
    if (EmitCFI && hasFP(MF))
      CFIInstBuilder(MBB, LastPopI, MachineInstr::FrameDestroy)
          .buildDefCFA(AArch64::SP, NumBytes);

    emitFrameOffset(MBB, MBB.getFirstTerminator(), DL, AArch64::SP, AArch64::SP,
                    StackOffset::getFixed(NumBytes + (int64_t)AfterCSRPopSize),
                    TII, MachineInstr::FrameDestroy, false, NeedsWinCFI,
                    &HasWinCFI, EmitCFI, StackOffset::getFixed(NumBytes));
    return;
  }

  NumBytes -= PrologueSaveSize;
  assert(NumBytes >= 0 && "Negative stack allocation size!?");

  // Process the SVE callee-saves to determine what space needs to be
  // deallocated.
  StackOffset DeallocateBefore = {}, DeallocateAfter = SVEStackSize;
  MachineBasicBlock::iterator RestoreBegin = LastPopI, RestoreEnd = LastPopI;
  if (int64_t CalleeSavedSize = AFI->getSVECalleeSavedStackSize()) {
    if (FPAfterSVECalleeSaves)
      RestoreEnd = MBB.getFirstTerminator();

    RestoreBegin = std::prev(RestoreEnd);
    while (RestoreBegin != MBB.begin() &&
           IsSVECalleeSave(std::prev(RestoreBegin)))
      --RestoreBegin;

    assert(IsSVECalleeSave(RestoreBegin) &&
           IsSVECalleeSave(std::prev(RestoreEnd)) && "Unexpected instruction");

    StackOffset CalleeSavedSizeAsOffset =
        StackOffset::getScalable(CalleeSavedSize);
    DeallocateBefore = SVEStackSize - CalleeSavedSizeAsOffset;
    DeallocateAfter = CalleeSavedSizeAsOffset;
  }

  // Deallocate the SVE area.
  if (FPAfterSVECalleeSaves) {
    // If the callee-save area is before FP, restoring the FP implicitly
    // deallocates non-callee-save SVE allocations.  Otherwise, deallocate
    // them explicitly.
    if (!AFI->isStackRealigned() && !MFI.hasVarSizedObjects()) {
      emitFrameOffset(MBB, LastPopI, DL, AArch64::SP, AArch64::SP,
                      DeallocateBefore, TII, MachineInstr::FrameDestroy, false,
                      NeedsWinCFI, &HasWinCFI);
    }

    // Deallocate callee-save non-SVE registers.
    emitFrameOffset(MBB, RestoreBegin, DL, AArch64::SP, AArch64::SP,
                    StackOffset::getFixed(AFI->getCalleeSavedStackSize()), TII,
                    MachineInstr::FrameDestroy, false, NeedsWinCFI, &HasWinCFI);

    // Deallocate fixed objects.
    emitFrameOffset(MBB, RestoreEnd, DL, AArch64::SP, AArch64::SP,
                    StackOffset::getFixed(FixedObject), TII,
                    MachineInstr::FrameDestroy, false, NeedsWinCFI, &HasWinCFI);

    // Deallocate callee-save SVE registers.
    emitFrameOffset(MBB, RestoreEnd, DL, AArch64::SP, AArch64::SP,
                    DeallocateAfter, TII, MachineInstr::FrameDestroy, false,
                    NeedsWinCFI, &HasWinCFI);
  } else if (SVEStackSize) {
<<<<<<< HEAD
    // If we have stack realignment or variable sized objects on the stack,
    // restore the stack pointer from the frame pointer prior to SVE CSR
    // restoration.
    if (AFI->isStackRealigned() || MFI.hasVarSizedObjects()) {
      if (int64_t CalleeSavedSize = AFI->getSVECalleeSavedStackSize()) {
        // Set SP to start of SVE callee-save area from which they can
        // be reloaded. The code below will deallocate the stack space
        // space by moving FP -> SP.
        emitFrameOffset(MBB, RestoreBegin, DL, AArch64::SP, AArch64::FP,
                        StackOffset::getScalable(-CalleeSavedSize), TII,
=======
    int64_t SVECalleeSavedSize = AFI->getSVECalleeSavedStackSize();
    // If we have stack realignment or variable-sized objects we must use the
    // FP to restore SVE callee saves (as there is an unknown amount of
    // data/padding between the SP and SVE CS area).
    Register BaseForSVEDealloc =
        (AFI->isStackRealigned() || MFI.hasVarSizedObjects()) ? AArch64::FP
                                                              : AArch64::SP;
    if (SVECalleeSavedSize && BaseForSVEDealloc == AArch64::FP) {
      Register CalleeSaveBase = AArch64::FP;
      if (int64_t CalleeSaveBaseOffset =
              AFI->getCalleeSaveBaseToFrameRecordOffset()) {
        // If we have have an non-zero offset to the non-SVE CS base we need to
        // compute the base address by subtracting the offest in a temporary
        // register first (to avoid briefly deallocating the SVE CS).
        CalleeSaveBase = MBB.getParent()->getRegInfo().createVirtualRegister(
            &AArch64::GPR64RegClass);
        emitFrameOffset(MBB, RestoreBegin, DL, CalleeSaveBase, AArch64::FP,
                        StackOffset::getFixed(-CalleeSaveBaseOffset), TII,
>>>>>>> eb0f1dc0
                        MachineInstr::FrameDestroy);
      }
      // The code below will deallocate the stack space space by moving the
      // SP to the start of the SVE callee-save area.
      emitFrameOffset(MBB, RestoreBegin, DL, AArch64::SP, CalleeSaveBase,
                      StackOffset::getScalable(-SVECalleeSavedSize), TII,
                      MachineInstr::FrameDestroy);
    } else if (BaseForSVEDealloc == AArch64::SP) {
      if (SVECalleeSavedSize) {
        // Deallocate the non-SVE locals first before we can deallocate (and
        // restore callee saves) from the SVE area.
        emitFrameOffset(
            MBB, RestoreBegin, DL, AArch64::SP, AArch64::SP,
            StackOffset::getFixed(NumBytes), TII, MachineInstr::FrameDestroy,
            false, NeedsWinCFI, &HasWinCFI, EmitCFI && !hasFP(MF),
            SVEStackSize + StackOffset::getFixed(NumBytes + PrologueSaveSize));
        NumBytes = 0;
      }

      emitFrameOffset(MBB, RestoreBegin, DL, AArch64::SP, AArch64::SP,
                      DeallocateBefore, TII, MachineInstr::FrameDestroy, false,
                      NeedsWinCFI, &HasWinCFI, EmitCFI && !hasFP(MF),
                      SVEStackSize +
                          StackOffset::getFixed(NumBytes + PrologueSaveSize));

      emitFrameOffset(MBB, RestoreEnd, DL, AArch64::SP, AArch64::SP,
                      DeallocateAfter, TII, MachineInstr::FrameDestroy, false,
                      NeedsWinCFI, &HasWinCFI, EmitCFI && !hasFP(MF),
                      DeallocateAfter +
                          StackOffset::getFixed(NumBytes + PrologueSaveSize));
    }
    if (EmitCFI)
      emitCalleeSavedSVERestores(MBB, RestoreEnd);
  }

  if (!hasFP(MF)) {
    bool RedZone = canUseRedZone(MF);
    // If this was a redzone leaf function, we don't need to restore the
    // stack pointer (but we may need to pop stack args for fastcc).
    if (RedZone && AfterCSRPopSize == 0)
      return;

    // Pop the local variables off the stack. If there are no callee-saved
    // registers, it means we are actually positioned at the terminator and can
    // combine stack increment for the locals and the stack increment for
    // callee-popped arguments into (possibly) a single instruction and be done.
    bool NoCalleeSaveRestore = PrologueSaveSize == 0;
    int64_t StackRestoreBytes = RedZone ? 0 : NumBytes;
    if (NoCalleeSaveRestore)
      StackRestoreBytes += AfterCSRPopSize;

    emitFrameOffset(
        MBB, LastPopI, DL, AArch64::SP, AArch64::SP,
        StackOffset::getFixed(StackRestoreBytes), TII,
        MachineInstr::FrameDestroy, false, NeedsWinCFI, &HasWinCFI, EmitCFI,
        StackOffset::getFixed((RedZone ? 0 : NumBytes) + PrologueSaveSize));

    // If we were able to combine the local stack pop with the argument pop,
    // then we're done.
    if (NoCalleeSaveRestore || AfterCSRPopSize == 0) {
      return;
    }

    NumBytes = 0;
  }

  // Restore the original stack pointer.
  // FIXME: Rather than doing the math here, we should instead just use
  // non-post-indexed loads for the restores if we aren't actually going to
  // be able to save any instructions.
  if (!IsFunclet && (MFI.hasVarSizedObjects() || AFI->isStackRealigned())) {
    emitFrameOffset(
        MBB, LastPopI, DL, AArch64::SP, AArch64::FP,
        StackOffset::getFixed(-AFI->getCalleeSaveBaseToFrameRecordOffset()),
        TII, MachineInstr::FrameDestroy, false, NeedsWinCFI, &HasWinCFI);
  } else if (NumBytes)
    emitFrameOffset(MBB, LastPopI, DL, AArch64::SP, AArch64::SP,
                    StackOffset::getFixed(NumBytes), TII,
                    MachineInstr::FrameDestroy, false, NeedsWinCFI, &HasWinCFI);

  // When we are about to restore the CSRs, the CFA register is SP again.
  if (EmitCFI && hasFP(MF))
    CFIInstBuilder(MBB, LastPopI, MachineInstr::FrameDestroy)
        .buildDefCFA(AArch64::SP, PrologueSaveSize);

  // This must be placed after the callee-save restore code because that code
  // assumes the SP is at the same location as it was after the callee-save save
  // code in the prologue.
  if (AfterCSRPopSize) {
    assert(AfterCSRPopSize > 0 && "attempting to reallocate arg stack that an "
                                  "interrupt may have clobbered");

    emitFrameOffset(
        MBB, MBB.getFirstTerminator(), DL, AArch64::SP, AArch64::SP,
        StackOffset::getFixed(AfterCSRPopSize), TII, MachineInstr::FrameDestroy,
        false, NeedsWinCFI, &HasWinCFI, EmitCFI,
        StackOffset::getFixed(CombineAfterCSRBump ? PrologueSaveSize : 0));
  }
}

bool AArch64FrameLowering::enableCFIFixup(const MachineFunction &MF) const {
  return TargetFrameLowering::enableCFIFixup(MF) &&
         MF.getInfo<AArch64FunctionInfo>()->needsDwarfUnwindInfo(MF);
}

bool AArch64FrameLowering::enableFullCFIFixup(const MachineFunction &MF) const {
  return enableCFIFixup(MF) &&
         MF.getInfo<AArch64FunctionInfo>()->needsAsyncDwarfUnwindInfo(MF);
}

/// getFrameIndexReference - Provide a base+offset reference to an FI slot for
/// debug info.  It's the same as what we use for resolving the code-gen
/// references for now.  FIXME: This can go wrong when references are
/// SP-relative and simple call frames aren't used.
StackOffset
AArch64FrameLowering::getFrameIndexReference(const MachineFunction &MF, int FI,
                                             Register &FrameReg) const {
  return resolveFrameIndexReference(
      MF, FI, FrameReg,
      /*PreferFP=*/
      MF.getFunction().hasFnAttribute(Attribute::SanitizeHWAddress) ||
          MF.getFunction().hasFnAttribute(Attribute::SanitizeMemTag),
      /*ForSimm=*/false);
}

StackOffset
AArch64FrameLowering::getFrameIndexReferenceFromSP(const MachineFunction &MF,
                                                   int FI) const {
  // This function serves to provide a comparable offset from a single reference
  // point (the value of SP at function entry) that can be used for analysis,
  // e.g. the stack-frame-layout analysis pass. It is not guaranteed to be
  // correct for all objects in the presence of VLA-area objects or dynamic
  // stack re-alignment.

  const auto &MFI = MF.getFrameInfo();

  int64_t ObjectOffset = MFI.getObjectOffset(FI);
  StackOffset SVEStackSize = getSVEStackSize(MF);

  // For VLA-area objects, just emit an offset at the end of the stack frame.
  // Whilst not quite correct, these objects do live at the end of the frame and
  // so it is more useful for analysis for the offset to reflect this.
  if (MFI.isVariableSizedObjectIndex(FI)) {
    return StackOffset::getFixed(-((int64_t)MFI.getStackSize())) - SVEStackSize;
  }

  // This is correct in the absence of any SVE stack objects.
  if (!SVEStackSize)
    return StackOffset::getFixed(ObjectOffset - getOffsetOfLocalArea());

  const auto *AFI = MF.getInfo<AArch64FunctionInfo>();
  bool FPAfterSVECalleeSaves =
      isTargetWindows(MF) && AFI->getSVECalleeSavedStackSize();
  if (MFI.getStackID(FI) == TargetStackID::ScalableVector) {
    if (FPAfterSVECalleeSaves &&
        -ObjectOffset <= (int64_t)AFI->getSVECalleeSavedStackSize())
      return StackOffset::getScalable(ObjectOffset);
    return StackOffset::get(-((int64_t)AFI->getCalleeSavedStackSize()),
                            ObjectOffset);
  }

  bool IsFixed = MFI.isFixedObjectIndex(FI);
  bool IsCSR =
      !IsFixed && ObjectOffset >= -((int)AFI->getCalleeSavedStackSize(MFI));

  StackOffset ScalableOffset = {};
  if (!IsFixed && !IsCSR) {
    ScalableOffset = -SVEStackSize;
  } else if (FPAfterSVECalleeSaves && IsCSR) {
    ScalableOffset =
        -StackOffset::getScalable(AFI->getSVECalleeSavedStackSize());
  }

  return StackOffset::getFixed(ObjectOffset) + ScalableOffset;
}

StackOffset
AArch64FrameLowering::getNonLocalFrameIndexReference(const MachineFunction &MF,
                                                     int FI) const {
  return StackOffset::getFixed(getSEHFrameIndexOffset(MF, FI));
}

static StackOffset getFPOffset(const MachineFunction &MF,
                               int64_t ObjectOffset) {
  const auto *AFI = MF.getInfo<AArch64FunctionInfo>();
  const auto &Subtarget = MF.getSubtarget<AArch64Subtarget>();
  const Function &F = MF.getFunction();
  bool IsWin64 = Subtarget.isCallingConvWin64(F.getCallingConv(), F.isVarArg());
  unsigned FixedObject =
      getFixedObjectSize(MF, AFI, IsWin64, /*IsFunclet=*/false);
  int64_t CalleeSaveSize = AFI->getCalleeSavedStackSize(MF.getFrameInfo());
  int64_t FPAdjust =
      CalleeSaveSize - AFI->getCalleeSaveBaseToFrameRecordOffset();
  return StackOffset::getFixed(ObjectOffset + FixedObject + FPAdjust);
}

static StackOffset getStackOffset(const MachineFunction &MF,
                                  int64_t ObjectOffset) {
  const auto &MFI = MF.getFrameInfo();
  return StackOffset::getFixed(ObjectOffset + (int64_t)MFI.getStackSize());
}

// TODO: This function currently does not work for scalable vectors.
int AArch64FrameLowering::getSEHFrameIndexOffset(const MachineFunction &MF,
                                                 int FI) const {
  const auto *RegInfo = static_cast<const AArch64RegisterInfo *>(
      MF.getSubtarget().getRegisterInfo());
  int ObjectOffset = MF.getFrameInfo().getObjectOffset(FI);
  return RegInfo->getLocalAddressRegister(MF) == AArch64::FP
             ? getFPOffset(MF, ObjectOffset).getFixed()
             : getStackOffset(MF, ObjectOffset).getFixed();
}

StackOffset AArch64FrameLowering::resolveFrameIndexReference(
    const MachineFunction &MF, int FI, Register &FrameReg, bool PreferFP,
    bool ForSimm) const {
  const auto &MFI = MF.getFrameInfo();
  int64_t ObjectOffset = MFI.getObjectOffset(FI);
  bool isFixed = MFI.isFixedObjectIndex(FI);
  bool isSVE = MFI.getStackID(FI) == TargetStackID::ScalableVector;
  return resolveFrameOffsetReference(MF, ObjectOffset, isFixed, isSVE, FrameReg,
                                     PreferFP, ForSimm);
}

StackOffset AArch64FrameLowering::resolveFrameOffsetReference(
    const MachineFunction &MF, int64_t ObjectOffset, bool isFixed, bool isSVE,
    Register &FrameReg, bool PreferFP, bool ForSimm) const {
  const auto &MFI = MF.getFrameInfo();
  const auto *RegInfo = static_cast<const AArch64RegisterInfo *>(
      MF.getSubtarget().getRegisterInfo());
  const auto *AFI = MF.getInfo<AArch64FunctionInfo>();
  const auto &Subtarget = MF.getSubtarget<AArch64Subtarget>();

  int64_t FPOffset = getFPOffset(MF, ObjectOffset).getFixed();
  int64_t Offset = getStackOffset(MF, ObjectOffset).getFixed();
  bool isCSR =
      !isFixed && ObjectOffset >= -((int)AFI->getCalleeSavedStackSize(MFI));

  const StackOffset &SVEStackSize = getSVEStackSize(MF);

  // Use frame pointer to reference fixed objects. Use it for locals if
  // there are VLAs or a dynamically realigned SP (and thus the SP isn't
  // reliable as a base). Make sure useFPForScavengingIndex() does the
  // right thing for the emergency spill slot.
  bool UseFP = false;
  if (AFI->hasStackFrame() && !isSVE) {
    // We shouldn't prefer using the FP to access fixed-sized stack objects when
    // there are scalable (SVE) objects in between the FP and the fixed-sized
    // objects.
    PreferFP &= !SVEStackSize;

    // Note: Keeping the following as multiple 'if' statements rather than
    // merging to a single expression for readability.
    //
    // Argument access should always use the FP.
    if (isFixed) {
      UseFP = hasFP(MF);
    } else if (isCSR && RegInfo->hasStackRealignment(MF)) {
      // References to the CSR area must use FP if we're re-aligning the stack
      // since the dynamically-sized alignment padding is between the SP/BP and
      // the CSR area.
      assert(hasFP(MF) && "Re-aligned stack must have frame pointer");
      UseFP = true;
    } else if (hasFP(MF) && !RegInfo->hasStackRealignment(MF)) {
      // If the FPOffset is negative and we're producing a signed immediate, we
      // have to keep in mind that the available offset range for negative
      // offsets is smaller than for positive ones. If an offset is available
      // via the FP and the SP, use whichever is closest.
      bool FPOffsetFits = !ForSimm || FPOffset >= -256;
      PreferFP |= Offset > -FPOffset && !SVEStackSize;

      if (FPOffset >= 0) {
        // If the FPOffset is positive, that'll always be best, as the SP/BP
        // will be even further away.
        UseFP = true;
      } else if (MFI.hasVarSizedObjects()) {
        // If we have variable sized objects, we can use either FP or BP, as the
        // SP offset is unknown. We can use the base pointer if we have one and
        // FP is not preferred. If not, we're stuck with using FP.
        bool CanUseBP = RegInfo->hasBasePointer(MF);
        if (FPOffsetFits && CanUseBP) // Both are ok. Pick the best.
          UseFP = PreferFP;
        else if (!CanUseBP) // Can't use BP. Forced to use FP.
          UseFP = true;
        // else we can use BP and FP, but the offset from FP won't fit.
        // That will make us scavenge registers which we can probably avoid by
        // using BP. If it won't fit for BP either, we'll scavenge anyway.
      } else if (MF.hasEHFunclets() && !RegInfo->hasBasePointer(MF)) {
        // Funclets access the locals contained in the parent's stack frame
        // via the frame pointer, so we have to use the FP in the parent
        // function.
        (void) Subtarget;
        assert(Subtarget.isCallingConvWin64(MF.getFunction().getCallingConv(),
                                            MF.getFunction().isVarArg()) &&
               "Funclets should only be present on Win64");
        UseFP = true;
      } else {
        // We have the choice between FP and (SP or BP).
        if (FPOffsetFits && PreferFP) // If FP is the best fit, use it.
          UseFP = true;
      }
    }
  }

  assert(
      ((isFixed || isCSR) || !RegInfo->hasStackRealignment(MF) || !UseFP) &&
      "In the presence of dynamic stack pointer realignment, "
      "non-argument/CSR objects cannot be accessed through the frame pointer");

  bool FPAfterSVECalleeSaves =
      isTargetWindows(MF) && AFI->getSVECalleeSavedStackSize();

  if (isSVE) {
    assert(-ObjectOffset > (int64_t)AFI->getSVECalleeSavedStackSize() &&
           "Math isn't correct for CSRs with FPAfterSVECalleeSaves");
    StackOffset FPOffset =
        StackOffset::get(-AFI->getCalleeSaveBaseToFrameRecordOffset(), ObjectOffset);
    StackOffset SPOffset =
        SVEStackSize +
        StackOffset::get(MFI.getStackSize() - AFI->getCalleeSavedStackSize(),
                         ObjectOffset);
    if (FPAfterSVECalleeSaves) {
<<<<<<< HEAD
=======
      assert(-ObjectOffset > (int64_t)AFI->getSVECalleeSavedStackSize() &&
             "Math isn't correct for CSRs with FPAfterSVECalleeSaves");
>>>>>>> eb0f1dc0
      FPOffset += StackOffset::getScalable(AFI->getSVECalleeSavedStackSize());
    }
    // Always use the FP for SVE spills if available and beneficial.
    if (hasFP(MF) && (SPOffset.getFixed() ||
                      FPOffset.getScalable() < SPOffset.getScalable() ||
                      RegInfo->hasStackRealignment(MF))) {
      FrameReg = RegInfo->getFrameRegister(MF);
      return FPOffset;
    }

    FrameReg = RegInfo->hasBasePointer(MF) ? RegInfo->getBaseRegister()
                                           : (unsigned)AArch64::SP;
    return SPOffset;
  }

  StackOffset ScalableOffset = {};
  if (FPAfterSVECalleeSaves) {
    // In this stack layout, the FP is in between the callee saves and other
    // SVE allocations.
    StackOffset SVECalleeSavedStack =
        StackOffset::getScalable(AFI->getSVECalleeSavedStackSize());
    if (UseFP) {
      if (isFixed)
        ScalableOffset = SVECalleeSavedStack;
      else if (!isCSR)
        ScalableOffset = SVECalleeSavedStack - SVEStackSize;
    } else {
      if (isFixed)
        ScalableOffset = SVEStackSize;
      else if (isCSR)
        ScalableOffset = SVEStackSize - SVECalleeSavedStack;
    }
  } else {
    if (UseFP && !(isFixed || isCSR))
      ScalableOffset = -SVEStackSize;
    if (!UseFP && (isFixed || isCSR))
      ScalableOffset = SVEStackSize;
  }

  if (UseFP) {
    FrameReg = RegInfo->getFrameRegister(MF);
    return StackOffset::getFixed(FPOffset) + ScalableOffset;
  }

  // Use the base pointer if we have one.
  if (RegInfo->hasBasePointer(MF))
    FrameReg = RegInfo->getBaseRegister();
  else {
    assert(!MFI.hasVarSizedObjects() &&
           "Can't use SP when we have var sized objects.");
    FrameReg = AArch64::SP;
    // If we're using the red zone for this function, the SP won't actually
    // be adjusted, so the offsets will be negative. They're also all
    // within range of the signed 9-bit immediate instructions.
    if (canUseRedZone(MF))
      Offset -= AFI->getLocalStackSize();
  }

  return StackOffset::getFixed(Offset) + ScalableOffset;
}

static unsigned getPrologueDeath(MachineFunction &MF, unsigned Reg) {
  // Do not set a kill flag on values that are also marked as live-in. This
  // happens with the @llvm-returnaddress intrinsic and with arguments passed in
  // callee saved registers.
  // Omitting the kill flags is conservatively correct even if the live-in
  // is not used after all.
  bool IsLiveIn = MF.getRegInfo().isLiveIn(Reg);
  return getKillRegState(!IsLiveIn);
}

static bool produceCompactUnwindFrame(MachineFunction &MF) {
  const AArch64Subtarget &Subtarget = MF.getSubtarget<AArch64Subtarget>();
  AttributeList Attrs = MF.getFunction().getAttributes();
  AArch64FunctionInfo *AFI = MF.getInfo<AArch64FunctionInfo>();
  return Subtarget.isTargetMachO() &&
         !(Subtarget.getTargetLowering()->supportSwiftError() &&
           Attrs.hasAttrSomewhere(Attribute::SwiftError)) &&
         MF.getFunction().getCallingConv() != CallingConv::SwiftTail &&
         !requiresSaveVG(MF) && AFI->getSVECalleeSavedStackSize() == 0;
}

static bool invalidateWindowsRegisterPairing(unsigned Reg1, unsigned Reg2,
                                             bool NeedsWinCFI, bool IsFirst,
                                             const TargetRegisterInfo *TRI) {
  // If we are generating register pairs for a Windows function that requires
  // EH support, then pair consecutive registers only.  There are no unwind
  // opcodes for saves/restores of non-consecutive register pairs.
  // The unwind opcodes are save_regp, save_regp_x, save_fregp, save_frepg_x,
  // save_lrpair.
  // https://docs.microsoft.com/en-us/cpp/build/arm64-exception-handling

  if (Reg2 == AArch64::FP)
    return true;
  if (!NeedsWinCFI)
    return false;
  if (TRI->getEncodingValue(Reg2) == TRI->getEncodingValue(Reg1) + 1)
    return false;
  // If pairing a GPR with LR, the pair can be described by the save_lrpair
  // opcode. If this is the first register pair, it would end up with a
  // predecrement, but there's no save_lrpair_x opcode, so we can only do this
  // if LR is paired with something else than the first register.
  // The save_lrpair opcode requires the first register to be an odd one.
  if (Reg1 >= AArch64::X19 && Reg1 <= AArch64::X27 &&
      (Reg1 - AArch64::X19) % 2 == 0 && Reg2 == AArch64::LR && !IsFirst)
    return false;
  return true;
}

/// Returns true if Reg1 and Reg2 cannot be paired using a ldp/stp instruction.
/// WindowsCFI requires that only consecutive registers can be paired.
/// LR and FP need to be allocated together when the frame needs to save
/// the frame-record. This means any other register pairing with LR is invalid.
static bool invalidateRegisterPairing(unsigned Reg1, unsigned Reg2,
                                      bool UsesWinAAPCS, bool NeedsWinCFI,
                                      bool NeedsFrameRecord, bool IsFirst,
                                      const TargetRegisterInfo *TRI) {
  if (UsesWinAAPCS)
    return invalidateWindowsRegisterPairing(Reg1, Reg2, NeedsWinCFI, IsFirst,
                                            TRI);

  // If we need to store the frame record, don't pair any register
  // with LR other than FP.
  if (NeedsFrameRecord)
    return Reg2 == AArch64::LR;

  return false;
}

namespace {

struct RegPairInfo {
  unsigned Reg1 = AArch64::NoRegister;
  unsigned Reg2 = AArch64::NoRegister;
  int FrameIdx;
  int Offset;
  enum RegType { GPR, FPR64, FPR128, PPR, ZPR, VG } Type;
  const TargetRegisterClass *RC;

  RegPairInfo() = default;

  bool isPaired() const { return Reg2 != AArch64::NoRegister; }

  bool isScalable() const { return Type == PPR || Type == ZPR; }
};

} // end anonymous namespace

unsigned findFreePredicateReg(BitVector &SavedRegs) {
  for (unsigned PReg = AArch64::P8; PReg <= AArch64::P15; ++PReg) {
    if (SavedRegs.test(PReg)) {
      unsigned PNReg = PReg - AArch64::P0 + AArch64::PN0;
      return PNReg;
    }
  }
  return AArch64::NoRegister;
}

// The multivector LD/ST are available only for SME or SVE2p1 targets
bool enableMultiVectorSpillFill(const AArch64Subtarget &Subtarget,
                                MachineFunction &MF) {
  if (DisableMultiVectorSpillFill)
    return false;

  SMEAttrs FuncAttrs = MF.getInfo<AArch64FunctionInfo>()->getSMEFnAttrs();
  bool IsLocallyStreaming =
      FuncAttrs.hasStreamingBody() && !FuncAttrs.hasStreamingInterface();

  // Only when in streaming mode SME2 instructions can be safely used.
  // It is not safe to use SME2 instructions when in streaming compatible or
  // locally streaming mode.
  return Subtarget.hasSVE2p1() ||
         (Subtarget.hasSME2() &&
          (!IsLocallyStreaming && Subtarget.isStreaming()));
}

static void computeCalleeSaveRegisterPairs(
    MachineFunction &MF, ArrayRef<CalleeSavedInfo> CSI,
    const TargetRegisterInfo *TRI, SmallVectorImpl<RegPairInfo> &RegPairs,
    bool NeedsFrameRecord) {

  if (CSI.empty())
    return;

  bool IsWindows = isTargetWindows(MF);
  bool NeedsWinCFI = needsWinCFI(MF);
  AArch64FunctionInfo *AFI = MF.getInfo<AArch64FunctionInfo>();
  unsigned StackHazardSize = getStackHazardSize(MF);
  MachineFrameInfo &MFI = MF.getFrameInfo();
  CallingConv::ID CC = MF.getFunction().getCallingConv();
  unsigned Count = CSI.size();
  (void)CC;
  // MachO's compact unwind format relies on all registers being stored in
  // pairs.
  assert((!produceCompactUnwindFrame(MF) || CC == CallingConv::PreserveMost ||
          CC == CallingConv::PreserveAll || CC == CallingConv::CXX_FAST_TLS ||
          CC == CallingConv::Win64 || (Count & 1) == 0) &&
         "Odd number of callee-saved regs to spill!");
  int ByteOffset = AFI->getCalleeSavedStackSize();
  int StackFillDir = -1;
  int RegInc = 1;
  unsigned FirstReg = 0;
  if (NeedsWinCFI) {
    // For WinCFI, fill the stack from the bottom up.
    ByteOffset = 0;
    StackFillDir = 1;
    // As the CSI array is reversed to match PrologEpilogInserter, iterate
    // backwards, to pair up registers starting from lower numbered registers.
    RegInc = -1;
    FirstReg = Count - 1;
  }
  bool FPAfterSVECalleeSaves = IsWindows && AFI->getSVECalleeSavedStackSize();
  int ScalableByteOffset =
      FPAfterSVECalleeSaves ? 0 : AFI->getSVECalleeSavedStackSize();
  bool NeedGapToAlignStack = AFI->hasCalleeSaveStackFreeSpace();
  Register LastReg = 0;

  // When iterating backwards, the loop condition relies on unsigned wraparound.
  for (unsigned i = FirstReg; i < Count; i += RegInc) {
    RegPairInfo RPI;
    RPI.Reg1 = CSI[i].getReg();

    if (AArch64::GPR64RegClass.contains(RPI.Reg1)) {
      RPI.Type = RegPairInfo::GPR;
      RPI.RC = &AArch64::GPR64RegClass;
    } else if (AArch64::FPR64RegClass.contains(RPI.Reg1)) {
      RPI.Type = RegPairInfo::FPR64;
      RPI.RC = &AArch64::FPR64RegClass;
    } else if (AArch64::FPR128RegClass.contains(RPI.Reg1)) {
      RPI.Type = RegPairInfo::FPR128;
      RPI.RC = &AArch64::FPR128RegClass;
    } else if (AArch64::ZPRRegClass.contains(RPI.Reg1)) {
      RPI.Type = RegPairInfo::ZPR;
      RPI.RC = &AArch64::ZPRRegClass;
    } else if (AArch64::PPRRegClass.contains(RPI.Reg1)) {
      RPI.Type = RegPairInfo::PPR;
      RPI.RC = &AArch64::PPRRegClass;
    } else if (RPI.Reg1 == AArch64::VG) {
      RPI.Type = RegPairInfo::VG;
      RPI.RC = &AArch64::FIXED_REGSRegClass;
    } else {
      llvm_unreachable("Unsupported register class.");
    }

    // Add the stack hazard size as we transition from GPR->FPR CSRs.
    if (AFI->hasStackHazardSlotIndex() &&
        (!LastReg || !AArch64InstrInfo::isFpOrNEON(LastReg)) &&
        AArch64InstrInfo::isFpOrNEON(RPI.Reg1))
      ByteOffset += StackFillDir * StackHazardSize;
    LastReg = RPI.Reg1;

    int Scale = TRI->getSpillSize(*RPI.RC);
    // Add the next reg to the pair if it is in the same register class.
    if (unsigned(i + RegInc) < Count && !AFI->hasStackHazardSlotIndex()) {
      MCRegister NextReg = CSI[i + RegInc].getReg();
      bool IsFirst = i == FirstReg;
      switch (RPI.Type) {
      case RegPairInfo::GPR:
        if (AArch64::GPR64RegClass.contains(NextReg) &&
            !invalidateRegisterPairing(RPI.Reg1, NextReg, IsWindows,
                                       NeedsWinCFI, NeedsFrameRecord, IsFirst,
                                       TRI))
          RPI.Reg2 = NextReg;
        break;
      case RegPairInfo::FPR64:
        if (AArch64::FPR64RegClass.contains(NextReg) &&
            !invalidateWindowsRegisterPairing(RPI.Reg1, NextReg, NeedsWinCFI,
                                              IsFirst, TRI))
          RPI.Reg2 = NextReg;
        break;
      case RegPairInfo::FPR128:
        if (AArch64::FPR128RegClass.contains(NextReg))
          RPI.Reg2 = NextReg;
        break;
      case RegPairInfo::PPR:
        break;
      case RegPairInfo::ZPR:
        if (AFI->getPredicateRegForFillSpill() != 0 &&
            ((RPI.Reg1 - AArch64::Z0) & 1) == 0 && (NextReg == RPI.Reg1 + 1)) {
          // Calculate offset of register pair to see if pair instruction can be
          // used.
          int Offset = (ScalableByteOffset + StackFillDir * 2 * Scale) / Scale;
          if ((-16 <= Offset && Offset <= 14) && (Offset % 2 == 0))
            RPI.Reg2 = NextReg;
        }
        break;
      case RegPairInfo::VG:
        break;
      }
    }

    // GPRs and FPRs are saved in pairs of 64-bit regs. We expect the CSI
    // list to come in sorted by frame index so that we can issue the store
    // pair instructions directly. Assert if we see anything otherwise.
    //
    // The order of the registers in the list is controlled by
    // getCalleeSavedRegs(), so they will always be in-order, as well.
    assert((!RPI.isPaired() ||
            (CSI[i].getFrameIdx() + RegInc == CSI[i + RegInc].getFrameIdx())) &&
           "Out of order callee saved regs!");

    assert((!RPI.isPaired() || !NeedsFrameRecord || RPI.Reg2 != AArch64::FP ||
            RPI.Reg1 == AArch64::LR) &&
           "FrameRecord must be allocated together with LR");

    // Windows AAPCS has FP and LR reversed.
    assert((!RPI.isPaired() || !NeedsFrameRecord || RPI.Reg1 != AArch64::FP ||
            RPI.Reg2 == AArch64::LR) &&
           "FrameRecord must be allocated together with LR");

    // MachO's compact unwind format relies on all registers being stored in
    // adjacent register pairs.
    assert((!produceCompactUnwindFrame(MF) || CC == CallingConv::PreserveMost ||
            CC == CallingConv::PreserveAll || CC == CallingConv::CXX_FAST_TLS ||
            CC == CallingConv::Win64 ||
            (RPI.isPaired() &&
             ((RPI.Reg1 == AArch64::LR && RPI.Reg2 == AArch64::FP) ||
              RPI.Reg1 + 1 == RPI.Reg2))) &&
           "Callee-save registers not saved as adjacent register pair!");

    RPI.FrameIdx = CSI[i].getFrameIdx();
    if (NeedsWinCFI &&
        RPI.isPaired()) // RPI.FrameIdx must be the lower index of the pair
      RPI.FrameIdx = CSI[i + RegInc].getFrameIdx();

<<<<<<< HEAD
    // Realign the scalable offset if necesary.  This is relevant when
=======
    // Realign the scalable offset if necessary.  This is relevant when
>>>>>>> eb0f1dc0
    // spilling predicates on Windows.
    if (RPI.isScalable() && ScalableByteOffset % Scale != 0) {
      ScalableByteOffset = alignTo(ScalableByteOffset, Scale);
    }

    int OffsetPre = RPI.isScalable() ? ScalableByteOffset : ByteOffset;
    assert(OffsetPre % Scale == 0);

    if (RPI.isScalable())
      ScalableByteOffset += StackFillDir * (RPI.isPaired() ? 2 * Scale : Scale);
    else
      ByteOffset += StackFillDir * (RPI.isPaired() ? 2 * Scale : Scale);

    // Swift's async context is directly before FP, so allocate an extra
    // 8 bytes for it.
    if (NeedsFrameRecord && AFI->hasSwiftAsyncContext() &&
        ((!IsWindows && RPI.Reg2 == AArch64::FP) ||
         (IsWindows && RPI.Reg2 == AArch64::LR)))
      ByteOffset += StackFillDir * 8;

    // Round up size of non-pair to pair size if we need to pad the
    // callee-save area to ensure 16-byte alignment.
    if (NeedGapToAlignStack && !NeedsWinCFI && !RPI.isScalable() &&
        RPI.Type != RegPairInfo::FPR128 && !RPI.isPaired() &&
        ByteOffset % 16 != 0) {
      ByteOffset += 8 * StackFillDir;
      assert(MFI.getObjectAlign(RPI.FrameIdx) <= Align(16));
      // A stack frame with a gap looks like this, bottom up:
      // d9, d8. x21, gap, x20, x19.
      // Set extra alignment on the x21 object to create the gap above it.
      MFI.setObjectAlignment(RPI.FrameIdx, Align(16));
      NeedGapToAlignStack = false;
    }

    int OffsetPost = RPI.isScalable() ? ScalableByteOffset : ByteOffset;
    assert(OffsetPost % Scale == 0);
    // If filling top down (default), we want the offset after incrementing it.
    // If filling bottom up (WinCFI) we need the original offset.
    int Offset = NeedsWinCFI ? OffsetPre : OffsetPost;

    // The FP, LR pair goes 8 bytes into our expanded 24-byte slot so that the
    // Swift context can directly precede FP.
    if (NeedsFrameRecord && AFI->hasSwiftAsyncContext() &&
        ((!IsWindows && RPI.Reg2 == AArch64::FP) ||
         (IsWindows && RPI.Reg2 == AArch64::LR)))
      Offset += 8;
    RPI.Offset = Offset / Scale;

    assert((!RPI.isPaired() ||
            (!RPI.isScalable() && RPI.Offset >= -64 && RPI.Offset <= 63) ||
            (RPI.isScalable() && RPI.Offset >= -256 && RPI.Offset <= 255)) &&
           "Offset out of bounds for LDP/STP immediate");

    auto isFrameRecord = [&] {
      if (RPI.isPaired())
        return IsWindows ? RPI.Reg1 == AArch64::FP && RPI.Reg2 == AArch64::LR
                         : RPI.Reg1 == AArch64::LR && RPI.Reg2 == AArch64::FP;
      // Otherwise, look for the frame record as two unpaired registers. This is
      // needed for -aarch64-stack-hazard-size=<val>, which disables register
      // pairing (as the padding may be too large for the LDP/STP offset). Note:
      // On Windows, this check works out as current reg == FP, next reg == LR,
      // and on other platforms current reg == FP, previous reg == LR. This
      // works out as the correct pre-increment or post-increment offsets
      // respectively.
      return i > 0 && RPI.Reg1 == AArch64::FP &&
             CSI[i - 1].getReg() == AArch64::LR;
    };

    // Save the offset to frame record so that the FP register can point to the
    // innermost frame record (spilled FP and LR registers).
    if (NeedsFrameRecord && isFrameRecord())
      AFI->setCalleeSaveBaseToFrameRecordOffset(Offset);

    RegPairs.push_back(RPI);
    if (RPI.isPaired())
      i += RegInc;
  }
  if (NeedsWinCFI) {
    // If we need an alignment gap in the stack, align the topmost stack
    // object. A stack frame with a gap looks like this, bottom up:
    // x19, d8. d9, gap.
    // Set extra alignment on the topmost stack object (the first element in
    // CSI, which goes top down), to create the gap above it.
    if (AFI->hasCalleeSaveStackFreeSpace())
      MFI.setObjectAlignment(CSI[0].getFrameIdx(), Align(16));
    // We iterated bottom up over the registers; flip RegPairs back to top
    // down order.
    std::reverse(RegPairs.begin(), RegPairs.end());
  }
}

bool AArch64FrameLowering::spillCalleeSavedRegisters(
    MachineBasicBlock &MBB, MachineBasicBlock::iterator MI,
    ArrayRef<CalleeSavedInfo> CSI, const TargetRegisterInfo *TRI) const {
  MachineFunction &MF = *MBB.getParent();
  const TargetInstrInfo &TII = *MF.getSubtarget().getInstrInfo();
  AArch64FunctionInfo *AFI = MF.getInfo<AArch64FunctionInfo>();
  bool NeedsWinCFI = needsWinCFI(MF);
  DebugLoc DL;
  SmallVector<RegPairInfo, 8> RegPairs;

  computeCalleeSaveRegisterPairs(MF, CSI, TRI, RegPairs, hasFP(MF));

  MachineRegisterInfo &MRI = MF.getRegInfo();
  // Refresh the reserved regs in case there are any potential changes since the
  // last freeze.
  MRI.freezeReservedRegs();

  if (homogeneousPrologEpilog(MF)) {
    auto MIB = BuildMI(MBB, MI, DL, TII.get(AArch64::HOM_Prolog))
                   .setMIFlag(MachineInstr::FrameSetup);

    for (auto &RPI : RegPairs) {
      MIB.addReg(RPI.Reg1);
      MIB.addReg(RPI.Reg2);

      // Update register live in.
      if (!MRI.isReserved(RPI.Reg1))
        MBB.addLiveIn(RPI.Reg1);
      if (RPI.isPaired() && !MRI.isReserved(RPI.Reg2))
        MBB.addLiveIn(RPI.Reg2);
    }
    return true;
  }
  bool PTrueCreated = false;
  for (const RegPairInfo &RPI : llvm::reverse(RegPairs)) {
    unsigned Reg1 = RPI.Reg1;
    unsigned Reg2 = RPI.Reg2;
    unsigned StrOpc;

    // Issue sequence of spills for cs regs.  The first spill may be converted
    // to a pre-decrement store later by emitPrologue if the callee-save stack
    // area allocation can't be combined with the local stack area allocation.
    // For example:
    //    stp     x22, x21, [sp, #0]     // addImm(+0)
    //    stp     x20, x19, [sp, #16]    // addImm(+2)
    //    stp     fp, lr, [sp, #32]      // addImm(+4)
    // Rationale: This sequence saves uop updates compared to a sequence of
    // pre-increment spills like stp xi,xj,[sp,#-16]!
    // Note: Similar rationale and sequence for restores in epilog.
    unsigned Size = TRI->getSpillSize(*RPI.RC);
    Align Alignment = TRI->getSpillAlign(*RPI.RC);
    switch (RPI.Type) {
    case RegPairInfo::GPR:
      StrOpc = RPI.isPaired() ? AArch64::STPXi : AArch64::STRXui;
      break;
    case RegPairInfo::FPR64:
      StrOpc = RPI.isPaired() ? AArch64::STPDi : AArch64::STRDui;
      break;
    case RegPairInfo::FPR128:
      StrOpc = RPI.isPaired() ? AArch64::STPQi : AArch64::STRQui;
      break;
    case RegPairInfo::ZPR:
      StrOpc = RPI.isPaired() ? AArch64::ST1B_2Z_IMM : AArch64::STR_ZXI;
      break;
    case RegPairInfo::PPR:
      StrOpc =
          Size == 16 ? AArch64::SPILL_PPR_TO_ZPR_SLOT_PSEUDO : AArch64::STR_PXI;
      break;
    case RegPairInfo::VG:
      StrOpc = AArch64::STRXui;
      break;
    }

    unsigned X0Scratch = AArch64::NoRegister;
    if (Reg1 == AArch64::VG) {
      // Find an available register to store value of VG to.
      Reg1 = findScratchNonCalleeSaveRegister(&MBB, true);
      assert(Reg1 != AArch64::NoRegister);
      SMEAttrs Attrs = AFI->getSMEFnAttrs();

      if (Attrs.hasStreamingBody() && !Attrs.hasStreamingInterface() &&
          AFI->getStreamingVGIdx() == std::numeric_limits<int>::max()) {
        // For locally-streaming functions, we need to store both the streaming
        // & non-streaming VG. Spill the streaming value first.
        BuildMI(MBB, MI, DL, TII.get(AArch64::RDSVLI_XI), Reg1)
            .addImm(1)
            .setMIFlag(MachineInstr::FrameSetup);
        BuildMI(MBB, MI, DL, TII.get(AArch64::UBFMXri), Reg1)
            .addReg(Reg1)
            .addImm(3)
            .addImm(63)
            .setMIFlag(MachineInstr::FrameSetup);

        AFI->setStreamingVGIdx(RPI.FrameIdx);
      } else if (MF.getSubtarget<AArch64Subtarget>().hasSVE()) {
        BuildMI(MBB, MI, DL, TII.get(AArch64::CNTD_XPiI), Reg1)
            .addImm(31)
            .addImm(1)
            .setMIFlag(MachineInstr::FrameSetup);
        AFI->setVGIdx(RPI.FrameIdx);
      } else {
        const AArch64Subtarget &STI = MF.getSubtarget<AArch64Subtarget>();
        if (llvm::any_of(
                MBB.liveins(),
                [&STI](const MachineBasicBlock::RegisterMaskPair &LiveIn) {
                  return STI.getRegisterInfo()->isSuperOrSubRegisterEq(
                      AArch64::X0, LiveIn.PhysReg);
                }))
          X0Scratch = Reg1;

        if (X0Scratch != AArch64::NoRegister)
          BuildMI(MBB, MI, DL, TII.get(AArch64::ORRXrr), Reg1)
              .addReg(AArch64::XZR)
              .addReg(AArch64::X0, RegState::Undef)
              .addReg(AArch64::X0, RegState::Implicit)
              .setMIFlag(MachineInstr::FrameSetup);

        const uint32_t *RegMask = TRI->getCallPreservedMask(
            MF,
            CallingConv::AArch64_SME_ABI_Support_Routines_PreserveMost_From_X1);
        BuildMI(MBB, MI, DL, TII.get(AArch64::BL))
            .addExternalSymbol("__arm_get_current_vg")
            .addRegMask(RegMask)
            .addReg(AArch64::X0, RegState::ImplicitDefine)
            .setMIFlag(MachineInstr::FrameSetup);
        Reg1 = AArch64::X0;
        AFI->setVGIdx(RPI.FrameIdx);
      }
    }

    LLVM_DEBUG(dbgs() << "CSR spill: (" << printReg(Reg1, TRI);
               if (RPI.isPaired()) dbgs() << ", " << printReg(Reg2, TRI);
               dbgs() << ") -> fi#(" << RPI.FrameIdx;
               if (RPI.isPaired()) dbgs() << ", " << RPI.FrameIdx + 1;
               dbgs() << ")\n");

    assert((!NeedsWinCFI || !(Reg1 == AArch64::LR && Reg2 == AArch64::FP)) &&
           "Windows unwdinding requires a consecutive (FP,LR) pair");
    // Windows unwind codes require consecutive registers if registers are
    // paired.  Make the switch here, so that the code below will save (x,x+1)
    // and not (x+1,x).
    unsigned FrameIdxReg1 = RPI.FrameIdx;
    unsigned FrameIdxReg2 = RPI.FrameIdx + 1;
    if (NeedsWinCFI && RPI.isPaired()) {
      std::swap(Reg1, Reg2);
      std::swap(FrameIdxReg1, FrameIdxReg2);
    }

    if (RPI.isPaired() && RPI.isScalable()) {
      [[maybe_unused]] const AArch64Subtarget &Subtarget =
                              MF.getSubtarget<AArch64Subtarget>();
      AArch64FunctionInfo *AFI = MF.getInfo<AArch64FunctionInfo>();
      unsigned PnReg = AFI->getPredicateRegForFillSpill();
      assert((PnReg != 0 && enableMultiVectorSpillFill(Subtarget, MF)) &&
             "Expects SVE2.1 or SME2 target and a predicate register");
#ifdef EXPENSIVE_CHECKS
      auto IsPPR = [](const RegPairInfo &c) {
        return c.Reg1 == RegPairInfo::PPR;
      };
      auto PPRBegin = std::find_if(RegPairs.begin(), RegPairs.end(), IsPPR);
      auto IsZPR = [](const RegPairInfo &c) {
        return c.Type == RegPairInfo::ZPR;
      };
      auto ZPRBegin = std::find_if(RegPairs.begin(), RegPairs.end(), IsZPR);
      assert(!(PPRBegin < ZPRBegin) &&
             "Expected callee save predicate to be handled first");
#endif
      if (!PTrueCreated) {
        PTrueCreated = true;
        BuildMI(MBB, MI, DL, TII.get(AArch64::PTRUE_C_B), PnReg)
            .setMIFlags(MachineInstr::FrameSetup);
      }
      MachineInstrBuilder MIB = BuildMI(MBB, MI, DL, TII.get(StrOpc));
      if (!MRI.isReserved(Reg1))
        MBB.addLiveIn(Reg1);
      if (!MRI.isReserved(Reg2))
        MBB.addLiveIn(Reg2);
      MIB.addReg(/*PairRegs*/ AArch64::Z0_Z1 + (RPI.Reg1 - AArch64::Z0));
      MIB.addMemOperand(MF.getMachineMemOperand(
          MachinePointerInfo::getFixedStack(MF, FrameIdxReg2),
          MachineMemOperand::MOStore, Size, Alignment));
      MIB.addReg(PnReg);
      MIB.addReg(AArch64::SP)
          .addImm(RPI.Offset / 2) // [sp, #imm*2*vscale],
                                  // where 2*vscale is implicit
          .setMIFlag(MachineInstr::FrameSetup);
      MIB.addMemOperand(MF.getMachineMemOperand(
          MachinePointerInfo::getFixedStack(MF, FrameIdxReg1),
          MachineMemOperand::MOStore, Size, Alignment));
      if (NeedsWinCFI)
        InsertSEH(MIB, TII, MachineInstr::FrameSetup);
    } else { // The code when the pair of ZReg is not present
      MachineInstrBuilder MIB = BuildMI(MBB, MI, DL, TII.get(StrOpc));
      if (!MRI.isReserved(Reg1))
        MBB.addLiveIn(Reg1);
      if (RPI.isPaired()) {
        if (!MRI.isReserved(Reg2))
          MBB.addLiveIn(Reg2);
        MIB.addReg(Reg2, getPrologueDeath(MF, Reg2));
        MIB.addMemOperand(MF.getMachineMemOperand(
            MachinePointerInfo::getFixedStack(MF, FrameIdxReg2),
            MachineMemOperand::MOStore, Size, Alignment));
      }
      MIB.addReg(Reg1, getPrologueDeath(MF, Reg1))
          .addReg(AArch64::SP)
          .addImm(RPI.Offset) // [sp, #offset*vscale],
                              // where factor*vscale is implicit
          .setMIFlag(MachineInstr::FrameSetup);
      MIB.addMemOperand(MF.getMachineMemOperand(
          MachinePointerInfo::getFixedStack(MF, FrameIdxReg1),
          MachineMemOperand::MOStore, Size, Alignment));
      if (NeedsWinCFI)
        InsertSEH(MIB, TII, MachineInstr::FrameSetup);
    }
    // Update the StackIDs of the SVE stack slots.
    MachineFrameInfo &MFI = MF.getFrameInfo();
    if (RPI.Type == RegPairInfo::ZPR || RPI.Type == RegPairInfo::PPR) {
      MFI.setStackID(FrameIdxReg1, TargetStackID::ScalableVector);
      if (RPI.isPaired())
        MFI.setStackID(FrameIdxReg2, TargetStackID::ScalableVector);
    }

    if (X0Scratch != AArch64::NoRegister)
      BuildMI(MBB, MI, DL, TII.get(AArch64::ORRXrr), AArch64::X0)
          .addReg(AArch64::XZR)
          .addReg(X0Scratch, RegState::Undef)
          .addReg(X0Scratch, RegState::Implicit)
          .setMIFlag(MachineInstr::FrameSetup);
  }
  return true;
}

bool AArch64FrameLowering::restoreCalleeSavedRegisters(
    MachineBasicBlock &MBB, MachineBasicBlock::iterator MBBI,
    MutableArrayRef<CalleeSavedInfo> CSI, const TargetRegisterInfo *TRI) const {
  MachineFunction &MF = *MBB.getParent();
  const TargetInstrInfo &TII = *MF.getSubtarget().getInstrInfo();
  DebugLoc DL;
  SmallVector<RegPairInfo, 8> RegPairs;
  bool NeedsWinCFI = needsWinCFI(MF);

  if (MBBI != MBB.end())
    DL = MBBI->getDebugLoc();

  computeCalleeSaveRegisterPairs(MF, CSI, TRI, RegPairs, hasFP(MF));
  if (homogeneousPrologEpilog(MF, &MBB)) {
    auto MIB = BuildMI(MBB, MBBI, DL, TII.get(AArch64::HOM_Epilog))
                   .setMIFlag(MachineInstr::FrameDestroy);
    for (auto &RPI : RegPairs) {
      MIB.addReg(RPI.Reg1, RegState::Define);
      MIB.addReg(RPI.Reg2, RegState::Define);
    }
    return true;
  }

  // For performance reasons restore SVE register in increasing order
  auto IsPPR = [](const RegPairInfo &c) { return c.Type == RegPairInfo::PPR; };
  auto PPRBegin = llvm::find_if(RegPairs, IsPPR);
  auto PPREnd = std::find_if_not(PPRBegin, RegPairs.end(), IsPPR);
  std::reverse(PPRBegin, PPREnd);
  auto IsZPR = [](const RegPairInfo &c) { return c.Type == RegPairInfo::ZPR; };
  auto ZPRBegin = llvm::find_if(RegPairs, IsZPR);
  auto ZPREnd = std::find_if_not(ZPRBegin, RegPairs.end(), IsZPR);
  std::reverse(ZPRBegin, ZPREnd);

  bool PTrueCreated = false;
  for (const RegPairInfo &RPI : RegPairs) {
    unsigned Reg1 = RPI.Reg1;
    unsigned Reg2 = RPI.Reg2;

    // Issue sequence of restores for cs regs. The last restore may be converted
    // to a post-increment load later by emitEpilogue if the callee-save stack
    // area allocation can't be combined with the local stack area allocation.
    // For example:
    //    ldp     fp, lr, [sp, #32]       // addImm(+4)
    //    ldp     x20, x19, [sp, #16]     // addImm(+2)
    //    ldp     x22, x21, [sp, #0]      // addImm(+0)
    // Note: see comment in spillCalleeSavedRegisters()
    unsigned LdrOpc;
    unsigned Size = TRI->getSpillSize(*RPI.RC);
    Align Alignment = TRI->getSpillAlign(*RPI.RC);
    switch (RPI.Type) {
    case RegPairInfo::GPR:
      LdrOpc = RPI.isPaired() ? AArch64::LDPXi : AArch64::LDRXui;
      break;
    case RegPairInfo::FPR64:
      LdrOpc = RPI.isPaired() ? AArch64::LDPDi : AArch64::LDRDui;
      break;
    case RegPairInfo::FPR128:
      LdrOpc = RPI.isPaired() ? AArch64::LDPQi : AArch64::LDRQui;
      break;
    case RegPairInfo::ZPR:
      LdrOpc = RPI.isPaired() ? AArch64::LD1B_2Z_IMM : AArch64::LDR_ZXI;
      break;
    case RegPairInfo::PPR:
      LdrOpc = Size == 16 ? AArch64::FILL_PPR_FROM_ZPR_SLOT_PSEUDO
                          : AArch64::LDR_PXI;
      break;
    case RegPairInfo::VG:
      continue;
    }
    LLVM_DEBUG(dbgs() << "CSR restore: (" << printReg(Reg1, TRI);
               if (RPI.isPaired()) dbgs() << ", " << printReg(Reg2, TRI);
               dbgs() << ") -> fi#(" << RPI.FrameIdx;
               if (RPI.isPaired()) dbgs() << ", " << RPI.FrameIdx + 1;
               dbgs() << ")\n");

    // Windows unwind codes require consecutive registers if registers are
    // paired.  Make the switch here, so that the code below will save (x,x+1)
    // and not (x+1,x).
    unsigned FrameIdxReg1 = RPI.FrameIdx;
    unsigned FrameIdxReg2 = RPI.FrameIdx + 1;
    if (NeedsWinCFI && RPI.isPaired()) {
      std::swap(Reg1, Reg2);
      std::swap(FrameIdxReg1, FrameIdxReg2);
    }

    AArch64FunctionInfo *AFI = MF.getInfo<AArch64FunctionInfo>();
    if (RPI.isPaired() && RPI.isScalable()) {
      [[maybe_unused]] const AArch64Subtarget &Subtarget =
                              MF.getSubtarget<AArch64Subtarget>();
      unsigned PnReg = AFI->getPredicateRegForFillSpill();
      assert((PnReg != 0 && enableMultiVectorSpillFill(Subtarget, MF)) &&
             "Expects SVE2.1 or SME2 target and a predicate register");
#ifdef EXPENSIVE_CHECKS
      assert(!(PPRBegin < ZPRBegin) &&
             "Expected callee save predicate to be handled first");
#endif
      if (!PTrueCreated) {
        PTrueCreated = true;
        BuildMI(MBB, MBBI, DL, TII.get(AArch64::PTRUE_C_B), PnReg)
            .setMIFlags(MachineInstr::FrameDestroy);
      }
      MachineInstrBuilder MIB = BuildMI(MBB, MBBI, DL, TII.get(LdrOpc));
      MIB.addReg(/*PairRegs*/ AArch64::Z0_Z1 + (RPI.Reg1 - AArch64::Z0),
                 getDefRegState(true));
      MIB.addMemOperand(MF.getMachineMemOperand(
          MachinePointerInfo::getFixedStack(MF, FrameIdxReg2),
          MachineMemOperand::MOLoad, Size, Alignment));
      MIB.addReg(PnReg);
      MIB.addReg(AArch64::SP)
          .addImm(RPI.Offset / 2) // [sp, #imm*2*vscale]
                                  // where 2*vscale is implicit
          .setMIFlag(MachineInstr::FrameDestroy);
      MIB.addMemOperand(MF.getMachineMemOperand(
          MachinePointerInfo::getFixedStack(MF, FrameIdxReg1),
          MachineMemOperand::MOLoad, Size, Alignment));
      if (NeedsWinCFI)
        InsertSEH(MIB, TII, MachineInstr::FrameDestroy);
    } else {
      MachineInstrBuilder MIB = BuildMI(MBB, MBBI, DL, TII.get(LdrOpc));
      if (RPI.isPaired()) {
        MIB.addReg(Reg2, getDefRegState(true));
        MIB.addMemOperand(MF.getMachineMemOperand(
            MachinePointerInfo::getFixedStack(MF, FrameIdxReg2),
            MachineMemOperand::MOLoad, Size, Alignment));
      }
      MIB.addReg(Reg1, getDefRegState(true));
      MIB.addReg(AArch64::SP)
          .addImm(RPI.Offset) // [sp, #offset*vscale]
                              // where factor*vscale is implicit
          .setMIFlag(MachineInstr::FrameDestroy);
      MIB.addMemOperand(MF.getMachineMemOperand(
          MachinePointerInfo::getFixedStack(MF, FrameIdxReg1),
          MachineMemOperand::MOLoad, Size, Alignment));
      if (NeedsWinCFI)
        InsertSEH(MIB, TII, MachineInstr::FrameDestroy);
    }
  }
  return true;
}

// Return the FrameID for a MMO.
static std::optional<int> getMMOFrameID(MachineMemOperand *MMO,
                                        const MachineFrameInfo &MFI) {
  auto *PSV =
      dyn_cast_or_null<FixedStackPseudoSourceValue>(MMO->getPseudoValue());
  if (PSV)
    return std::optional<int>(PSV->getFrameIndex());

  if (MMO->getValue()) {
    if (auto *Al = dyn_cast<AllocaInst>(getUnderlyingObject(MMO->getValue()))) {
      for (int FI = MFI.getObjectIndexBegin(); FI < MFI.getObjectIndexEnd();
           FI++)
        if (MFI.getObjectAllocation(FI) == Al)
          return FI;
    }
  }

  return std::nullopt;
}

// Return the FrameID for a Load/Store instruction by looking at the first MMO.
static std::optional<int> getLdStFrameID(const MachineInstr &MI,
                                         const MachineFrameInfo &MFI) {
  if (!MI.mayLoadOrStore() || MI.getNumMemOperands() < 1)
    return std::nullopt;

  return getMMOFrameID(*MI.memoperands_begin(), MFI);
}

// Check if a Hazard slot is needed for the current function, and if so create
// one for it. The index is stored in AArch64FunctionInfo->StackHazardSlotIndex,
// which can be used to determine if any hazard padding is needed.
void AArch64FrameLowering::determineStackHazardSlot(
    MachineFunction &MF, BitVector &SavedRegs) const {
  unsigned StackHazardSize = getStackHazardSize(MF);
  auto *AFI = MF.getInfo<AArch64FunctionInfo>();
  if (StackHazardSize == 0 || StackHazardSize % 16 != 0 ||
      AFI->hasStackHazardSlotIndex())
    return;

  // Stack hazards are only needed in streaming functions.
  SMEAttrs Attrs = AFI->getSMEFnAttrs();
  if (!StackHazardInNonStreaming && Attrs.hasNonStreamingInterfaceAndBody())
    return;

  MachineFrameInfo &MFI = MF.getFrameInfo();

  // Add a hazard slot if there are any CSR FPR registers, or are any fp-only
  // stack objects.
  bool HasFPRCSRs = any_of(SavedRegs.set_bits(), [](unsigned Reg) {
    return AArch64::FPR64RegClass.contains(Reg) ||
           AArch64::FPR128RegClass.contains(Reg) ||
           AArch64::ZPRRegClass.contains(Reg) ||
           AArch64::PPRRegClass.contains(Reg);
  });
  bool HasFPRStackObjects = false;
  if (!HasFPRCSRs) {
    std::vector<unsigned> FrameObjects(MFI.getObjectIndexEnd());
    for (auto &MBB : MF) {
      for (auto &MI : MBB) {
        std::optional<int> FI = getLdStFrameID(MI, MFI);
        if (FI && *FI >= 0 && *FI < (int)FrameObjects.size()) {
          if (MFI.getStackID(*FI) == TargetStackID::ScalableVector ||
              AArch64InstrInfo::isFpOrNEON(MI))
            FrameObjects[*FI] |= 2;
          else
            FrameObjects[*FI] |= 1;
        }
      }
    }
    HasFPRStackObjects =
        any_of(FrameObjects, [](unsigned B) { return (B & 3) == 2; });
  }

  if (HasFPRCSRs || HasFPRStackObjects) {
    int ID = MFI.CreateStackObject(StackHazardSize, Align(16), false);
    LLVM_DEBUG(dbgs() << "Created Hazard slot at " << ID << " size "
                      << StackHazardSize << "\n");
    AFI->setStackHazardSlotIndex(ID);
  }
}

void AArch64FrameLowering::determineCalleeSaves(MachineFunction &MF,
                                                BitVector &SavedRegs,
                                                RegScavenger *RS) const {
  // All calls are tail calls in GHC calling conv, and functions have no
  // prologue/epilogue.
  if (MF.getFunction().getCallingConv() == CallingConv::GHC)
    return;

  TargetFrameLowering::determineCalleeSaves(MF, SavedRegs, RS);
  const AArch64RegisterInfo *RegInfo = static_cast<const AArch64RegisterInfo *>(
      MF.getSubtarget().getRegisterInfo());
  const AArch64Subtarget &Subtarget = MF.getSubtarget<AArch64Subtarget>();
  AArch64FunctionInfo *AFI = MF.getInfo<AArch64FunctionInfo>();
  unsigned UnspilledCSGPR = AArch64::NoRegister;
  unsigned UnspilledCSGPRPaired = AArch64::NoRegister;

  MachineFrameInfo &MFI = MF.getFrameInfo();
  const MCPhysReg *CSRegs = MF.getRegInfo().getCalleeSavedRegs();

  unsigned BasePointerReg = RegInfo->hasBasePointer(MF)
                                ? RegInfo->getBaseRegister()
                                : (unsigned)AArch64::NoRegister;

  unsigned ExtraCSSpill = 0;
  bool HasUnpairedGPR64 = false;
  bool HasPairZReg = false;
  BitVector UserReservedRegs = RegInfo->getUserReservedRegs(MF);
  BitVector ReservedRegs = RegInfo->getReservedRegs(MF);

  // Figure out which callee-saved registers to save/restore.
  for (unsigned i = 0; CSRegs[i]; ++i) {
    const unsigned Reg = CSRegs[i];

    // Add the base pointer register to SavedRegs if it is callee-save.
    if (Reg == BasePointerReg)
      SavedRegs.set(Reg);

    // Don't save manually reserved registers set through +reserve-x#i,
    // even for callee-saved registers, as per GCC's behavior.
    if (UserReservedRegs[Reg]) {
      SavedRegs.reset(Reg);
      continue;
    }

    bool RegUsed = SavedRegs.test(Reg);
    unsigned PairedReg = AArch64::NoRegister;
    const bool RegIsGPR64 = AArch64::GPR64RegClass.contains(Reg);
    if (RegIsGPR64 || AArch64::FPR64RegClass.contains(Reg) ||
        AArch64::FPR128RegClass.contains(Reg)) {
      // Compensate for odd numbers of GP CSRs.
      // For now, all the known cases of odd number of CSRs are of GPRs.
      if (HasUnpairedGPR64)
        PairedReg = CSRegs[i % 2 == 0 ? i - 1 : i + 1];
      else
        PairedReg = CSRegs[i ^ 1];
    }

    // If the function requires all the GP registers to save (SavedRegs),
    // and there are an odd number of GP CSRs at the same time (CSRegs),
    // PairedReg could be in a different register class from Reg, which would
    // lead to a FPR (usually D8) accidentally being marked saved.
    if (RegIsGPR64 && !AArch64::GPR64RegClass.contains(PairedReg)) {
      PairedReg = AArch64::NoRegister;
      HasUnpairedGPR64 = true;
    }
    assert(PairedReg == AArch64::NoRegister ||
           AArch64::GPR64RegClass.contains(Reg, PairedReg) ||
           AArch64::FPR64RegClass.contains(Reg, PairedReg) ||
           AArch64::FPR128RegClass.contains(Reg, PairedReg));

    if (!RegUsed) {
      if (AArch64::GPR64RegClass.contains(Reg) && !ReservedRegs[Reg]) {
        UnspilledCSGPR = Reg;
        UnspilledCSGPRPaired = PairedReg;
      }
      continue;
    }

    // Always save P4 when PPR spills are ZPR-sized and a predicate above p8 is
    // spilled. If all of p0-p3 are used as return values p4 is must be free
    // to reload p8-p15.
    if (RegInfo->getSpillSize(AArch64::PPRRegClass) == 16 &&
        AArch64::PPR_p8to15RegClass.contains(Reg)) {
      SavedRegs.set(AArch64::P4);
    }

    // MachO's compact unwind format relies on all registers being stored in
    // pairs.
    // FIXME: the usual format is actually better if unwinding isn't needed.
    if (producePairRegisters(MF) && PairedReg != AArch64::NoRegister &&
        !SavedRegs.test(PairedReg)) {
      SavedRegs.set(PairedReg);
      if (AArch64::GPR64RegClass.contains(PairedReg) &&
          !ReservedRegs[PairedReg])
        ExtraCSSpill = PairedReg;
    }
    // Check if there is a pair of ZRegs, so it can select PReg for spill/fill
    HasPairZReg |= (AArch64::ZPRRegClass.contains(Reg, CSRegs[i ^ 1]) &&
                    SavedRegs.test(CSRegs[i ^ 1]));
  }

  if (HasPairZReg && enableMultiVectorSpillFill(Subtarget, MF)) {
    AArch64FunctionInfo *AFI = MF.getInfo<AArch64FunctionInfo>();
    // Find a suitable predicate register for the multi-vector spill/fill
    // instructions.
    unsigned PnReg = findFreePredicateReg(SavedRegs);
    if (PnReg != AArch64::NoRegister)
      AFI->setPredicateRegForFillSpill(PnReg);
    // If no free callee-save has been found assign one.
    if (!AFI->getPredicateRegForFillSpill() &&
        MF.getFunction().getCallingConv() ==
            CallingConv::AArch64_SVE_VectorCall) {
      SavedRegs.set(AArch64::P8);
      AFI->setPredicateRegForFillSpill(AArch64::PN8);
    }

    assert(!ReservedRegs[AFI->getPredicateRegForFillSpill()] &&
           "Predicate cannot be a reserved register");
  }

  if (MF.getFunction().getCallingConv() == CallingConv::Win64 &&
      !Subtarget.isTargetWindows()) {
    // For Windows calling convention on a non-windows OS, where X18 is treated
    // as reserved, back up X18 when entering non-windows code (marked with the
    // Windows calling convention) and restore when returning regardless of
    // whether the individual function uses it - it might call other functions
    // that clobber it.
    SavedRegs.set(AArch64::X18);
  }

  // Calculates the callee saved stack size.
  unsigned CSStackSize = 0;
  unsigned SVECSStackSize = 0;
  const TargetRegisterInfo *TRI = MF.getSubtarget().getRegisterInfo();
  for (unsigned Reg : SavedRegs.set_bits()) {
    auto *RC = TRI->getMinimalPhysRegClass(Reg);
    assert(RC && "expected register class!");
    auto SpillSize = TRI->getSpillSize(*RC);
    if (AArch64::PPRRegClass.contains(Reg) ||
        AArch64::ZPRRegClass.contains(Reg))
      SVECSStackSize += SpillSize;
    else
      CSStackSize += SpillSize;
  }

  // Increase the callee-saved stack size if the function has streaming mode
  // changes, as we will need to spill the value of the VG register.
  // For locally streaming functions, we spill both the streaming and
  // non-streaming VG value.
  SMEAttrs Attrs = AFI->getSMEFnAttrs();
  if (requiresSaveVG(MF)) {
    if (Attrs.hasStreamingBody() && !Attrs.hasStreamingInterface())
      CSStackSize += 16;
    else
      CSStackSize += 8;
  }

  // Determine if a Hazard slot should be used, and increase the CSStackSize by
  // StackHazardSize if so.
  determineStackHazardSlot(MF, SavedRegs);
  if (AFI->hasStackHazardSlotIndex())
    CSStackSize += getStackHazardSize(MF);

  // Save number of saved regs, so we can easily update CSStackSize later.
  unsigned NumSavedRegs = SavedRegs.count();

  // The frame record needs to be created by saving the appropriate registers
  uint64_t EstimatedStackSize = MFI.estimateStackSize(MF);
  if (hasFP(MF) ||
      windowsRequiresStackProbe(MF, EstimatedStackSize + CSStackSize + 16)) {
    SavedRegs.set(AArch64::FP);
    SavedRegs.set(AArch64::LR);
  }

  LLVM_DEBUG({
    dbgs() << "*** determineCalleeSaves\nSaved CSRs:";
    for (unsigned Reg : SavedRegs.set_bits())
      dbgs() << ' ' << printReg(Reg, RegInfo);
    dbgs() << "\n";
  });

  // If any callee-saved registers are used, the frame cannot be eliminated.
  int64_t SVEStackSize =
      alignTo(SVECSStackSize + estimateSVEStackObjectOffsets(MFI), 16);
  bool CanEliminateFrame = (SavedRegs.count() == 0) && !SVEStackSize;

  // The CSR spill slots have not been allocated yet, so estimateStackSize
  // won't include them.
  unsigned EstimatedStackSizeLimit = estimateRSStackSizeLimit(MF);

  // We may address some of the stack above the canonical frame address, either
  // for our own arguments or during a call. Include that in calculating whether
  // we have complicated addressing concerns.
  int64_t CalleeStackUsed = 0;
  for (int I = MFI.getObjectIndexBegin(); I != 0; ++I) {
    int64_t FixedOff = MFI.getObjectOffset(I);
    if (FixedOff > CalleeStackUsed)
      CalleeStackUsed = FixedOff;
  }

  // Conservatively always assume BigStack when there are SVE spills.
  bool BigStack = SVEStackSize || (EstimatedStackSize + CSStackSize +
                                   CalleeStackUsed) > EstimatedStackSizeLimit;
  if (BigStack || !CanEliminateFrame || RegInfo->cannotEliminateFrame(MF))
    AFI->setHasStackFrame(true);

  // Estimate if we might need to scavenge a register at some point in order
  // to materialize a stack offset. If so, either spill one additional
  // callee-saved register or reserve a special spill slot to facilitate
  // register scavenging. If we already spilled an extra callee-saved register
  // above to keep the number of spills even, we don't need to do anything else
  // here.
  if (BigStack) {
    if (!ExtraCSSpill && UnspilledCSGPR != AArch64::NoRegister) {
      LLVM_DEBUG(dbgs() << "Spilling " << printReg(UnspilledCSGPR, RegInfo)
                        << " to get a scratch register.\n");
      SavedRegs.set(UnspilledCSGPR);
      ExtraCSSpill = UnspilledCSGPR;

      // MachO's compact unwind format relies on all registers being stored in
      // pairs, so if we need to spill one extra for BigStack, then we need to
      // store the pair.
      if (producePairRegisters(MF)) {
        if (UnspilledCSGPRPaired == AArch64::NoRegister) {
          // Failed to make a pair for compact unwind format, revert spilling.
          if (produceCompactUnwindFrame(MF)) {
            SavedRegs.reset(UnspilledCSGPR);
            ExtraCSSpill = AArch64::NoRegister;
          }
        } else
          SavedRegs.set(UnspilledCSGPRPaired);
      }
    }

    // If we didn't find an extra callee-saved register to spill, create
    // an emergency spill slot.
    if (!ExtraCSSpill || MF.getRegInfo().isPhysRegUsed(ExtraCSSpill)) {
      const TargetRegisterInfo *TRI = MF.getSubtarget().getRegisterInfo();
      const TargetRegisterClass &RC = AArch64::GPR64RegClass;
      unsigned Size = TRI->getSpillSize(RC);
      Align Alignment = TRI->getSpillAlign(RC);
      int FI = MFI.CreateSpillStackObject(Size, Alignment);
      RS->addScavengingFrameIndex(FI);
      LLVM_DEBUG(dbgs() << "No available CS registers, allocated fi#" << FI
                        << " as the emergency spill slot.\n");
    }
  }

  // Adding the size of additional 64bit GPR saves.
  CSStackSize += 8 * (SavedRegs.count() - NumSavedRegs);

  // A Swift asynchronous context extends the frame record with a pointer
  // directly before FP.
  if (hasFP(MF) && AFI->hasSwiftAsyncContext())
    CSStackSize += 8;

  uint64_t AlignedCSStackSize = alignTo(CSStackSize, 16);
  LLVM_DEBUG(dbgs() << "Estimated stack frame size: "
                    << EstimatedStackSize + AlignedCSStackSize << " bytes.\n");

  assert((!MFI.isCalleeSavedInfoValid() ||
          AFI->getCalleeSavedStackSize() == AlignedCSStackSize) &&
         "Should not invalidate callee saved info");

  // Round up to register pair alignment to avoid additional SP adjustment
  // instructions.
  AFI->setCalleeSavedStackSize(AlignedCSStackSize);
  AFI->setCalleeSaveStackHasFreeSpace(AlignedCSStackSize != CSStackSize);
  AFI->setSVECalleeSavedStackSize(alignTo(SVECSStackSize, 16));
}

bool AArch64FrameLowering::assignCalleeSavedSpillSlots(
    MachineFunction &MF, const TargetRegisterInfo *RegInfo,
    std::vector<CalleeSavedInfo> &CSI, unsigned &MinCSFrameIndex,
    unsigned &MaxCSFrameIndex) const {
  bool NeedsWinCFI = needsWinCFI(MF);
  unsigned StackHazardSize = getStackHazardSize(MF);
  // To match the canonical windows frame layout, reverse the list of
  // callee saved registers to get them laid out by PrologEpilogInserter
  // in the right order. (PrologEpilogInserter allocates stack objects top
  // down. Windows canonical prologs store higher numbered registers at
  // the top, thus have the CSI array start from the highest registers.)
  if (NeedsWinCFI)
    std::reverse(CSI.begin(), CSI.end());

  if (CSI.empty())
    return true; // Early exit if no callee saved registers are modified!

  // Now that we know which registers need to be saved and restored, allocate
  // stack slots for them.
  MachineFrameInfo &MFI = MF.getFrameInfo();
  auto *AFI = MF.getInfo<AArch64FunctionInfo>();

  bool UsesWinAAPCS = isTargetWindows(MF);
  if (UsesWinAAPCS && hasFP(MF) && AFI->hasSwiftAsyncContext()) {
    int FrameIdx = MFI.CreateStackObject(8, Align(16), true);
    AFI->setSwiftAsyncContextFrameIdx(FrameIdx);
    if ((unsigned)FrameIdx < MinCSFrameIndex)
      MinCSFrameIndex = FrameIdx;
    if ((unsigned)FrameIdx > MaxCSFrameIndex)
      MaxCSFrameIndex = FrameIdx;
  }

  // Insert VG into the list of CSRs, immediately before LR if saved.
  if (requiresSaveVG(MF)) {
    std::vector<CalleeSavedInfo> VGSaves;
    SMEAttrs Attrs = AFI->getSMEFnAttrs();

    auto VGInfo = CalleeSavedInfo(AArch64::VG);
    VGInfo.setRestored(false);
    VGSaves.push_back(VGInfo);

    // Add VG again if the function is locally-streaming, as we will spill two
    // values.
    if (Attrs.hasStreamingBody() && !Attrs.hasStreamingInterface())
      VGSaves.push_back(VGInfo);

    bool InsertBeforeLR = false;

    for (unsigned I = 0; I < CSI.size(); I++)
      if (CSI[I].getReg() == AArch64::LR) {
        InsertBeforeLR = true;
        CSI.insert(CSI.begin() + I, VGSaves.begin(), VGSaves.end());
        break;
      }

    if (!InsertBeforeLR)
      llvm::append_range(CSI, VGSaves);
  }

  Register LastReg = 0;
  int HazardSlotIndex = std::numeric_limits<int>::max();
  for (auto &CS : CSI) {
    MCRegister Reg = CS.getReg();
    const TargetRegisterClass *RC = RegInfo->getMinimalPhysRegClass(Reg);

    // Create a hazard slot as we switch between GPR and FPR CSRs.
    if (AFI->hasStackHazardSlotIndex() &&
        (!LastReg || !AArch64InstrInfo::isFpOrNEON(LastReg)) &&
        AArch64InstrInfo::isFpOrNEON(Reg)) {
      assert(HazardSlotIndex == std::numeric_limits<int>::max() &&
             "Unexpected register order for hazard slot");
      HazardSlotIndex = MFI.CreateStackObject(StackHazardSize, Align(8), true);
      LLVM_DEBUG(dbgs() << "Created CSR Hazard at slot " << HazardSlotIndex
                        << "\n");
      AFI->setStackHazardCSRSlotIndex(HazardSlotIndex);
      if ((unsigned)HazardSlotIndex < MinCSFrameIndex)
        MinCSFrameIndex = HazardSlotIndex;
      if ((unsigned)HazardSlotIndex > MaxCSFrameIndex)
        MaxCSFrameIndex = HazardSlotIndex;
    }

    unsigned Size = RegInfo->getSpillSize(*RC);
    Align Alignment(RegInfo->getSpillAlign(*RC));
    int FrameIdx = MFI.CreateStackObject(Size, Alignment, true);
    CS.setFrameIdx(FrameIdx);

    if ((unsigned)FrameIdx < MinCSFrameIndex)
      MinCSFrameIndex = FrameIdx;
    if ((unsigned)FrameIdx > MaxCSFrameIndex)
      MaxCSFrameIndex = FrameIdx;

    // Grab 8 bytes below FP for the extended asynchronous frame info.
    if (hasFP(MF) && AFI->hasSwiftAsyncContext() && !UsesWinAAPCS &&
        Reg == AArch64::FP) {
      FrameIdx = MFI.CreateStackObject(8, Alignment, true);
      AFI->setSwiftAsyncContextFrameIdx(FrameIdx);
      if ((unsigned)FrameIdx < MinCSFrameIndex)
        MinCSFrameIndex = FrameIdx;
      if ((unsigned)FrameIdx > MaxCSFrameIndex)
        MaxCSFrameIndex = FrameIdx;
    }
    LastReg = Reg;
  }

  // Add hazard slot in the case where no FPR CSRs are present.
  if (AFI->hasStackHazardSlotIndex() &&
      HazardSlotIndex == std::numeric_limits<int>::max()) {
    HazardSlotIndex = MFI.CreateStackObject(StackHazardSize, Align(8), true);
    LLVM_DEBUG(dbgs() << "Created CSR Hazard at slot " << HazardSlotIndex
                      << "\n");
    AFI->setStackHazardCSRSlotIndex(HazardSlotIndex);
    if ((unsigned)HazardSlotIndex < MinCSFrameIndex)
      MinCSFrameIndex = HazardSlotIndex;
    if ((unsigned)HazardSlotIndex > MaxCSFrameIndex)
      MaxCSFrameIndex = HazardSlotIndex;
  }

  return true;
}

bool AArch64FrameLowering::enableStackSlotScavenging(
    const MachineFunction &MF) const {
  const AArch64FunctionInfo *AFI = MF.getInfo<AArch64FunctionInfo>();
  // If the function has streaming-mode changes, don't scavenge a
  // spillslot in the callee-save area, as that might require an
  // 'addvl' in the streaming-mode-changing call-sequence when the
  // function doesn't use a FP.
  if (AFI->hasStreamingModeChanges() && !hasFP(MF))
    return false;
  // Don't allow register salvaging with hazard slots, in case it moves objects
  // into the wrong place.
  if (AFI->hasStackHazardSlotIndex())
    return false;
  return AFI->hasCalleeSaveStackFreeSpace();
}

/// returns true if there are any SVE callee saves.
static bool getSVECalleeSaveSlotRange(const MachineFrameInfo &MFI,
                                      int &Min, int &Max) {
  Min = std::numeric_limits<int>::max();
  Max = std::numeric_limits<int>::min();

  if (!MFI.isCalleeSavedInfoValid())
    return false;

  const std::vector<CalleeSavedInfo> &CSI = MFI.getCalleeSavedInfo();
  for (auto &CS : CSI) {
    if (AArch64::ZPRRegClass.contains(CS.getReg()) ||
        AArch64::PPRRegClass.contains(CS.getReg())) {
      assert((Max == std::numeric_limits<int>::min() ||
              Max + 1 == CS.getFrameIdx()) &&
             "SVE CalleeSaves are not consecutive");

      Min = std::min(Min, CS.getFrameIdx());
      Max = std::max(Max, CS.getFrameIdx());
    }
  }
  return Min != std::numeric_limits<int>::max();
}

// Process all the SVE stack objects and determine offsets for each
// object. If AssignOffsets is true, the offsets get assigned.
// Fills in the first and last callee-saved frame indices into
// Min/MaxCSFrameIndex, respectively.
// Returns the size of the stack.
static int64_t determineSVEStackObjectOffsets(MachineFrameInfo &MFI,
                                              int &MinCSFrameIndex,
                                              int &MaxCSFrameIndex,
                                              bool AssignOffsets) {
#ifndef NDEBUG
  // First process all fixed stack objects.
  for (int I = MFI.getObjectIndexBegin(); I != 0; ++I)
    assert(MFI.getStackID(I) != TargetStackID::ScalableVector &&
           "SVE vectors should never be passed on the stack by value, only by "
           "reference.");
#endif

  auto Assign = [&MFI](int FI, int64_t Offset) {
    LLVM_DEBUG(dbgs() << "alloc FI(" << FI << ") at SP[" << Offset << "]\n");
    MFI.setObjectOffset(FI, Offset);
  };

  int64_t Offset = 0;

  // Then process all callee saved slots.
  if (getSVECalleeSaveSlotRange(MFI, MinCSFrameIndex, MaxCSFrameIndex)) {
    // Assign offsets to the callee save slots.
    for (int I = MinCSFrameIndex; I <= MaxCSFrameIndex; ++I) {
      Offset += MFI.getObjectSize(I);
      Offset = alignTo(Offset, MFI.getObjectAlign(I));
      if (AssignOffsets)
        Assign(I, -Offset);
    }
  }

  // Ensure that the Callee-save area is aligned to 16bytes.
  Offset = alignTo(Offset, Align(16U));

  // Create a buffer of SVE objects to allocate and sort it.
  SmallVector<int, 8> ObjectsToAllocate;
  // If we have a stack protector, and we've previously decided that we have SVE
  // objects on the stack and thus need it to go in the SVE stack area, then it
  // needs to go first.
  int StackProtectorFI = -1;
  if (MFI.hasStackProtectorIndex()) {
    StackProtectorFI = MFI.getStackProtectorIndex();
    if (MFI.getStackID(StackProtectorFI) == TargetStackID::ScalableVector)
      ObjectsToAllocate.push_back(StackProtectorFI);
  }
  for (int I = 0, E = MFI.getObjectIndexEnd(); I != E; ++I) {
    unsigned StackID = MFI.getStackID(I);
    if (StackID != TargetStackID::ScalableVector)
      continue;
    if (I == StackProtectorFI)
      continue;
    if (MaxCSFrameIndex >= I && I >= MinCSFrameIndex)
      continue;
    if (MFI.isDeadObjectIndex(I))
      continue;

    ObjectsToAllocate.push_back(I);
  }

  // Allocate all SVE locals and spills
  for (unsigned FI : ObjectsToAllocate) {
    Align Alignment = MFI.getObjectAlign(FI);
    // FIXME: Given that the length of SVE vectors is not necessarily a power of
    // two, we'd need to align every object dynamically at runtime if the
    // alignment is larger than 16. This is not yet supported.
    if (Alignment > Align(16))
      report_fatal_error(
          "Alignment of scalable vectors > 16 bytes is not yet supported");

    Offset = alignTo(Offset + MFI.getObjectSize(FI), Alignment);
    if (AssignOffsets)
      Assign(FI, -Offset);
  }

  return Offset;
}

int64_t AArch64FrameLowering::estimateSVEStackObjectOffsets(
    MachineFrameInfo &MFI) const {
  int MinCSFrameIndex, MaxCSFrameIndex;
  return determineSVEStackObjectOffsets(MFI, MinCSFrameIndex, MaxCSFrameIndex, false);
}

int64_t AArch64FrameLowering::assignSVEStackObjectOffsets(
    MachineFrameInfo &MFI, int &MinCSFrameIndex, int &MaxCSFrameIndex) const {
  return determineSVEStackObjectOffsets(MFI, MinCSFrameIndex, MaxCSFrameIndex,
                                        true);
}

/// Attempts to scavenge a register from \p ScavengeableRegs given the used
/// registers in \p UsedRegs.
static Register tryScavengeRegister(LiveRegUnits const &UsedRegs,
                                    BitVector const &ScavengeableRegs,
                                    Register PreferredReg) {
  if (PreferredReg != AArch64::NoRegister && UsedRegs.available(PreferredReg))
    return PreferredReg;
  for (auto Reg : ScavengeableRegs.set_bits()) {
    if (UsedRegs.available(Reg))
      return Reg;
  }
  return AArch64::NoRegister;
}

/// Propagates frame-setup/destroy flags from \p SourceMI to all instructions in
/// \p MachineInstrs.
static void propagateFrameFlags(MachineInstr &SourceMI,
                                ArrayRef<MachineInstr *> MachineInstrs) {
  for (MachineInstr *MI : MachineInstrs) {
    if (SourceMI.getFlag(MachineInstr::FrameSetup))
      MI->setFlag(MachineInstr::FrameSetup);
    if (SourceMI.getFlag(MachineInstr::FrameDestroy))
      MI->setFlag(MachineInstr::FrameDestroy);
  }
}

/// RAII helper class for scavenging or spilling a register. On construction
/// attempts to find a free register of class \p RC (given \p UsedRegs and \p
/// AllocatableRegs), if no register can be found spills \p SpillCandidate to \p
/// MaybeSpillFI to free a register. The free'd register is returned via the \p
/// FreeReg output parameter. On destruction, if there is a spill, its previous
/// value is reloaded. The spilling and scavenging is only valid at the
/// insertion point \p MBBI, this class should _not_ be used in places that
/// create or manipulate basic blocks, moving the expected insertion point.
struct ScopedScavengeOrSpill {
  ScopedScavengeOrSpill(const ScopedScavengeOrSpill &) = delete;
  ScopedScavengeOrSpill(ScopedScavengeOrSpill &&) = delete;

  ScopedScavengeOrSpill(MachineFunction &MF, MachineBasicBlock &MBB,
                        MachineBasicBlock::iterator MBBI,
                        Register SpillCandidate, const TargetRegisterClass &RC,
                        LiveRegUnits const &UsedRegs,
                        BitVector const &AllocatableRegs,
                        std::optional<int> *MaybeSpillFI,
                        Register PreferredReg = AArch64::NoRegister)
      : MBB(MBB), MBBI(MBBI), RC(RC), TII(static_cast<const AArch64InstrInfo &>(
                                          *MF.getSubtarget().getInstrInfo())),
        TRI(*MF.getSubtarget().getRegisterInfo()) {
    FreeReg = tryScavengeRegister(UsedRegs, AllocatableRegs, PreferredReg);
    if (FreeReg != AArch64::NoRegister)
      return;
    assert(MaybeSpillFI && "Expected emergency spill slot FI information "
                           "(attempted to spill in prologue/epilogue?)");
    if (!MaybeSpillFI->has_value()) {
      MachineFrameInfo &MFI = MF.getFrameInfo();
      *MaybeSpillFI = MFI.CreateSpillStackObject(TRI.getSpillSize(RC),
                                                 TRI.getSpillAlign(RC));
    }
    FreeReg = SpillCandidate;
    SpillFI = MaybeSpillFI->value();
    TII.storeRegToStackSlot(MBB, MBBI, FreeReg, false, *SpillFI, &RC, &TRI,
                            Register());
  }

  bool hasSpilled() const { return SpillFI.has_value(); }

  /// Returns the free register (found from scavenging or spilling a register).
  Register freeRegister() const { return FreeReg; }

  Register operator*() const { return freeRegister(); }

  ~ScopedScavengeOrSpill() {
    if (hasSpilled())
      TII.loadRegFromStackSlot(MBB, MBBI, FreeReg, *SpillFI, &RC, &TRI,
                               Register());
  }

private:
  MachineBasicBlock &MBB;
  MachineBasicBlock::iterator MBBI;
  const TargetRegisterClass &RC;
  const AArch64InstrInfo &TII;
  const TargetRegisterInfo &TRI;
  Register FreeReg = AArch64::NoRegister;
  std::optional<int> SpillFI;
};

/// Emergency stack slots for expanding SPILL_PPR_TO_ZPR_SLOT_PSEUDO and
/// FILL_PPR_FROM_ZPR_SLOT_PSEUDO.
struct EmergencyStackSlots {
  std::optional<int> ZPRSpillFI;
  std::optional<int> PPRSpillFI;
  std::optional<int> GPRSpillFI;
};

/// Registers available for scavenging (ZPR, PPR3b, GPR).
struct ScavengeableRegs {
  BitVector ZPRRegs;
  BitVector PPR3bRegs;
  BitVector GPRRegs;
};

static bool isInPrologueOrEpilogue(const MachineInstr &MI) {
  return MI.getFlag(MachineInstr::FrameSetup) ||
         MI.getFlag(MachineInstr::FrameDestroy);
}

/// Expands:
/// ```
/// SPILL_PPR_TO_ZPR_SLOT_PSEUDO $p0, %stack.0, 0
/// ```
/// To:
/// ```
/// $z0 = CPY_ZPzI_B $p0, 1, 0
/// STR_ZXI $z0, $stack.0, 0
/// ```
/// While ensuring a ZPR ($z0 in this example) is free for the predicate (
/// spilling if necessary).
static void expandSpillPPRToZPRSlotPseudo(MachineBasicBlock &MBB,
                                          MachineInstr &MI,
                                          const TargetRegisterInfo &TRI,
                                          LiveRegUnits const &UsedRegs,
                                          ScavengeableRegs const &SR,
                                          EmergencyStackSlots &SpillSlots) {
  MachineFunction &MF = *MBB.getParent();
  auto *TII =
      static_cast<const AArch64InstrInfo *>(MF.getSubtarget().getInstrInfo());

  ScopedScavengeOrSpill ZPredReg(
      MF, MBB, MI, AArch64::Z0, AArch64::ZPRRegClass, UsedRegs, SR.ZPRRegs,
      isInPrologueOrEpilogue(MI) ? nullptr : &SpillSlots.ZPRSpillFI);

  SmallVector<MachineInstr *, 2> MachineInstrs;
  const DebugLoc &DL = MI.getDebugLoc();
  MachineInstrs.push_back(BuildMI(MBB, MI, DL, TII->get(AArch64::CPY_ZPzI_B))
                              .addReg(*ZPredReg, RegState::Define)
                              .add(MI.getOperand(0))
                              .addImm(1)
                              .addImm(0)
                              .getInstr());
  MachineInstrs.push_back(BuildMI(MBB, MI, DL, TII->get(AArch64::STR_ZXI))
                              .addReg(*ZPredReg)
                              .add(MI.getOperand(1))
                              .addImm(MI.getOperand(2).getImm())
                              .setMemRefs(MI.memoperands())
                              .getInstr());
  propagateFrameFlags(MI, MachineInstrs);
}

/// Expands:
/// ```
/// $p0 = FILL_PPR_FROM_ZPR_SLOT_PSEUDO %stack.0, 0
/// ```
/// To:
/// ```
/// $z0 = LDR_ZXI %stack.0, 0
/// $p0 = PTRUE_B 31, implicit $vg
/// $p0 = CMPNE_PPzZI_B $p0, $z0, 0, implicit-def $nzcv, implicit-def $nzcv
/// ```
/// While ensuring a ZPR ($z0 in this example) is free for the predicate (
/// spilling if necessary). If the status flags are in use at the point of
/// expansion they are preserved (by moving them to/from a GPR). This may cause
/// an additional spill if no GPR is free at the expansion point.
static bool expandFillPPRFromZPRSlotPseudo(
    MachineBasicBlock &MBB, MachineInstr &MI, const TargetRegisterInfo &TRI,
    LiveRegUnits const &UsedRegs, ScavengeableRegs const &SR,
    MachineInstr *&LastPTrue, EmergencyStackSlots &SpillSlots) {
  MachineFunction &MF = *MBB.getParent();
  auto *TII =
      static_cast<const AArch64InstrInfo *>(MF.getSubtarget().getInstrInfo());

  ScopedScavengeOrSpill ZPredReg(
      MF, MBB, MI, AArch64::Z0, AArch64::ZPRRegClass, UsedRegs, SR.ZPRRegs,
      isInPrologueOrEpilogue(MI) ? nullptr : &SpillSlots.ZPRSpillFI);

  ScopedScavengeOrSpill PredReg(
      MF, MBB, MI, AArch64::P0, AArch64::PPR_3bRegClass, UsedRegs, SR.PPR3bRegs,
      isInPrologueOrEpilogue(MI) ? nullptr : &SpillSlots.PPRSpillFI,
      /*PreferredReg=*/
      LastPTrue ? LastPTrue->getOperand(0).getReg() : AArch64::NoRegister);

  // Elide NZCV spills if we know it is not used.
  bool IsNZCVUsed = !UsedRegs.available(AArch64::NZCV);
  std::optional<ScopedScavengeOrSpill> NZCVSaveReg;
  if (IsNZCVUsed)
    NZCVSaveReg.emplace(
        MF, MBB, MI, AArch64::X0, AArch64::GPR64RegClass, UsedRegs, SR.GPRRegs,
        isInPrologueOrEpilogue(MI) ? nullptr : &SpillSlots.GPRSpillFI);
  SmallVector<MachineInstr *, 4> MachineInstrs;
  const DebugLoc &DL = MI.getDebugLoc();
  MachineInstrs.push_back(BuildMI(MBB, MI, DL, TII->get(AArch64::LDR_ZXI))
                              .addReg(*ZPredReg, RegState::Define)
                              .add(MI.getOperand(1))
                              .addImm(MI.getOperand(2).getImm())
                              .setMemRefs(MI.memoperands())
                              .getInstr());
  if (IsNZCVUsed)
    MachineInstrs.push_back(
        BuildMI(MBB, MI, DL, TII->get(AArch64::MRS))
            .addReg(NZCVSaveReg->freeRegister(), RegState::Define)
            .addImm(AArch64SysReg::NZCV)
            .addReg(AArch64::NZCV, RegState::Implicit)
            .getInstr());

  // Reuse previous ptrue if we know it has not been clobbered.
  if (LastPTrue) {
    assert(*PredReg == LastPTrue->getOperand(0).getReg());
    LastPTrue->moveBefore(&MI);
  } else {
    LastPTrue = BuildMI(MBB, MI, DL, TII->get(AArch64::PTRUE_B))
                    .addReg(*PredReg, RegState::Define)
                    .addImm(31);
  }
  MachineInstrs.push_back(LastPTrue);
  MachineInstrs.push_back(
      BuildMI(MBB, MI, DL, TII->get(AArch64::CMPNE_PPzZI_B))
          .addReg(MI.getOperand(0).getReg(), RegState::Define)
          .addReg(*PredReg)
          .addReg(*ZPredReg)
          .addImm(0)
          .addReg(AArch64::NZCV, RegState::ImplicitDefine)
          .getInstr());
  if (IsNZCVUsed)
    MachineInstrs.push_back(BuildMI(MBB, MI, DL, TII->get(AArch64::MSR))
                                .addImm(AArch64SysReg::NZCV)
                                .addReg(NZCVSaveReg->freeRegister())
                                .addReg(AArch64::NZCV, RegState::ImplicitDefine)
                                .getInstr());

  propagateFrameFlags(MI, MachineInstrs);
  return PredReg.hasSpilled();
}

/// Expands all FILL_PPR_FROM_ZPR_SLOT_PSEUDO and SPILL_PPR_TO_ZPR_SLOT_PSEUDO
/// operations within the MachineBasicBlock \p MBB.
static bool expandSMEPPRToZPRSpillPseudos(MachineBasicBlock &MBB,
                                          const TargetRegisterInfo &TRI,
                                          ScavengeableRegs const &SR,
                                          EmergencyStackSlots &SpillSlots) {
  LiveRegUnits UsedRegs(TRI);
  UsedRegs.addLiveOuts(MBB);
  bool HasPPRSpills = false;
  MachineInstr *LastPTrue = nullptr;
  for (MachineInstr &MI : make_early_inc_range(reverse(MBB))) {
    UsedRegs.stepBackward(MI);
    switch (MI.getOpcode()) {
    case AArch64::FILL_PPR_FROM_ZPR_SLOT_PSEUDO:
      if (LastPTrue &&
          MI.definesRegister(LastPTrue->getOperand(0).getReg(), &TRI))
        LastPTrue = nullptr;
      HasPPRSpills |= expandFillPPRFromZPRSlotPseudo(MBB, MI, TRI, UsedRegs, SR,
                                                     LastPTrue, SpillSlots);
      MI.eraseFromParent();
      break;
    case AArch64::SPILL_PPR_TO_ZPR_SLOT_PSEUDO:
      expandSpillPPRToZPRSlotPseudo(MBB, MI, TRI, UsedRegs, SR, SpillSlots);
      MI.eraseFromParent();
      [[fallthrough]];
    default:
      LastPTrue = nullptr;
      break;
    }
  }

  return HasPPRSpills;
}

void AArch64FrameLowering::processFunctionBeforeFrameFinalized(
    MachineFunction &MF, RegScavenger *RS) const {

  AArch64FunctionInfo *AFI = MF.getInfo<AArch64FunctionInfo>();
  const TargetSubtargetInfo &TSI = MF.getSubtarget();
  const TargetRegisterInfo &TRI = *TSI.getRegisterInfo();

  // If predicates spills are 16-bytes we may need to expand
  // SPILL_PPR_TO_ZPR_SLOT_PSEUDO/FILL_PPR_FROM_ZPR_SLOT_PSEUDO.
  if (AFI->hasStackFrame() && TRI.getSpillSize(AArch64::PPRRegClass) == 16) {
    auto ComputeScavengeableRegisters = [&](unsigned RegClassID) {
      BitVector Regs = TRI.getAllocatableSet(MF, TRI.getRegClass(RegClassID));
      assert(Regs.count() > 0 && "Expected scavengeable registers");
      return Regs;
    };

    ScavengeableRegs SR{};
    SR.ZPRRegs = ComputeScavengeableRegisters(AArch64::ZPRRegClassID);
    // Only p0-7 are possible as the second operand of cmpne (needed for fills).
    SR.PPR3bRegs = ComputeScavengeableRegisters(AArch64::PPR_3bRegClassID);
    SR.GPRRegs = ComputeScavengeableRegisters(AArch64::GPR64RegClassID);

    EmergencyStackSlots SpillSlots;
    for (MachineBasicBlock &MBB : MF) {
      // In the case we had to spill a predicate (in the range p0-p7) to reload
      // a predicate (>= p8), additional spill/fill pseudos will be created.
      // These need an additional expansion pass. Note: There will only be at
      // most two expansion passes, as spilling/filling a predicate in the range
      // p0-p7 never requires spilling another predicate.
      for (int Pass = 0; Pass < 2; Pass++) {
        bool HasPPRSpills =
            expandSMEPPRToZPRSpillPseudos(MBB, TRI, SR, SpillSlots);
        assert((Pass == 0 || !HasPPRSpills) && "Did not expect PPR spills");
        if (!HasPPRSpills)
          break;
      }
    }
  }

  MachineFrameInfo &MFI = MF.getFrameInfo();

  assert(getStackGrowthDirection() == TargetFrameLowering::StackGrowsDown &&
         "Upwards growing stack unsupported");

  int MinCSFrameIndex, MaxCSFrameIndex;
  int64_t SVEStackSize =
      assignSVEStackObjectOffsets(MFI, MinCSFrameIndex, MaxCSFrameIndex);

  AFI->setStackSizeSVE(alignTo(SVEStackSize, 16U));
  AFI->setMinMaxSVECSFrameIndex(MinCSFrameIndex, MaxCSFrameIndex);

  // If this function isn't doing Win64-style C++ EH, we don't need to do
  // anything.
  if (!MF.hasEHFunclets())
    return;
  const TargetInstrInfo &TII = *MF.getSubtarget().getInstrInfo();
  WinEHFuncInfo &EHInfo = *MF.getWinEHFuncInfo();

  MachineBasicBlock &MBB = MF.front();
  auto MBBI = MBB.begin();
  while (MBBI != MBB.end() && MBBI->getFlag(MachineInstr::FrameSetup))
    ++MBBI;

  // Create an UnwindHelp object.
  // The UnwindHelp object is allocated at the start of the fixed object area
  int64_t FixedObject =
      getFixedObjectSize(MF, AFI, /*IsWin64*/ true, /*IsFunclet*/ false);
  int UnwindHelpFI = MFI.CreateFixedObject(/*Size*/ 8,
                                           /*SPOffset*/ -FixedObject,
                                           /*IsImmutable=*/false);
  EHInfo.UnwindHelpFrameIdx = UnwindHelpFI;

  // We need to store -2 into the UnwindHelp object at the start of the
  // function.
  DebugLoc DL;
  RS->enterBasicBlockEnd(MBB);
  RS->backward(MBBI);
  Register DstReg = RS->FindUnusedReg(&AArch64::GPR64commonRegClass);
  assert(DstReg && "There must be a free register after frame setup");
  BuildMI(MBB, MBBI, DL, TII.get(AArch64::MOVi64imm), DstReg).addImm(-2);
  BuildMI(MBB, MBBI, DL, TII.get(AArch64::STURXi))
      .addReg(DstReg, getKillRegState(true))
      .addFrameIndex(UnwindHelpFI)
      .addImm(0);
}

namespace {
struct TagStoreInstr {
  MachineInstr *MI;
  int64_t Offset, Size;
  explicit TagStoreInstr(MachineInstr *MI, int64_t Offset, int64_t Size)
      : MI(MI), Offset(Offset), Size(Size) {}
};

class TagStoreEdit {
  MachineFunction *MF;
  MachineBasicBlock *MBB;
  MachineRegisterInfo *MRI;
  // Tag store instructions that are being replaced.
  SmallVector<TagStoreInstr, 8> TagStores;
  // Combined memref arguments of the above instructions.
  SmallVector<MachineMemOperand *, 8> CombinedMemRefs;

  // Replace allocation tags in [FrameReg + FrameRegOffset, FrameReg +
  // FrameRegOffset + Size) with the address tag of SP.
  Register FrameReg;
  StackOffset FrameRegOffset;
  int64_t Size;
  // If not std::nullopt, move FrameReg to (FrameReg + FrameRegUpdate) at the
  // end.
  std::optional<int64_t> FrameRegUpdate;
  // MIFlags for any FrameReg updating instructions.
  unsigned FrameRegUpdateFlags;

  // Use zeroing instruction variants.
  bool ZeroData;
  DebugLoc DL;

  void emitUnrolled(MachineBasicBlock::iterator InsertI);
  void emitLoop(MachineBasicBlock::iterator InsertI);

public:
  TagStoreEdit(MachineBasicBlock *MBB, bool ZeroData)
      : MBB(MBB), ZeroData(ZeroData) {
    MF = MBB->getParent();
    MRI = &MF->getRegInfo();
  }
  // Add an instruction to be replaced. Instructions must be added in the
  // ascending order of Offset, and have to be adjacent.
  void addInstruction(TagStoreInstr I) {
    assert((TagStores.empty() ||
            TagStores.back().Offset + TagStores.back().Size == I.Offset) &&
           "Non-adjacent tag store instructions.");
    TagStores.push_back(I);
  }
  void clear() { TagStores.clear(); }
  // Emit equivalent code at the given location, and erase the current set of
  // instructions. May skip if the replacement is not profitable. May invalidate
  // the input iterator and replace it with a valid one.
  void emitCode(MachineBasicBlock::iterator &InsertI,
                const AArch64FrameLowering *TFI, bool TryMergeSPUpdate);
};

void TagStoreEdit::emitUnrolled(MachineBasicBlock::iterator InsertI) {
  const AArch64InstrInfo *TII =
      MF->getSubtarget<AArch64Subtarget>().getInstrInfo();

  const int64_t kMinOffset = -256 * 16;
  const int64_t kMaxOffset = 255 * 16;

  Register BaseReg = FrameReg;
  int64_t BaseRegOffsetBytes = FrameRegOffset.getFixed();
  if (BaseRegOffsetBytes < kMinOffset ||
      BaseRegOffsetBytes + (Size - Size % 32) > kMaxOffset ||
      // BaseReg can be FP, which is not necessarily aligned to 16-bytes. In
      // that case, BaseRegOffsetBytes will not be aligned to 16 bytes, which
      // is required for the offset of ST2G.
      BaseRegOffsetBytes % 16 != 0) {
    Register ScratchReg = MRI->createVirtualRegister(&AArch64::GPR64RegClass);
    emitFrameOffset(*MBB, InsertI, DL, ScratchReg, BaseReg,
                    StackOffset::getFixed(BaseRegOffsetBytes), TII);
    BaseReg = ScratchReg;
    BaseRegOffsetBytes = 0;
  }

  MachineInstr *LastI = nullptr;
  while (Size) {
    int64_t InstrSize = (Size > 16) ? 32 : 16;
    unsigned Opcode =
        InstrSize == 16
            ? (ZeroData ? AArch64::STZGi : AArch64::STGi)
            : (ZeroData ? AArch64::STZ2Gi : AArch64::ST2Gi);
    assert(BaseRegOffsetBytes % 16 == 0);
    MachineInstr *I = BuildMI(*MBB, InsertI, DL, TII->get(Opcode))
                          .addReg(AArch64::SP)
                          .addReg(BaseReg)
                          .addImm(BaseRegOffsetBytes / 16)
                          .setMemRefs(CombinedMemRefs);
    // A store to [BaseReg, #0] should go last for an opportunity to fold the
    // final SP adjustment in the epilogue.
    if (BaseRegOffsetBytes == 0)
      LastI = I;
    BaseRegOffsetBytes += InstrSize;
    Size -= InstrSize;
  }

  if (LastI)
    MBB->splice(InsertI, MBB, LastI);
}

void TagStoreEdit::emitLoop(MachineBasicBlock::iterator InsertI) {
  const AArch64InstrInfo *TII =
      MF->getSubtarget<AArch64Subtarget>().getInstrInfo();

  Register BaseReg = FrameRegUpdate
                         ? FrameReg
                         : MRI->createVirtualRegister(&AArch64::GPR64RegClass);
  Register SizeReg = MRI->createVirtualRegister(&AArch64::GPR64RegClass);

  emitFrameOffset(*MBB, InsertI, DL, BaseReg, FrameReg, FrameRegOffset, TII);

  int64_t LoopSize = Size;
  // If the loop size is not a multiple of 32, split off one 16-byte store at
  // the end to fold BaseReg update into.
  if (FrameRegUpdate && *FrameRegUpdate)
    LoopSize -= LoopSize % 32;
  MachineInstr *LoopI = BuildMI(*MBB, InsertI, DL,
                                TII->get(ZeroData ? AArch64::STZGloop_wback
                                                  : AArch64::STGloop_wback))
                            .addDef(SizeReg)
                            .addDef(BaseReg)
                            .addImm(LoopSize)
                            .addReg(BaseReg)
                            .setMemRefs(CombinedMemRefs);
  if (FrameRegUpdate)
    LoopI->setFlags(FrameRegUpdateFlags);

  int64_t ExtraBaseRegUpdate =
      FrameRegUpdate ? (*FrameRegUpdate - FrameRegOffset.getFixed() - Size) : 0;
  LLVM_DEBUG(dbgs() << "TagStoreEdit::emitLoop: LoopSize=" << LoopSize
                    << ", Size=" << Size
                    << ", ExtraBaseRegUpdate=" << ExtraBaseRegUpdate
                    << ", FrameRegUpdate=" << FrameRegUpdate
                    << ", FrameRegOffset.getFixed()="
                    << FrameRegOffset.getFixed() << "\n");
  if (LoopSize < Size) {
    assert(FrameRegUpdate);
    assert(Size - LoopSize == 16);
    // Tag 16 more bytes at BaseReg and update BaseReg.
    int64_t STGOffset = ExtraBaseRegUpdate + 16;
    assert(STGOffset % 16 == 0 && STGOffset >= -4096 && STGOffset <= 4080 &&
           "STG immediate out of range");
    BuildMI(*MBB, InsertI, DL,
            TII->get(ZeroData ? AArch64::STZGPostIndex : AArch64::STGPostIndex))
        .addDef(BaseReg)
        .addReg(BaseReg)
        .addReg(BaseReg)
        .addImm(STGOffset / 16)
        .setMemRefs(CombinedMemRefs)
        .setMIFlags(FrameRegUpdateFlags);
  } else if (ExtraBaseRegUpdate) {
    // Update BaseReg.
    int64_t AddSubOffset = std::abs(ExtraBaseRegUpdate);
    assert(AddSubOffset <= 4095 && "ADD/SUB immediate out of range");
    BuildMI(
        *MBB, InsertI, DL,
        TII->get(ExtraBaseRegUpdate > 0 ? AArch64::ADDXri : AArch64::SUBXri))
        .addDef(BaseReg)
        .addReg(BaseReg)
        .addImm(AddSubOffset)
        .addImm(0)
        .setMIFlags(FrameRegUpdateFlags);
  }
}

// Check if *II is a register update that can be merged into STGloop that ends
// at (Reg + Size). RemainingOffset is the required adjustment to Reg after the
// end of the loop.
bool canMergeRegUpdate(MachineBasicBlock::iterator II, unsigned Reg,
                       int64_t Size, int64_t *TotalOffset) {
  MachineInstr &MI = *II;
  if ((MI.getOpcode() == AArch64::ADDXri ||
       MI.getOpcode() == AArch64::SUBXri) &&
      MI.getOperand(0).getReg() == Reg && MI.getOperand(1).getReg() == Reg) {
    unsigned Shift = AArch64_AM::getShiftValue(MI.getOperand(3).getImm());
    int64_t Offset = MI.getOperand(2).getImm() << Shift;
    if (MI.getOpcode() == AArch64::SUBXri)
      Offset = -Offset;
    int64_t PostOffset = Offset - Size;
    // TagStoreEdit::emitLoop might emit either an ADD/SUB after the loop, or
    // an STGPostIndex which does the last 16 bytes of tag write. Which one is
    // chosen depends on the alignment of the loop size, but the difference
    // between the valid ranges for the two instructions is small, so we
    // conservatively assume that it could be either case here.
    //
    // Max offset of STGPostIndex, minus the 16 byte tag write folded into that
    // instruction.
    const int64_t kMaxOffset = 4080 - 16;
    // Max offset of SUBXri.
    const int64_t kMinOffset = -4095;
    if (PostOffset <= kMaxOffset && PostOffset >= kMinOffset &&
        PostOffset % 16 == 0) {
      *TotalOffset = Offset;
      return true;
    }
  }
  return false;
}

void mergeMemRefs(const SmallVectorImpl<TagStoreInstr> &TSE,
                  SmallVectorImpl<MachineMemOperand *> &MemRefs) {
  MemRefs.clear();
  for (auto &TS : TSE) {
    MachineInstr *MI = TS.MI;
    // An instruction without memory operands may access anything. Be
    // conservative and return an empty list.
    if (MI->memoperands_empty()) {
      MemRefs.clear();
      return;
    }
    MemRefs.append(MI->memoperands_begin(), MI->memoperands_end());
  }
}

void TagStoreEdit::emitCode(MachineBasicBlock::iterator &InsertI,
                            const AArch64FrameLowering *TFI,
                            bool TryMergeSPUpdate) {
  if (TagStores.empty())
    return;
  TagStoreInstr &FirstTagStore = TagStores[0];
  TagStoreInstr &LastTagStore = TagStores[TagStores.size() - 1];
  Size = LastTagStore.Offset - FirstTagStore.Offset + LastTagStore.Size;
  DL = TagStores[0].MI->getDebugLoc();

  Register Reg;
  FrameRegOffset = TFI->resolveFrameOffsetReference(
      *MF, FirstTagStore.Offset, false /*isFixed*/, false /*isSVE*/, Reg,
      /*PreferFP=*/false, /*ForSimm=*/true);
  FrameReg = Reg;
  FrameRegUpdate = std::nullopt;

  mergeMemRefs(TagStores, CombinedMemRefs);

  LLVM_DEBUG({
    dbgs() << "Replacing adjacent STG instructions:\n";
    for (const auto &Instr : TagStores) {
      dbgs() << "  " << *Instr.MI;
    }
  });

  // Size threshold where a loop becomes shorter than a linear sequence of
  // tagging instructions.
  const int kSetTagLoopThreshold = 176;
  if (Size < kSetTagLoopThreshold) {
    if (TagStores.size() < 2)
      return;
    emitUnrolled(InsertI);
  } else {
    MachineInstr *UpdateInstr = nullptr;
    int64_t TotalOffset = 0;
    if (TryMergeSPUpdate) {
      // See if we can merge base register update into the STGloop.
      // This is done in AArch64LoadStoreOptimizer for "normal" stores,
      // but STGloop is way too unusual for that, and also it only
      // realistically happens in function epilogue. Also, STGloop is expanded
      // before that pass.
      if (InsertI != MBB->end() &&
          canMergeRegUpdate(InsertI, FrameReg, FrameRegOffset.getFixed() + Size,
                            &TotalOffset)) {
        UpdateInstr = &*InsertI++;
        LLVM_DEBUG(dbgs() << "Folding SP update into loop:\n  "
                          << *UpdateInstr);
      }
    }

    if (!UpdateInstr && TagStores.size() < 2)
      return;

    if (UpdateInstr) {
      FrameRegUpdate = TotalOffset;
      FrameRegUpdateFlags = UpdateInstr->getFlags();
    }
    emitLoop(InsertI);
    if (UpdateInstr)
      UpdateInstr->eraseFromParent();
  }

  for (auto &TS : TagStores)
    TS.MI->eraseFromParent();
}

bool isMergeableStackTaggingInstruction(MachineInstr &MI, int64_t &Offset,
                                        int64_t &Size, bool &ZeroData) {
  MachineFunction &MF = *MI.getParent()->getParent();
  const MachineFrameInfo &MFI = MF.getFrameInfo();

  unsigned Opcode = MI.getOpcode();
  ZeroData = (Opcode == AArch64::STZGloop || Opcode == AArch64::STZGi ||
              Opcode == AArch64::STZ2Gi);

  if (Opcode == AArch64::STGloop || Opcode == AArch64::STZGloop) {
    if (!MI.getOperand(0).isDead() || !MI.getOperand(1).isDead())
      return false;
    if (!MI.getOperand(2).isImm() || !MI.getOperand(3).isFI())
      return false;
    Offset = MFI.getObjectOffset(MI.getOperand(3).getIndex());
    Size = MI.getOperand(2).getImm();
    return true;
  }

  if (Opcode == AArch64::STGi || Opcode == AArch64::STZGi)
    Size = 16;
  else if (Opcode == AArch64::ST2Gi || Opcode == AArch64::STZ2Gi)
    Size = 32;
  else
    return false;

  if (MI.getOperand(0).getReg() != AArch64::SP || !MI.getOperand(1).isFI())
    return false;

  Offset = MFI.getObjectOffset(MI.getOperand(1).getIndex()) +
           16 * MI.getOperand(2).getImm();
  return true;
}

// Detect a run of memory tagging instructions for adjacent stack frame slots,
// and replace them with a shorter instruction sequence:
// * replace STG + STG with ST2G
// * replace STGloop + STGloop with STGloop
// This code needs to run when stack slot offsets are already known, but before
// FrameIndex operands in STG instructions are eliminated.
MachineBasicBlock::iterator tryMergeAdjacentSTG(MachineBasicBlock::iterator II,
                                                const AArch64FrameLowering *TFI,
                                                RegScavenger *RS) {
  bool FirstZeroData;
  int64_t Size, Offset;
  MachineInstr &MI = *II;
  MachineBasicBlock *MBB = MI.getParent();
  MachineBasicBlock::iterator NextI = ++II;
  if (&MI == &MBB->instr_back())
    return II;
  if (!isMergeableStackTaggingInstruction(MI, Offset, Size, FirstZeroData))
    return II;

  SmallVector<TagStoreInstr, 4> Instrs;
  Instrs.emplace_back(&MI, Offset, Size);

  constexpr int kScanLimit = 10;
  int Count = 0;
  for (MachineBasicBlock::iterator E = MBB->end();
       NextI != E && Count < kScanLimit; ++NextI) {
    MachineInstr &MI = *NextI;
    bool ZeroData;
    int64_t Size, Offset;
    // Collect instructions that update memory tags with a FrameIndex operand
    // and (when applicable) constant size, and whose output registers are dead
    // (the latter is almost always the case in practice). Since these
    // instructions effectively have no inputs or outputs, we are free to skip
    // any non-aliasing instructions in between without tracking used registers.
    if (isMergeableStackTaggingInstruction(MI, Offset, Size, ZeroData)) {
      if (ZeroData != FirstZeroData)
        break;
      Instrs.emplace_back(&MI, Offset, Size);
      continue;
    }

    // Only count non-transient, non-tagging instructions toward the scan
    // limit.
    if (!MI.isTransient())
      ++Count;

    // Just in case, stop before the epilogue code starts.
    if (MI.getFlag(MachineInstr::FrameSetup) ||
        MI.getFlag(MachineInstr::FrameDestroy))
      break;

    // Reject anything that may alias the collected instructions.
    if (MI.mayLoadOrStore() || MI.hasUnmodeledSideEffects() || MI.isCall())
      break;
  }

  // New code will be inserted after the last tagging instruction we've found.
  MachineBasicBlock::iterator InsertI = Instrs.back().MI;

  // All the gathered stack tag instructions are merged and placed after
  // last tag store in the list. The check should be made if the nzcv
  // flag is live at the point where we are trying to insert. Otherwise
  // the nzcv flag might get clobbered if any stg loops are present.

  // FIXME : This approach of bailing out from merge is conservative in
  // some ways like even if stg loops are not present after merge the
  // insert list, this liveness check is done (which is not needed).
  LivePhysRegs LiveRegs(*(MBB->getParent()->getSubtarget().getRegisterInfo()));
  LiveRegs.addLiveOuts(*MBB);
  for (auto I = MBB->rbegin();; ++I) {
    MachineInstr &MI = *I;
    if (MI == InsertI)
      break;
    LiveRegs.stepBackward(*I);
  }
  InsertI++;
  if (LiveRegs.contains(AArch64::NZCV))
    return InsertI;

  llvm::stable_sort(Instrs,
                    [](const TagStoreInstr &Left, const TagStoreInstr &Right) {
                      return Left.Offset < Right.Offset;
                    });

  // Make sure that we don't have any overlapping stores.
  int64_t CurOffset = Instrs[0].Offset;
  for (auto &Instr : Instrs) {
    if (CurOffset > Instr.Offset)
      return NextI;
    CurOffset = Instr.Offset + Instr.Size;
  }

  // Find contiguous runs of tagged memory and emit shorter instruction
  // sequences for them when possible.
  TagStoreEdit TSE(MBB, FirstZeroData);
  std::optional<int64_t> EndOffset;
  for (auto &Instr : Instrs) {
    if (EndOffset && *EndOffset != Instr.Offset) {
      // Found a gap.
      TSE.emitCode(InsertI, TFI, /*TryMergeSPUpdate = */ false);
      TSE.clear();
    }

    TSE.addInstruction(Instr);
    EndOffset = Instr.Offset + Instr.Size;
  }

  const MachineFunction *MF = MBB->getParent();
  // Multiple FP/SP updates in a loop cannot be described by CFI instructions.
  TSE.emitCode(
      InsertI, TFI, /*TryMergeSPUpdate = */
      !MF->getInfo<AArch64FunctionInfo>()->needsAsyncDwarfUnwindInfo(*MF));

  return InsertI;
}
} // namespace

static void emitVGSaveRestore(MachineBasicBlock::iterator II,
                              const AArch64FrameLowering *TFI) {
  MachineInstr &MI = *II;
  MachineBasicBlock *MBB = MI.getParent();
  MachineFunction *MF = MBB->getParent();

  if (MI.getOpcode() != AArch64::VGSavePseudo &&
      MI.getOpcode() != AArch64::VGRestorePseudo)
    return;

  auto *AFI = MF->getInfo<AArch64FunctionInfo>();
  SMEAttrs FuncAttrs = AFI->getSMEFnAttrs();
  bool LocallyStreaming =
      FuncAttrs.hasStreamingBody() && !FuncAttrs.hasStreamingInterface();

  int64_t VGFrameIdx =
      LocallyStreaming ? AFI->getStreamingVGIdx() : AFI->getVGIdx();
  assert(VGFrameIdx != std::numeric_limits<int>::max() &&
         "Expected FrameIdx for VG");

  CFIInstBuilder CFIBuilder(*MBB, II, MachineInstr::NoFlags);
  if (MI.getOpcode() == AArch64::VGSavePseudo) {
    const MachineFrameInfo &MFI = MF->getFrameInfo();
    int64_t Offset =
        MFI.getObjectOffset(VGFrameIdx) - TFI->getOffsetOfLocalArea();
    CFIBuilder.buildOffset(AArch64::VG, Offset);
  } else {
    CFIBuilder.buildRestore(AArch64::VG);
  }

  MI.eraseFromParent();
}

void AArch64FrameLowering::processFunctionBeforeFrameIndicesReplaced(
    MachineFunction &MF, RegScavenger *RS = nullptr) const {
  for (auto &BB : MF)
    for (MachineBasicBlock::iterator II = BB.begin(); II != BB.end();) {
      if (requiresSaveVG(MF))
        emitVGSaveRestore(II++, this);
      else if (StackTaggingMergeSetTag)
        II = tryMergeAdjacentSTG(II, this, RS);
    }
}

/// For Win64 AArch64 EH, the offset to the Unwind object is from the SP
/// before the update.  This is easily retrieved as it is exactly the offset
/// that is set in processFunctionBeforeFrameFinalized.
StackOffset AArch64FrameLowering::getFrameIndexReferencePreferSP(
    const MachineFunction &MF, int FI, Register &FrameReg,
    bool IgnoreSPUpdates) const {
  const MachineFrameInfo &MFI = MF.getFrameInfo();
  if (IgnoreSPUpdates) {
    LLVM_DEBUG(dbgs() << "Offset from the SP for " << FI << " is "
                      << MFI.getObjectOffset(FI) << "\n");
    FrameReg = AArch64::SP;
    return StackOffset::getFixed(MFI.getObjectOffset(FI));
  }

  // Go to common code if we cannot provide sp + offset.
  if (MFI.hasVarSizedObjects() ||
      MF.getInfo<AArch64FunctionInfo>()->getStackSizeSVE() ||
      MF.getSubtarget().getRegisterInfo()->hasStackRealignment(MF))
    return getFrameIndexReference(MF, FI, FrameReg);

  FrameReg = AArch64::SP;
  return getStackOffset(MF, MFI.getObjectOffset(FI));
}

/// The parent frame offset (aka dispFrame) is only used on X86_64 to retrieve
/// the parent's frame pointer
unsigned AArch64FrameLowering::getWinEHParentFrameOffset(
    const MachineFunction &MF) const {
  return 0;
}

/// Funclets only need to account for space for the callee saved registers,
/// as the locals are accounted for in the parent's stack frame.
unsigned AArch64FrameLowering::getWinEHFuncletFrameSize(
    const MachineFunction &MF) const {
  // This is the size of the pushed CSRs.
  unsigned CSSize =
      MF.getInfo<AArch64FunctionInfo>()->getCalleeSavedStackSize();
  // This is the amount of stack a funclet needs to allocate.
  return alignTo(CSSize + MF.getFrameInfo().getMaxCallFrameSize(),
                 getStackAlign());
}

namespace {
struct FrameObject {
  bool IsValid = false;
  // Index of the object in MFI.
  int ObjectIndex = 0;
  // Group ID this object belongs to.
  int GroupIndex = -1;
  // This object should be placed first (closest to SP).
  bool ObjectFirst = false;
  // This object's group (which always contains the object with
  // ObjectFirst==true) should be placed first.
  bool GroupFirst = false;

  // Used to distinguish between FP and GPR accesses. The values are decided so
  // that they sort FPR < Hazard < GPR and they can be or'd together.
  unsigned Accesses = 0;
  enum { AccessFPR = 1, AccessHazard = 2, AccessGPR = 4 };
};

class GroupBuilder {
  SmallVector<int, 8> CurrentMembers;
  int NextGroupIndex = 0;
  std::vector<FrameObject> &Objects;

public:
  GroupBuilder(std::vector<FrameObject> &Objects) : Objects(Objects) {}
  void AddMember(int Index) { CurrentMembers.push_back(Index); }
  void EndCurrentGroup() {
    if (CurrentMembers.size() > 1) {
      // Create a new group with the current member list. This might remove them
      // from their pre-existing groups. That's OK, dealing with overlapping
      // groups is too hard and unlikely to make a difference.
      LLVM_DEBUG(dbgs() << "group:");
      for (int Index : CurrentMembers) {
        Objects[Index].GroupIndex = NextGroupIndex;
        LLVM_DEBUG(dbgs() << " " << Index);
      }
      LLVM_DEBUG(dbgs() << "\n");
      NextGroupIndex++;
    }
    CurrentMembers.clear();
  }
};

bool FrameObjectCompare(const FrameObject &A, const FrameObject &B) {
  // Objects at a lower index are closer to FP; objects at a higher index are
  // closer to SP.
  //
  // For consistency in our comparison, all invalid objects are placed
  // at the end. This also allows us to stop walking when we hit the
  // first invalid item after it's all sorted.
  //
  // If we want to include a stack hazard region, order FPR accesses < the
  // hazard object < GPRs accesses in order to create a separation between the
  // two. For the Accesses field 1 = FPR, 2 = Hazard Object, 4 = GPR.
  //
  // Otherwise the "first" object goes first (closest to SP), followed by the
  // members of the "first" group.
  //
  // The rest are sorted by the group index to keep the groups together.
  // Higher numbered groups are more likely to be around longer (i.e. untagged
  // in the function epilogue and not at some earlier point). Place them closer
  // to SP.
  //
  // If all else equal, sort by the object index to keep the objects in the
  // original order.
  return std::make_tuple(!A.IsValid, A.Accesses, A.ObjectFirst, A.GroupFirst,
                         A.GroupIndex, A.ObjectIndex) <
         std::make_tuple(!B.IsValid, B.Accesses, B.ObjectFirst, B.GroupFirst,
                         B.GroupIndex, B.ObjectIndex);
}
} // namespace

void AArch64FrameLowering::orderFrameObjects(
    const MachineFunction &MF, SmallVectorImpl<int> &ObjectsToAllocate) const {
  if (!OrderFrameObjects || ObjectsToAllocate.empty())
    return;

  const AArch64FunctionInfo &AFI = *MF.getInfo<AArch64FunctionInfo>();
  const MachineFrameInfo &MFI = MF.getFrameInfo();
  std::vector<FrameObject> FrameObjects(MFI.getObjectIndexEnd());
  for (auto &Obj : ObjectsToAllocate) {
    FrameObjects[Obj].IsValid = true;
    FrameObjects[Obj].ObjectIndex = Obj;
  }

  // Identify FPR vs GPR slots for hazards, and stack slots that are tagged at
  // the same time.
  GroupBuilder GB(FrameObjects);
  for (auto &MBB : MF) {
    for (auto &MI : MBB) {
      if (MI.isDebugInstr())
        continue;

      if (AFI.hasStackHazardSlotIndex()) {
        std::optional<int> FI = getLdStFrameID(MI, MFI);
        if (FI && *FI >= 0 && *FI < (int)FrameObjects.size()) {
          if (MFI.getStackID(*FI) == TargetStackID::ScalableVector ||
              AArch64InstrInfo::isFpOrNEON(MI))
            FrameObjects[*FI].Accesses |= FrameObject::AccessFPR;
          else
            FrameObjects[*FI].Accesses |= FrameObject::AccessGPR;
        }
      }

      int OpIndex;
      switch (MI.getOpcode()) {
      case AArch64::STGloop:
      case AArch64::STZGloop:
        OpIndex = 3;
        break;
      case AArch64::STGi:
      case AArch64::STZGi:
      case AArch64::ST2Gi:
      case AArch64::STZ2Gi:
        OpIndex = 1;
        break;
      default:
        OpIndex = -1;
      }

      int TaggedFI = -1;
      if (OpIndex >= 0) {
        const MachineOperand &MO = MI.getOperand(OpIndex);
        if (MO.isFI()) {
          int FI = MO.getIndex();
          if (FI >= 0 && FI < MFI.getObjectIndexEnd() &&
              FrameObjects[FI].IsValid)
            TaggedFI = FI;
        }
      }

      // If this is a stack tagging instruction for a slot that is not part of a
      // group yet, either start a new group or add it to the current one.
      if (TaggedFI >= 0)
        GB.AddMember(TaggedFI);
      else
        GB.EndCurrentGroup();
    }
    // Groups should never span multiple basic blocks.
    GB.EndCurrentGroup();
  }

  if (AFI.hasStackHazardSlotIndex()) {
    FrameObjects[AFI.getStackHazardSlotIndex()].Accesses =
        FrameObject::AccessHazard;
    // If a stack object is unknown or both GPR and FPR, sort it into GPR.
    for (auto &Obj : FrameObjects)
      if (!Obj.Accesses ||
          Obj.Accesses == (FrameObject::AccessGPR | FrameObject::AccessFPR))
        Obj.Accesses = FrameObject::AccessGPR;
  }

  // If the function's tagged base pointer is pinned to a stack slot, we want to
  // put that slot first when possible. This will likely place it at SP + 0,
  // and save one instruction when generating the base pointer because IRG does
  // not allow an immediate offset.
  std::optional<int> TBPI = AFI.getTaggedBasePointerIndex();
  if (TBPI) {
    FrameObjects[*TBPI].ObjectFirst = true;
    FrameObjects[*TBPI].GroupFirst = true;
    int FirstGroupIndex = FrameObjects[*TBPI].GroupIndex;
    if (FirstGroupIndex >= 0)
      for (FrameObject &Object : FrameObjects)
        if (Object.GroupIndex == FirstGroupIndex)
          Object.GroupFirst = true;
  }

  llvm::stable_sort(FrameObjects, FrameObjectCompare);

  int i = 0;
  for (auto &Obj : FrameObjects) {
    // All invalid items are sorted at the end, so it's safe to stop.
    if (!Obj.IsValid)
      break;
    ObjectsToAllocate[i++] = Obj.ObjectIndex;
  }

  LLVM_DEBUG({
    dbgs() << "Final frame order:\n";
    for (auto &Obj : FrameObjects) {
      if (!Obj.IsValid)
        break;
      dbgs() << "  " << Obj.ObjectIndex << ": group " << Obj.GroupIndex;
      if (Obj.ObjectFirst)
        dbgs() << ", first";
      if (Obj.GroupFirst)
        dbgs() << ", group-first";
      dbgs() << "\n";
    }
  });
}

/// Emit a loop to decrement SP until it is equal to TargetReg, with probes at
/// least every ProbeSize bytes. Returns an iterator of the first instruction
/// after the loop. The difference between SP and TargetReg must be an exact
/// multiple of ProbeSize.
MachineBasicBlock::iterator
AArch64FrameLowering::inlineStackProbeLoopExactMultiple(
    MachineBasicBlock::iterator MBBI, int64_t ProbeSize,
    Register TargetReg) const {
  MachineBasicBlock &MBB = *MBBI->getParent();
  MachineFunction &MF = *MBB.getParent();
  const AArch64InstrInfo *TII =
      MF.getSubtarget<AArch64Subtarget>().getInstrInfo();
  DebugLoc DL = MBB.findDebugLoc(MBBI);

  MachineFunction::iterator MBBInsertPoint = std::next(MBB.getIterator());
  MachineBasicBlock *LoopMBB = MF.CreateMachineBasicBlock(MBB.getBasicBlock());
  MF.insert(MBBInsertPoint, LoopMBB);
  MachineBasicBlock *ExitMBB = MF.CreateMachineBasicBlock(MBB.getBasicBlock());
  MF.insert(MBBInsertPoint, ExitMBB);

  // SUB SP, SP, #ProbeSize (or equivalent if ProbeSize is not encodable
  // in SUB).
  emitFrameOffset(*LoopMBB, LoopMBB->end(), DL, AArch64::SP, AArch64::SP,
                  StackOffset::getFixed(-ProbeSize), TII,
                  MachineInstr::FrameSetup);
  // STR XZR, [SP]
  BuildMI(*LoopMBB, LoopMBB->end(), DL, TII->get(AArch64::STRXui))
      .addReg(AArch64::XZR)
      .addReg(AArch64::SP)
      .addImm(0)
      .setMIFlags(MachineInstr::FrameSetup);
  // CMP SP, TargetReg
  BuildMI(*LoopMBB, LoopMBB->end(), DL, TII->get(AArch64::SUBSXrx64),
          AArch64::XZR)
      .addReg(AArch64::SP)
      .addReg(TargetReg)
      .addImm(AArch64_AM::getArithExtendImm(AArch64_AM::UXTX, 0))
      .setMIFlags(MachineInstr::FrameSetup);
  // B.CC Loop
  BuildMI(*LoopMBB, LoopMBB->end(), DL, TII->get(AArch64::Bcc))
      .addImm(AArch64CC::NE)
      .addMBB(LoopMBB)
      .setMIFlags(MachineInstr::FrameSetup);

  LoopMBB->addSuccessor(ExitMBB);
  LoopMBB->addSuccessor(LoopMBB);
  // Synthesize the exit MBB.
  ExitMBB->splice(ExitMBB->end(), &MBB, MBBI, MBB.end());
  ExitMBB->transferSuccessorsAndUpdatePHIs(&MBB);
  MBB.addSuccessor(LoopMBB);
  // Update liveins.
  fullyRecomputeLiveIns({ExitMBB, LoopMBB});

  return ExitMBB->begin();
}

void AArch64FrameLowering::inlineStackProbeFixed(
    MachineBasicBlock::iterator MBBI, Register ScratchReg, int64_t FrameSize,
    StackOffset CFAOffset) const {
  MachineBasicBlock *MBB = MBBI->getParent();
  MachineFunction &MF = *MBB->getParent();
  const AArch64InstrInfo *TII =
      MF.getSubtarget<AArch64Subtarget>().getInstrInfo();
  AArch64FunctionInfo *AFI = MF.getInfo<AArch64FunctionInfo>();
  bool EmitAsyncCFI = AFI->needsAsyncDwarfUnwindInfo(MF);
  bool HasFP = hasFP(MF);

  DebugLoc DL;
  int64_t ProbeSize = MF.getInfo<AArch64FunctionInfo>()->getStackProbeSize();
  int64_t NumBlocks = FrameSize / ProbeSize;
  int64_t ResidualSize = FrameSize % ProbeSize;

  LLVM_DEBUG(dbgs() << "Stack probing: total " << FrameSize << " bytes, "
                    << NumBlocks << " blocks of " << ProbeSize
                    << " bytes, plus " << ResidualSize << " bytes\n");

  // Decrement SP by NumBlock * ProbeSize bytes, with either unrolled or
  // ordinary loop.
  if (NumBlocks <= AArch64::StackProbeMaxLoopUnroll) {
    for (int i = 0; i < NumBlocks; ++i) {
      // SUB SP, SP, #ProbeSize (or equivalent if ProbeSize is not
      // encodable in a SUB).
      emitFrameOffset(*MBB, MBBI, DL, AArch64::SP, AArch64::SP,
                      StackOffset::getFixed(-ProbeSize), TII,
                      MachineInstr::FrameSetup, false, false, nullptr,
                      EmitAsyncCFI && !HasFP, CFAOffset);
      CFAOffset += StackOffset::getFixed(ProbeSize);
      // STR XZR, [SP]
      BuildMI(*MBB, MBBI, DL, TII->get(AArch64::STRXui))
          .addReg(AArch64::XZR)
          .addReg(AArch64::SP)
          .addImm(0)
          .setMIFlags(MachineInstr::FrameSetup);
    }
  } else if (NumBlocks != 0) {
    // SUB ScratchReg, SP, #FrameSize (or equivalent if FrameSize is not
    // encodable in ADD). ScrathReg may temporarily become the CFA register.
    emitFrameOffset(*MBB, MBBI, DL, ScratchReg, AArch64::SP,
                    StackOffset::getFixed(-ProbeSize * NumBlocks), TII,
                    MachineInstr::FrameSetup, false, false, nullptr,
                    EmitAsyncCFI && !HasFP, CFAOffset);
    CFAOffset += StackOffset::getFixed(ProbeSize * NumBlocks);
    MBBI = inlineStackProbeLoopExactMultiple(MBBI, ProbeSize, ScratchReg);
    MBB = MBBI->getParent();
    if (EmitAsyncCFI && !HasFP) {
      // Set the CFA register back to SP.
      CFIInstBuilder(*MBB, MBBI, MachineInstr::FrameSetup)
          .buildDefCFARegister(AArch64::SP);
    }
  }

  if (ResidualSize != 0) {
    // SUB SP, SP, #ResidualSize (or equivalent if ResidualSize is not encodable
    // in SUB).
    emitFrameOffset(*MBB, MBBI, DL, AArch64::SP, AArch64::SP,
                    StackOffset::getFixed(-ResidualSize), TII,
                    MachineInstr::FrameSetup, false, false, nullptr,
                    EmitAsyncCFI && !HasFP, CFAOffset);
    if (ResidualSize > AArch64::StackProbeMaxUnprobedStack) {
      // STR XZR, [SP]
      BuildMI(*MBB, MBBI, DL, TII->get(AArch64::STRXui))
          .addReg(AArch64::XZR)
          .addReg(AArch64::SP)
          .addImm(0)
          .setMIFlags(MachineInstr::FrameSetup);
    }
  }
}

void AArch64FrameLowering::inlineStackProbe(MachineFunction &MF,
                                            MachineBasicBlock &MBB) const {
  // Get the instructions that need to be replaced. We emit at most two of
  // these. Remember them in order to avoid complications coming from the need
  // to traverse the block while potentially creating more blocks.
  SmallVector<MachineInstr *, 4> ToReplace;
  for (MachineInstr &MI : MBB)
    if (MI.getOpcode() == AArch64::PROBED_STACKALLOC ||
        MI.getOpcode() == AArch64::PROBED_STACKALLOC_VAR)
      ToReplace.push_back(&MI);

  for (MachineInstr *MI : ToReplace) {
    if (MI->getOpcode() == AArch64::PROBED_STACKALLOC) {
      Register ScratchReg = MI->getOperand(0).getReg();
      int64_t FrameSize = MI->getOperand(1).getImm();
      StackOffset CFAOffset = StackOffset::get(MI->getOperand(2).getImm(),
                                               MI->getOperand(3).getImm());
      inlineStackProbeFixed(MI->getIterator(), ScratchReg, FrameSize,
                            CFAOffset);
    } else {
      assert(MI->getOpcode() == AArch64::PROBED_STACKALLOC_VAR &&
             "Stack probe pseudo-instruction expected");
      const AArch64InstrInfo *TII =
          MI->getMF()->getSubtarget<AArch64Subtarget>().getInstrInfo();
      Register TargetReg = MI->getOperand(0).getReg();
      (void)TII->probedStackAlloc(MI->getIterator(), TargetReg, true);
    }
    MI->eraseFromParent();
  }
}

struct StackAccess {
  enum AccessType {
    NotAccessed = 0, // Stack object not accessed by load/store instructions.
    GPR = 1 << 0,    // A general purpose register.
    PPR = 1 << 1,    // A predicate register.
    FPR = 1 << 2,    // A floating point/Neon/SVE register.
  };

  int Idx;
  StackOffset Offset;
  int64_t Size;
  unsigned AccessTypes;

  StackAccess() : Idx(0), Offset(), Size(0), AccessTypes(NotAccessed) {}

  bool operator<(const StackAccess &Rhs) const {
    return std::make_tuple(start(), Idx) <
           std::make_tuple(Rhs.start(), Rhs.Idx);
  }

  bool isCPU() const {
    // Predicate register load and store instructions execute on the CPU.
    return AccessTypes & (AccessType::GPR | AccessType::PPR);
  }
  bool isSME() const { return AccessTypes & AccessType::FPR; }
  bool isMixed() const { return isCPU() && isSME(); }

  int64_t start() const { return Offset.getFixed() + Offset.getScalable(); }
  int64_t end() const { return start() + Size; }

  std::string getTypeString() const {
    switch (AccessTypes) {
    case AccessType::FPR:
      return "FPR";
    case AccessType::PPR:
      return "PPR";
    case AccessType::GPR:
      return "GPR";
    case AccessType::NotAccessed:
      return "NA";
    default:
      return "Mixed";
    }
  }

  void print(raw_ostream &OS) const {
    OS << getTypeString() << " stack object at [SP"
       << (Offset.getFixed() < 0 ? "" : "+") << Offset.getFixed();
    if (Offset.getScalable())
      OS << (Offset.getScalable() < 0 ? "" : "+") << Offset.getScalable()
         << " * vscale";
    OS << "]";
  }
};

static inline raw_ostream &operator<<(raw_ostream &OS, const StackAccess &SA) {
  SA.print(OS);
  return OS;
}

void AArch64FrameLowering::emitRemarks(
    const MachineFunction &MF, MachineOptimizationRemarkEmitter *ORE) const {

  auto *AFI = MF.getInfo<AArch64FunctionInfo>();
  if (AFI->getSMEFnAttrs().hasNonStreamingInterfaceAndBody())
    return;

  unsigned StackHazardSize = getStackHazardSize(MF);
  const uint64_t HazardSize =
      (StackHazardSize) ? StackHazardSize : StackHazardRemarkSize;

  if (HazardSize == 0)
    return;

  const MachineFrameInfo &MFI = MF.getFrameInfo();
  // Bail if function has no stack objects.
  if (!MFI.hasStackObjects())
    return;

  std::vector<StackAccess> StackAccesses(MFI.getNumObjects());

  size_t NumFPLdSt = 0;
  size_t NumNonFPLdSt = 0;

  // Collect stack accesses via Load/Store instructions.
  for (const MachineBasicBlock &MBB : MF) {
    for (const MachineInstr &MI : MBB) {
      if (!MI.mayLoadOrStore() || MI.getNumMemOperands() < 1)
        continue;
      for (MachineMemOperand *MMO : MI.memoperands()) {
        std::optional<int> FI = getMMOFrameID(MMO, MFI);
        if (FI && !MFI.isDeadObjectIndex(*FI)) {
          int FrameIdx = *FI;

          size_t ArrIdx = FrameIdx + MFI.getNumFixedObjects();
          if (StackAccesses[ArrIdx].AccessTypes == StackAccess::NotAccessed) {
            StackAccesses[ArrIdx].Idx = FrameIdx;
            StackAccesses[ArrIdx].Offset =
                getFrameIndexReferenceFromSP(MF, FrameIdx);
            StackAccesses[ArrIdx].Size = MFI.getObjectSize(FrameIdx);
          }

          unsigned RegTy = StackAccess::AccessType::GPR;
          if (MFI.getStackID(FrameIdx) == TargetStackID::ScalableVector) {
            // SPILL_PPR_TO_ZPR_SLOT_PSEUDO and FILL_PPR_FROM_ZPR_SLOT_PSEUDO
<<<<<<< HEAD
            // spill/fill the predicate as a data vector (so are an FPR acess).
=======
            // spill/fill the predicate as a data vector (so are an FPR access).
>>>>>>> eb0f1dc0
            if (MI.getOpcode() != AArch64::SPILL_PPR_TO_ZPR_SLOT_PSEUDO &&
                MI.getOpcode() != AArch64::FILL_PPR_FROM_ZPR_SLOT_PSEUDO &&
                AArch64::PPRRegClass.contains(MI.getOperand(0).getReg())) {
              RegTy = StackAccess::PPR;
            } else
              RegTy = StackAccess::FPR;
          } else if (AArch64InstrInfo::isFpOrNEON(MI)) {
            RegTy = StackAccess::FPR;
          }

          StackAccesses[ArrIdx].AccessTypes |= RegTy;

          if (RegTy == StackAccess::FPR)
            ++NumFPLdSt;
          else
            ++NumNonFPLdSt;
        }
      }
    }
  }

  if (NumFPLdSt == 0 || NumNonFPLdSt == 0)
    return;

  llvm::sort(StackAccesses);
  llvm::erase_if(StackAccesses, [](const StackAccess &S) {
    return S.AccessTypes == StackAccess::NotAccessed;
  });

  SmallVector<const StackAccess *> MixedObjects;
  SmallVector<std::pair<const StackAccess *, const StackAccess *>> HazardPairs;

  if (StackAccesses.front().isMixed())
    MixedObjects.push_back(&StackAccesses.front());

  for (auto It = StackAccesses.begin(), End = std::prev(StackAccesses.end());
       It != End; ++It) {
    const auto &First = *It;
    const auto &Second = *(It + 1);

    if (Second.isMixed())
      MixedObjects.push_back(&Second);

    if ((First.isSME() && Second.isCPU()) ||
        (First.isCPU() && Second.isSME())) {
      uint64_t Distance = static_cast<uint64_t>(Second.start() - First.end());
      if (Distance < HazardSize)
        HazardPairs.emplace_back(&First, &Second);
    }
  }

  auto EmitRemark = [&](llvm::StringRef Str) {
    ORE->emit([&]() {
      auto R = MachineOptimizationRemarkAnalysis(
          "sme", "StackHazard", MF.getFunction().getSubprogram(), &MF.front());
      return R << formatv("stack hazard in '{0}': ", MF.getName()).str() << Str;
    });
  };

  for (const auto &P : HazardPairs)
    EmitRemark(formatv("{0} is too close to {1}", *P.first, *P.second).str());

  for (const auto *Obj : MixedObjects)
    EmitRemark(
        formatv("{0} accessed by both GP and FP instructions", *Obj).str());
}<|MERGE_RESOLUTION|>--- conflicted
+++ resolved
@@ -2062,8 +2062,6 @@
     if (AFI->getSVECalleeSavedStackSize())
       report_fatal_error(
           "SVE callee saves not yet supported with stack probing");
-<<<<<<< HEAD
-=======
 
     // Find an available register to spill the value of X15 to, if X15 is being
     // used already for nest.
@@ -2087,7 +2085,6 @@
           .setMIFlag(MachineInstr::FrameSetup);
     }
 
->>>>>>> eb0f1dc0
     uint64_t NumWords = (NumBytes + RealignmentPadding) >> 4;
     if (NeedsWinCFI) {
       HasWinCFI = true;
@@ -2581,18 +2578,6 @@
                     DeallocateAfter, TII, MachineInstr::FrameDestroy, false,
                     NeedsWinCFI, &HasWinCFI);
   } else if (SVEStackSize) {
-<<<<<<< HEAD
-    // If we have stack realignment or variable sized objects on the stack,
-    // restore the stack pointer from the frame pointer prior to SVE CSR
-    // restoration.
-    if (AFI->isStackRealigned() || MFI.hasVarSizedObjects()) {
-      if (int64_t CalleeSavedSize = AFI->getSVECalleeSavedStackSize()) {
-        // Set SP to start of SVE callee-save area from which they can
-        // be reloaded. The code below will deallocate the stack space
-        // space by moving FP -> SP.
-        emitFrameOffset(MBB, RestoreBegin, DL, AArch64::SP, AArch64::FP,
-                        StackOffset::getScalable(-CalleeSavedSize), TII,
-=======
     int64_t SVECalleeSavedSize = AFI->getSVECalleeSavedStackSize();
     // If we have stack realignment or variable-sized objects we must use the
     // FP to restore SVE callee saves (as there is an unknown amount of
@@ -2611,7 +2596,6 @@
             &AArch64::GPR64RegClass);
         emitFrameOffset(MBB, RestoreBegin, DL, CalleeSaveBase, AArch64::FP,
                         StackOffset::getFixed(-CalleeSaveBaseOffset), TII,
->>>>>>> eb0f1dc0
                         MachineInstr::FrameDestroy);
       }
       // The code below will deallocate the stack space space by moving the
@@ -2925,8 +2909,6 @@
       isTargetWindows(MF) && AFI->getSVECalleeSavedStackSize();
 
   if (isSVE) {
-    assert(-ObjectOffset > (int64_t)AFI->getSVECalleeSavedStackSize() &&
-           "Math isn't correct for CSRs with FPAfterSVECalleeSaves");
     StackOffset FPOffset =
         StackOffset::get(-AFI->getCalleeSaveBaseToFrameRecordOffset(), ObjectOffset);
     StackOffset SPOffset =
@@ -2934,11 +2916,8 @@
         StackOffset::get(MFI.getStackSize() - AFI->getCalleeSavedStackSize(),
                          ObjectOffset);
     if (FPAfterSVECalleeSaves) {
-<<<<<<< HEAD
-=======
       assert(-ObjectOffset > (int64_t)AFI->getSVECalleeSavedStackSize() &&
              "Math isn't correct for CSRs with FPAfterSVECalleeSaves");
->>>>>>> eb0f1dc0
       FPOffset += StackOffset::getScalable(AFI->getSVECalleeSavedStackSize());
     }
     // Always use the FP for SVE spills if available and beneficial.
@@ -3264,11 +3243,7 @@
         RPI.isPaired()) // RPI.FrameIdx must be the lower index of the pair
       RPI.FrameIdx = CSI[i + RegInc].getFrameIdx();
 
-<<<<<<< HEAD
-    // Realign the scalable offset if necesary.  This is relevant when
-=======
     // Realign the scalable offset if necessary.  This is relevant when
->>>>>>> eb0f1dc0
     // spilling predicates on Windows.
     if (RPI.isScalable() && ScalableByteOffset % Scale != 0) {
       ScalableByteOffset = alignTo(ScalableByteOffset, Scale);
@@ -5672,11 +5647,7 @@
           unsigned RegTy = StackAccess::AccessType::GPR;
           if (MFI.getStackID(FrameIdx) == TargetStackID::ScalableVector) {
             // SPILL_PPR_TO_ZPR_SLOT_PSEUDO and FILL_PPR_FROM_ZPR_SLOT_PSEUDO
-<<<<<<< HEAD
-            // spill/fill the predicate as a data vector (so are an FPR acess).
-=======
             // spill/fill the predicate as a data vector (so are an FPR access).
->>>>>>> eb0f1dc0
             if (MI.getOpcode() != AArch64::SPILL_PPR_TO_ZPR_SLOT_PSEUDO &&
                 MI.getOpcode() != AArch64::FILL_PPR_FROM_ZPR_SLOT_PSEUDO &&
                 AArch64::PPRRegClass.contains(MI.getOperand(0).getReg())) {
