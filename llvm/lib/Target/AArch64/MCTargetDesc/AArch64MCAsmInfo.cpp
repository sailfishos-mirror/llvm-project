//===-- AArch64MCAsmInfo.cpp - AArch64 asm properties ---------------------===//
//
// Part of the LLVM Project, under the Apache License v2.0 with LLVM Exceptions.
// See https://llvm.org/LICENSE.txt for license information.
// SPDX-License-Identifier: Apache-2.0 WITH LLVM-exception
//
//===----------------------------------------------------------------------===//
//
// This file contains the declarations of the AArch64MCAsmInfo properties.
//
//===----------------------------------------------------------------------===//

#include "AArch64MCAsmInfo.h"
#include "MCTargetDesc/AArch64MCExpr.h"
#include "llvm/MC/MCContext.h"
#include "llvm/MC/MCExpr.h"
#include "llvm/MC/MCStreamer.h"
#include "llvm/MC/MCValue.h"
#include "llvm/Support/CommandLine.h"
#include "llvm/TargetParser/Triple.h"
using namespace llvm;

enum AsmWriterVariantTy {
  Default = -1,
  Generic = 0,
  Apple = 1
};

static cl::opt<AsmWriterVariantTy> AsmWriterVariant(
    "aarch64-neon-syntax", cl::init(Default),
    cl::desc("Choose style of NEON code to emit from AArch64 backend:"),
    cl::values(clEnumValN(Generic, "generic", "Emit generic NEON assembly"),
               clEnumValN(Apple, "apple", "Emit Apple-style NEON assembly")));

const MCAsmInfo::AtSpecifier COFFAtSpecifiers[] = {
    {MCSymbolRefExpr::VK_COFF_IMGREL32, "IMGREL"},
    {AArch64MCExpr::M_PAGEOFF, "PAGEOFF"},
};

const MCAsmInfo::AtSpecifier ELFAtSpecifiers[] = {
    {AArch64MCExpr::VK_GOT, "GOT"},
    {AArch64MCExpr::VK_GOTPCREL, "GOTPCREL"},
    {AArch64MCExpr::VK_PLT, "PLT"},
};

const MCAsmInfo::AtSpecifier MachOAtSpecifiers[] = {
    {AArch64MCExpr::M_GOT, "GOT"},
    {AArch64MCExpr::M_GOTPAGE, "GOTPAGE"},
    {AArch64MCExpr::M_GOTPAGEOFF, "GOTPAGEOFF"},
    {AArch64MCExpr::M_PAGE, "PAGE"},
    {AArch64MCExpr::M_PAGEOFF, "PAGEOFF"},
    {AArch64MCExpr::M_TLVP, "TLVP"},
    {AArch64MCExpr::M_TLVPPAGE, "TLVPPAGE"},
    {AArch64MCExpr::M_TLVPPAGEOFF, "TLVPPAGEOFF"},
};

<<<<<<< HEAD
=======
StringRef AArch64::getSpecifierName(const MCSpecifierExpr &Expr) {
  // clang-format off
  switch (static_cast<uint32_t>(Expr.getSpecifier())) {
  case AArch64MCExpr::VK_CALL:                return "";
  case AArch64MCExpr::VK_LO12:                return ":lo12:";
  case AArch64MCExpr::VK_ABS_G3:              return ":abs_g3:";
  case AArch64MCExpr::VK_ABS_G2:              return ":abs_g2:";
  case AArch64MCExpr::VK_ABS_G2_S:            return ":abs_g2_s:";
  case AArch64MCExpr::VK_ABS_G2_NC:           return ":abs_g2_nc:";
  case AArch64MCExpr::VK_ABS_G1:              return ":abs_g1:";
  case AArch64MCExpr::VK_ABS_G1_S:            return ":abs_g1_s:";
  case AArch64MCExpr::VK_ABS_G1_NC:           return ":abs_g1_nc:";
  case AArch64MCExpr::VK_ABS_G0:              return ":abs_g0:";
  case AArch64MCExpr::VK_ABS_G0_S:            return ":abs_g0_s:";
  case AArch64MCExpr::VK_ABS_G0_NC:           return ":abs_g0_nc:";
  case AArch64MCExpr::VK_PREL_G3:             return ":prel_g3:";
  case AArch64MCExpr::VK_PREL_G2:             return ":prel_g2:";
  case AArch64MCExpr::VK_PREL_G2_NC:          return ":prel_g2_nc:";
  case AArch64MCExpr::VK_PREL_G1:             return ":prel_g1:";
  case AArch64MCExpr::VK_PREL_G1_NC:          return ":prel_g1_nc:";
  case AArch64MCExpr::VK_PREL_G0:             return ":prel_g0:";
  case AArch64MCExpr::VK_PREL_G0_NC:          return ":prel_g0_nc:";
  case AArch64MCExpr::VK_DTPREL_G2:           return ":dtprel_g2:";
  case AArch64MCExpr::VK_DTPREL_G1:           return ":dtprel_g1:";
  case AArch64MCExpr::VK_DTPREL_G1_NC:        return ":dtprel_g1_nc:";
  case AArch64MCExpr::VK_DTPREL_G0:           return ":dtprel_g0:";
  case AArch64MCExpr::VK_DTPREL_G0_NC:        return ":dtprel_g0_nc:";
  case AArch64MCExpr::VK_DTPREL_HI12:         return ":dtprel_hi12:";
  case AArch64MCExpr::VK_DTPREL_LO12:         return ":dtprel_lo12:";
  case AArch64MCExpr::VK_DTPREL_LO12_NC:      return ":dtprel_lo12_nc:";
  case AArch64MCExpr::VK_TPREL_G2:            return ":tprel_g2:";
  case AArch64MCExpr::VK_TPREL_G1:            return ":tprel_g1:";
  case AArch64MCExpr::VK_TPREL_G1_NC:         return ":tprel_g1_nc:";
  case AArch64MCExpr::VK_TPREL_G0:            return ":tprel_g0:";
  case AArch64MCExpr::VK_TPREL_G0_NC:         return ":tprel_g0_nc:";
  case AArch64MCExpr::VK_TPREL_HI12:          return ":tprel_hi12:";
  case AArch64MCExpr::VK_TPREL_LO12:          return ":tprel_lo12:";
  case AArch64MCExpr::VK_TPREL_LO12_NC:       return ":tprel_lo12_nc:";
  case AArch64MCExpr::VK_TLSDESC_LO12:        return ":tlsdesc_lo12:";
  case AArch64MCExpr::VK_TLSDESC_AUTH_LO12:   return ":tlsdesc_auth_lo12:";
  case AArch64MCExpr::VK_ABS_PAGE:            return "";
  case AArch64MCExpr::VK_ABS_PAGE_NC:         return ":pg_hi21_nc:";
  case AArch64MCExpr::VK_GOT:                 return ":got:";
  case AArch64MCExpr::VK_GOT_PAGE:            return ":got:";
  case AArch64MCExpr::VK_GOT_PAGE_LO15:       return ":gotpage_lo15:";
  case AArch64MCExpr::VK_GOT_LO12:            return ":got_lo12:";
  case AArch64MCExpr::VK_GOTTPREL:            return ":gottprel:";
  case AArch64MCExpr::VK_GOTTPREL_PAGE:       return ":gottprel:";
  case AArch64MCExpr::VK_GOTTPREL_LO12_NC:    return ":gottprel_lo12:";
  case AArch64MCExpr::VK_GOTTPREL_G1:         return ":gottprel_g1:";
  case AArch64MCExpr::VK_GOTTPREL_G0_NC:      return ":gottprel_g0_nc:";
  case AArch64MCExpr::VK_TLSDESC:             return "";
  case AArch64MCExpr::VK_TLSDESC_PAGE:        return ":tlsdesc:";
  case AArch64MCExpr::VK_TLSDESC_AUTH:        return "";
  case AArch64MCExpr::VK_TLSDESC_AUTH_PAGE:   return ":tlsdesc_auth:";
  case AArch64MCExpr::VK_SECREL_LO12:         return ":secrel_lo12:";
  case AArch64MCExpr::VK_SECREL_HI12:         return ":secrel_hi12:";
  case AArch64MCExpr::VK_GOT_AUTH:            return ":got_auth:";
  case AArch64MCExpr::VK_GOT_AUTH_PAGE:       return ":got_auth:";
  case AArch64MCExpr::VK_GOT_AUTH_LO12:       return ":got_auth_lo12:";
  default:
    llvm_unreachable("Invalid relocation specifier");
  }
  // clang-format on
}

static bool evaluate(const MCSpecifierExpr &Expr, MCValue &Res,
                     const MCAssembler *Asm) {
  if (!Expr.getSubExpr()->evaluateAsRelocatable(Res, Asm))
    return false;
  Res.setSpecifier(Expr.getSpecifier());
  return true;
}

>>>>>>> eb0f1dc0
AArch64MCAsmInfoDarwin::AArch64MCAsmInfoDarwin(bool IsILP32) {
  // We prefer NEON instructions to be printed in the short, Apple-specific
  // form when targeting Darwin.
  AssemblerDialect = AsmWriterVariant == Default ? Apple : AsmWriterVariant;

  PrivateGlobalPrefix = "L";
  PrivateLabelPrefix = "L";
  SeparatorString = "%%";
  CommentString = ";";
  CalleeSaveStackSlotSize = 8;
  CodePointerSize = IsILP32 ? 4 : 8;

  AlignmentIsInBytes = false;
  UsesELFSectionDirectiveForBSS = true;
  SupportsDebugInformation = true;
  UseDataRegionDirectives = true;
  UseAtForSpecifier = false;

  ExceptionsType = ExceptionHandling::DwarfCFI;

  initializeVariantKinds(MachOAtSpecifiers);
}

const MCExpr *AArch64MCAsmInfoDarwin::getExprForPersonalitySymbol(
    const MCSymbol *Sym, unsigned Encoding, MCStreamer &Streamer) const {
  // On Darwin, we can reference dwarf symbols with foo@GOT-., which
  // is an indirect pc-relative reference. The default implementation
  // won't reference using the GOT, so we need this target-specific
  // version.
  MCContext &Context = Streamer.getContext();
  const MCExpr *Res =
      MCSymbolRefExpr::create(Sym, AArch64MCExpr::M_GOT, Context);
  MCSymbol *PCSym = Context.createTempSymbol();
  Streamer.emitLabel(PCSym);
  const MCExpr *PC = MCSymbolRefExpr::create(PCSym, Context);
  return MCBinaryExpr::createSub(Res, PC, Context);
}

void AArch64AuthMCExpr::print(raw_ostream &OS, const MCAsmInfo *MAI) const {
  bool WrapSubExprInParens = !isa<MCSymbolRefExpr>(getSubExpr());
  if (WrapSubExprInParens)
    OS << '(';
  getSubExpr()->print(OS, MAI);
  if (WrapSubExprInParens)
    OS << ')';

  OS << "@AUTH(" << AArch64PACKeyIDToString(Key) << ',' << Discriminator;
  if (hasAddressDiversity())
    OS << ",addr";
  OS << ')';
}

void AArch64MCAsmInfoDarwin::printSpecifierExpr(
    raw_ostream &OS, const MCSpecifierExpr &Expr) const {
  if (auto *AE = dyn_cast<AArch64AuthMCExpr>(&Expr))
    return AE->print(OS, this);
  OS << AArch64::getSpecifierName(Expr);
  printExpr(OS, *Expr.getSubExpr());
}

bool AArch64MCAsmInfoDarwin::evaluateAsRelocatableImpl(
    const MCSpecifierExpr &Expr, MCValue &Res, const MCAssembler *Asm) const {
  return evaluate(Expr, Res, Asm);
}

AArch64MCAsmInfoELF::AArch64MCAsmInfoELF(const Triple &T) {
  if (T.getArch() == Triple::aarch64_be)
    IsLittleEndian = false;

  // We prefer NEON instructions to be printed in the generic form when
  // targeting ELF.
  AssemblerDialect = AsmWriterVariant == Default ? Generic : AsmWriterVariant;

  CodePointerSize = T.getEnvironment() == Triple::GNUILP32 ? 4 : 8;

  // ".comm align is in bytes but .align is pow-2."
  AlignmentIsInBytes = false;

  CommentString = "//";
  PrivateGlobalPrefix = ".L";
  PrivateLabelPrefix = ".L";

  Data16bitsDirective = "\t.hword\t";
  Data32bitsDirective = "\t.word\t";
  Data64bitsDirective = "\t.xword\t";

  UseDataRegionDirectives = false;
  UseAtForSpecifier = false;

  WeakRefDirective = "\t.weak\t";

  SupportsDebugInformation = true;

  // Exceptions handling
  ExceptionsType = ExceptionHandling::DwarfCFI;

  HasIdentDirective = true;

  initializeVariantKinds(ELFAtSpecifiers);
<<<<<<< HEAD
=======
}

void AArch64MCAsmInfoELF::printSpecifierExpr(
    raw_ostream &OS, const MCSpecifierExpr &Expr) const {
  if (auto *AE = dyn_cast<AArch64AuthMCExpr>(&Expr))
    return AE->print(OS, this);
  OS << AArch64::getSpecifierName(Expr);
  printExpr(OS, *Expr.getSubExpr());
}

bool AArch64MCAsmInfoELF::evaluateAsRelocatableImpl(
    const MCSpecifierExpr &Expr, MCValue &Res, const MCAssembler *Asm) const {
  return evaluate(Expr, Res, Asm);
>>>>>>> eb0f1dc0
}

AArch64MCAsmInfoMicrosoftCOFF::AArch64MCAsmInfoMicrosoftCOFF() {
  PrivateGlobalPrefix = ".L";
  PrivateLabelPrefix = ".L";

  Data16bitsDirective = "\t.hword\t";
  Data32bitsDirective = "\t.word\t";
  Data64bitsDirective = "\t.xword\t";

  AlignmentIsInBytes = false;
  SupportsDebugInformation = true;
  CodePointerSize = 8;

  CommentString = "//";
  ExceptionsType = ExceptionHandling::WinEH;
  WinEHEncodingType = WinEH::EncodingType::Itanium;

  initializeVariantKinds(COFFAtSpecifiers);
<<<<<<< HEAD
=======
}

void AArch64MCAsmInfoMicrosoftCOFF::printSpecifierExpr(
    raw_ostream &OS, const MCSpecifierExpr &Expr) const {
  OS << AArch64::getSpecifierName(Expr);
  printExpr(OS, *Expr.getSubExpr());
}

bool AArch64MCAsmInfoMicrosoftCOFF::evaluateAsRelocatableImpl(
    const MCSpecifierExpr &Expr, MCValue &Res, const MCAssembler *Asm) const {
  return evaluate(Expr, Res, Asm);
>>>>>>> eb0f1dc0
}

AArch64MCAsmInfoGNUCOFF::AArch64MCAsmInfoGNUCOFF() {
  PrivateGlobalPrefix = ".L";
  PrivateLabelPrefix = ".L";

  Data16bitsDirective = "\t.hword\t";
  Data32bitsDirective = "\t.word\t";
  Data64bitsDirective = "\t.xword\t";

  AlignmentIsInBytes = false;
  SupportsDebugInformation = true;
  CodePointerSize = 8;

  CommentString = "//";
  ExceptionsType = ExceptionHandling::WinEH;
  WinEHEncodingType = WinEH::EncodingType::Itanium;

  initializeVariantKinds(COFFAtSpecifiers);
<<<<<<< HEAD
=======
}

void AArch64MCAsmInfoGNUCOFF::printSpecifierExpr(
    raw_ostream &OS, const MCSpecifierExpr &Expr) const {
  OS << AArch64::getSpecifierName(Expr);
  printExpr(OS, *Expr.getSubExpr());
}

bool AArch64MCAsmInfoGNUCOFF::evaluateAsRelocatableImpl(
    const MCSpecifierExpr &Expr, MCValue &Res, const MCAssembler *Asm) const {
  return evaluate(Expr, Res, Asm);
>>>>>>> eb0f1dc0
}<|MERGE_RESOLUTION|>--- conflicted
+++ resolved
@@ -54,8 +54,6 @@
     {AArch64MCExpr::M_TLVPPAGEOFF, "TLVPPAGEOFF"},
 };
 
-<<<<<<< HEAD
-=======
 StringRef AArch64::getSpecifierName(const MCSpecifierExpr &Expr) {
   // clang-format off
   switch (static_cast<uint32_t>(Expr.getSpecifier())) {
@@ -130,7 +128,6 @@
   return true;
 }
 
->>>>>>> eb0f1dc0
 AArch64MCAsmInfoDarwin::AArch64MCAsmInfoDarwin(bool IsILP32) {
   // We prefer NEON instructions to be printed in the short, Apple-specific
   // form when targeting Darwin.
@@ -230,8 +227,6 @@
   HasIdentDirective = true;
 
   initializeVariantKinds(ELFAtSpecifiers);
-<<<<<<< HEAD
-=======
 }
 
 void AArch64MCAsmInfoELF::printSpecifierExpr(
@@ -245,7 +240,6 @@
 bool AArch64MCAsmInfoELF::evaluateAsRelocatableImpl(
     const MCSpecifierExpr &Expr, MCValue &Res, const MCAssembler *Asm) const {
   return evaluate(Expr, Res, Asm);
->>>>>>> eb0f1dc0
 }
 
 AArch64MCAsmInfoMicrosoftCOFF::AArch64MCAsmInfoMicrosoftCOFF() {
@@ -265,8 +259,6 @@
   WinEHEncodingType = WinEH::EncodingType::Itanium;
 
   initializeVariantKinds(COFFAtSpecifiers);
-<<<<<<< HEAD
-=======
 }
 
 void AArch64MCAsmInfoMicrosoftCOFF::printSpecifierExpr(
@@ -278,7 +270,6 @@
 bool AArch64MCAsmInfoMicrosoftCOFF::evaluateAsRelocatableImpl(
     const MCSpecifierExpr &Expr, MCValue &Res, const MCAssembler *Asm) const {
   return evaluate(Expr, Res, Asm);
->>>>>>> eb0f1dc0
 }
 
 AArch64MCAsmInfoGNUCOFF::AArch64MCAsmInfoGNUCOFF() {
@@ -298,8 +289,6 @@
   WinEHEncodingType = WinEH::EncodingType::Itanium;
 
   initializeVariantKinds(COFFAtSpecifiers);
-<<<<<<< HEAD
-=======
 }
 
 void AArch64MCAsmInfoGNUCOFF::printSpecifierExpr(
@@ -311,5 +300,4 @@
 bool AArch64MCAsmInfoGNUCOFF::evaluateAsRelocatableImpl(
     const MCSpecifierExpr &Expr, MCValue &Res, const MCAssembler *Asm) const {
   return evaluate(Expr, Res, Asm);
->>>>>>> eb0f1dc0
 }