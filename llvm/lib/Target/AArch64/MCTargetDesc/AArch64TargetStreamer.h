//===-- AArch64TargetStreamer.h - AArch64 Target Streamer ------*- C++ -*--===//
//
// Part of the LLVM Project, under the Apache License v2.0 with LLVM Exceptions.
// See https://llvm.org/LICENSE.txt for license information.
// SPDX-License-Identifier: Apache-2.0 WITH LLVM-exception
//
//===----------------------------------------------------------------------===//

#ifndef LLVM_LIB_TARGET_AARCH64_MCTARGETDESC_AARCH64TARGETSTREAMER_H
#define LLVM_LIB_TARGET_AARCH64_MCTARGETDESC_AARCH64TARGETSTREAMER_H

#include "AArch64MCExpr.h"
#include "llvm/ADT/StringRef.h"
#include "llvm/IR/Instructions.h"
#include "llvm/MC/MCELFStreamer.h"
#include "llvm/MC/MCStreamer.h"
#include "llvm/Support/AArch64BuildAttributes.h"
#include <cstdint>

namespace {
class AArch64ELFStreamer;
}

namespace llvm {

class AArch64TargetStreamer : public MCTargetStreamer {
public:
  AArch64TargetStreamer(MCStreamer &S);
  ~AArch64TargetStreamer() override;

  void finish() override;
  void emitConstantPools() override;

  /// Callback used to implement the ldr= pseudo.
  /// Add a new entry to the constant pool for the current section and return an
  /// MCExpr that can be used to refer to the constant pool location.
  const MCExpr *addConstantPoolEntry(const MCExpr *, unsigned Size, SMLoc Loc);

  /// Callback used to implement the .ltorg directive.
  /// Emit contents of constant pool for the current section.
  void emitCurrentConstantPool();

  /// Callback used to implement the .note.gnu.property section.
  void emitNoteSection(unsigned Flags, uint64_t PAuthABIPlatform = -1,
                       uint64_t PAuthABIVersion = -1);

  /// Callback used to emit AUTH expressions (e.g. signed
  /// personality function pointer).
  void emitAuthValue(const MCExpr *Expr, uint16_t Discriminator,
                     AArch64PACKey::ID Key, bool HasAddressDiversity);

  /// Callback used to implement the .inst directive.
  virtual void emitInst(uint32_t Inst);

  /// Callback used to implement the .variant_pcs directive.
  virtual void emitDirectiveVariantPCS(MCSymbol *Symbol) {};

  virtual void emitDirectiveArch(StringRef Name) {};
  virtual void emitDirectiveArchExtension(StringRef Name) {};

  virtual void emitARM64WinCFIAllocStack(unsigned Size) {}
  virtual void emitARM64WinCFISaveR19R20X(int Offset) {}
  virtual void emitARM64WinCFISaveFPLR(int Offset) {}
  virtual void emitARM64WinCFISaveFPLRX(int Offset) {}
  virtual void emitARM64WinCFISaveReg(unsigned Reg, int Offset) {}
  virtual void emitARM64WinCFISaveRegX(unsigned Reg, int Offset) {}
  virtual void emitARM64WinCFISaveRegP(unsigned Reg, int Offset) {}
  virtual void emitARM64WinCFISaveRegPX(unsigned Reg, int Offset) {}
  virtual void emitARM64WinCFISaveLRPair(unsigned Reg, int Offset) {}
  virtual void emitARM64WinCFISaveFReg(unsigned Reg, int Offset) {}
  virtual void emitARM64WinCFISaveFRegX(unsigned Reg, int Offset) {}
  virtual void emitARM64WinCFISaveFRegP(unsigned Reg, int Offset) {}
  virtual void emitARM64WinCFISaveFRegPX(unsigned Reg, int Offset) {}
  virtual void emitARM64WinCFISetFP() {}
  virtual void emitARM64WinCFIAddFP(unsigned Size) {}
  virtual void emitARM64WinCFINop() {}
  virtual void emitARM64WinCFISaveNext() {}
  virtual void emitARM64WinCFIPrologEnd() {}
  virtual void emitARM64WinCFIEpilogStart() {}
  virtual void emitARM64WinCFIEpilogEnd() {}
  virtual void emitARM64WinCFITrapFrame() {}
  virtual void emitARM64WinCFIMachineFrame() {}
  virtual void emitARM64WinCFIContext() {}
  virtual void emitARM64WinCFIECContext() {}
  virtual void emitARM64WinCFIClearUnwoundToCall() {}
  virtual void emitARM64WinCFIPACSignLR() {}
  virtual void emitARM64WinCFISaveAnyRegI(unsigned Reg, int Offset) {}
  virtual void emitARM64WinCFISaveAnyRegIP(unsigned Reg, int Offset) {}
  virtual void emitARM64WinCFISaveAnyRegD(unsigned Reg, int Offset) {}
  virtual void emitARM64WinCFISaveAnyRegDP(unsigned Reg, int Offset) {}
  virtual void emitARM64WinCFISaveAnyRegQ(unsigned Reg, int Offset) {}
  virtual void emitARM64WinCFISaveAnyRegQP(unsigned Reg, int Offset) {}
  virtual void emitARM64WinCFISaveAnyRegIX(unsigned Reg, int Offset) {}
  virtual void emitARM64WinCFISaveAnyRegIPX(unsigned Reg, int Offset) {}
  virtual void emitARM64WinCFISaveAnyRegDX(unsigned Reg, int Offset) {}
  virtual void emitARM64WinCFISaveAnyRegDPX(unsigned Reg, int Offset) {}
  virtual void emitARM64WinCFISaveAnyRegQX(unsigned Reg, int Offset) {}
  virtual void emitARM64WinCFISaveAnyRegQPX(unsigned Reg, int Offset) {}
  virtual void emitARM64WinCFIAllocZ(int Offset) {}
  virtual void emitARM64WinCFISaveZReg(unsigned Reg, int Offset) {}
  virtual void emitARM64WinCFISavePReg(unsigned Reg, int Offset) {}

  /// Build attributes implementation
  virtual void
<<<<<<< HEAD
  emitAtributesSubsection(StringRef VendorName,
=======
  emitAttributesSubsection(StringRef VendorName,
>>>>>>> eb0f1dc0
                          AArch64BuildAttributes::SubsectionOptional IsOptional,
                          AArch64BuildAttributes::SubsectionType ParameterType);
  virtual void emitAttribute(StringRef VendorName, unsigned Tag, unsigned Value,
                             std::string String);
<<<<<<< HEAD
  void activateAtributesSubsection(StringRef VendorName);
  std::unique_ptr<MCELFStreamer::AttributeSubSection>
  getActiveAtributesSubsection();
  std::unique_ptr<MCELFStreamer::AttributeSubSection>
  getAtributesSubsectionByName(StringRef Name);
=======
  void activateAttributesSubsection(StringRef VendorName);
  std::unique_ptr<MCELFStreamer::AttributeSubSection>
  getActiveAttributesSubsection();
  std::unique_ptr<MCELFStreamer::AttributeSubSection>
  getAttributesSubsectionByName(StringRef Name);
>>>>>>> eb0f1dc0
  void
  insertAttributeInPlace(const MCELFStreamer::AttributeItem &Attr,
                         MCELFStreamer::AttributeSubSection &AttSubSection);

  SmallVector<MCELFStreamer::AttributeSubSection, 64> AttributeSubSections;

private:
  std::unique_ptr<AssemblerConstantPools> ConstantPools;
};

class AArch64TargetELFStreamer : public AArch64TargetStreamer {
private:
  AArch64ELFStreamer &getStreamer();

  MCSection *AttributeSection = nullptr;

  /// Build attributes implementation
<<<<<<< HEAD
  void emitAtributesSubsection(
=======
  void emitAttributesSubsection(
>>>>>>> eb0f1dc0
      StringRef VendorName,
      AArch64BuildAttributes::SubsectionOptional IsOptional,
      AArch64BuildAttributes::SubsectionType ParameterType) override;
  void emitAttribute(StringRef VendorName, unsigned Tag, unsigned Value,
                     std::string String) override;
  void emitInst(uint32_t Inst) override;
  void emitDirectiveVariantPCS(MCSymbol *Symbol) override;
  void finish() override;

public:
  AArch64TargetELFStreamer(MCStreamer &S) : AArch64TargetStreamer(S) {}
};

class AArch64TargetWinCOFFStreamer : public llvm::AArch64TargetStreamer {
public:
  AArch64TargetWinCOFFStreamer(llvm::MCStreamer &S)
    : AArch64TargetStreamer(S) {}

  // The unwind codes on ARM64 Windows are documented at
  // https://docs.microsoft.com/en-us/cpp/build/arm64-exception-handling
  void emitARM64WinCFIAllocStack(unsigned Size) override;
  void emitARM64WinCFISaveR19R20X(int Offset) override;
  void emitARM64WinCFISaveFPLR(int Offset) override;
  void emitARM64WinCFISaveFPLRX(int Offset) override;
  void emitARM64WinCFISaveReg(unsigned Reg, int Offset) override;
  void emitARM64WinCFISaveRegX(unsigned Reg, int Offset) override;
  void emitARM64WinCFISaveRegP(unsigned Reg, int Offset) override;
  void emitARM64WinCFISaveRegPX(unsigned Reg, int Offset) override;
  void emitARM64WinCFISaveLRPair(unsigned Reg, int Offset) override;
  void emitARM64WinCFISaveFReg(unsigned Reg, int Offset) override;
  void emitARM64WinCFISaveFRegX(unsigned Reg, int Offset) override;
  void emitARM64WinCFISaveFRegP(unsigned Reg, int Offset) override;
  void emitARM64WinCFISaveFRegPX(unsigned Reg, int Offset) override;
  void emitARM64WinCFISetFP() override;
  void emitARM64WinCFIAddFP(unsigned Size) override;
  void emitARM64WinCFINop() override;
  void emitARM64WinCFISaveNext() override;
  void emitARM64WinCFIPrologEnd() override;
  void emitARM64WinCFIEpilogStart() override;
  void emitARM64WinCFIEpilogEnd() override;
  void emitARM64WinCFITrapFrame() override;
  void emitARM64WinCFIMachineFrame() override;
  void emitARM64WinCFIContext() override;
  void emitARM64WinCFIECContext() override;
  void emitARM64WinCFIClearUnwoundToCall() override;
  void emitARM64WinCFIPACSignLR() override;
  void emitARM64WinCFISaveAnyRegI(unsigned Reg, int Offset) override;
  void emitARM64WinCFISaveAnyRegIP(unsigned Reg, int Offset) override;
  void emitARM64WinCFISaveAnyRegD(unsigned Reg, int Offset) override;
  void emitARM64WinCFISaveAnyRegDP(unsigned Reg, int Offset) override;
  void emitARM64WinCFISaveAnyRegQ(unsigned Reg, int Offset) override;
  void emitARM64WinCFISaveAnyRegQP(unsigned Reg, int Offset) override;
  void emitARM64WinCFISaveAnyRegIX(unsigned Reg, int Offset) override;
  void emitARM64WinCFISaveAnyRegIPX(unsigned Reg, int Offset) override;
  void emitARM64WinCFISaveAnyRegDX(unsigned Reg, int Offset) override;
  void emitARM64WinCFISaveAnyRegDPX(unsigned Reg, int Offset) override;
  void emitARM64WinCFISaveAnyRegQX(unsigned Reg, int Offset) override;
  void emitARM64WinCFISaveAnyRegQPX(unsigned Reg, int Offset) override;
  void emitARM64WinCFIAllocZ(int Offset) override;
  void emitARM64WinCFISaveZReg(unsigned Reg, int Offset) override;
  void emitARM64WinCFISavePReg(unsigned Reg, int Offset) override;

private:
  void emitARM64WinUnwindCode(unsigned UnwindCode, int Reg, int Offset);
};

MCTargetStreamer *
createAArch64ObjectTargetStreamer(MCStreamer &S, const MCSubtargetInfo &STI);

MCTargetStreamer *createAArch64NullTargetStreamer(MCStreamer &S);

} // end namespace llvm

#endif<|MERGE_RESOLUTION|>--- conflicted
+++ resolved
@@ -102,28 +102,16 @@
 
   /// Build attributes implementation
   virtual void
-<<<<<<< HEAD
-  emitAtributesSubsection(StringRef VendorName,
-=======
   emitAttributesSubsection(StringRef VendorName,
->>>>>>> eb0f1dc0
                           AArch64BuildAttributes::SubsectionOptional IsOptional,
                           AArch64BuildAttributes::SubsectionType ParameterType);
   virtual void emitAttribute(StringRef VendorName, unsigned Tag, unsigned Value,
                              std::string String);
-<<<<<<< HEAD
-  void activateAtributesSubsection(StringRef VendorName);
-  std::unique_ptr<MCELFStreamer::AttributeSubSection>
-  getActiveAtributesSubsection();
-  std::unique_ptr<MCELFStreamer::AttributeSubSection>
-  getAtributesSubsectionByName(StringRef Name);
-=======
   void activateAttributesSubsection(StringRef VendorName);
   std::unique_ptr<MCELFStreamer::AttributeSubSection>
   getActiveAttributesSubsection();
   std::unique_ptr<MCELFStreamer::AttributeSubSection>
   getAttributesSubsectionByName(StringRef Name);
->>>>>>> eb0f1dc0
   void
   insertAttributeInPlace(const MCELFStreamer::AttributeItem &Attr,
                          MCELFStreamer::AttributeSubSection &AttSubSection);
@@ -141,11 +129,7 @@
   MCSection *AttributeSection = nullptr;
 
   /// Build attributes implementation
-<<<<<<< HEAD
-  void emitAtributesSubsection(
-=======
   void emitAttributesSubsection(
->>>>>>> eb0f1dc0
       StringRef VendorName,
       AArch64BuildAttributes::SubsectionOptional IsOptional,
       AArch64BuildAttributes::SubsectionType ParameterType) override;
