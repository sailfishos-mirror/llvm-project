--- conflicted
+++ resolved
@@ -8191,13 +8191,9 @@
     if (Identifier == "gotpcrel")
       Spec = AArch64::S_GOTPCREL;
     else if (Identifier == "plt")
-<<<<<<< HEAD
-      Spec = AArch64MCExpr::VK_PLT;
+      Spec = AArch64::S_PLT;
     else if (Identifier == "funcinit")
-      Spec = AArch64MCExpr::VK_FUNCINIT;
-=======
-      Spec = AArch64::S_PLT;
->>>>>>> 4946db15
+      Spec = AArch64::S_FUNCINIT;
   }
   if (Spec == AArch64::S_None)
     return Error(Loc, "invalid relocation specifier");
