--- conflicted
+++ resolved
@@ -1017,7 +1017,6 @@
   //
   // Helper routines for common intrinsic definitions.
   //
-<<<<<<< HEAD
 
   // e.g. llvm.aarch64.sve.add pg, op1, op2
   //        with IID ==> llvm.aarch64.sve.add_u
@@ -1168,7 +1167,7 @@
   }
 
   // NOTE: Whilst not limited to only inactive lanes, the common use case is:
-  // inactiveLanesAreZerod =
+  // inactiveLanesAreZeroed =
   //     resultIsZeroInitialized() && inactiveLanesAreUnused()
   bool resultIsZeroInitialized() const { return ResultIsZeroInitialized; }
 
@@ -1197,700 +1196,6 @@
     OperandIdxWithNoActiveLanes = Index;
     return *this;
   }
-
-private:
-  unsigned GoverningPredicateIdx = std::numeric_limits<unsigned>::max();
-
-  Intrinsic::ID UndefIntrinsic = Intrinsic::not_intrinsic;
-  unsigned IROpcode = 0;
-
-  enum PredicationStyle {
-    Uninitialized,
-    InactiveLanesTakenFromOperand,
-    InactiveLanesAreNotDefined,
-    InactiveLanesAreUnused
-  } ResultLanes = Uninitialized;
-
-  bool ResultIsZeroInitialized = false;
-  unsigned OperandIdxForInactiveLanes = std::numeric_limits<unsigned>::max();
-  unsigned OperandIdxWithNoActiveLanes = std::numeric_limits<unsigned>::max();
-};
-
-static SVEIntrinsicInfo constructSVEIntrinsicInfo(IntrinsicInst &II) {
-  // Some SVE intrinsics do not use scalable vector types, but since they are
-  // not relevant from an SVEIntrinsicInfo perspective, they are also ignored.
-  if (!isa<ScalableVectorType>(II.getType()) &&
-      all_of(II.args(), [&](const Value *V) {
-        return !isa<ScalableVectorType>(V->getType());
-      }))
-    return SVEIntrinsicInfo();
-
-  Intrinsic::ID IID = II.getIntrinsicID();
-  switch (IID) {
-  default:
-    break;
-  case Intrinsic::aarch64_sve_fcvt_bf16f32_v2:
-  case Intrinsic::aarch64_sve_fcvt_f16f32:
-  case Intrinsic::aarch64_sve_fcvt_f16f64:
-  case Intrinsic::aarch64_sve_fcvt_f32f16:
-  case Intrinsic::aarch64_sve_fcvt_f32f64:
-  case Intrinsic::aarch64_sve_fcvt_f64f16:
-  case Intrinsic::aarch64_sve_fcvt_f64f32:
-  case Intrinsic::aarch64_sve_fcvtlt_f32f16:
-  case Intrinsic::aarch64_sve_fcvtlt_f64f32:
-  case Intrinsic::aarch64_sve_fcvtx_f32f64:
-  case Intrinsic::aarch64_sve_fcvtzs:
-  case Intrinsic::aarch64_sve_fcvtzs_i32f16:
-  case Intrinsic::aarch64_sve_fcvtzs_i32f64:
-  case Intrinsic::aarch64_sve_fcvtzs_i64f16:
-  case Intrinsic::aarch64_sve_fcvtzs_i64f32:
-  case Intrinsic::aarch64_sve_fcvtzu:
-  case Intrinsic::aarch64_sve_fcvtzu_i32f16:
-  case Intrinsic::aarch64_sve_fcvtzu_i32f64:
-  case Intrinsic::aarch64_sve_fcvtzu_i64f16:
-  case Intrinsic::aarch64_sve_fcvtzu_i64f32:
-  case Intrinsic::aarch64_sve_scvtf:
-  case Intrinsic::aarch64_sve_scvtf_f16i32:
-  case Intrinsic::aarch64_sve_scvtf_f16i64:
-  case Intrinsic::aarch64_sve_scvtf_f32i64:
-  case Intrinsic::aarch64_sve_scvtf_f64i32:
-  case Intrinsic::aarch64_sve_ucvtf:
-  case Intrinsic::aarch64_sve_ucvtf_f16i32:
-  case Intrinsic::aarch64_sve_ucvtf_f16i64:
-  case Intrinsic::aarch64_sve_ucvtf_f32i64:
-  case Intrinsic::aarch64_sve_ucvtf_f64i32:
-    return SVEIntrinsicInfo::defaultMergingUnaryOp();
-
-  case Intrinsic::aarch64_sve_fcvtnt_bf16f32_v2:
-  case Intrinsic::aarch64_sve_fcvtnt_f16f32:
-  case Intrinsic::aarch64_sve_fcvtnt_f32f64:
-  case Intrinsic::aarch64_sve_fcvtxnt_f32f64:
-    return SVEIntrinsicInfo::defaultMergingUnaryNarrowingTopOp();
-
-  case Intrinsic::aarch64_sve_fabd:
-    return SVEIntrinsicInfo::defaultMergingOp(Intrinsic::aarch64_sve_fabd_u);
-  case Intrinsic::aarch64_sve_fadd:
-    return SVEIntrinsicInfo::defaultMergingOp(Intrinsic::aarch64_sve_fadd_u)
-        .setMatchingIROpcode(Instruction::FAdd);
-  case Intrinsic::aarch64_sve_fdiv:
-    return SVEIntrinsicInfo::defaultMergingOp(Intrinsic::aarch64_sve_fdiv_u)
-        .setMatchingIROpcode(Instruction::FDiv);
-  case Intrinsic::aarch64_sve_fmax:
-    return SVEIntrinsicInfo::defaultMergingOp(Intrinsic::aarch64_sve_fmax_u);
-  case Intrinsic::aarch64_sve_fmaxnm:
-    return SVEIntrinsicInfo::defaultMergingOp(Intrinsic::aarch64_sve_fmaxnm_u);
-  case Intrinsic::aarch64_sve_fmin:
-    return SVEIntrinsicInfo::defaultMergingOp(Intrinsic::aarch64_sve_fmin_u);
-  case Intrinsic::aarch64_sve_fminnm:
-    return SVEIntrinsicInfo::defaultMergingOp(Intrinsic::aarch64_sve_fminnm_u);
-  case Intrinsic::aarch64_sve_fmla:
-    return SVEIntrinsicInfo::defaultMergingOp(Intrinsic::aarch64_sve_fmla_u);
-  case Intrinsic::aarch64_sve_fmls:
-    return SVEIntrinsicInfo::defaultMergingOp(Intrinsic::aarch64_sve_fmls_u);
-  case Intrinsic::aarch64_sve_fmul:
-    return SVEIntrinsicInfo::defaultMergingOp(Intrinsic::aarch64_sve_fmul_u)
-        .setMatchingIROpcode(Instruction::FMul);
-  case Intrinsic::aarch64_sve_fmulx:
-    return SVEIntrinsicInfo::defaultMergingOp(Intrinsic::aarch64_sve_fmulx_u);
-  case Intrinsic::aarch64_sve_fnmla:
-    return SVEIntrinsicInfo::defaultMergingOp(Intrinsic::aarch64_sve_fnmla_u);
-  case Intrinsic::aarch64_sve_fnmls:
-    return SVEIntrinsicInfo::defaultMergingOp(Intrinsic::aarch64_sve_fnmls_u);
-  case Intrinsic::aarch64_sve_fsub:
-    return SVEIntrinsicInfo::defaultMergingOp(Intrinsic::aarch64_sve_fsub_u)
-        .setMatchingIROpcode(Instruction::FSub);
-  case Intrinsic::aarch64_sve_add:
-    return SVEIntrinsicInfo::defaultMergingOp(Intrinsic::aarch64_sve_add_u)
-        .setMatchingIROpcode(Instruction::Add);
-  case Intrinsic::aarch64_sve_mla:
-    return SVEIntrinsicInfo::defaultMergingOp(Intrinsic::aarch64_sve_mla_u);
-  case Intrinsic::aarch64_sve_mls:
-    return SVEIntrinsicInfo::defaultMergingOp(Intrinsic::aarch64_sve_mls_u);
-  case Intrinsic::aarch64_sve_mul:
-    return SVEIntrinsicInfo::defaultMergingOp(Intrinsic::aarch64_sve_mul_u)
-        .setMatchingIROpcode(Instruction::Mul);
-  case Intrinsic::aarch64_sve_sabd:
-    return SVEIntrinsicInfo::defaultMergingOp(Intrinsic::aarch64_sve_sabd_u);
-  case Intrinsic::aarch64_sve_sdiv:
-    return SVEIntrinsicInfo::defaultMergingOp(Intrinsic::aarch64_sve_sdiv_u)
-        .setMatchingIROpcode(Instruction::SDiv);
-  case Intrinsic::aarch64_sve_smax:
-    return SVEIntrinsicInfo::defaultMergingOp(Intrinsic::aarch64_sve_smax_u);
-  case Intrinsic::aarch64_sve_smin:
-    return SVEIntrinsicInfo::defaultMergingOp(Intrinsic::aarch64_sve_smin_u);
-  case Intrinsic::aarch64_sve_smulh:
-    return SVEIntrinsicInfo::defaultMergingOp(Intrinsic::aarch64_sve_smulh_u);
-  case Intrinsic::aarch64_sve_sub:
-    return SVEIntrinsicInfo::defaultMergingOp(Intrinsic::aarch64_sve_sub_u)
-        .setMatchingIROpcode(Instruction::Sub);
-  case Intrinsic::aarch64_sve_uabd:
-    return SVEIntrinsicInfo::defaultMergingOp(Intrinsic::aarch64_sve_uabd_u);
-  case Intrinsic::aarch64_sve_udiv:
-    return SVEIntrinsicInfo::defaultMergingOp(Intrinsic::aarch64_sve_udiv_u)
-        .setMatchingIROpcode(Instruction::UDiv);
-  case Intrinsic::aarch64_sve_umax:
-    return SVEIntrinsicInfo::defaultMergingOp(Intrinsic::aarch64_sve_umax_u);
-  case Intrinsic::aarch64_sve_umin:
-    return SVEIntrinsicInfo::defaultMergingOp(Intrinsic::aarch64_sve_umin_u);
-  case Intrinsic::aarch64_sve_umulh:
-    return SVEIntrinsicInfo::defaultMergingOp(Intrinsic::aarch64_sve_umulh_u);
-  case Intrinsic::aarch64_sve_asr:
-    return SVEIntrinsicInfo::defaultMergingOp(Intrinsic::aarch64_sve_asr_u)
-        .setMatchingIROpcode(Instruction::AShr);
-  case Intrinsic::aarch64_sve_lsl:
-    return SVEIntrinsicInfo::defaultMergingOp(Intrinsic::aarch64_sve_lsl_u)
-        .setMatchingIROpcode(Instruction::Shl);
-  case Intrinsic::aarch64_sve_lsr:
-    return SVEIntrinsicInfo::defaultMergingOp(Intrinsic::aarch64_sve_lsr_u)
-        .setMatchingIROpcode(Instruction::LShr);
-  case Intrinsic::aarch64_sve_and:
-    return SVEIntrinsicInfo::defaultMergingOp(Intrinsic::aarch64_sve_and_u)
-        .setMatchingIROpcode(Instruction::And);
-  case Intrinsic::aarch64_sve_bic:
-    return SVEIntrinsicInfo::defaultMergingOp(Intrinsic::aarch64_sve_bic_u);
-  case Intrinsic::aarch64_sve_eor:
-    return SVEIntrinsicInfo::defaultMergingOp(Intrinsic::aarch64_sve_eor_u)
-        .setMatchingIROpcode(Instruction::Xor);
-  case Intrinsic::aarch64_sve_orr:
-    return SVEIntrinsicInfo::defaultMergingOp(Intrinsic::aarch64_sve_orr_u)
-        .setMatchingIROpcode(Instruction::Or);
-  case Intrinsic::aarch64_sve_sqsub:
-    return SVEIntrinsicInfo::defaultMergingOp(Intrinsic::aarch64_sve_sqsub_u);
-  case Intrinsic::aarch64_sve_uqsub:
-    return SVEIntrinsicInfo::defaultMergingOp(Intrinsic::aarch64_sve_uqsub_u);
-
-  case Intrinsic::aarch64_sve_add_u:
-    return SVEIntrinsicInfo::defaultUndefOp().setMatchingIROpcode(
-        Instruction::Add);
-  case Intrinsic::aarch64_sve_and_u:
-    return SVEIntrinsicInfo::defaultUndefOp().setMatchingIROpcode(
-        Instruction::And);
-  case Intrinsic::aarch64_sve_asr_u:
-    return SVEIntrinsicInfo::defaultUndefOp().setMatchingIROpcode(
-        Instruction::AShr);
-  case Intrinsic::aarch64_sve_eor_u:
-    return SVEIntrinsicInfo::defaultUndefOp().setMatchingIROpcode(
-        Instruction::Xor);
-  case Intrinsic::aarch64_sve_fadd_u:
-    return SVEIntrinsicInfo::defaultUndefOp().setMatchingIROpcode(
-        Instruction::FAdd);
-  case Intrinsic::aarch64_sve_fdiv_u:
-    return SVEIntrinsicInfo::defaultUndefOp().setMatchingIROpcode(
-        Instruction::FDiv);
-  case Intrinsic::aarch64_sve_fmul_u:
-    return SVEIntrinsicInfo::defaultUndefOp().setMatchingIROpcode(
-        Instruction::FMul);
-  case Intrinsic::aarch64_sve_fsub_u:
-    return SVEIntrinsicInfo::defaultUndefOp().setMatchingIROpcode(
-        Instruction::FSub);
-  case Intrinsic::aarch64_sve_lsl_u:
-    return SVEIntrinsicInfo::defaultUndefOp().setMatchingIROpcode(
-        Instruction::Shl);
-  case Intrinsic::aarch64_sve_lsr_u:
-    return SVEIntrinsicInfo::defaultUndefOp().setMatchingIROpcode(
-        Instruction::LShr);
-  case Intrinsic::aarch64_sve_mul_u:
-    return SVEIntrinsicInfo::defaultUndefOp().setMatchingIROpcode(
-        Instruction::Mul);
-  case Intrinsic::aarch64_sve_orr_u:
-    return SVEIntrinsicInfo::defaultUndefOp().setMatchingIROpcode(
-        Instruction::Or);
-  case Intrinsic::aarch64_sve_sdiv_u:
-    return SVEIntrinsicInfo::defaultUndefOp().setMatchingIROpcode(
-        Instruction::SDiv);
-  case Intrinsic::aarch64_sve_sub_u:
-    return SVEIntrinsicInfo::defaultUndefOp().setMatchingIROpcode(
-        Instruction::Sub);
-  case Intrinsic::aarch64_sve_udiv_u:
-    return SVEIntrinsicInfo::defaultUndefOp().setMatchingIROpcode(
-        Instruction::UDiv);
-
-  case Intrinsic::aarch64_sve_addqv:
-  case Intrinsic::aarch64_sve_and_z:
-  case Intrinsic::aarch64_sve_bic_z:
-  case Intrinsic::aarch64_sve_brka_z:
-  case Intrinsic::aarch64_sve_brkb_z:
-  case Intrinsic::aarch64_sve_brkn_z:
-  case Intrinsic::aarch64_sve_brkpa_z:
-  case Intrinsic::aarch64_sve_brkpb_z:
-  case Intrinsic::aarch64_sve_cntp:
-  case Intrinsic::aarch64_sve_compact:
-  case Intrinsic::aarch64_sve_eor_z:
-  case Intrinsic::aarch64_sve_eorv:
-  case Intrinsic::aarch64_sve_eorqv:
-  case Intrinsic::aarch64_sve_nand_z:
-  case Intrinsic::aarch64_sve_nor_z:
-  case Intrinsic::aarch64_sve_orn_z:
-  case Intrinsic::aarch64_sve_orr_z:
-  case Intrinsic::aarch64_sve_orv:
-  case Intrinsic::aarch64_sve_orqv:
-  case Intrinsic::aarch64_sve_pnext:
-  case Intrinsic::aarch64_sve_rdffr_z:
-  case Intrinsic::aarch64_sve_saddv:
-  case Intrinsic::aarch64_sve_uaddv:
-  case Intrinsic::aarch64_sve_umaxv:
-  case Intrinsic::aarch64_sve_umaxqv:
-  case Intrinsic::aarch64_sve_cmpeq:
-  case Intrinsic::aarch64_sve_cmpeq_wide:
-  case Intrinsic::aarch64_sve_cmpge:
-  case Intrinsic::aarch64_sve_cmpge_wide:
-  case Intrinsic::aarch64_sve_cmpgt:
-  case Intrinsic::aarch64_sve_cmpgt_wide:
-  case Intrinsic::aarch64_sve_cmphi:
-  case Intrinsic::aarch64_sve_cmphi_wide:
-  case Intrinsic::aarch64_sve_cmphs:
-  case Intrinsic::aarch64_sve_cmphs_wide:
-  case Intrinsic::aarch64_sve_cmple_wide:
-  case Intrinsic::aarch64_sve_cmplo_wide:
-  case Intrinsic::aarch64_sve_cmpls_wide:
-  case Intrinsic::aarch64_sve_cmplt_wide:
-  case Intrinsic::aarch64_sve_cmpne:
-  case Intrinsic::aarch64_sve_cmpne_wide:
-  case Intrinsic::aarch64_sve_facge:
-  case Intrinsic::aarch64_sve_facgt:
-  case Intrinsic::aarch64_sve_fcmpeq:
-  case Intrinsic::aarch64_sve_fcmpge:
-  case Intrinsic::aarch64_sve_fcmpgt:
-  case Intrinsic::aarch64_sve_fcmpne:
-  case Intrinsic::aarch64_sve_fcmpuo:
-  case Intrinsic::aarch64_sve_ld1:
-  case Intrinsic::aarch64_sve_ld1_gather:
-  case Intrinsic::aarch64_sve_ld1_gather_index:
-  case Intrinsic::aarch64_sve_ld1_gather_scalar_offset:
-  case Intrinsic::aarch64_sve_ld1_gather_sxtw:
-  case Intrinsic::aarch64_sve_ld1_gather_sxtw_index:
-  case Intrinsic::aarch64_sve_ld1_gather_uxtw:
-  case Intrinsic::aarch64_sve_ld1_gather_uxtw_index:
-  case Intrinsic::aarch64_sve_ld1q_gather_index:
-  case Intrinsic::aarch64_sve_ld1q_gather_scalar_offset:
-  case Intrinsic::aarch64_sve_ld1q_gather_vector_offset:
-  case Intrinsic::aarch64_sve_ld1ro:
-  case Intrinsic::aarch64_sve_ld1rq:
-  case Intrinsic::aarch64_sve_ld1udq:
-  case Intrinsic::aarch64_sve_ld1uwq:
-  case Intrinsic::aarch64_sve_ld2_sret:
-  case Intrinsic::aarch64_sve_ld2q_sret:
-  case Intrinsic::aarch64_sve_ld3_sret:
-  case Intrinsic::aarch64_sve_ld3q_sret:
-  case Intrinsic::aarch64_sve_ld4_sret:
-  case Intrinsic::aarch64_sve_ld4q_sret:
-  case Intrinsic::aarch64_sve_ldff1:
-  case Intrinsic::aarch64_sve_ldff1_gather:
-  case Intrinsic::aarch64_sve_ldff1_gather_index:
-  case Intrinsic::aarch64_sve_ldff1_gather_scalar_offset:
-  case Intrinsic::aarch64_sve_ldff1_gather_sxtw:
-  case Intrinsic::aarch64_sve_ldff1_gather_sxtw_index:
-  case Intrinsic::aarch64_sve_ldff1_gather_uxtw:
-  case Intrinsic::aarch64_sve_ldff1_gather_uxtw_index:
-  case Intrinsic::aarch64_sve_ldnf1:
-  case Intrinsic::aarch64_sve_ldnt1:
-  case Intrinsic::aarch64_sve_ldnt1_gather:
-  case Intrinsic::aarch64_sve_ldnt1_gather_index:
-  case Intrinsic::aarch64_sve_ldnt1_gather_scalar_offset:
-  case Intrinsic::aarch64_sve_ldnt1_gather_uxtw:
-    return SVEIntrinsicInfo::defaultZeroingOp();
-
-  case Intrinsic::aarch64_sve_prf:
-  case Intrinsic::aarch64_sve_prfb_gather_index:
-  case Intrinsic::aarch64_sve_prfb_gather_scalar_offset:
-  case Intrinsic::aarch64_sve_prfb_gather_sxtw_index:
-  case Intrinsic::aarch64_sve_prfb_gather_uxtw_index:
-  case Intrinsic::aarch64_sve_prfd_gather_index:
-  case Intrinsic::aarch64_sve_prfd_gather_scalar_offset:
-  case Intrinsic::aarch64_sve_prfd_gather_sxtw_index:
-  case Intrinsic::aarch64_sve_prfd_gather_uxtw_index:
-  case Intrinsic::aarch64_sve_prfh_gather_index:
-  case Intrinsic::aarch64_sve_prfh_gather_scalar_offset:
-  case Intrinsic::aarch64_sve_prfh_gather_sxtw_index:
-  case Intrinsic::aarch64_sve_prfh_gather_uxtw_index:
-  case Intrinsic::aarch64_sve_prfw_gather_index:
-  case Intrinsic::aarch64_sve_prfw_gather_scalar_offset:
-  case Intrinsic::aarch64_sve_prfw_gather_sxtw_index:
-  case Intrinsic::aarch64_sve_prfw_gather_uxtw_index:
-    return SVEIntrinsicInfo::defaultVoidOp(0);
-
-  case Intrinsic::aarch64_sve_st1_scatter:
-  case Intrinsic::aarch64_sve_st1_scatter_scalar_offset:
-  case Intrinsic::aarch64_sve_st1_scatter_sxtw:
-  case Intrinsic::aarch64_sve_st1_scatter_sxtw_index:
-  case Intrinsic::aarch64_sve_st1_scatter_uxtw:
-  case Intrinsic::aarch64_sve_st1_scatter_uxtw_index:
-  case Intrinsic::aarch64_sve_st1dq:
-  case Intrinsic::aarch64_sve_st1q_scatter_index:
-  case Intrinsic::aarch64_sve_st1q_scatter_scalar_offset:
-  case Intrinsic::aarch64_sve_st1q_scatter_vector_offset:
-  case Intrinsic::aarch64_sve_st1wq:
-  case Intrinsic::aarch64_sve_stnt1:
-  case Intrinsic::aarch64_sve_stnt1_scatter:
-  case Intrinsic::aarch64_sve_stnt1_scatter_index:
-  case Intrinsic::aarch64_sve_stnt1_scatter_scalar_offset:
-  case Intrinsic::aarch64_sve_stnt1_scatter_uxtw:
-    return SVEIntrinsicInfo::defaultVoidOp(1);
-  case Intrinsic::aarch64_sve_st2:
-  case Intrinsic::aarch64_sve_st2q:
-    return SVEIntrinsicInfo::defaultVoidOp(2);
-  case Intrinsic::aarch64_sve_st3:
-  case Intrinsic::aarch64_sve_st3q:
-    return SVEIntrinsicInfo::defaultVoidOp(3);
-  case Intrinsic::aarch64_sve_st4:
-  case Intrinsic::aarch64_sve_st4q:
-    return SVEIntrinsicInfo::defaultVoidOp(4);
-  }
-
-  return SVEIntrinsicInfo();
-}
-
-static bool isAllActivePredicate(Value *Pred) {
-  // Look through convert.from.svbool(convert.to.svbool(...) chain.
-  Value *UncastedPred;
-  if (match(Pred, m_Intrinsic<Intrinsic::aarch64_sve_convert_from_svbool>(
-                      m_Intrinsic<Intrinsic::aarch64_sve_convert_to_svbool>(
-                          m_Value(UncastedPred)))))
-    // If the predicate has the same or less lanes than the uncasted
-    // predicate then we know the casting has no effect.
-    if (cast<ScalableVectorType>(Pred->getType())->getMinNumElements() <=
-        cast<ScalableVectorType>(UncastedPred->getType())->getMinNumElements())
-      Pred = UncastedPred;
-  auto *C = dyn_cast<Constant>(Pred);
-  return (C && C->isAllOnesValue());
-}
-
-// Simplify `V` by only considering the operations that affect active lanes.
-// This function should only return existing Values or newly created Constants.
-static Value *stripInactiveLanes(Value *V, const Value *Pg) {
-  auto *Dup = dyn_cast<IntrinsicInst>(V);
-  if (Dup && Dup->getIntrinsicID() == Intrinsic::aarch64_sve_dup &&
-      Dup->getOperand(1) == Pg && isa<Constant>(Dup->getOperand(2)))
-    return ConstantVector::getSplat(
-        cast<VectorType>(V->getType())->getElementCount(),
-        cast<Constant>(Dup->getOperand(2)));
-
-  return V;
-}
-
-static std::optional<Instruction *>
-simplifySVEIntrinsicBinOp(InstCombiner &IC, IntrinsicInst &II,
-                          const SVEIntrinsicInfo &IInfo) {
-  const unsigned Opc = IInfo.getMatchingIROpode();
-  assert(Instruction::isBinaryOp(Opc) && "Expected a binary operation!");
-
-  Value *Pg = II.getOperand(0);
-  Value *Op1 = II.getOperand(1);
-  Value *Op2 = II.getOperand(2);
-  const DataLayout &DL = II.getDataLayout();
-
-  // Canonicalise constants to the RHS.
-  if (Instruction::isCommutative(Opc) && IInfo.inactiveLanesAreNotDefined() &&
-      isa<Constant>(Op1) && !isa<Constant>(Op2)) {
-    IC.replaceOperand(II, 1, Op2);
-    IC.replaceOperand(II, 2, Op1);
-    return &II;
-  }
-
-  // Only active lanes matter when simplifying the operation.
-  Op1 = stripInactiveLanes(Op1, Pg);
-  Op2 = stripInactiveLanes(Op2, Pg);
-
-  Value *SimpleII;
-  if (auto FII = dyn_cast<FPMathOperator>(&II))
-    SimpleII = simplifyBinOp(Opc, Op1, Op2, FII->getFastMathFlags(), DL);
-  else
-    SimpleII = simplifyBinOp(Opc, Op1, Op2, DL);
-
-  // An SVE intrinsic's result is always defined. However, this is not the case
-  // for its equivalent IR instruction (e.g. when shifting by an amount more
-  // than the data's bitwidth). Simplifications to an undefined result must be
-  // ignored to preserve the intrinsic's expected behaviour.
-  if (!SimpleII || isa<UndefValue>(SimpleII))
-    return std::nullopt;
-
-  if (IInfo.inactiveLanesAreNotDefined())
-    return IC.replaceInstUsesWith(II, SimpleII);
-
-  Value *Inactive = II.getOperand(IInfo.getOperandIdxInactiveLanesTakenFrom());
-
-  // The intrinsic does nothing (e.g. sve.mul(pg, A, 1.0)).
-  if (SimpleII == Inactive)
-    return IC.replaceInstUsesWith(II, SimpleII);
-
-  // Inactive lanes must be preserved.
-  SimpleII = IC.Builder.CreateSelect(Pg, SimpleII, Inactive);
-  return IC.replaceInstUsesWith(II, SimpleII);
-}
-
-// Use SVE intrinsic info to eliminate redundant operands and/or canonicalise
-// to operations with less strict inactive lane requirements.
-static std::optional<Instruction *>
-simplifySVEIntrinsic(InstCombiner &IC, IntrinsicInst &II,
-                     const SVEIntrinsicInfo &IInfo) {
-  if (!IInfo.hasGoverningPredicate())
-    return std::nullopt;
-
-  auto *OpPredicate = II.getOperand(IInfo.getGoverningPredicateOperandIdx());
-
-  // If there are no active lanes.
-  if (match(OpPredicate, m_ZeroInt())) {
-    if (IInfo.inactiveLanesTakenFromOperand())
-      return IC.replaceInstUsesWith(
-          II, II.getOperand(IInfo.getOperandIdxInactiveLanesTakenFrom()));
-
-    if (IInfo.inactiveLanesAreUnused()) {
-      if (IInfo.resultIsZeroInitialized())
-        IC.replaceInstUsesWith(II, Constant::getNullValue(II.getType()));
-
-      return IC.eraseInstFromFunction(II);
-    }
-  }
-
-  // If there are no inactive lanes.
-  if (isAllActivePredicate(OpPredicate)) {
-    if (IInfo.hasOperandWithNoActiveLanes()) {
-      unsigned OpIdx = IInfo.getOperandIdxWithNoActiveLanes();
-      if (!isa<UndefValue>(II.getOperand(OpIdx)))
-        return IC.replaceOperand(II, OpIdx, UndefValue::get(II.getType()));
-    }
-
-    if (IInfo.hasMatchingUndefIntrinsic()) {
-      auto *NewDecl = Intrinsic::getOrInsertDeclaration(
-          II.getModule(), IInfo.getMatchingUndefIntrinsic(), {II.getType()});
-      II.setCalledFunction(NewDecl);
-      return &II;
-    }
-  }
-
-  // Operation specific simplifications.
-  if (IInfo.hasMatchingIROpode() &&
-      Instruction::isBinaryOp(IInfo.getMatchingIROpode()))
-    return simplifySVEIntrinsicBinOp(IC, II, IInfo);
-
-  return std::nullopt;
-}
-
-// (from_svbool (binop (to_svbool pred) (svbool_t _) (svbool_t _))))
-// => (binop (pred) (from_svbool _) (from_svbool _))
-//
-// The above transformation eliminates a `to_svbool` in the predicate
-// operand of bitwise operation `binop` by narrowing the vector width of
-// the operation. For example, it would convert a `<vscale x 16 x i1>
-// and` into a `<vscale x 4 x i1> and`. This is profitable because
-// to_svbool must zero the new lanes during widening, whereas
-// from_svbool is free.
-static std::optional<Instruction *>
-tryCombineFromSVBoolBinOp(InstCombiner &IC, IntrinsicInst &II) {
-  auto BinOp = dyn_cast<IntrinsicInst>(II.getOperand(0));
-  if (!BinOp)
-    return std::nullopt;
-=======
->>>>>>> eb0f1dc0
-
-  // e.g. llvm.aarch64.sve.add pg, op1, op2
-  //        with IID ==> llvm.aarch64.sve.add_u
-  static SVEIntrinsicInfo
-  defaultMergingOp(Intrinsic::ID IID = Intrinsic::not_intrinsic) {
-    return SVEIntrinsicInfo()
-        .setGoverningPredicateOperandIdx(0)
-        .setOperandIdxInactiveLanesTakenFrom(1)
-        .setMatchingUndefIntrinsic(IID);
-  }
-
-  // e.g. llvm.aarch64.sve.neg inactive, pg, op
-  static SVEIntrinsicInfo defaultMergingUnaryOp() {
-    return SVEIntrinsicInfo()
-        .setGoverningPredicateOperandIdx(1)
-        .setOperandIdxInactiveLanesTakenFrom(0)
-        .setOperandIdxWithNoActiveLanes(0);
-  }
-
-  // e.g. llvm.aarch64.sve.fcvtnt inactive, pg, op
-  static SVEIntrinsicInfo defaultMergingUnaryNarrowingTopOp() {
-    return SVEIntrinsicInfo()
-        .setGoverningPredicateOperandIdx(1)
-        .setOperandIdxInactiveLanesTakenFrom(0);
-  }
-
-  // e.g. llvm.aarch64.sve.add_u pg, op1, op2
-  static SVEIntrinsicInfo defaultUndefOp() {
-    return SVEIntrinsicInfo()
-        .setGoverningPredicateOperandIdx(0)
-        .setInactiveLanesAreNotDefined();
-  }
-
-  // e.g. llvm.aarch64.sve.prf pg, ptr        (GPIndex = 0)
-  //      llvm.aarch64.sve.st1 data, pg, ptr  (GPIndex = 1)
-  static SVEIntrinsicInfo defaultVoidOp(unsigned GPIndex) {
-    return SVEIntrinsicInfo()
-        .setGoverningPredicateOperandIdx(GPIndex)
-        .setInactiveLanesAreUnused();
-  }
-
-  // e.g. llvm.aarch64.sve.cmpeq pg, op1, op2
-  //      llvm.aarch64.sve.ld1 pg, ptr
-  static SVEIntrinsicInfo defaultZeroingOp() {
-    return SVEIntrinsicInfo()
-        .setGoverningPredicateOperandIdx(0)
-        .setInactiveLanesAreUnused()
-        .setResultIsZeroInitialized();
-  }
-
-  // All properties relate to predication and thus having a general predicate
-  // is the minimum requirement to say there is intrinsic info to act on.
-  explicit operator bool() const { return hasGoverningPredicate(); }
-
-  //
-  // Properties relating to the governing predicate.
-  //
-
-  bool hasGoverningPredicate() const {
-    return GoverningPredicateIdx != std::numeric_limits<unsigned>::max();
-  }
-
-  unsigned getGoverningPredicateOperandIdx() const {
-    assert(hasGoverningPredicate() && "Propery not set!");
-    return GoverningPredicateIdx;
-  }
-
-  SVEIntrinsicInfo &setGoverningPredicateOperandIdx(unsigned Index) {
-    assert(!hasGoverningPredicate() && "Cannot set property twice!");
-    GoverningPredicateIdx = Index;
-    return *this;
-  }
-
-  //
-  // Properties relating to operations the intrinsic could be transformed into.
-  // NOTE: This does not mean such a transformation is always possible, but the
-  // knowledge makes it possible to reuse existing optimisations without needing
-  // to embed specific handling for each intrinsic. For example, instruction
-  // simplification can be used to optimise an intrinsic's active lanes.
-  //
-
-  bool hasMatchingUndefIntrinsic() const {
-    return UndefIntrinsic != Intrinsic::not_intrinsic;
-  }
-
-  Intrinsic::ID getMatchingUndefIntrinsic() const {
-    assert(hasMatchingUndefIntrinsic() && "Propery not set!");
-    return UndefIntrinsic;
-  }
-
-<<<<<<< HEAD
-static std::optional<Instruction *> instCombineSVESel(InstCombiner &IC,
-                                                      IntrinsicInst &II) {
-  // svsel(ptrue, x, y) => x
-  auto *OpPredicate = II.getOperand(0);
-  if (isAllActivePredicate(OpPredicate))
-    return IC.replaceInstUsesWith(II, II.getOperand(1));
-=======
-  SVEIntrinsicInfo &setMatchingUndefIntrinsic(Intrinsic::ID IID) {
-    assert(!hasMatchingUndefIntrinsic() && "Cannot set property twice!");
-    UndefIntrinsic = IID;
-    return *this;
-  }
-
-  bool hasMatchingIROpode() const { return IROpcode != 0; }
-
-  unsigned getMatchingIROpode() const {
-    assert(hasMatchingIROpode() && "Propery not set!");
-    return IROpcode;
-  }
-
-  SVEIntrinsicInfo &setMatchingIROpcode(unsigned Opcode) {
-    assert(!hasMatchingIROpode() && "Cannot set property twice!");
-    IROpcode = Opcode;
-    return *this;
-  }
-
-  //
-  // Properties relating to the result of inactive lanes.
-  //
->>>>>>> eb0f1dc0
-
-  bool inactiveLanesTakenFromOperand() const {
-    return ResultLanes == InactiveLanesTakenFromOperand;
-  }
-
-  unsigned getOperandIdxInactiveLanesTakenFrom() const {
-    assert(inactiveLanesTakenFromOperand() && "Propery not set!");
-    return OperandIdxForInactiveLanes;
-  }
-
-  SVEIntrinsicInfo &setOperandIdxInactiveLanesTakenFrom(unsigned Index) {
-    assert(ResultLanes == Uninitialized && "Cannot set property twice!");
-    ResultLanes = InactiveLanesTakenFromOperand;
-    OperandIdxForInactiveLanes = Index;
-    return *this;
-  }
-
-  bool inactiveLanesAreNotDefined() const {
-    return ResultLanes == InactiveLanesAreNotDefined;
-  }
-
-<<<<<<< HEAD
-  // The intrinsic is inserting into lane zero so use an insert instead.
-  auto *IdxTy = Type::getInt64Ty(II.getContext());
-  auto *Insert = InsertElementInst::Create(
-      II.getArgOperand(0), II.getArgOperand(2), ConstantInt::get(IdxTy, 0));
-  Insert->insertBefore(II.getIterator());
-  Insert->takeName(&II);
-=======
-  SVEIntrinsicInfo &setInactiveLanesAreNotDefined() {
-    assert(ResultLanes == Uninitialized && "Cannot set property twice!");
-    ResultLanes = InactiveLanesAreNotDefined;
-    return *this;
-  }
->>>>>>> eb0f1dc0
-
-  bool inactiveLanesAreUnused() const {
-    return ResultLanes == InactiveLanesAreUnused;
-  }
-
-  SVEIntrinsicInfo &setInactiveLanesAreUnused() {
-    assert(ResultLanes == Uninitialized && "Cannot set property twice!");
-    ResultLanes = InactiveLanesAreUnused;
-    return *this;
-  }
-
-  // NOTE: Whilst not limited to only inactive lanes, the common use case is:
-  // inactiveLanesAreZeroed =
-  //     resultIsZeroInitialized() && inactiveLanesAreUnused()
-  bool resultIsZeroInitialized() const { return ResultIsZeroInitialized; }
-
-<<<<<<< HEAD
-  if (!isAllActivePredicate(II.getArgOperand(0)))
-    return std::nullopt;
-=======
-  SVEIntrinsicInfo &setResultIsZeroInitialized() {
-    ResultIsZeroInitialized = true;
-    return *this;
-  }
-
-  //
-  // The first operand of unary merging operations is typically only used to
-  // set the result for inactive lanes. Knowing this allows us to deadcode the
-  // operand when we can prove there are no inactive lanes.
-  //
->>>>>>> eb0f1dc0
-
-  bool hasOperandWithNoActiveLanes() const {
-    return OperandIdxWithNoActiveLanes != std::numeric_limits<unsigned>::max();
-  }
-
-  unsigned getOperandIdxWithNoActiveLanes() const {
-    assert(hasOperandWithNoActiveLanes() && "Propery not set!");
-    return OperandIdxWithNoActiveLanes;
-  }
-
-<<<<<<< HEAD
-  // Where the dupq is a lane 0 replicate of a vector insert
-  auto *DupQLaneIdx = dyn_cast<ConstantInt>(DupQLane->getArgOperand(1));
-  if (!DupQLaneIdx || !DupQLaneIdx->isZero())
-    return std::nullopt;
-=======
-  SVEIntrinsicInfo &setOperandIdxWithNoActiveLanes(unsigned Index) {
-    assert(!hasOperandWithNoActiveLanes() && "Cannot set property twice!");
-    OperandIdxWithNoActiveLanes = Index;
-    return *this;
-  }
->>>>>>> eb0f1dc0
 
 private:
   unsigned GoverningPredicateIdx = std::numeric_limits<unsigned>::max();
@@ -4653,11 +3958,7 @@
     scalarization of the division operation.
     2. Constant divisors, either negative in whole or partially, don't result in
     significantly different codegen as compared to positive constant divisors.
-<<<<<<< HEAD
-    So, we don't consider negative divisors seperately.
-=======
     So, we don't consider negative divisors separately.
->>>>>>> eb0f1dc0
     3. If the codegen is significantly different with SVE, it has been indicated
     using comments at appropriate places.
 
@@ -4679,11 +3980,7 @@
 
     other sdiv/srem cases:
     -------------------------------------------------------------------------
-<<<<<<< HEAD
-    commom codegen            | + srem     | + sdiv     | pow-of-2  | Type
-=======
     common codegen            | + srem     | + sdiv     | pow-of-2  | Type
->>>>>>> eb0f1dc0
     -------------------------------------------------------------------------
     smulh + asr + add + add   | -          | -          | N         | i64
     smull + lsr + add + add   | -          | -          | N         | i32
@@ -4708,12 +4005,8 @@
       // have similar cost.
       auto VT = TLI->getValueType(DL, Ty);
       if (VT.isScalarInteger() && VT.getSizeInBits() <= 64) {
-<<<<<<< HEAD
-        if (Op2Info.isPowerOf2()) {
-=======
         if (Op2Info.isPowerOf2() || Op2Info.isNegatedPowerOf2()) {
           // Neg can be folded into the asr instruction.
->>>>>>> eb0f1dc0
           return ISD == ISD::SDIV ? (3 * AddCost + AsrCost)
                                   : (3 * AsrCost + AddCost);
         } else {
@@ -4721,19 +4014,6 @@
         }
       } else if (VT.isVector()) {
         InstructionCost UsraCost = 2 * AsrCost;
-<<<<<<< HEAD
-        if (Op2Info.isPowerOf2()) {
-          // Division with scalable types corresponds to native 'asrd'
-          // instruction when SVE is available.
-          // e.g. %1 = sdiv <vscale x 4 x i32> %a, splat (i32 8)
-          if (Ty->isScalableTy() && ST->hasSVE())
-            return 2 * AsrCost;
-          return UsraCost +
-                 (ISD == ISD::SDIV
-                      ? (LT.second.getScalarType() == MVT::i64 ? 1 : 2) *
-                            AsrCost
-                      : 2 * AddCost);
-=======
         if (Op2Info.isPowerOf2() || Op2Info.isNegatedPowerOf2()) {
           // Division with scalable types corresponds to native 'asrd'
           // instruction when SVE is available.
@@ -4752,7 +4032,6 @@
                      : 2 * AddCost);
           }
           return Cost;
->>>>>>> eb0f1dc0
         } else if (LT.second == MVT::v2i64) {
           return VT.getVectorNumElements() *
                  getArithmeticInstrCost(Opcode, Ty->getScalarType(), CostKind,
@@ -4765,8 +4044,6 @@
             return MulCost /*smulh cost*/ + 2 * AddCost + 2 * AsrCost;
           return 2 * MulCost + AddCost /*uzp2 cost*/ + AsrCost + UsraCost;
         }
-<<<<<<< HEAD
-=======
       }
     }
     if (Op2Info.isConstant() && !Op2Info.isUniform() &&
@@ -4822,70 +4099,8 @@
                                   (HasMULH ? 0 : ShrCost) +      // UMULL shift
                                   AddCost * 2 + ShrCost;
         return DivCost + (ISD == ISD::UREM ? MulCost + AddCost : 0);
->>>>>>> eb0f1dc0
       }
     }
-    if (Op2Info.isConstant() && !Op2Info.isUniform() &&
-        LT.second.isFixedLengthVector()) {
-      // FIXME: When the constant vector is non-uniform, this may result in
-      // loading the vector from constant pool or in some cases, may also result
-      // in scalarization. For now, we are approximating this with the
-      // scalarization cost.
-      auto ExtractCost = 2 * getVectorInstrCost(Instruction::ExtractElement, Ty,
-                                                CostKind, -1, nullptr, nullptr);
-      auto InsertCost = getVectorInstrCost(Instruction::InsertElement, Ty,
-                                           CostKind, -1, nullptr, nullptr);
-      unsigned NElts = cast<FixedVectorType>(Ty)->getNumElements();
-      return ExtractCost + InsertCost +
-             NElts * getArithmeticInstrCost(Opcode, Ty->getScalarType(),
-                                            CostKind, Op1Info.getNoProps(),
-                                            Op2Info.getNoProps());
-    }
-    [[fallthrough]];
-  case ISD::UDIV:
-  case ISD::UREM: {
-    auto VT = TLI->getValueType(DL, Ty);
-    if (Op2Info.isConstant()) {
-      // If the operand is a power of 2 we can use the shift or and cost.
-      if (ISD == ISD::UDIV && Op2Info.isPowerOf2())
-        return getArithmeticInstrCost(Instruction::LShr, Ty, CostKind,
-                                      Op1Info.getNoProps(),
-                                      Op2Info.getNoProps());
-      if (ISD == ISD::UREM && Op2Info.isPowerOf2())
-        return getArithmeticInstrCost(Instruction::And, Ty, CostKind,
-                                      Op1Info.getNoProps(),
-                                      Op2Info.getNoProps());
-
-      if (ISD == ISD::UDIV || ISD == ISD::UREM) {
-        // Divides by a constant are expanded to MULHU + SUB + SRL + ADD + SRL.
-        // The MULHU will be expanded to UMULL for the types not listed below,
-        // and will become a pair of UMULL+MULL2 for 128bit vectors.
-        bool HasMULH = VT == MVT::i64 || LT.second == MVT::nxv2i64 ||
-                       LT.second == MVT::nxv4i32 || LT.second == MVT::nxv8i16 ||
-                       LT.second == MVT::nxv16i8;
-        bool Is128bit = LT.second.is128BitVector();
-
-        InstructionCost MulCost =
-            getArithmeticInstrCost(Instruction::Mul, Ty, CostKind,
-                                   Op1Info.getNoProps(), Op2Info.getNoProps());
-        InstructionCost AddCost =
-            getArithmeticInstrCost(Instruction::Add, Ty, CostKind,
-                                   Op1Info.getNoProps(), Op2Info.getNoProps());
-        InstructionCost ShrCost =
-            getArithmeticInstrCost(Instruction::AShr, Ty, CostKind,
-                                   Op1Info.getNoProps(), Op2Info.getNoProps());
-        InstructionCost DivCost = MulCost * (Is128bit ? 2 : 1) + // UMULL/UMULH
-                                  (HasMULH ? 0 : ShrCost) +      // UMULL shift
-                                  AddCost * 2 + ShrCost;
-        return DivCost + (ISD == ISD::UREM ? MulCost + AddCost : 0);
-      }
-    }
-
-    // div i128's are lowered as libcalls.  Pass nullptr as (u)divti3 calls are
-    // emitted by the backend even when those functions are not declared in the
-    // module.
-    if (!VT.isVector() && VT.getSizeInBits() > 64)
-      return getCallInstrCost(/*Function*/ nullptr, Ty, {Ty, Ty}, CostKind);
 
     // div i128's are lowered as libcalls.  Pass nullptr as (u)divti3 calls are
     // emitted by the backend even when those functions are not declared in the
@@ -5377,8 +4592,6 @@
   auto *VecVTy = cast<VectorType>(VecTy);
 
   if (VecTy->isScalableTy() && !ST->hasSVE())
-<<<<<<< HEAD
-=======
     return InstructionCost::getInvalid();
 
   // Scalable VFs will emit vector.[de]interleave intrinsics, and currently we
@@ -5386,7 +4599,6 @@
   // TODO: Add lowering for vector.[de]interleave3 intrinsics and support in
   // InterleavedAccessPass for ld3/st3
   if (VecTy->isScalableTy() && !isPowerOf2_32(Factor))
->>>>>>> eb0f1dc0
     return InstructionCost::getInvalid();
 
   // Vectorization for masked interleaved accesses is only enabled for scalable
@@ -5669,193 +4881,6 @@
   }
 }
 
-<<<<<<< HEAD
-// This function returns true if the loop:
-//  1. Has a valid cost, and
-//  2. Has a cost within the supplied budget.
-// Otherwise it returns false.
-static bool isLoopSizeWithinBudget(Loop *L, const AArch64TTIImpl &TTI,
-                                   InstructionCost Budget,
-                                   unsigned *FinalSize) {
-  // Estimate the size of the loop.
-  InstructionCost LoopCost = 0;
-
-  for (auto *BB : L->getBlocks()) {
-    for (auto &I : *BB) {
-      SmallVector<const Value *, 4> Operands(I.operand_values());
-      InstructionCost Cost =
-          TTI.getInstructionCost(&I, Operands, TTI::TCK_CodeSize);
-      // This can happen with intrinsics that don't currently have a cost model
-      // or for some operations that require SVE.
-      if (!Cost.isValid())
-        return false;
-
-      LoopCost += Cost;
-      if (LoopCost > Budget)
-        return false;
-    }
-  }
-
-  if (FinalSize)
-    *FinalSize = LoopCost.getValue();
-  return true;
-}
-
-static bool shouldUnrollMultiExitLoop(Loop *L, ScalarEvolution &SE,
-                                      const AArch64TTIImpl &TTI) {
-  // Only consider loops with unknown trip counts for which we can determine
-  // a symbolic expression. Multi-exit loops with small known trip counts will
-  // likely be unrolled anyway.
-  const SCEV *BTC = SE.getSymbolicMaxBackedgeTakenCount(L);
-  if (isa<SCEVConstant>(BTC) || isa<SCEVCouldNotCompute>(BTC))
-    return false;
-
-  // It might not be worth unrolling loops with low max trip counts. Restrict
-  // this to max trip counts > 32 for now.
-  unsigned MaxTC = SE.getSmallConstantMaxTripCount(L);
-  if (MaxTC > 0 && MaxTC <= 32)
-    return false;
-
-  // Make sure the loop size is <= 5.
-  if (!isLoopSizeWithinBudget(L, TTI, 5, nullptr))
-    return false;
-
-  // Small search loops with multiple exits can be highly beneficial to unroll.
-  // We only care about loops with exactly two exiting blocks, although each
-  // block could jump to the same exit block.
-  ArrayRef<BasicBlock *> Blocks = L->getBlocks();
-  if (Blocks.size() != 2)
-    return false;
-
-  if (any_of(Blocks, [](BasicBlock *BB) {
-        return !isa<BranchInst>(BB->getTerminator());
-      }))
-    return false;
-
-  return true;
-}
-
-/// For Apple CPUs, we want to runtime-unroll loops to make better use if the
-/// OOO engine's wide instruction window and various predictors.
-static void
-getAppleRuntimeUnrollPreferences(Loop *L, ScalarEvolution &SE,
-                                 TargetTransformInfo::UnrollingPreferences &UP,
-                                 const AArch64TTIImpl &TTI) {
-  // Limit loops with structure that is highly likely to benefit from runtime
-  // unrolling; that is we exclude outer loops and loops with many blocks (i.e.
-  // likely with complex control flow). Note that the heuristics here may be
-  // overly conservative and we err on the side of avoiding runtime unrolling
-  // rather than unroll excessively. They are all subject to further refinement.
-  if (!L->isInnermost() || L->getNumBlocks() > 8)
-    return;
-
-  // Loops with multiple exits are handled by common code.
-  if (!L->getExitBlock())
-    return;
-
-  const SCEV *BTC = SE.getSymbolicMaxBackedgeTakenCount(L);
-  if (isa<SCEVConstant>(BTC) || isa<SCEVCouldNotCompute>(BTC) ||
-      (SE.getSmallConstantMaxTripCount(L) > 0 &&
-       SE.getSmallConstantMaxTripCount(L) <= 32))
-    return;
-
-  if (findStringMetadataForLoop(L, "llvm.loop.isvectorized"))
-    return;
-
-  if (SE.getSymbolicMaxBackedgeTakenCount(L) != SE.getBackedgeTakenCount(L))
-    return;
-
-  // Limit to loops with trip counts that are cheap to expand.
-  UP.SCEVExpansionBudget = 1;
-
-  // Try to unroll small, single block loops, if they have load/store
-  // dependencies, to expose more parallel memory access streams.
-  BasicBlock *Header = L->getHeader();
-  if (Header == L->getLoopLatch()) {
-    // Estimate the size of the loop.
-    unsigned Size;
-    if (!isLoopSizeWithinBudget(L, TTI, 8, &Size))
-      return;
-
-    SmallPtrSet<Value *, 8> LoadedValues;
-    SmallVector<StoreInst *> Stores;
-    for (auto *BB : L->blocks()) {
-      for (auto &I : *BB) {
-        Value *Ptr = getLoadStorePointerOperand(&I);
-        if (!Ptr)
-          continue;
-        const SCEV *PtrSCEV = SE.getSCEV(Ptr);
-        if (SE.isLoopInvariant(PtrSCEV, L))
-          continue;
-        if (isa<LoadInst>(&I))
-          LoadedValues.insert(&I);
-        else
-          Stores.push_back(cast<StoreInst>(&I));
-      }
-    }
-
-    // Try to find an unroll count that maximizes the use of the instruction
-    // window, i.e. trying to fetch as many instructions per cycle as possible.
-    unsigned MaxInstsPerLine = 16;
-    unsigned UC = 1;
-    unsigned BestUC = 1;
-    unsigned SizeWithBestUC = BestUC * Size;
-    while (UC <= 8) {
-      unsigned SizeWithUC = UC * Size;
-      if (SizeWithUC > 48)
-        break;
-      if ((SizeWithUC % MaxInstsPerLine) == 0 ||
-          (SizeWithBestUC % MaxInstsPerLine) < (SizeWithUC % MaxInstsPerLine)) {
-        BestUC = UC;
-        SizeWithBestUC = BestUC * Size;
-      }
-      UC++;
-    }
-
-    if (BestUC == 1 || none_of(Stores, [&LoadedValues](StoreInst *SI) {
-          return LoadedValues.contains(SI->getOperand(0));
-        }))
-      return;
-
-    UP.Runtime = true;
-    UP.DefaultUnrollRuntimeCount = BestUC;
-    return;
-  }
-
-  // Try to runtime-unroll loops with early-continues depending on loop-varying
-  // loads; this helps with branch-prediction for the early-continues.
-  auto *Term = dyn_cast<BranchInst>(Header->getTerminator());
-  auto *Latch = L->getLoopLatch();
-  SmallVector<BasicBlock *> Preds(predecessors(Latch));
-  if (!Term || !Term->isConditional() || Preds.size() == 1 ||
-      none_of(Preds, [Header](BasicBlock *Pred) { return Header == Pred; }) ||
-      none_of(Preds, [L](BasicBlock *Pred) { return L->contains(Pred); }))
-    return;
-
-  std::function<bool(Instruction *, unsigned)> DependsOnLoopLoad =
-      [&](Instruction *I, unsigned Depth) -> bool {
-    if (isa<PHINode>(I) || L->isLoopInvariant(I) || Depth > 8)
-      return false;
-
-    if (isa<LoadInst>(I))
-      return true;
-
-    return any_of(I->operands(), [&](Value *V) {
-      auto *I = dyn_cast<Instruction>(V);
-      return I && DependsOnLoopLoad(I, Depth + 1);
-    });
-  };
-  CmpPredicate Pred;
-  Instruction *I;
-  if (match(Term, m_Br(m_ICmp(Pred, m_Instruction(I), m_Value()), m_Value(),
-                       m_Value())) &&
-      DependsOnLoopLoad(I, 0)) {
-    UP.Runtime = true;
-  }
-}
-
-=======
->>>>>>> eb0f1dc0
 void AArch64TTIImpl::getUnrollingPreferences(
     Loop *L, ScalarEvolution &SE, TTI::UnrollingPreferences &UP,
     OptimizationRemarkEmitter *ORE) const {
@@ -6370,13 +5395,6 @@
 InstructionCost AArch64TTIImpl::getPartialReductionCost(
     unsigned Opcode, Type *InputTypeA, Type *InputTypeB, Type *AccumType,
     ElementCount VF, TTI::PartialReductionExtendKind OpAExtend,
-<<<<<<< HEAD
-    TTI::PartialReductionExtendKind OpBExtend,
-    std::optional<unsigned> BinOp) const {
-  InstructionCost Invalid = InstructionCost::getInvalid();
-  InstructionCost Cost(TTI::TCC_Basic);
-
-=======
     TTI::PartialReductionExtendKind OpBExtend, std::optional<unsigned> BinOp,
     TTI::TargetCostKind CostKind) const {
   InstructionCost Invalid = InstructionCost::getInvalid();
@@ -6385,7 +5403,6 @@
   if (CostKind != TTI::TCK_RecipThroughput)
     return Invalid;
 
->>>>>>> eb0f1dc0
   // Sub opcodes currently only occur in chained cases.
   // Independent partial reduction subtractions are still costed as an add
   if (Opcode != Instruction::Add && Opcode != Instruction::Sub)
@@ -6933,11 +5950,7 @@
       !match(Op2, m_Shuffle(m_Value(S2Op1), m_Undef(), m_Mask(M2))))
     return false;
 
-<<<<<<< HEAD
-  // If we allow splats, set S1Op1/S2Op1 to nullptr for the relavant arg so that
-=======
   // If we allow splats, set S1Op1/S2Op1 to nullptr for the relevant arg so that
->>>>>>> eb0f1dc0
   // it is not checked as an extract below.
   if (AllowSplat && isSplatShuffle(Op1))
     S1Op1 = nullptr;
