--- conflicted
+++ resolved
@@ -150,10 +150,8 @@
   return Result;
 }
 
-std::error_code
-SampleRecord::serialize(raw_ostream &OS,
-                        const MapVector<FunctionId, uint32_t> &NameTable,
-                        bool SerializeVTableProf) const {
+std::error_code SampleRecord::serialize(
+    raw_ostream &OS, const MapVector<FunctionId, uint32_t> &NameTable) const {
   encodeULEB128(getSamples(), OS);
   encodeULEB128(getCallTargets().size(), OS);
   for (const auto &J : getSortedCallTargets()) {
@@ -191,25 +189,6 @@
   OS << "\n";
 }
 
-static sampleprof_error addWeightSample(uint64_t S, uint64_t Weight,
-                                        uint64_t &Samples) {
-  bool Overflowed;
-  Samples = SaturatingMultiplyAdd(S, Weight, Samples, &Overflowed);
-  return Overflowed ? sampleprof_error::counter_overflow
-                    : sampleprof_error::success;
-}
-
-sampleprof_error SampleRecord::addCalledTarget(FunctionId F, uint64_t S,
-                                               uint64_t Weight) {
-  return addWeightSample(S, Weight, CallTargets[F]);
-}
-
-sampleprof_error SampleRecord::addVTableAccessCount(FunctionId F, uint64_t S,
-                                                    uint64_t Weight) {
-  return sampleprof_error::success;
-  // return addWeightSample(S, Weight, VTableAccessCounts[F]);
-}
-
 #if !defined(NDEBUG) || defined(LLVM_ENABLE_DUMP)
 LLVM_DUMP_METHOD void SampleRecord::dump() const { print(dbgs(), 0); }
 #endif
@@ -220,12 +199,7 @@
   return OS;
 }
 
-<<<<<<< HEAD
-template <typename T>
-static void printTypeCountMap(raw_ostream &OS, T Loc,
-=======
 static void printTypeCountMap(raw_ostream &OS, LineLocation Loc,
->>>>>>> 0b18c2dd
                               const TypeCountMap &TypeCountMap) {
   if (TypeCountMap.empty()) {
     return;
@@ -269,19 +243,6 @@
     OS << "Samples collected in inlined callsites {\n";
     SampleSorter<LineLocation, FunctionSamplesMap> SortedCallsiteSamples(
         CallsiteSamples);
-<<<<<<< HEAD
-    for (const auto &CS : SortedCallsiteSamples.get()) {
-      for (const auto &[FuncId, FuncSample] : CS->second) {
-        OS.indent(Indent + 2);
-        OS << CS->first << ": inlined callee: " << FuncSample.getFunction()
-           << ": ";
-        FuncSample.print(OS, Indent + 4);
-      }
-      const LineLocation &Loc = CS->first;
-      auto TypeSamplesIter = VirtualCallsiteTypeCounts.find(Loc);
-      if (TypeSamplesIter != VirtualCallsiteTypeCounts.end()) {
-        OS.indent(Indent + 2);
-=======
     for (const auto *Element : SortedCallsiteSamples.get()) {
       // Element is a pointer to a pair of LineLocation and FunctionSamplesMap.
       const auto &[Loc, FunctionSampleMap] = *Element;
@@ -294,7 +255,6 @@
       auto TypeSamplesIter = VirtualCallsiteTypeCounts.find(Loc);
       if (TypeSamplesIter != VirtualCallsiteTypeCounts.end()) {
         OS.indent(Indent + 2);
->>>>>>> 0b18c2dd
         printTypeCountMap(OS, Loc, TypeSamplesIter->second);
       }
     }
