--- conflicted
+++ resolved
@@ -1639,30 +1639,11 @@
     return make_error<InstrProfError>(instrprof_error::bad_magic);
 
   // Read the version.
-<<<<<<< HEAD
-  H.Version = read(Buffer, offsetOf(&Header::Version));
-=======
   H.Version = endian::readNext<uint64_t, llvm::endianness::little>(Buffer);
->>>>>>> e9954ec0
   if (H.getIndexedProfileVersion() >
       IndexedInstrProf::ProfVersion::CurrentVersion)
     return make_error<InstrProfError>(instrprof_error::unsupported_version);
 
-<<<<<<< HEAD
-  switch (H.getIndexedProfileVersion()) {
-    // When a new field is added in the header add a case statement here to
-    // populate it.
-    static_assert(
-        IndexedInstrProf::ProfVersion::CurrentVersion == Version12,
-        "Please update the reading code below if a new field has been added, "
-        "if not add a case statement to fall through to the latest version.");
-  case 12ull:
-    H.VTableNamesOffset = read(Buffer, offsetOf(&Header::VTableNamesOffset));
-    [[fallthrough]];
-  case 11ull:
-    [[fallthrough]];
-  case 10ull:
-=======
   static_assert(IndexedInstrProf::ProfVersion::CurrentVersion == Version12,
                 "Please update the reader as needed when a new field is added "
                 "or when indexed profile version gets bumped.");
@@ -1678,7 +1659,6 @@
         endian::readNext<uint64_t, llvm::endianness::little>(Buffer);
   // Version 11 is handled by this condition.
   if (H.getIndexedProfileVersion() >= 10)
->>>>>>> e9954ec0
     H.TemporalProfTracesOffset =
         endian::readNext<uint64_t, llvm::endianness::little>(Buffer);
   if (H.getIndexedProfileVersion() >= 12)
@@ -1693,15 +1673,6 @@
 
 size_t Header::size() const {
   switch (getIndexedProfileVersion()) {
-<<<<<<< HEAD
-    // When a new field is added to the header add a case statement here to
-    // compute the size as offset of the new field + size of the new field. This
-    // relies on the field being added to the end of the list.
-    static_assert(IndexedInstrProf::ProfVersion::CurrentVersion == Version12,
-                  "Please update the size computation below if a new field has "
-                  "been added to the header, if not add a case statement to "
-                  "fall through to the latest version.");
-=======
     // To retain backward compatibility, new fields must be appended to the end
     // of the header, and byte offset of existing fields shouldn't change when
     // indexed profile version gets incremented.
@@ -1710,7 +1681,6 @@
         "Please update the size computation below if a new field has "
         "been added to the header; for a version bump without new "
         "fields, add a case statement to fall through to the latest version.");
->>>>>>> e9954ec0
   case 12ull:
     return 72;
   case 11ull:
