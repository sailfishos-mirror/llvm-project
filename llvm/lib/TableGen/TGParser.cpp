--- conflicted
+++ resolved
@@ -34,11 +34,7 @@
 
 struct SubClassReference {
   SMRange RefRange;
-<<<<<<< HEAD
-  Record *Rec = nullptr;
-=======
   const Record *Rec = nullptr;
->>>>>>> ce7c17d5
   SmallVector<const ArgumentInit *, 4> TemplateArgs;
 
   SubClassReference() = default;
@@ -72,11 +68,7 @@
 } // end namespace llvm
 
 static bool checkBitsConcrete(Record &R, const RecordVal &RV) {
-<<<<<<< HEAD
-  const BitsInit *BV = cast<BitsInit>(RV.getValue());
-=======
   const auto *BV = cast<BitsInit>(RV.getValue());
->>>>>>> ce7c17d5
   for (unsigned i = 0, e = BV->getNumBits(); i != e; ++i) {
     const Init *Bit = BV->getBit(i);
     bool IsReference = false;
@@ -118,22 +110,14 @@
 
 /// Return an Init with a qualifier prefix referring
 /// to CurRec's name.
-<<<<<<< HEAD
-static const Init *QualifyName(Record &CurRec, const Init *Name) {
-=======
 static const Init *QualifyName(const Record &CurRec, const Init *Name) {
->>>>>>> ce7c17d5
   RecordKeeper &RK = CurRec.getRecords();
   const Init *NewName = BinOpInit::getStrConcat(
       CurRec.getNameInit(),
       StringInit::get(RK, CurRec.isMultiClass() ? "::" : ":"));
   NewName = BinOpInit::getStrConcat(NewName, Name);
 
-<<<<<<< HEAD
-  if (const BinOpInit *BinOp = dyn_cast<BinOpInit>(NewName))
-=======
   if (const auto *BinOp = dyn_cast<BinOpInit>(NewName))
->>>>>>> ce7c17d5
     NewName = BinOp->Fold(&CurRec);
   return NewName;
 }
@@ -143,11 +127,7 @@
 }
 
 /// Return the qualified version of the implicit 'NAME' template argument.
-<<<<<<< HEAD
-static const Init *QualifiedNameOfImplicitName(Record &Rec) {
-=======
 static const Init *QualifiedNameOfImplicitName(const Record &Rec) {
->>>>>>> ce7c17d5
   return QualifyName(Rec, StringInit::get(Rec.getRecords(), "NAME"));
 }
 
@@ -206,11 +186,7 @@
   case SK_ForeachLoop: {
     // The variable is a loop iterator?
     if (CurLoop->IterVar) {
-<<<<<<< HEAD
-      const VarInit *IterVar = dyn_cast<VarInit>(CurLoop->IterVar);
-=======
       const auto *IterVar = dyn_cast<VarInit>(CurLoop->IterVar);
->>>>>>> ce7c17d5
       if (IterVar && IterVar->getNameInit() == Name)
         return IterVar;
     }
@@ -267,11 +243,7 @@
   // Do not allow assignments like 'X = X'.  This will just cause infinite loops
   // in the resolution machinery.
   if (BitList.empty())
-<<<<<<< HEAD
-    if (const VarInit *VI = dyn_cast<VarInit>(V))
-=======
     if (const auto *VI = dyn_cast<VarInit>(V))
->>>>>>> ce7c17d5
       if (VI->getNameInit() == ValName && !AllowSelfAssignment)
         return Error(Loc, "Recursion / self-assignment forbidden");
 
@@ -280,11 +252,7 @@
   // initializer.
   //
   if (!BitList.empty()) {
-<<<<<<< HEAD
-    const BitsInit *CurVal = dyn_cast<BitsInit>(RV->getValue());
-=======
     const auto *CurVal = dyn_cast<BitsInit>(RV->getValue());
->>>>>>> ce7c17d5
     if (!CurVal)
       return Error(Loc, "Value '" + ValName->getAsUnquotedString() +
                    "' is not a bits type");
@@ -314,17 +282,10 @@
 
   if (OverrideDefLoc ? RV->setValue(V, Loc) : RV->setValue(V)) {
     std::string InitType;
-<<<<<<< HEAD
-    if (const BitsInit *BI = dyn_cast<BitsInit>(V))
-      InitType = (Twine("' of type bit initializer with length ") +
-                  Twine(BI->getNumBits())).str();
-    else if (const TypedInit *TI = dyn_cast<TypedInit>(V))
-=======
     if (const auto *BI = dyn_cast<BitsInit>(V))
       InitType = (Twine("' of type bit initializer with length ") +
                   Twine(BI->getNumBits())).str();
     else if (const auto *TI = dyn_cast<TypedInit>(V))
->>>>>>> ce7c17d5
       InitType = (Twine("' of type '") + TI->getType()->getAsString()).str();
     return Error(Loc, "Field '" + ValName->getAsUnquotedString() +
                           "' of type '" + RV->getType()->getAsString() +
@@ -627,11 +588,7 @@
   return false;
 }
 
-<<<<<<< HEAD
-bool TGParser::resolveArguments(Record *Rec,
-=======
 bool TGParser::resolveArguments(const Record *Rec,
->>>>>>> ce7c17d5
                                 ArrayRef<const ArgumentInit *> ArgValues,
                                 SMLoc Loc, ArgValueHandler ArgValueHandler) {
   ArrayRef<const Init *> ArgNames = Rec->getTemplateArgs();
@@ -675,11 +632,7 @@
 
 /// Resolve the arguments of class and set them to MapResolver.
 /// Returns true if failed.
-<<<<<<< HEAD
-bool TGParser::resolveArgumentsOfClass(MapResolver &R, Record *Rec,
-=======
 bool TGParser::resolveArgumentsOfClass(MapResolver &R, const Record *Rec,
->>>>>>> ce7c17d5
                                        ArrayRef<const ArgumentInit *> ArgValues,
                                        SMLoc Loc) {
   return resolveArguments(
@@ -1024,11 +977,7 @@
   if (!CurVal)
     CurVal = ParseValue(nullptr);
 
-<<<<<<< HEAD
-  const IntInit *II = dyn_cast_or_null<IntInit>(CurVal);
-=======
   const auto *II = dyn_cast_or_null<IntInit>(CurVal);
->>>>>>> ce7c17d5
   if (!II)
     return TokError("expected integer or bitrange");
 
@@ -1048,11 +997,7 @@
     Lex.Lex(); // eat
 
     const Init *I_End = ParseValue(nullptr);
-<<<<<<< HEAD
-    const IntInit *II_End = dyn_cast_or_null<IntInit>(I_End);
-=======
     const auto *II_End = dyn_cast_or_null<IntInit>(I_End);
->>>>>>> ce7c17d5
     if (!II_End) {
       TokError("expected integer value as end of range");
       return true;
@@ -1362,17 +1307,10 @@
     if (!LHS) return nullptr;
 
     if (Code == UnOpInit::EMPTY || Code == UnOpInit::SIZE) {
-<<<<<<< HEAD
-      const ListInit *LHSl = dyn_cast<ListInit>(LHS);
-      const StringInit *LHSs = dyn_cast<StringInit>(LHS);
-      const DagInit *LHSd = dyn_cast<DagInit>(LHS);
-      const TypedInit *LHSt = dyn_cast<TypedInit>(LHS);
-=======
       const auto *LHSl = dyn_cast<ListInit>(LHS);
       const auto *LHSs = dyn_cast<StringInit>(LHS);
       const auto *LHSd = dyn_cast<DagInit>(LHS);
       const auto *LHSt = dyn_cast<TypedInit>(LHS);
->>>>>>> ce7c17d5
       if (!LHSl && !LHSs && !LHSd && !LHSt) {
         TokError("expected string, list, or dag type argument in unary operator");
         return nullptr;
@@ -1387,13 +1325,8 @@
 
     if (Code == UnOpInit::HEAD || Code == UnOpInit::TAIL ||
         Code == UnOpInit::LISTFLATTEN) {
-<<<<<<< HEAD
-      const ListInit *LHSl = dyn_cast<ListInit>(LHS);
-      const TypedInit *LHSt = dyn_cast<TypedInit>(LHS);
-=======
       const auto *LHSl = dyn_cast<ListInit>(LHS);
       const auto *LHSt = dyn_cast<TypedInit>(LHS);
->>>>>>> ce7c17d5
       if (!LHSl && !LHSt) {
         TokError("expected list type argument in unary operator");
         return nullptr;
@@ -1413,11 +1346,7 @@
           Code == UnOpInit::HEAD || Code == UnOpInit::LISTFLATTEN;
       if (LHSl) {
         const Init *Item = LHSl->getElement(0);
-<<<<<<< HEAD
-        const TypedInit *Itemt = dyn_cast<TypedInit>(Item);
-=======
         const auto *Itemt = dyn_cast<TypedInit>(Item);
->>>>>>> ce7c17d5
         if (!Itemt) {
           TokError("untyped list element in unary operator");
           return nullptr;
@@ -1494,11 +1423,7 @@
     if (!Expr)
       return nullptr;
 
-<<<<<<< HEAD
-    const TypedInit *ExprType = dyn_cast<TypedInit>(Expr);
-=======
     const auto *ExprType = dyn_cast<TypedInit>(Expr);
->>>>>>> ce7c17d5
     if (!ExprType) {
       Error(ExprLoc, "expected string type argument in !exists operator");
       return nullptr;
@@ -1676,11 +1601,7 @@
       InitList.push_back(ParseValue(CurRec, ArgType));
       if (!InitList.back()) return nullptr;
 
-<<<<<<< HEAD
-      const TypedInit *InitListBack = dyn_cast<TypedInit>(InitList.back());
-=======
       const auto *InitListBack = dyn_cast<TypedInit>(InitList.back());
->>>>>>> ce7c17d5
       if (!InitListBack) {
         Error(OpLoc, Twine("expected value to be a typed value, got '" +
                            InitList.back()->getAsString() + "'"));
@@ -1891,11 +1812,7 @@
       if (!Args.back())
         return nullptr;
 
-<<<<<<< HEAD
-      const TypedInit *ArgBack = dyn_cast<TypedInit>(Args.back());
-=======
       const auto *ArgBack = dyn_cast<TypedInit>(Args.back());
->>>>>>> ce7c17d5
       if (!ArgBack) {
         Error(OpLoc, Twine("expected value to be a typed value, got '" +
                            Args.back()->getAsString() + "'"));
@@ -2042,11 +1959,7 @@
     switch (LexCode) {
     default: llvm_unreachable("Unhandled code!");
     case tgtok::XDag: {
-<<<<<<< HEAD
-      const TypedInit *MHSt = dyn_cast<TypedInit>(MHS);
-=======
       const auto *MHSt = dyn_cast<TypedInit>(MHS);
->>>>>>> ce7c17d5
       if (!MHSt && !isa<UnsetInit>(MHS)) {
         Error(MHSLoc, "could not determine type of the child list in !dag");
         return nullptr;
@@ -2057,11 +1970,7 @@
         return nullptr;
       }
 
-<<<<<<< HEAD
-      const TypedInit *RHSt = dyn_cast<TypedInit>(RHS);
-=======
       const auto *RHSt = dyn_cast<TypedInit>(RHS);
->>>>>>> ce7c17d5
       if (!RHSt && !isa<UnsetInit>(RHS)) {
         Error(RHSLoc, "could not determine type of the name list in !dag");
         return nullptr;
@@ -2083,28 +1992,16 @@
       const RecTy *MHSTy = nullptr;
       const RecTy *RHSTy = nullptr;
 
-<<<<<<< HEAD
-      if (const TypedInit *MHSt = dyn_cast<TypedInit>(MHS))
-        MHSTy = MHSt->getType();
-      if (const BitsInit *MHSbits = dyn_cast<BitsInit>(MHS))
-=======
       if (const auto *MHSt = dyn_cast<TypedInit>(MHS))
         MHSTy = MHSt->getType();
       if (const auto *MHSbits = dyn_cast<BitsInit>(MHS))
->>>>>>> ce7c17d5
         MHSTy = BitsRecTy::get(Records, MHSbits->getNumBits());
       if (isa<BitInit>(MHS))
         MHSTy = BitRecTy::get(Records);
 
-<<<<<<< HEAD
-      if (const TypedInit *RHSt = dyn_cast<TypedInit>(RHS))
-        RHSTy = RHSt->getType();
-      if (const BitsInit *RHSbits = dyn_cast<BitsInit>(RHS))
-=======
       if (const auto *RHSt = dyn_cast<TypedInit>(RHS))
         RHSTy = RHSt->getType();
       if (const auto *RHSbits = dyn_cast<BitsInit>(RHS))
->>>>>>> ce7c17d5
         RHSTy = BitsRecTy::get(Records, RHSbits->getNumBits());
       if (isa<BitInit>(RHS))
         RHSTy = BitRecTy::get(Records);
@@ -2129,11 +2026,7 @@
       break;
     }
     case tgtok::XSubst: {
-<<<<<<< HEAD
-      const TypedInit *RHSt = dyn_cast<TypedInit>(RHS);
-=======
       const auto *RHSt = dyn_cast<TypedInit>(RHS);
->>>>>>> ce7c17d5
       if (!RHSt) {
         TokError("could not get type for !subst");
         return nullptr;
@@ -2142,11 +2035,7 @@
       break;
     }
     case tgtok::XSetDagArg: {
-<<<<<<< HEAD
-      const TypedInit *MHSt = dyn_cast<TypedInit>(MHS);
-=======
       const auto *MHSt = dyn_cast<TypedInit>(MHS);
->>>>>>> ce7c17d5
       if (!MHSt || !isa<IntRecTy, StringRecTy>(MHSt->getType())) {
         Error(MHSLoc, Twine("expected integer index or string name, got ") +
                           (MHSt ? ("type '" + MHSt->getType()->getAsString())
@@ -2157,11 +2046,7 @@
       break;
     }
     case tgtok::XSetDagName: {
-<<<<<<< HEAD
-      const TypedInit *MHSt = dyn_cast<TypedInit>(MHS);
-=======
       const auto *MHSt = dyn_cast<TypedInit>(MHS);
->>>>>>> ce7c17d5
       if (!MHSt || !isa<IntRecTy, StringRecTy>(MHSt->getType())) {
         Error(MHSLoc, Twine("expected integer index or string name, got ") +
                           (MHSt ? ("type '" + MHSt->getType()->getAsString())
@@ -2169,11 +2054,7 @@
                           "'");
         return nullptr;
       }
-<<<<<<< HEAD
-      const TypedInit *RHSt = dyn_cast<TypedInit>(RHS);
-=======
       const auto *RHSt = dyn_cast<TypedInit>(RHS);
->>>>>>> ce7c17d5
       // The name could be a string or unset.
       if (RHSt && !isa<StringRecTy>(RHSt->getType())) {
         Error(RHSLoc, Twine("expected string or unset name, got type '") +
@@ -2207,11 +2088,7 @@
     if (!StartUntyped)
       return nullptr;
 
-<<<<<<< HEAD
-    const TypedInit *Start = dyn_cast<TypedInit>(StartUntyped);
-=======
     const auto *Start = dyn_cast<TypedInit>(StartUntyped);
->>>>>>> ce7c17d5
     if (!Start) {
       TokError(Twine("could not get type of !foldl start: '") +
                StartUntyped->getAsString() + "'");
@@ -2227,11 +2104,7 @@
     if (!ListUntyped)
       return nullptr;
 
-<<<<<<< HEAD
-    const TypedInit *List = dyn_cast<TypedInit>(ListUntyped);
-=======
     const auto *List = dyn_cast<TypedInit>(ListUntyped);
->>>>>>> ce7c17d5
     if (!List) {
       TokError(Twine("could not get type of !foldl list: '") +
                ListUntyped->getAsString() + "'");
@@ -2307,11 +2180,7 @@
     if (!ExprUntyped)
       return nullptr;
 
-<<<<<<< HEAD
-    const TypedInit *Expr = dyn_cast<TypedInit>(ExprUntyped);
-=======
     const auto *Expr = dyn_cast<TypedInit>(ExprUntyped);
->>>>>>> ce7c17d5
     if (!Expr) {
       TokError("could not get type of !foldl expression");
       return nullptr;
@@ -2417,11 +2286,7 @@
                   Type->getAsString() + "'");
   }
 
-<<<<<<< HEAD
-  const TypedInit *LHSt = dyn_cast<TypedInit>(LHS);
-=======
   const auto *LHSt = dyn_cast<TypedInit>(LHS);
->>>>>>> ce7c17d5
   if (!LHSt && !isa<UnsetInit>(LHS)) {
     TokError("could not determine type of the string in !substr");
     return nullptr;
@@ -2432,11 +2297,7 @@
     return nullptr;
   }
 
-<<<<<<< HEAD
-  const TypedInit *MHSt = dyn_cast<TypedInit>(MHS);
-=======
   const auto *MHSt = dyn_cast<TypedInit>(MHS);
->>>>>>> ce7c17d5
   if (!MHSt && !isa<UnsetInit>(MHS)) {
     TokError("could not determine type of the start position in !substr");
     return nullptr;
@@ -2448,11 +2309,7 @@
   }
 
   if (RHS) {
-<<<<<<< HEAD
-    const TypedInit *RHSt = dyn_cast<TypedInit>(RHS);
-=======
     const auto *RHSt = dyn_cast<TypedInit>(RHS);
->>>>>>> ce7c17d5
     if (!RHSt && !isa<UnsetInit>(RHS)) {
       TokError("could not determine type of the length in !substr");
       return nullptr;
@@ -2518,11 +2375,7 @@
                   Type->getAsString() + "'");
   }
 
-<<<<<<< HEAD
-  const TypedInit *LHSt = dyn_cast<TypedInit>(LHS);
-=======
   const auto *LHSt = dyn_cast<TypedInit>(LHS);
->>>>>>> ce7c17d5
   if (!LHSt && !isa<UnsetInit>(LHS)) {
     TokError("could not determine type of the source string in !find");
     return nullptr;
@@ -2533,11 +2386,7 @@
     return nullptr;
   }
 
-<<<<<<< HEAD
-  const TypedInit *MHSt = dyn_cast<TypedInit>(MHS);
-=======
   const auto *MHSt = dyn_cast<TypedInit>(MHS);
->>>>>>> ce7c17d5
   if (!MHSt && !isa<UnsetInit>(MHS)) {
     TokError("could not determine type of the target string in !find");
     return nullptr;
@@ -2549,11 +2398,7 @@
   }
 
   if (RHS) {
-<<<<<<< HEAD
-    const TypedInit *RHSt = dyn_cast<TypedInit>(RHS);
-=======
     const auto *RHSt = dyn_cast<TypedInit>(RHS);
->>>>>>> ce7c17d5
     if (!RHSt && !isa<UnsetInit>(RHS)) {
       TokError("could not determine type of the start position in !find");
       return nullptr;
@@ -2611,11 +2456,7 @@
     return nullptr;
   }
 
-<<<<<<< HEAD
-  const TypedInit *MHSt = dyn_cast<TypedInit>(MHS);
-=======
   const auto *MHSt = dyn_cast<TypedInit>(MHS);
->>>>>>> ce7c17d5
   if (!MHSt) {
     TokError("could not get type of !foreach/!filter list or dag");
     return nullptr;
@@ -2685,11 +2526,7 @@
 
   const RecTy *OutType = InEltType;
   if (Operation == tgtok::XForEach && !IsDAG) {
-<<<<<<< HEAD
-    const TypedInit *RHSt = dyn_cast<TypedInit>(RHS);
-=======
     const auto *RHSt = dyn_cast<TypedInit>(RHS);
->>>>>>> ce7c17d5
     if (!RHSt) {
       TokError("could not get type of !foreach result expression");
       return nullptr;
@@ -2754,15 +2591,9 @@
   const RecTy *Type = nullptr;
   for (const Init *V : Val) {
     const RecTy *VTy = nullptr;
-<<<<<<< HEAD
-    if (const TypedInit *Vt = dyn_cast<TypedInit>(V))
-      VTy = Vt->getType();
-    if (const BitsInit *Vbits = dyn_cast<BitsInit>(V))
-=======
     if (const auto *Vt = dyn_cast<TypedInit>(V))
       VTy = Vt->getType();
     if (const auto *Vbits = dyn_cast<BitsInit>(V))
->>>>>>> ce7c17d5
       VTy = BitsRecTy::get(Records, Vbits->getNumBits());
     if (isa<BitInit>(V))
       VTy = BitRecTy::get(Records);
@@ -2929,23 +2760,14 @@
       //        if the API was a little more orthogonal.
 
       // bits<n> values are allowed to initialize n bits.
-<<<<<<< HEAD
-      if (const BitsInit *BI = dyn_cast<BitsInit>(Vals[i])) {
-=======
       if (const auto *BI = dyn_cast<BitsInit>(Vals[i])) {
->>>>>>> ce7c17d5
         for (unsigned i = 0, e = BI->getNumBits(); i != e; ++i)
           NewBits.push_back(BI->getBit((e - i) - 1));
         continue;
       }
       // bits<n> can also come from variable initializers.
-<<<<<<< HEAD
-      if (const VarInit *VI = dyn_cast<VarInit>(Vals[i])) {
-        if (const BitsRecTy *BitsRec = dyn_cast<BitsRecTy>(VI->getType())) {
-=======
       if (const auto *VI = dyn_cast<VarInit>(Vals[i])) {
         if (const auto *BitsRec = dyn_cast<BitsRecTy>(VI->getType())) {
->>>>>>> ce7c17d5
           for (unsigned i = 0, e = BitsRec->getNumBits(); i != e; ++i)
             NewBits.push_back(VI->getBit((e - i) - 1));
           continue;
@@ -3009,11 +2831,7 @@
     // Check elements
     const RecTy *EltTy = nullptr;
     for (const Init *V : Vals) {
-<<<<<<< HEAD
-      const TypedInit *TArg = dyn_cast<TypedInit>(V);
-=======
       const auto *TArg = dyn_cast<TypedInit>(V);
->>>>>>> ce7c17d5
       if (TArg) {
         if (EltTy) {
           EltTy = resolveTypes(EltTy, TArg->getType());
@@ -3216,11 +3034,7 @@
 
     case tgtok::paste:
       SMLoc PasteLoc = Lex.getLoc();
-<<<<<<< HEAD
-      const TypedInit *LHS = dyn_cast<TypedInit>(Result);
-=======
       const auto *LHS = dyn_cast<TypedInit>(Result);
->>>>>>> ce7c17d5
       if (!LHS) {
         Error(PasteLoc, "LHS of paste is not typed!");
         return nullptr;
@@ -3388,11 +3202,7 @@
 //   NamedArgValueList ::= [NameValue '=' Value {',' NameValue '=' Value}*]
 bool TGParser::ParseTemplateArgValueList(
     SmallVectorImpl<const ArgumentInit *> &Result, Record *CurRec,
-<<<<<<< HEAD
-    Record *ArgsRec) {
-=======
     const Record *ArgsRec) {
->>>>>>> ce7c17d5
   assert(Result.empty() && "Result vector is not empty");
   ArrayRef<const Init *> TArgs = ArgsRec->getTemplateArgs();
 
@@ -3578,11 +3388,7 @@
     if (!I)
       return nullptr;
 
-<<<<<<< HEAD
-    const TypedInit *TI = dyn_cast<TypedInit>(I);
-=======
     const auto *TI = dyn_cast<TypedInit>(I);
->>>>>>> ce7c17d5
     if (TI && isa<ListRecTy>(TI->getType())) {
       ForeachListValue = I;
       IterType = cast<ListRecTy>(TI->getType())->getElementType();
@@ -4611,12 +4417,8 @@
 // If necessary, replace an argument with a cast to the required type.
 // The argument count has already been checked.
 bool TGParser::CheckTemplateArgValues(
-<<<<<<< HEAD
-    SmallVectorImpl<const ArgumentInit *> &Values, SMLoc Loc, Record *ArgsRec) {
-=======
     SmallVectorImpl<const ArgumentInit *> &Values, SMLoc Loc,
     const Record *ArgsRec) {
->>>>>>> ce7c17d5
   ArrayRef<const Init *> TArgs = ArgsRec->getTemplateArgs();
 
   for (const ArgumentInit *&Value : Values) {
@@ -4629,11 +4431,7 @@
     const RecordVal *Arg = ArgsRec->getValue(ArgName);
     const RecTy *ArgType = Arg->getType();
 
-<<<<<<< HEAD
-    if (const TypedInit *ArgValue = dyn_cast<TypedInit>(Value->getValue())) {
-=======
     if (const auto *ArgValue = dyn_cast<TypedInit>(Value->getValue())) {
->>>>>>> ce7c17d5
       auto *CastValue = ArgValue->getCastTo(ArgType);
       if (CastValue) {
         assert((!isa<TypedInit>(CastValue) ||
