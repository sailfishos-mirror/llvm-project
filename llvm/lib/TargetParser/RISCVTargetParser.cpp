//===-- RISCVTargetParser.cpp - Parser for target features ------*- C++ -*-===//
//
// Part of the LLVM Project, under the Apache License v2.0 with LLVM Exceptions.
// See https://llvm.org/LICENSE.txt for license information.
// SPDX-License-Identifier: Apache-2.0 WITH LLVM-exception
//
//===----------------------------------------------------------------------===//
//
// This file implements a target parser to recognise hardware features
// for RISC-V CPUs.
//
//===----------------------------------------------------------------------===//

#include "llvm/TargetParser/RISCVTargetParser.h"
#include "llvm/ADT/SmallVector.h"
#include "llvm/ADT/StringSwitch.h"
#include "llvm/TargetParser/RISCVISAInfo.h"

namespace llvm {
namespace RISCV {

enum CPUKind : unsigned {
#define PROC(ENUM, NAME, DEFAULT_MARCH, FAST_SCALAR_UNALIGN,                   \
             FAST_VECTOR_UNALIGN, MVENDORID, MARCHID, MIMPID)                  \
  CK_##ENUM,
#define TUNE_PROC(ENUM, NAME) CK_##ENUM,
#include "llvm/TargetParser/RISCVTargetParserDef.inc"
};

constexpr CPUInfo RISCVCPUInfo[] = {
#define PROC(ENUM, NAME, DEFAULT_MARCH, FAST_SCALAR_UNALIGN,                   \
             FAST_VECTOR_UNALIGN, MVENDORID, MARCHID, MIMPID)                  \
  {                                                                            \
      NAME,                                                                    \
      DEFAULT_MARCH,                                                           \
      FAST_SCALAR_UNALIGN,                                                     \
      FAST_VECTOR_UNALIGN,                                                     \
      {MVENDORID, MARCHID, MIMPID},                                            \
  },
#include "llvm/TargetParser/RISCVTargetParserDef.inc"
};

static const CPUInfo *getCPUInfoByName(StringRef CPU) {
  for (auto &C : RISCVCPUInfo)
    if (C.Name == CPU)
      return &C;
  return nullptr;
}

bool hasFastScalarUnalignedAccess(StringRef CPU) {
  const CPUInfo *Info = getCPUInfoByName(CPU);
  return Info && Info->FastScalarUnalignedAccess;
}

bool hasFastVectorUnalignedAccess(StringRef CPU) {
  const CPUInfo *Info = getCPUInfoByName(CPU);
  return Info && Info->FastVectorUnalignedAccess;
}

<<<<<<< HEAD
bool hasValidCPUModel(StringRef CPU) {
  const CPUModel Model = getCPUModel(CPU);
  return Model.MVendorID != 0 && Model.MArchID != 0 && Model.MImpID != 0;
}
=======
bool hasValidCPUModel(StringRef CPU) { return getCPUModel(CPU).isValid(); }
>>>>>>> 4084ffcf

CPUModel getCPUModel(StringRef CPU) {
  const CPUInfo *Info = getCPUInfoByName(CPU);
  if (!Info)
    return {0, 0, 0};
  return Info->Model;
}

<<<<<<< HEAD
=======
StringRef getCPUNameFromCPUModel(const CPUModel &Model) {
  if (!Model.isValid())
    return "";

  for (auto &C : RISCVCPUInfo)
    if (C.Model == Model)
      return C.Name;
  return "";
}

>>>>>>> 4084ffcf
bool parseCPU(StringRef CPU, bool IsRV64) {
  const CPUInfo *Info = getCPUInfoByName(CPU);

  if (!Info)
    return false;
  return Info->is64Bit() == IsRV64;
}

bool parseTuneCPU(StringRef TuneCPU, bool IsRV64) {
  std::optional<CPUKind> Kind =
      llvm::StringSwitch<std::optional<CPUKind>>(TuneCPU)
#define TUNE_PROC(ENUM, NAME) .Case(NAME, CK_##ENUM)
  #include "llvm/TargetParser/RISCVTargetParserDef.inc"
      .Default(std::nullopt);

  if (Kind.has_value())
    return true;

  // Fallback to parsing as a CPU.
  return parseCPU(TuneCPU, IsRV64);
}

StringRef getMArchFromMcpu(StringRef CPU) {
  const CPUInfo *Info = getCPUInfoByName(CPU);
  if (!Info)
    return "";
  return Info->DefaultMarch;
}

void fillValidCPUArchList(SmallVectorImpl<StringRef> &Values, bool IsRV64) {
  for (const auto &C : RISCVCPUInfo) {
    if (IsRV64 == C.is64Bit())
      Values.emplace_back(C.Name);
  }
}

void fillValidTuneCPUArchList(SmallVectorImpl<StringRef> &Values, bool IsRV64) {
  for (const auto &C : RISCVCPUInfo) {
    if (IsRV64 == C.is64Bit())
      Values.emplace_back(C.Name);
  }
#define TUNE_PROC(ENUM, NAME) Values.emplace_back(StringRef(NAME));
#include "llvm/TargetParser/RISCVTargetParserDef.inc"
}

// This function is currently used by IREE, so it's not dead code.
void getFeaturesForCPU(StringRef CPU,
                       SmallVectorImpl<std::string> &EnabledFeatures,
                       bool NeedPlus) {
  StringRef MarchFromCPU = llvm::RISCV::getMArchFromMcpu(CPU);
  if (MarchFromCPU == "")
    return;

  EnabledFeatures.clear();
  auto RII = RISCVISAInfo::parseArchString(
      MarchFromCPU, /* EnableExperimentalExtension */ true);

  if (llvm::errorToBool(RII.takeError()))
    return;

  std::vector<std::string> FeatStrings =
      (*RII)->toFeatures(/* AddAllExtensions */ false);
  for (const auto &F : FeatStrings)
    if (NeedPlus)
      EnabledFeatures.push_back(F);
    else
      EnabledFeatures.push_back(F.substr(1));
}

} // namespace RISCV

namespace RISCVVType {
// Encode VTYPE into the binary format used by the the VSETVLI instruction which
// is used by our MC layer representation.
//
// Bits | Name       | Description
// -----+------------+------------------------------------------------
// 7    | vma        | Vector mask agnostic
// 6    | vta        | Vector tail agnostic
// 5:3  | vsew[2:0]  | Standard element width (SEW) setting
// 2:0  | vlmul[2:0] | Vector register group multiplier (LMUL) setting
unsigned encodeVTYPE(VLMUL VLMul, unsigned SEW, bool TailAgnostic,
                     bool MaskAgnostic) {
  assert(isValidSEW(SEW) && "Invalid SEW");
  unsigned VLMulBits = static_cast<unsigned>(VLMul);
  unsigned VSEWBits = encodeSEW(SEW);
  unsigned VTypeI = (VSEWBits << 3) | (VLMulBits & 0x7);
  if (TailAgnostic)
    VTypeI |= 0x40;
  if (MaskAgnostic)
    VTypeI |= 0x80;

  return VTypeI;
}

unsigned encodeXSfmmVType(unsigned SEW, unsigned Widen, bool AltFmt) {
  assert(isValidSEW(SEW) && "Invalid SEW");
  assert((Widen == 1 || Widen == 2 || Widen == 4) && "Invalid Widen");
  unsigned VSEWBits = encodeSEW(SEW);
  unsigned TWiden = Log2_32(Widen) + 1;
  unsigned VTypeI = (VSEWBits << 3) | AltFmt << 8 | TWiden << 9;
  return VTypeI;
}

std::pair<unsigned, bool> decodeVLMUL(VLMUL VLMul) {
  switch (VLMul) {
  default:
    llvm_unreachable("Unexpected LMUL value!");
  case LMUL_1:
  case LMUL_2:
  case LMUL_4:
  case LMUL_8:
    return std::make_pair(1 << static_cast<unsigned>(VLMul), false);
  case LMUL_F2:
  case LMUL_F4:
  case LMUL_F8:
    return std::make_pair(1 << (8 - static_cast<unsigned>(VLMul)), true);
  }
}

void printVType(unsigned VType, raw_ostream &OS) {
  unsigned Sew = getSEW(VType);
  OS << "e" << Sew;

  unsigned LMul;
  bool Fractional;
  std::tie(LMul, Fractional) = decodeVLMUL(getVLMUL(VType));

  if (Fractional)
    OS << ", mf";
  else
    OS << ", m";
  OS << LMul;

  if (isTailAgnostic(VType))
    OS << ", ta";
  else
    OS << ", tu";

  if (isMaskAgnostic(VType))
    OS << ", ma";
  else
    OS << ", mu";
}

unsigned getSEWLMULRatio(unsigned SEW, VLMUL VLMul) {
  unsigned LMul;
  bool Fractional;
  std::tie(LMul, Fractional) = decodeVLMUL(VLMul);

  // Convert LMul to a fixed point value with 3 fractional bits.
  LMul = Fractional ? (8 / LMul) : (LMul * 8);

  assert(SEW >= 8 && "Unexpected SEW value");
  return (SEW * 8) / LMul;
}

std::optional<VLMUL> getSameRatioLMUL(unsigned SEW, VLMUL VLMul, unsigned EEW) {
  unsigned Ratio = RISCVVType::getSEWLMULRatio(SEW, VLMul);
  unsigned EMULFixedPoint = (EEW * 8) / Ratio;
  bool Fractional = EMULFixedPoint < 8;
  unsigned EMUL = Fractional ? 8 / EMULFixedPoint : EMULFixedPoint / 8;
  if (!isValidLMUL(EMUL, Fractional))
    return std::nullopt;
  return RISCVVType::encodeLMUL(EMUL, Fractional);
}

} // namespace RISCVVType

} // namespace llvm<|MERGE_RESOLUTION|>--- conflicted
+++ resolved
@@ -57,14 +57,7 @@
   return Info && Info->FastVectorUnalignedAccess;
 }
 
-<<<<<<< HEAD
-bool hasValidCPUModel(StringRef CPU) {
-  const CPUModel Model = getCPUModel(CPU);
-  return Model.MVendorID != 0 && Model.MArchID != 0 && Model.MImpID != 0;
-}
-=======
 bool hasValidCPUModel(StringRef CPU) { return getCPUModel(CPU).isValid(); }
->>>>>>> 4084ffcf
 
 CPUModel getCPUModel(StringRef CPU) {
   const CPUInfo *Info = getCPUInfoByName(CPU);
@@ -73,8 +66,6 @@
   return Info->Model;
 }
 
-<<<<<<< HEAD
-=======
 StringRef getCPUNameFromCPUModel(const CPUModel &Model) {
   if (!Model.isValid())
     return "";
@@ -85,7 +76,6 @@
   return "";
 }
 
->>>>>>> 4084ffcf
 bool parseCPU(StringRef CPU, bool IsRV64) {
   const CPUInfo *Info = getCPUInfoByName(CPU);
 
