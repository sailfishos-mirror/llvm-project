--- conflicted
+++ resolved
@@ -142,11 +142,8 @@
   return uint64_t(gettid());
 #elif defined(__linux__)
   return uint64_t(syscall(__NR_gettid));
-<<<<<<< HEAD
-=======
 #elif defined(_AIX)
   return uint64_t(thread_self());
->>>>>>> 4084ffcf
 #else
   return uint64_t(pthread_self());
 #endif
