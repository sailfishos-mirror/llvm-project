--- conflicted
+++ resolved
@@ -31,10 +31,9 @@
 
 Error SpecialCaseList::RegexMatcher::insert(StringRef Pattern,
                                             unsigned LineNumber) {
-  if (Pattern.empty()) {
+  if (Pattern.empty())
     return createStringError(errc::invalid_argument,
                              "Supplied regex was blank");
-  }
 
   // Replace * with .*
   auto Regexp = Pattern.str();
@@ -51,64 +50,41 @@
   if (!CheckRE.isValid(REError))
     return createStringError(errc::invalid_argument, REError);
 
-  RegExes.emplace_back(
-      std::make_pair(std::make_unique<Regex>(std::move(CheckRE)), LineNumber));
+  auto Rg = std::make_unique<Reg>(Pattern, LineNumber, std::move(CheckRE));
+  RegExes.emplace_back(std::move(Rg));
 
   return Error::success();
 }
 
-<<<<<<< HEAD
-unsigned SpecialCaseList::RegexMatcher::match(StringRef Query) const {
-  for (const auto &[Regex, LineNumber] : reverse(RegExes))
-    if (Regex->match(Query))
-      return LineNumber;
-  return 0;
-}
-=======
-    auto Rg =
-        std::make_unique<Matcher::Reg>(Pattern, LineNumber, std::move(CheckRE));
-    RegExes.emplace_back(std::move(Rg));
->>>>>>> 3af95f01
+void SpecialCaseList::RegexMatcher::match(
+    StringRef Query,
+    llvm::function_ref<void(StringRef Rule, unsigned LineNo)> Cb) const {
+  for (const auto &Regex : reverse(RegExes))
+    if (Regex->Rg.match(Query))
+      Cb(Regex->Name, Regex->LineNo);
+}
 
 Error SpecialCaseList::GlobMatcher::insert(StringRef Pattern,
                                            unsigned LineNumber) {
-  if (Pattern.empty()) {
+  if (Pattern.empty())
     return createStringError(errc::invalid_argument, "Supplied glob was blank");
-  }
-
-<<<<<<< HEAD
-  auto Glob = std::make_unique<GlobMatcher::Glob>();
-  Glob->Name = Pattern.str();
-  Glob->LineNo = LineNumber;
-=======
-  auto Glob = std::make_unique<Matcher::Glob>(Pattern, LineNumber);
->>>>>>> 3af95f01
+
+  auto G = std::make_unique<Glob>(Pattern, LineNumber);
   // We must be sure to use the string in `Glob` rather than the provided
   // reference which could be destroyed before match() is called
-  if (auto Err = GlobPattern::create(Glob->Name, /*MaxSubPatterns=*/1024)
-                     .moveInto(Glob->Pattern))
+  if (auto Err = GlobPattern::create(G->Name, /*MaxSubPatterns=*/1024)
+                     .moveInto(G->Pattern))
     return Err;
-  Globs.push_back(std::move(Glob));
+  Globs.emplace_back(std::move(G));
   return Error::success();
 }
 
-<<<<<<< HEAD
-unsigned SpecialCaseList::GlobMatcher::match(StringRef Query) const {
-  for (const auto &Glob : reverse(Globs))
-    if (Glob->Pattern.match(Query))
-      return Glob->LineNo;
-  return 0;
-=======
-void SpecialCaseList::Matcher::match(
+void SpecialCaseList::GlobMatcher::match(
     StringRef Query,
     llvm::function_ref<void(StringRef Rule, unsigned LineNo)> Cb) const {
   for (const auto &Glob : reverse(Globs))
     if (Glob->Pattern.match(Query))
       Cb(Glob->Name, Glob->LineNo);
-  for (const auto &Regex : reverse(RegExes))
-    if (Regex->Rg.match(Query))
-      Cb(Regex->Name, Regex->LineNo);
->>>>>>> 3af95f01
 }
 
 SpecialCaseList::Matcher::Matcher(bool UseGlobs) {
@@ -118,8 +94,10 @@
     M.emplace<RegexMatcher>();
 }
 
-unsigned SpecialCaseList::Matcher::match(StringRef Query) const {
-  return std::visit([&](auto &V) { return V.match(Query); }, M);
+void SpecialCaseList::Matcher::match(
+    StringRef Query,
+    llvm::function_ref<void(StringRef Rule, unsigned LineNo)> Cb) const {
+  return std::visit([&](auto &V) { return V.match(Query, Cb); }, M);
 }
 
 Error SpecialCaseList::Matcher::insert(StringRef Pattern, unsigned LineNumber) {
@@ -309,4 +287,17 @@
   return LastLine;
 }
 
+StringRef SpecialCaseList::Section::getLongestMatch(StringRef Prefix,
+                                                    StringRef Query,
+                                                    StringRef Category) const {
+  StringRef LongestRule;
+  if (const Matcher *M = findMatcher(Prefix, Category)) {
+    M->match(Query, [&](StringRef Rule, unsigned) {
+      if (LongestRule.size() < Rule.size())
+        LongestRule = Rule;
+    });
+  }
+  return LongestRule;
+}
+
 } // namespace llvm