--- conflicted
+++ resolved
@@ -234,22 +234,15 @@
     }
 
     auto [Pattern, Category] = Postfix.split("=");
-<<<<<<< HEAD
-    auto &Entry = CurrentSection->Entries[Prefix][Category];
-    Entry.RemoveDotSlash =
-        RemoveDotSlash && llvm::is_contained(PathPrefixes, Prefix);
-    if (Entry.RemoveDotSlash) {
-      // FIXME: On Windows remove_leading_dotslash will break escape sequences.
-      Pattern = llvm::sys::path::remove_leading_dotslash(Pattern);
-    }
-    if (auto Err = Entry.insert(Pattern, LineNo, UseGlobs)) {
-=======
     auto [It, _] = CurrentSection->Entries[Prefix].try_emplace(
         Category, UseGlobs,
         RemoveDotSlash && llvm::is_contained(PathPrefixes, Prefix));
+    if (It->second.RemoveDotSlash) {
+      // FIXME: On Windows remove_leading_dotslash will break escape sequences.
+      Pattern = llvm::sys::path::remove_leading_dotslash(Pattern);
+    }
     Pattern = Pattern.copy(StrAlloc);
     if (auto Err = It->second.insert(Pattern, LineNo)) {
->>>>>>> 04799bb0
       Error =
           (Twine("malformed ") + (UseGlobs ? "glob" : "regex") + " in line " +
            Twine(LineNo) + ": '" + Pattern + "': " + toString(std::move(Err)))
