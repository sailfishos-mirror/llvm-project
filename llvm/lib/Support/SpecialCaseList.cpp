//===-- SpecialCaseList.cpp - special case list for sanitizers ------------===//
//
// Part of the LLVM Project, under the Apache License v2.0 with LLVM Exceptions.
// See https://llvm.org/LICENSE.txt for license information.
// SPDX-License-Identifier: Apache-2.0 WITH LLVM-exception
//
//===----------------------------------------------------------------------===//
//
// This is a utility class for instrumentation passes (like AddressSanitizer
// or ThreadSanitizer) to avoid instrumenting some functions or global
// variables, or to instrument some functions or global variables in a specific
// way, based on a user-supplied list.
//
//===----------------------------------------------------------------------===//

#include "llvm/Support/SpecialCaseList.h"
#include "llvm/ADT/STLExtras.h"
#include "llvm/ADT/StringExtras.h"
#include "llvm/ADT/StringRef.h"
#include "llvm/Support/LineIterator.h"
#include "llvm/Support/MemoryBuffer.h"
#include "llvm/Support/VirtualFileSystem.h"
#include <algorithm>
#include <limits>
#include <memory>
#include <stdio.h>
#include <string>
#include <system_error>
#include <utility>

namespace llvm {

Error SpecialCaseList::Matcher::insert(StringRef Pattern, unsigned LineNumber,
                                       bool UseGlobs) {
  if (Pattern.empty())
    return createStringError(errc::invalid_argument,
                             Twine("Supplied ") +
                                 (UseGlobs ? "glob" : "regex") + " was blank");

  if (!UseGlobs) {
    // Replace * with .*
    auto Regexp = Pattern.str();
    for (size_t pos = 0; (pos = Regexp.find('*', pos)) != std::string::npos;
         pos += strlen(".*")) {
      Regexp.replace(pos, strlen("*"), ".*");
    }

    Regexp = (Twine("^(") + StringRef(Regexp) + ")$").str();

    // Check that the regexp is valid.
    Regex CheckRE(Regexp);
    std::string REError;
    if (!CheckRE.isValid(REError))
      return createStringError(errc::invalid_argument, REError);

    auto Rg =
        std::make_unique<Matcher::Reg>(Pattern, LineNumber, std::move(CheckRE));
    RegExes.emplace_back(std::move(Rg));

    return Error::success();
  }

  auto Glob = std::make_unique<Matcher::Glob>(Pattern, LineNumber);
  // We must be sure to use the string in `Glob` rather than the provided
  // reference which could be destroyed before match() is called
  if (auto Err = GlobPattern::create(Glob->Name, /*MaxSubPatterns=*/1024)
                     .moveInto(Glob->Pattern))
    return Err;
  Globs.push_back(std::move(Glob));
  return Error::success();
}

void SpecialCaseList::Matcher::match(
    StringRef Query,
    llvm::function_ref<void(StringRef Rule, unsigned LineNo)> Cb) const {
  if (RemoveDotSlash)
    Query = llvm::sys::path::remove_leading_dotslash(Query);
  for (const auto &Glob : reverse(Globs))
    if (Glob->Pattern.match(Query))
      Cb(Glob->Name, Glob->LineNo);
  for (const auto &Regex : reverse(RegExes))
    if (Regex->Rg.match(Query))
      Cb(Regex->Name, Regex->LineNo);
}

// TODO: Refactor this to return Expected<...>
std::unique_ptr<SpecialCaseList>
SpecialCaseList::create(const std::vector<std::string> &Paths,
                        llvm::vfs::FileSystem &FS, std::string &Error) {
  std::unique_ptr<SpecialCaseList> SCL(new SpecialCaseList());
  if (SCL->createInternal(Paths, FS, Error))
    return SCL;
  return nullptr;
}

std::unique_ptr<SpecialCaseList> SpecialCaseList::create(const MemoryBuffer *MB,
                                                         std::string &Error) {
  std::unique_ptr<SpecialCaseList> SCL(new SpecialCaseList());
  if (SCL->createInternal(MB, Error))
    return SCL;
  return nullptr;
}

std::unique_ptr<SpecialCaseList>
SpecialCaseList::createOrDie(const std::vector<std::string> &Paths,
                             llvm::vfs::FileSystem &FS) {
  std::string Error;
  if (auto SCL = create(Paths, FS, Error))
    return SCL;
  report_fatal_error(Twine(Error));
}

bool SpecialCaseList::createInternal(const std::vector<std::string> &Paths,
                                     vfs::FileSystem &VFS, std::string &Error) {
  for (size_t i = 0; i < Paths.size(); ++i) {
    const auto &Path = Paths[i];
    ErrorOr<std::unique_ptr<MemoryBuffer>> FileOrErr =
        VFS.getBufferForFile(Path);
    if (std::error_code EC = FileOrErr.getError()) {
      Error = (Twine("can't open file '") + Path + "': " + EC.message()).str();
      return false;
    }
    std::string ParseError;
    if (!parse(i, FileOrErr.get().get(), ParseError)) {
      Error = (Twine("error parsing file '") + Path + "': " + ParseError).str();
      return false;
    }
  }
  return true;
}

bool SpecialCaseList::createInternal(const MemoryBuffer *MB,
                                     std::string &Error) {
  if (!parse(0, MB, Error))
    return false;
  return true;
}

Expected<SpecialCaseList::Section *>
SpecialCaseList::addSection(StringRef SectionStr, unsigned FileNo,
                            unsigned LineNo, bool UseGlobs) {
  Sections.emplace_back(SectionStr, FileNo);
  auto &Section = Sections.back();

  if (auto Err = Section.SectionMatcher.insert(SectionStr, LineNo, UseGlobs)) {
    return createStringError(errc::invalid_argument,
                             "malformed section at line " + Twine(LineNo) +
                                 ": '" + SectionStr +
                                 "': " + toString(std::move(Err)));
  }

  return &Section;
}

bool SpecialCaseList::parse(unsigned FileIdx, const MemoryBuffer *MB,
                            std::string &Error) {
  unsigned long long Version = 2;

  StringRef Header = MB->getBuffer();
  if (Header.consume_front("#!special-case-list-v"))
    consumeUnsignedInteger(Header, 10, Version);

  // In https://reviews.llvm.org/D154014 we added glob support and planned
  // to remove regex support in patterns. We temporarily support the
  // original behavior using regexes if "#!special-case-list-v1" is the
  // first line of the file. For more details, see
  // https://discourse.llvm.org/t/use-glob-instead-of-regex-for-specialcaselists/71666
  bool UseGlobs = Version > 1;

  bool RemoveDotSlash = Version > 2;

  Section *CurrentSection;
  if (auto Err = addSection("*", FileIdx, 1).moveInto(CurrentSection)) {
    Error = toString(std::move(Err));
    return false;
  }

<<<<<<< HEAD
=======
  // This is the current list of prefixes for all existing users matching file
  // path. We may need parametrization in constructor in future.
>>>>>>> b8beb97b
  constexpr StringRef PathPrefixes[] = {"src", "!src", "mainfile", "source"};

  for (line_iterator LineIt(*MB, /*SkipBlanks=*/true, /*CommentMarker=*/'#');
       !LineIt.is_at_eof(); LineIt++) {
    unsigned LineNo = LineIt.line_number();
    StringRef Line = LineIt->trim();
    if (Line.empty())
      continue;

    // Save section names
    if (Line.starts_with("[")) {
      if (!Line.ends_with("]")) {
        Error =
            ("malformed section header on line " + Twine(LineNo) + ": " + Line)
                .str();
        return false;
      }

      if (auto Err = addSection(Line.drop_front().drop_back(), FileIdx, LineNo,
                                UseGlobs)
                         .moveInto(CurrentSection)) {
        Error = toString(std::move(Err));
        return false;
      }
      continue;
    }

    // Get our prefix and unparsed glob.
    auto [Prefix, Postfix] = Line.split(":");
    if (Postfix.empty()) {
      // Missing ':' in the line.
      Error = ("malformed line " + Twine(LineNo) + ": '" + Line + "'").str();
      return false;
    }

    auto [Pattern, Category] = Postfix.split("=");
    auto &Entry = CurrentSection->Entries[Prefix][Category];
    Entry.RemoveDotSlash =
        RemoveDotSlash && llvm::is_contained(PathPrefixes, Prefix);
    if (auto Err = Entry.insert(Pattern, LineNo, UseGlobs)) {
      Error =
          (Twine("malformed ") + (UseGlobs ? "glob" : "regex") + " in line " +
           Twine(LineNo) + ": '" + Pattern + "': " + toString(std::move(Err)))
              .str();
      return false;
    }
  }
  return true;
}

SpecialCaseList::~SpecialCaseList() = default;

bool SpecialCaseList::inSection(StringRef Section, StringRef Prefix,
                                StringRef Query, StringRef Category) const {
  auto [FileIdx, LineNo] = inSectionBlame(Section, Prefix, Query, Category);
  return LineNo;
}

std::pair<unsigned, unsigned>
SpecialCaseList::inSectionBlame(StringRef Section, StringRef Prefix,
                                StringRef Query, StringRef Category) const {
  for (const auto &S : reverse(Sections)) {
    if (S.SectionMatcher.matchAny(Section)) {
      unsigned Blame = S.getLastMatch(Prefix, Query, Category);
      if (Blame)
        return {S.FileIdx, Blame};
    }
  }
  return NotFound;
}

const SpecialCaseList::Matcher *
SpecialCaseList::Section::findMatcher(StringRef Prefix,
                                      StringRef Category) const {
  SectionEntries::const_iterator I = Entries.find(Prefix);
  if (I == Entries.end())
    return nullptr;
  StringMap<Matcher>::const_iterator II = I->second.find(Category);
  if (II == I->second.end())
    return nullptr;

  return &II->second;
}

unsigned SpecialCaseList::Section::getLastMatch(StringRef Prefix,
                                                StringRef Query,
                                                StringRef Category) const {
  unsigned LastLine = 0;
  if (const Matcher *M = findMatcher(Prefix, Category)) {
    M->match(Query, [&](StringRef, unsigned LineNo) {
      LastLine = std::max(LastLine, LineNo);
    });
  }
  return LastLine;
}

} // namespace llvm<|MERGE_RESOLUTION|>--- conflicted
+++ resolved
@@ -175,11 +175,8 @@
     return false;
   }
 
-<<<<<<< HEAD
-=======
   // This is the current list of prefixes for all existing users matching file
   // path. We may need parametrization in constructor in future.
->>>>>>> b8beb97b
   constexpr StringRef PathPrefixes[] = {"src", "!src", "mainfile", "source"};
 
   for (line_iterator LineIt(*MB, /*SkipBlanks=*/true, /*CommentMarker=*/'#');
