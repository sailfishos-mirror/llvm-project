--- conflicted
+++ resolved
@@ -238,12 +238,7 @@
 } // namespace
 
 class SpecialCaseList::Section::SectionImpl {
-<<<<<<< HEAD
-  friend class SpecialCaseList;
-=======
 public:
-  void preprocess();
->>>>>>> c3c6686d
   const Matcher *findMatcher(StringRef Prefix, StringRef Category) const;
 
   using SectionEntries = StringMap<StringMap<Matcher>>;
