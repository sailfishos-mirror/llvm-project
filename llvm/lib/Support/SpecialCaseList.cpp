--- conflicted
+++ resolved
@@ -304,12 +304,7 @@
 
   using SectionEntries = StringMap<StringMap<Matcher>>;
 
-<<<<<<< HEAD
-  SectionImpl(StringRef Str, bool UseGlobs) : SectionMatcher(UseGlobs) {}
-=======
-  explicit SectionImpl(bool UseGlobs)
-      : SectionMatcher(UseGlobs, /*RemoveDotSlash=*/false) {}
->>>>>>> a2c76b11
+  explicit SectionImpl(bool UseGlobs) : SectionMatcher(UseGlobs) {}
 
   Matcher SectionMatcher;
   SectionEntries Entries;
