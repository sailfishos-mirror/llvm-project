--- conflicted
+++ resolved
@@ -82,30 +82,6 @@
   return fcntl(FD, F_CONTROL_CVT, &Query);
 }
 
-<<<<<<< HEAD
-std::error_code llvm::disablezOSAutoConversion(int FD) {
-  if (::disablezOSAutoConversion(FD) == -1)
-    return errnoAsErrorCode();
-
-  return std::error_code();
-}
-
-std::error_code llvm::enablezOSAutoConversion(int FD) {
-  if (::enablezOSAutoConversion(FD) == -1)
-    return errnoAsErrorCode();
-
-  return std::error_code();
-}
-
-std::error_code llvm::restorezOSStdHandleAutoConversion(int FD) {
-  if (::restorezOSStdHandleAutoConversion(FD) == -1)
-    return errnoAsErrorCode();
-
-  return std::error_code();
-}
-
-=======
->>>>>>> eb0f1dc0
 std::error_code llvm::setzOSFileTag(int FD, int CCSID, bool Text) {
   assert((!Text || (CCSID != FT_UNTAGGED && CCSID != FT_BINARY)) &&
          "FT_UNTAGGED and FT_BINARY are not allowed for text files");
