--- conflicted
+++ resolved
@@ -64,11 +64,6 @@
         "Allow incomplete IR on a best effort basis (references to unknown "
         "metadata will be dropped)"));
 
-<<<<<<< HEAD
-LLVM_ABI extern llvm::cl::opt<bool> UseNewDbgInfoFormat;
-
-=======
->>>>>>> eb0f1dc0
 static std::string getTypeString(Type *T) {
   std::string Result;
   raw_string_ostream Tmp(Result);
@@ -446,11 +441,6 @@
   UpgradeNVVMAnnotations(*M);
   UpgradeSectionAttributes(*M);
 
-<<<<<<< HEAD
-  M->setIsNewDbgInfoFormat(UseNewDbgInfoFormat);
-
-=======
->>>>>>> eb0f1dc0
   if (!Slots)
     return false;
   // Initialize the slot mapping.
@@ -3306,21 +3296,12 @@
       Type *Ty = nullptr;
       Value *Input = nullptr;
       if (parseType(Ty))
-<<<<<<< HEAD
         return true;
       if (Ty->isMetadataTy()) {
         if (parseMetadataAsValue(Input, PFS))
           return true;
       } else if (parseValue(Ty, Input, PFS)) {
         return true;
-=======
-        return true;
-      if (Ty->isMetadataTy()) {
-        if (parseMetadataAsValue(Input, PFS))
-          return true;
-      } else if (parseValue(Ty, Input, PFS)) {
-        return true;
->>>>>>> eb0f1dc0
       }
       Inputs.push_back(Input);
     }
