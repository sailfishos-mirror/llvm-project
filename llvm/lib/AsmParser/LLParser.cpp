--- conflicted
+++ resolved
@@ -4273,11 +4273,7 @@
   case lltok::kw_bitcast:
   case lltok::kw_addrspacecast:
   case lltok::kw_inttoptr:
-<<<<<<< HEAD
-  // ptrtoaddr not supported in constant exprs (yet?).
-=======
   case lltok::kw_ptrtoaddr:
->>>>>>> 3746bd21
   case lltok::kw_ptrtoint: {
     unsigned Opc = Lex.getUIntVal();
     Type *DestTy = nullptr;
