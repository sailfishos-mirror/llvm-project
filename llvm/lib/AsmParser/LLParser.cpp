//===-- LLParser.cpp - Parser Class ---------------------------------------===//
//
// Part of the LLVM Project, under the Apache License v2.0 with LLVM Exceptions.
// See https://llvm.org/LICENSE.txt for license information.
// SPDX-License-Identifier: Apache-2.0 WITH LLVM-exception
//
//===----------------------------------------------------------------------===//
//
//  This file defines the parser class for .ll files.
//
//===----------------------------------------------------------------------===//

#include "llvm/AsmParser/LLParser.h"
#include "llvm/ADT/APSInt.h"
#include "llvm/ADT/DenseMap.h"
#include "llvm/ADT/STLExtras.h"
#include "llvm/ADT/ScopeExit.h"
#include "llvm/ADT/SmallPtrSet.h"
#include "llvm/AsmParser/LLToken.h"
#include "llvm/AsmParser/SlotMapping.h"
#include "llvm/BinaryFormat/Dwarf.h"
#include "llvm/IR/Argument.h"
#include "llvm/IR/AutoUpgrade.h"
#include "llvm/IR/BasicBlock.h"
#include "llvm/IR/CallingConv.h"
#include "llvm/IR/Comdat.h"
#include "llvm/IR/ConstantRange.h"
#include "llvm/IR/ConstantRangeList.h"
#include "llvm/IR/Constants.h"
#include "llvm/IR/DebugInfoMetadata.h"
#include "llvm/IR/DerivedTypes.h"
#include "llvm/IR/Function.h"
#include "llvm/IR/GlobalIFunc.h"
#include "llvm/IR/GlobalObject.h"
#include "llvm/IR/InlineAsm.h"
#include "llvm/IR/InstIterator.h"
#include "llvm/IR/Instructions.h"
#include "llvm/IR/IntrinsicInst.h"
#include "llvm/IR/Intrinsics.h"
#include "llvm/IR/LLVMContext.h"
#include "llvm/IR/Metadata.h"
#include "llvm/IR/Module.h"
#include "llvm/IR/Operator.h"
#include "llvm/IR/Value.h"
#include "llvm/IR/ValueSymbolTable.h"
#include "llvm/Support/Casting.h"
#include "llvm/Support/Compiler.h"
#include "llvm/Support/ErrorHandling.h"
#include "llvm/Support/MathExtras.h"
#include "llvm/Support/ModRef.h"
#include "llvm/Support/SaveAndRestore.h"
#include "llvm/Support/raw_ostream.h"
#include <algorithm>
#include <cassert>
#include <cstring>
#include <optional>
#include <vector>

using namespace llvm;

static cl::opt<bool> AllowIncompleteIR(
    "allow-incomplete-ir", cl::init(false), cl::Hidden,
    cl::desc(
        "Allow incomplete IR on a best effort basis (references to unknown "
        "metadata will be dropped)"));

static std::string getTypeString(Type *T) {
  std::string Result;
  raw_string_ostream Tmp(Result);
  Tmp << *T;
  return Tmp.str();
}

/// Run: module ::= toplevelentity*
bool LLParser::Run(bool UpgradeDebugInfo,
                   DataLayoutCallbackTy DataLayoutCallback) {
  // Prime the lexer.
  Lex.Lex();

  if (Context.shouldDiscardValueNames())
    return error(
        Lex.getLoc(),
        "Can't read textual IR with a Context that discards named Values");

  if (M) {
    if (parseTargetDefinitions(DataLayoutCallback))
      return true;
  }

  return parseTopLevelEntities() || validateEndOfModule(UpgradeDebugInfo) ||
         validateEndOfIndex();
}

bool LLParser::parseStandaloneConstantValue(Constant *&C,
                                            const SlotMapping *Slots) {
  restoreParsingState(Slots);
  Lex.Lex();

  Type *Ty = nullptr;
  if (parseType(Ty) || parseConstantValue(Ty, C))
    return true;
  if (Lex.getKind() != lltok::Eof)
    return error(Lex.getLoc(), "expected end of string");
  return false;
}

bool LLParser::parseTypeAtBeginning(Type *&Ty, unsigned &Read,
                                    const SlotMapping *Slots) {
  restoreParsingState(Slots);
  Lex.Lex();

  Read = 0;
  SMLoc Start = Lex.getLoc();
  Ty = nullptr;
  if (parseType(Ty))
    return true;
  SMLoc End = Lex.getLoc();
  Read = End.getPointer() - Start.getPointer();

  return false;
}

bool LLParser::parseDIExpressionBodyAtBeginning(MDNode *&Result, unsigned &Read,
                                                const SlotMapping *Slots) {
  restoreParsingState(Slots);
  Lex.Lex();

  Read = 0;
  SMLoc Start = Lex.getLoc();
  Result = nullptr;
  bool Status = parseDIExpressionBody(Result, /*IsDistinct=*/false);
  SMLoc End = Lex.getLoc();
  Read = End.getPointer() - Start.getPointer();

  return Status;
}

void LLParser::restoreParsingState(const SlotMapping *Slots) {
  if (!Slots)
    return;
  NumberedVals = Slots->GlobalValues;
  NumberedMetadata = Slots->MetadataNodes;
  for (const auto &I : Slots->NamedTypes)
    NamedTypes.insert(
        std::make_pair(I.getKey(), std::make_pair(I.second, LocTy())));
  for (const auto &I : Slots->Types)
    NumberedTypes.insert(
        std::make_pair(I.first, std::make_pair(I.second, LocTy())));
}

static void dropIntrinsicWithUnknownMetadataArgument(IntrinsicInst *II) {
  // White-list intrinsics that are safe to drop.
  if (!isa<DbgInfoIntrinsic>(II) &&
      II->getIntrinsicID() != Intrinsic::experimental_noalias_scope_decl)
    return;

  SmallVector<MetadataAsValue *> MVs;
  for (Value *V : II->args())
    if (auto *MV = dyn_cast<MetadataAsValue>(V))
      if (auto *MD = dyn_cast<MDNode>(MV->getMetadata()))
        if (MD->isTemporary())
          MVs.push_back(MV);

  if (!MVs.empty()) {
    assert(II->use_empty() && "Cannot have uses");
    II->eraseFromParent();

    // Also remove no longer used MetadataAsValue wrappers.
    for (MetadataAsValue *MV : MVs)
      if (MV->use_empty())
        delete MV;
  }
}

void LLParser::dropUnknownMetadataReferences() {
  auto Pred = [](unsigned MDKind, MDNode *Node) { return Node->isTemporary(); };
  for (Function &F : *M) {
    F.eraseMetadataIf(Pred);
    for (Instruction &I : make_early_inc_range(instructions(F))) {
      I.eraseMetadataIf(Pred);

      if (auto *II = dyn_cast<IntrinsicInst>(&I))
        dropIntrinsicWithUnknownMetadataArgument(II);
    }
  }

  for (GlobalVariable &GV : M->globals())
    GV.eraseMetadataIf(Pred);

  for (const auto &[ID, Info] : make_early_inc_range(ForwardRefMDNodes)) {
    // Check whether there is only a single use left, which would be in our
    // own NumberedMetadata.
    if (Info.first->getNumTemporaryUses() == 1) {
      NumberedMetadata.erase(ID);
      ForwardRefMDNodes.erase(ID);
    }
  }
}

/// validateEndOfModule - Do final validity and basic correctness checks at the
/// end of the module.
bool LLParser::validateEndOfModule(bool UpgradeDebugInfo) {
  if (!M)
    return false;

  // We should have already returned an error if we observed both intrinsics and
  // records in this IR.
  assert(!(SeenNewDbgInfoFormat && SeenOldDbgInfoFormat) &&
         "Mixed debug intrinsics/records seen without a parsing error?");

  // Handle any function attribute group forward references.
  for (const auto &RAG : ForwardRefAttrGroups) {
    Value *V = RAG.first;
    const std::vector<unsigned> &Attrs = RAG.second;
    AttrBuilder B(Context);

    for (const auto &Attr : Attrs) {
      auto R = NumberedAttrBuilders.find(Attr);
      if (R != NumberedAttrBuilders.end())
        B.merge(R->second);
    }

    if (Function *Fn = dyn_cast<Function>(V)) {
      AttributeList AS = Fn->getAttributes();
      AttrBuilder FnAttrs(M->getContext(), AS.getFnAttrs());
      AS = AS.removeFnAttributes(Context);

      FnAttrs.merge(B);

      // If the alignment was parsed as an attribute, move to the alignment
      // field.
      if (MaybeAlign A = FnAttrs.getAlignment()) {
        Fn->setAlignment(*A);
        FnAttrs.removeAttribute(Attribute::Alignment);
      }

      AS = AS.addFnAttributes(Context, FnAttrs);
      Fn->setAttributes(AS);
    } else if (CallInst *CI = dyn_cast<CallInst>(V)) {
      AttributeList AS = CI->getAttributes();
      AttrBuilder FnAttrs(M->getContext(), AS.getFnAttrs());
      AS = AS.removeFnAttributes(Context);
      FnAttrs.merge(B);
      AS = AS.addFnAttributes(Context, FnAttrs);
      CI->setAttributes(AS);
    } else if (InvokeInst *II = dyn_cast<InvokeInst>(V)) {
      AttributeList AS = II->getAttributes();
      AttrBuilder FnAttrs(M->getContext(), AS.getFnAttrs());
      AS = AS.removeFnAttributes(Context);
      FnAttrs.merge(B);
      AS = AS.addFnAttributes(Context, FnAttrs);
      II->setAttributes(AS);
    } else if (CallBrInst *CBI = dyn_cast<CallBrInst>(V)) {
      AttributeList AS = CBI->getAttributes();
      AttrBuilder FnAttrs(M->getContext(), AS.getFnAttrs());
      AS = AS.removeFnAttributes(Context);
      FnAttrs.merge(B);
      AS = AS.addFnAttributes(Context, FnAttrs);
      CBI->setAttributes(AS);
    } else if (auto *GV = dyn_cast<GlobalVariable>(V)) {
      AttrBuilder Attrs(M->getContext(), GV->getAttributes());
      Attrs.merge(B);
      GV->setAttributes(AttributeSet::get(Context,Attrs));
    } else {
      llvm_unreachable("invalid object with forward attribute group reference");
    }
  }

  // If there are entries in ForwardRefBlockAddresses at this point, the
  // function was never defined.
  if (!ForwardRefBlockAddresses.empty())
    return error(ForwardRefBlockAddresses.begin()->first.Loc,
                 "expected function name in blockaddress");

  auto ResolveForwardRefDSOLocalEquivalents = [&](const ValID &GVRef,
                                                  GlobalValue *FwdRef) {
    GlobalValue *GV = nullptr;
    if (GVRef.Kind == ValID::t_GlobalName) {
      GV = M->getNamedValue(GVRef.StrVal);
    } else {
      GV = NumberedVals.get(GVRef.UIntVal);
    }

    if (!GV)
      return error(GVRef.Loc, "unknown function '" + GVRef.StrVal +
                                  "' referenced by dso_local_equivalent");

    if (!GV->getValueType()->isFunctionTy())
      return error(GVRef.Loc,
                   "expected a function, alias to function, or ifunc "
                   "in dso_local_equivalent");

    auto *Equiv = DSOLocalEquivalent::get(GV);
    FwdRef->replaceAllUsesWith(Equiv);
    FwdRef->eraseFromParent();
    return false;
  };

  // If there are entries in ForwardRefDSOLocalEquivalentIDs/Names at this
  // point, they are references after the function was defined.  Resolve those
  // now.
  for (auto &Iter : ForwardRefDSOLocalEquivalentIDs) {
    if (ResolveForwardRefDSOLocalEquivalents(Iter.first, Iter.second))
      return true;
  }
  for (auto &Iter : ForwardRefDSOLocalEquivalentNames) {
    if (ResolveForwardRefDSOLocalEquivalents(Iter.first, Iter.second))
      return true;
  }
  ForwardRefDSOLocalEquivalentIDs.clear();
  ForwardRefDSOLocalEquivalentNames.clear();

  for (const auto &NT : NumberedTypes)
    if (NT.second.second.isValid())
      return error(NT.second.second,
                   "use of undefined type '%" + Twine(NT.first) + "'");

  for (StringMap<std::pair<Type*, LocTy> >::iterator I =
       NamedTypes.begin(), E = NamedTypes.end(); I != E; ++I)
    if (I->second.second.isValid())
      return error(I->second.second,
                   "use of undefined type named '" + I->getKey() + "'");

  if (!ForwardRefComdats.empty())
    return error(ForwardRefComdats.begin()->second,
                 "use of undefined comdat '$" +
                     ForwardRefComdats.begin()->first + "'");

  for (const auto &[Name, Info] : make_early_inc_range(ForwardRefVals)) {
    if (StringRef(Name).starts_with("llvm.")) {
      Intrinsic::ID IID = Intrinsic::lookupIntrinsicID(Name);
      // Automatically create declarations for intrinsics. Intrinsics can only
      // be called directly, so the call function type directly determines the
      // declaration function type.
      //
      // Additionally, automatically add the required mangling suffix to the
      // intrinsic name. This means that we may replace a single forward
      // declaration with multiple functions here.
      for (Use &U : make_early_inc_range(Info.first->uses())) {
        auto *CB = dyn_cast<CallBase>(U.getUser());
        if (!CB || !CB->isCallee(&U))
          return error(Info.second, "intrinsic can only be used as callee");

        SmallVector<Type *> OverloadTys;
        if (IID != Intrinsic::not_intrinsic &&
            Intrinsic::getIntrinsicSignature(IID, CB->getFunctionType(),
                                             OverloadTys)) {
          U.set(Intrinsic::getOrInsertDeclaration(M, IID, OverloadTys));
        } else {
          // Try to upgrade the intrinsic.
          Function *TmpF = Function::Create(CB->getFunctionType(),
                                            Function::ExternalLinkage, Name, M);
          Function *NewF = nullptr;
          if (!UpgradeIntrinsicFunction(TmpF, NewF)) {
            if (IID == Intrinsic::not_intrinsic)
              return error(Info.second, "unknown intrinsic '" + Name + "'");
            return error(Info.second, "invalid intrinsic signature");
          }

          U.set(TmpF);
          UpgradeIntrinsicCall(CB, NewF);
          if (TmpF->use_empty())
            TmpF->eraseFromParent();
        }
      }

      Info.first->eraseFromParent();
      ForwardRefVals.erase(Name);
      continue;
    }

    // If incomplete IR is allowed, also add declarations for
    // non-intrinsics.
    if (!AllowIncompleteIR)
      continue;

    auto GetCommonFunctionType = [](Value *V) -> FunctionType * {
      FunctionType *FTy = nullptr;
      for (Use &U : V->uses()) {
        auto *CB = dyn_cast<CallBase>(U.getUser());
        if (!CB || !CB->isCallee(&U) || (FTy && FTy != CB->getFunctionType()))
          return nullptr;
        FTy = CB->getFunctionType();
      }
      return FTy;
    };

    // First check whether this global is only used in calls with the same
    // type, in which case we'll insert a function. Otherwise, fall back to
    // using a dummy i8 type.
    Type *Ty = GetCommonFunctionType(Info.first);
    if (!Ty)
      Ty = Type::getInt8Ty(Context);

    GlobalValue *GV;
    if (auto *FTy = dyn_cast<FunctionType>(Ty))
      GV = Function::Create(FTy, GlobalValue::ExternalLinkage, Name, M);
    else
      GV = new GlobalVariable(*M, Ty, /*isConstant*/ false,
                              GlobalValue::ExternalLinkage,
                              /*Initializer*/ nullptr, Name);
    Info.first->replaceAllUsesWith(GV);
    Info.first->eraseFromParent();
    ForwardRefVals.erase(Name);
  }

  if (!ForwardRefVals.empty())
    return error(ForwardRefVals.begin()->second.second,
                 "use of undefined value '@" + ForwardRefVals.begin()->first +
                     "'");

  if (!ForwardRefValIDs.empty())
    return error(ForwardRefValIDs.begin()->second.second,
                 "use of undefined value '@" +
                     Twine(ForwardRefValIDs.begin()->first) + "'");

  if (AllowIncompleteIR && !ForwardRefMDNodes.empty())
    dropUnknownMetadataReferences();

  if (!ForwardRefMDNodes.empty())
    return error(ForwardRefMDNodes.begin()->second.second,
                 "use of undefined metadata '!" +
                     Twine(ForwardRefMDNodes.begin()->first) + "'");

  // Resolve metadata cycles.
  for (auto &N : NumberedMetadata) {
    if (N.second && !N.second->isResolved())
      N.second->resolveCycles();
  }

  for (auto *Inst : InstsWithTBAATag) {
    MDNode *MD = Inst->getMetadata(LLVMContext::MD_tbaa);
    // With incomplete IR, the tbaa metadata may have been dropped.
    if (!AllowIncompleteIR)
      assert(MD && "UpgradeInstWithTBAATag should have a TBAA tag");
    if (MD) {
      auto *UpgradedMD = UpgradeTBAANode(*MD);
      if (MD != UpgradedMD)
        Inst->setMetadata(LLVMContext::MD_tbaa, UpgradedMD);
    }
  }

  // Look for intrinsic functions and CallInst that need to be upgraded.  We use
  // make_early_inc_range here because we may remove some functions.
  for (Function &F : llvm::make_early_inc_range(*M))
    UpgradeCallsToIntrinsic(&F);

  if (UpgradeDebugInfo)
    llvm::UpgradeDebugInfo(*M);

  UpgradeModuleFlags(*M);
  UpgradeNVVMAnnotations(*M);
  UpgradeSectionAttributes(*M);

  if (!Slots)
    return false;
  // Initialize the slot mapping.
  // Because by this point we've parsed and validated everything, we can "steal"
  // the mapping from LLParser as it doesn't need it anymore.
  Slots->GlobalValues = std::move(NumberedVals);
  Slots->MetadataNodes = std::move(NumberedMetadata);
  for (const auto &I : NamedTypes)
    Slots->NamedTypes.insert(std::make_pair(I.getKey(), I.second.first));
  for (const auto &I : NumberedTypes)
    Slots->Types.insert(std::make_pair(I.first, I.second.first));

  return false;
}

/// Do final validity and basic correctness checks at the end of the index.
bool LLParser::validateEndOfIndex() {
  if (!Index)
    return false;

  if (!ForwardRefValueInfos.empty())
    return error(ForwardRefValueInfos.begin()->second.front().second,
                 "use of undefined summary '^" +
                     Twine(ForwardRefValueInfos.begin()->first) + "'");

  if (!ForwardRefAliasees.empty())
    return error(ForwardRefAliasees.begin()->second.front().second,
                 "use of undefined summary '^" +
                     Twine(ForwardRefAliasees.begin()->first) + "'");

  if (!ForwardRefTypeIds.empty())
    return error(ForwardRefTypeIds.begin()->second.front().second,
                 "use of undefined type id summary '^" +
                     Twine(ForwardRefTypeIds.begin()->first) + "'");

  return false;
}

//===----------------------------------------------------------------------===//
// Top-Level Entities
//===----------------------------------------------------------------------===//

bool LLParser::parseTargetDefinitions(DataLayoutCallbackTy DataLayoutCallback) {
  // Delay parsing of the data layout string until the target triple is known.
  // Then, pass both the the target triple and the tentative data layout string
  // to DataLayoutCallback, allowing to override the DL string.
  // This enables importing modules with invalid DL strings.
  std::string TentativeDLStr = M->getDataLayoutStr();
  LocTy DLStrLoc;

  bool Done = false;
  while (!Done) {
    switch (Lex.getKind()) {
    case lltok::kw_target:
      if (parseTargetDefinition(TentativeDLStr, DLStrLoc))
        return true;
      break;
    case lltok::kw_source_filename:
      if (parseSourceFileName())
        return true;
      break;
    default:
      Done = true;
    }
  }
  // Run the override callback to potentially change the data layout string, and
  // parse the data layout string.
  if (auto LayoutOverride =
          DataLayoutCallback(M->getTargetTriple().str(), TentativeDLStr)) {
    TentativeDLStr = *LayoutOverride;
    DLStrLoc = {};
  }
  Expected<DataLayout> MaybeDL = DataLayout::parse(TentativeDLStr);
  if (!MaybeDL)
    return error(DLStrLoc, toString(MaybeDL.takeError()));
  M->setDataLayout(MaybeDL.get());
  return false;
}

bool LLParser::parseTopLevelEntities() {
  // If there is no Module, then parse just the summary index entries.
  if (!M) {
    while (true) {
      switch (Lex.getKind()) {
      case lltok::Eof:
        return false;
      case lltok::SummaryID:
        if (parseSummaryEntry())
          return true;
        break;
      case lltok::kw_source_filename:
        if (parseSourceFileName())
          return true;
        break;
      default:
        // Skip everything else
        Lex.Lex();
      }
    }
  }
  while (true) {
    switch (Lex.getKind()) {
    default:
      return tokError("expected top-level entity");
    case lltok::Eof: return false;
    case lltok::kw_declare:
      if (parseDeclare())
        return true;
      break;
    case lltok::kw_define:
      if (parseDefine())
        return true;
      break;
    case lltok::kw_module:
      if (parseModuleAsm())
        return true;
      break;
    case lltok::LocalVarID:
      if (parseUnnamedType())
        return true;
      break;
    case lltok::LocalVar:
      if (parseNamedType())
        return true;
      break;
    case lltok::GlobalID:
      if (parseUnnamedGlobal())
        return true;
      break;
    case lltok::GlobalVar:
      if (parseNamedGlobal())
        return true;
      break;
    case lltok::ComdatVar:  if (parseComdat()) return true; break;
    case lltok::exclaim:
      if (parseStandaloneMetadata())
        return true;
      break;
    case lltok::SummaryID:
      if (parseSummaryEntry())
        return true;
      break;
    case lltok::MetadataVar:
      if (parseNamedMetadata())
        return true;
      break;
    case lltok::kw_attributes:
      if (parseUnnamedAttrGrp())
        return true;
      break;
    case lltok::kw_uselistorder:
      if (parseUseListOrder())
        return true;
      break;
    case lltok::kw_uselistorder_bb:
      if (parseUseListOrderBB())
        return true;
      break;
    }
  }
}

/// toplevelentity
///   ::= 'module' 'asm' STRINGCONSTANT
bool LLParser::parseModuleAsm() {
  assert(Lex.getKind() == lltok::kw_module);
  Lex.Lex();

  std::string AsmStr;
  if (parseToken(lltok::kw_asm, "expected 'module asm'") ||
      parseStringConstant(AsmStr))
    return true;

  M->appendModuleInlineAsm(AsmStr);
  return false;
}

/// toplevelentity
///   ::= 'target' 'triple' '=' STRINGCONSTANT
///   ::= 'target' 'datalayout' '=' STRINGCONSTANT
bool LLParser::parseTargetDefinition(std::string &TentativeDLStr,
                                     LocTy &DLStrLoc) {
  assert(Lex.getKind() == lltok::kw_target);
  std::string Str;
  switch (Lex.Lex()) {
  default:
    return tokError("unknown target property");
  case lltok::kw_triple:
    Lex.Lex();
    if (parseToken(lltok::equal, "expected '=' after target triple") ||
        parseStringConstant(Str))
      return true;
    M->setTargetTriple(Triple(std::move(Str)));
    return false;
  case lltok::kw_datalayout:
    Lex.Lex();
    if (parseToken(lltok::equal, "expected '=' after target datalayout"))
      return true;
    DLStrLoc = Lex.getLoc();
    if (parseStringConstant(TentativeDLStr))
      return true;
    return false;
  }
}

/// toplevelentity
///   ::= 'source_filename' '=' STRINGCONSTANT
bool LLParser::parseSourceFileName() {
  assert(Lex.getKind() == lltok::kw_source_filename);
  Lex.Lex();
  if (parseToken(lltok::equal, "expected '=' after source_filename") ||
      parseStringConstant(SourceFileName))
    return true;
  if (M)
    M->setSourceFileName(SourceFileName);
  return false;
}

/// parseUnnamedType:
///   ::= LocalVarID '=' 'type' type
bool LLParser::parseUnnamedType() {
  LocTy TypeLoc = Lex.getLoc();
  unsigned TypeID = Lex.getUIntVal();
  Lex.Lex(); // eat LocalVarID;

  if (parseToken(lltok::equal, "expected '=' after name") ||
      parseToken(lltok::kw_type, "expected 'type' after '='"))
    return true;

  Type *Result = nullptr;
  if (parseStructDefinition(TypeLoc, "", NumberedTypes[TypeID], Result))
    return true;

  if (!isa<StructType>(Result)) {
    std::pair<Type*, LocTy> &Entry = NumberedTypes[TypeID];
    if (Entry.first)
      return error(TypeLoc, "non-struct types may not be recursive");
    Entry.first = Result;
    Entry.second = SMLoc();
  }

  return false;
}

/// toplevelentity
///   ::= LocalVar '=' 'type' type
bool LLParser::parseNamedType() {
  std::string Name = Lex.getStrVal();
  LocTy NameLoc = Lex.getLoc();
  Lex.Lex();  // eat LocalVar.

  if (parseToken(lltok::equal, "expected '=' after name") ||
      parseToken(lltok::kw_type, "expected 'type' after name"))
    return true;

  Type *Result = nullptr;
  if (parseStructDefinition(NameLoc, Name, NamedTypes[Name], Result))
    return true;

  if (!isa<StructType>(Result)) {
    std::pair<Type*, LocTy> &Entry = NamedTypes[Name];
    if (Entry.first)
      return error(NameLoc, "non-struct types may not be recursive");
    Entry.first = Result;
    Entry.second = SMLoc();
  }

  return false;
}

/// toplevelentity
///   ::= 'declare' FunctionHeader
bool LLParser::parseDeclare() {
  assert(Lex.getKind() == lltok::kw_declare);
  Lex.Lex();

  std::vector<std::pair<unsigned, MDNode *>> MDs;
  while (Lex.getKind() == lltok::MetadataVar) {
    unsigned MDK;
    MDNode *N;
    if (parseMetadataAttachment(MDK, N))
      return true;
    MDs.push_back({MDK, N});
  }

  Function *F;
  unsigned FunctionNumber = -1;
  SmallVector<unsigned> UnnamedArgNums;
  if (parseFunctionHeader(F, false, FunctionNumber, UnnamedArgNums))
    return true;
  for (auto &MD : MDs)
    F->addMetadata(MD.first, *MD.second);
  return false;
}

/// toplevelentity
///   ::= 'define' FunctionHeader (!dbg !56)* '{' ...
bool LLParser::parseDefine() {
  assert(Lex.getKind() == lltok::kw_define);
  Lex.Lex();

  Function *F;
  unsigned FunctionNumber = -1;
  SmallVector<unsigned> UnnamedArgNums;
  return parseFunctionHeader(F, true, FunctionNumber, UnnamedArgNums) ||
         parseOptionalFunctionMetadata(*F) ||
         parseFunctionBody(*F, FunctionNumber, UnnamedArgNums);
}

/// parseGlobalType
///   ::= 'constant'
///   ::= 'global'
bool LLParser::parseGlobalType(bool &IsConstant) {
  if (Lex.getKind() == lltok::kw_constant)
    IsConstant = true;
  else if (Lex.getKind() == lltok::kw_global)
    IsConstant = false;
  else {
    IsConstant = false;
    return tokError("expected 'global' or 'constant'");
  }
  Lex.Lex();
  return false;
}

bool LLParser::parseOptionalUnnamedAddr(
    GlobalVariable::UnnamedAddr &UnnamedAddr) {
  if (EatIfPresent(lltok::kw_unnamed_addr))
    UnnamedAddr = GlobalValue::UnnamedAddr::Global;
  else if (EatIfPresent(lltok::kw_local_unnamed_addr))
    UnnamedAddr = GlobalValue::UnnamedAddr::Local;
  else
    UnnamedAddr = GlobalValue::UnnamedAddr::None;
  return false;
}

/// parseUnnamedGlobal:
///   OptionalVisibility (ALIAS | IFUNC) ...
///   OptionalLinkage OptionalPreemptionSpecifier OptionalVisibility
///   OptionalDLLStorageClass
///                                                     ...   -> global variable
///   GlobalID '=' OptionalVisibility (ALIAS | IFUNC) ...
///   GlobalID '=' OptionalLinkage OptionalPreemptionSpecifier
///   OptionalVisibility
///                OptionalDLLStorageClass
///                                                     ...   -> global variable
bool LLParser::parseUnnamedGlobal() {
  unsigned VarID;
  std::string Name;
  LocTy NameLoc = Lex.getLoc();

  // Handle the GlobalID form.
  if (Lex.getKind() == lltok::GlobalID) {
    VarID = Lex.getUIntVal();
    if (checkValueID(NameLoc, "global", "@", NumberedVals.getNext(), VarID))
      return true;

    Lex.Lex(); // eat GlobalID;
    if (parseToken(lltok::equal, "expected '=' after name"))
      return true;
  } else {
    VarID = NumberedVals.getNext();
  }

  bool HasLinkage;
  unsigned Linkage, Visibility, DLLStorageClass;
  bool DSOLocal;
  GlobalVariable::ThreadLocalMode TLM;
  GlobalVariable::UnnamedAddr UnnamedAddr;
  if (parseOptionalLinkage(Linkage, HasLinkage, Visibility, DLLStorageClass,
                           DSOLocal) ||
      parseOptionalThreadLocal(TLM) || parseOptionalUnnamedAddr(UnnamedAddr))
    return true;

  switch (Lex.getKind()) {
  default:
    return parseGlobal(Name, VarID, NameLoc, Linkage, HasLinkage, Visibility,
                       DLLStorageClass, DSOLocal, TLM, UnnamedAddr);
  case lltok::kw_alias:
  case lltok::kw_ifunc:
    return parseAliasOrIFunc(Name, VarID, NameLoc, Linkage, Visibility,
                             DLLStorageClass, DSOLocal, TLM, UnnamedAddr);
  }
}

/// parseNamedGlobal:
///   GlobalVar '=' OptionalVisibility (ALIAS | IFUNC) ...
///   GlobalVar '=' OptionalLinkage OptionalPreemptionSpecifier
///                 OptionalVisibility OptionalDLLStorageClass
///                                                     ...   -> global variable
bool LLParser::parseNamedGlobal() {
  assert(Lex.getKind() == lltok::GlobalVar);
  LocTy NameLoc = Lex.getLoc();
  std::string Name = Lex.getStrVal();
  Lex.Lex();

  bool HasLinkage;
  unsigned Linkage, Visibility, DLLStorageClass;
  bool DSOLocal;
  GlobalVariable::ThreadLocalMode TLM;
  GlobalVariable::UnnamedAddr UnnamedAddr;
  if (parseToken(lltok::equal, "expected '=' in global variable") ||
      parseOptionalLinkage(Linkage, HasLinkage, Visibility, DLLStorageClass,
                           DSOLocal) ||
      parseOptionalThreadLocal(TLM) || parseOptionalUnnamedAddr(UnnamedAddr))
    return true;

  switch (Lex.getKind()) {
  default:
    return parseGlobal(Name, -1, NameLoc, Linkage, HasLinkage, Visibility,
                       DLLStorageClass, DSOLocal, TLM, UnnamedAddr);
  case lltok::kw_alias:
  case lltok::kw_ifunc:
    return parseAliasOrIFunc(Name, -1, NameLoc, Linkage, Visibility,
                             DLLStorageClass, DSOLocal, TLM, UnnamedAddr);
  }
}

bool LLParser::parseComdat() {
  assert(Lex.getKind() == lltok::ComdatVar);
  std::string Name = Lex.getStrVal();
  LocTy NameLoc = Lex.getLoc();
  Lex.Lex();

  if (parseToken(lltok::equal, "expected '=' here"))
    return true;

  if (parseToken(lltok::kw_comdat, "expected comdat keyword"))
    return tokError("expected comdat type");

  Comdat::SelectionKind SK;
  switch (Lex.getKind()) {
  default:
    return tokError("unknown selection kind");
  case lltok::kw_any:
    SK = Comdat::Any;
    break;
  case lltok::kw_exactmatch:
    SK = Comdat::ExactMatch;
    break;
  case lltok::kw_largest:
    SK = Comdat::Largest;
    break;
  case lltok::kw_nodeduplicate:
    SK = Comdat::NoDeduplicate;
    break;
  case lltok::kw_samesize:
    SK = Comdat::SameSize;
    break;
  }
  Lex.Lex();

  // See if the comdat was forward referenced, if so, use the comdat.
  Module::ComdatSymTabType &ComdatSymTab = M->getComdatSymbolTable();
  Module::ComdatSymTabType::iterator I = ComdatSymTab.find(Name);
  if (I != ComdatSymTab.end() && !ForwardRefComdats.erase(Name))
    return error(NameLoc, "redefinition of comdat '$" + Name + "'");

  Comdat *C;
  if (I != ComdatSymTab.end())
    C = &I->second;
  else
    C = M->getOrInsertComdat(Name);
  C->setSelectionKind(SK);

  return false;
}

// MDString:
//   ::= '!' STRINGCONSTANT
bool LLParser::parseMDString(MDString *&Result) {
  std::string Str;
  if (parseStringConstant(Str))
    return true;
  Result = MDString::get(Context, Str);
  return false;
}

// MDNode:
//   ::= '!' MDNodeNumber
bool LLParser::parseMDNodeID(MDNode *&Result) {
  // !{ ..., !42, ... }
  LocTy IDLoc = Lex.getLoc();
  unsigned MID = 0;
  if (parseUInt32(MID))
    return true;

  // If not a forward reference, just return it now.
  auto [It, Inserted] = NumberedMetadata.try_emplace(MID);
  if (!Inserted) {
    Result = It->second;
    return false;
  }

  // Otherwise, create MDNode forward reference.
  auto &FwdRef = ForwardRefMDNodes[MID];
  FwdRef = std::make_pair(MDTuple::getTemporary(Context, {}), IDLoc);

  Result = FwdRef.first.get();
  It->second.reset(Result);
  return false;
}

/// parseNamedMetadata:
///   !foo = !{ !1, !2 }
bool LLParser::parseNamedMetadata() {
  assert(Lex.getKind() == lltok::MetadataVar);
  std::string Name = Lex.getStrVal();
  Lex.Lex();

  if (parseToken(lltok::equal, "expected '=' here") ||
      parseToken(lltok::exclaim, "Expected '!' here") ||
      parseToken(lltok::lbrace, "Expected '{' here"))
    return true;

  NamedMDNode *NMD = M->getOrInsertNamedMetadata(Name);
  if (Lex.getKind() != lltok::rbrace)
    do {
      MDNode *N = nullptr;
      // parse DIExpressions inline as a special case. They are still MDNodes,
      // so they can still appear in named metadata. Remove this logic if they
      // become plain Metadata.
      if (Lex.getKind() == lltok::MetadataVar &&
          Lex.getStrVal() == "DIExpression") {
        if (parseDIExpression(N, /*IsDistinct=*/false))
          return true;
        // DIArgLists should only appear inline in a function, as they may
        // contain LocalAsMetadata arguments which require a function context.
      } else if (Lex.getKind() == lltok::MetadataVar &&
                 Lex.getStrVal() == "DIArgList") {
        return tokError("found DIArgList outside of function");
      } else if (parseToken(lltok::exclaim, "Expected '!' here") ||
                 parseMDNodeID(N)) {
        return true;
      }
      NMD->addOperand(N);
    } while (EatIfPresent(lltok::comma));

  return parseToken(lltok::rbrace, "expected end of metadata node");
}

/// parseStandaloneMetadata:
///   !42 = !{...}
bool LLParser::parseStandaloneMetadata() {
  assert(Lex.getKind() == lltok::exclaim);
  Lex.Lex();
  unsigned MetadataID = 0;

  MDNode *Init;
  if (parseUInt32(MetadataID) || parseToken(lltok::equal, "expected '=' here"))
    return true;

  // Detect common error, from old metadata syntax.
  if (Lex.getKind() == lltok::Type)
    return tokError("unexpected type in metadata definition");

  bool IsDistinct = EatIfPresent(lltok::kw_distinct);
  if (Lex.getKind() == lltok::MetadataVar) {
    if (parseSpecializedMDNode(Init, IsDistinct))
      return true;
  } else if (parseToken(lltok::exclaim, "Expected '!' here") ||
             parseMDTuple(Init, IsDistinct))
    return true;

  // See if this was forward referenced, if so, handle it.
  auto FI = ForwardRefMDNodes.find(MetadataID);
  if (FI != ForwardRefMDNodes.end()) {
    auto *ToReplace = FI->second.first.get();
    // DIAssignID has its own special forward-reference "replacement" for
    // attachments (the temporary attachments are never actually attached).
    if (isa<DIAssignID>(Init)) {
      for (auto *Inst : TempDIAssignIDAttachments[ToReplace]) {
        assert(!Inst->getMetadata(LLVMContext::MD_DIAssignID) &&
               "Inst unexpectedly already has DIAssignID attachment");
        Inst->setMetadata(LLVMContext::MD_DIAssignID, Init);
      }
    }

    ToReplace->replaceAllUsesWith(Init);
    ForwardRefMDNodes.erase(FI);

    assert(NumberedMetadata[MetadataID] == Init && "Tracking VH didn't work");
  } else {
    auto [It, Inserted] = NumberedMetadata.try_emplace(MetadataID);
    if (!Inserted)
      return tokError("Metadata id is already used");
    It->second.reset(Init);
  }

  return false;
}

// Skips a single module summary entry.
bool LLParser::skipModuleSummaryEntry() {
  // Each module summary entry consists of a tag for the entry
  // type, followed by a colon, then the fields which may be surrounded by
  // nested sets of parentheses. The "tag:" looks like a Label. Once parsing
  // support is in place we will look for the tokens corresponding to the
  // expected tags.
  if (Lex.getKind() != lltok::kw_gv && Lex.getKind() != lltok::kw_module &&
      Lex.getKind() != lltok::kw_typeid && Lex.getKind() != lltok::kw_flags &&
      Lex.getKind() != lltok::kw_blockcount)
    return tokError(
        "Expected 'gv', 'module', 'typeid', 'flags' or 'blockcount' at the "
        "start of summary entry");
  if (Lex.getKind() == lltok::kw_flags)
    return parseSummaryIndexFlags();
  if (Lex.getKind() == lltok::kw_blockcount)
    return parseBlockCount();
  Lex.Lex();
  if (parseToken(lltok::colon, "expected ':' at start of summary entry") ||
      parseToken(lltok::lparen, "expected '(' at start of summary entry"))
    return true;
  // Now walk through the parenthesized entry, until the number of open
  // parentheses goes back down to 0 (the first '(' was parsed above).
  unsigned NumOpenParen = 1;
  do {
    switch (Lex.getKind()) {
    case lltok::lparen:
      NumOpenParen++;
      break;
    case lltok::rparen:
      NumOpenParen--;
      break;
    case lltok::Eof:
      return tokError("found end of file while parsing summary entry");
    default:
      // Skip everything in between parentheses.
      break;
    }
    Lex.Lex();
  } while (NumOpenParen > 0);
  return false;
}

/// SummaryEntry
///   ::= SummaryID '=' GVEntry | ModuleEntry | TypeIdEntry
bool LLParser::parseSummaryEntry() {
  assert(Lex.getKind() == lltok::SummaryID);
  unsigned SummaryID = Lex.getUIntVal();

  // For summary entries, colons should be treated as distinct tokens,
  // not an indication of the end of a label token.
  Lex.setIgnoreColonInIdentifiers(true);

  Lex.Lex();
  if (parseToken(lltok::equal, "expected '=' here"))
    return true;

  // If we don't have an index object, skip the summary entry.
  if (!Index)
    return skipModuleSummaryEntry();

  bool result = false;
  switch (Lex.getKind()) {
  case lltok::kw_gv:
    result = parseGVEntry(SummaryID);
    break;
  case lltok::kw_module:
    result = parseModuleEntry(SummaryID);
    break;
  case lltok::kw_typeid:
    result = parseTypeIdEntry(SummaryID);
    break;
  case lltok::kw_typeidCompatibleVTable:
    result = parseTypeIdCompatibleVtableEntry(SummaryID);
    break;
  case lltok::kw_flags:
    result = parseSummaryIndexFlags();
    break;
  case lltok::kw_blockcount:
    result = parseBlockCount();
    break;
  default:
    result = error(Lex.getLoc(), "unexpected summary kind");
    break;
  }
  Lex.setIgnoreColonInIdentifiers(false);
  return result;
}

static bool isValidVisibilityForLinkage(unsigned V, unsigned L) {
  return !GlobalValue::isLocalLinkage((GlobalValue::LinkageTypes)L) ||
         (GlobalValue::VisibilityTypes)V == GlobalValue::DefaultVisibility;
}
static bool isValidDLLStorageClassForLinkage(unsigned S, unsigned L) {
  return !GlobalValue::isLocalLinkage((GlobalValue::LinkageTypes)L) ||
         (GlobalValue::DLLStorageClassTypes)S == GlobalValue::DefaultStorageClass;
}

// If there was an explicit dso_local, update GV. In the absence of an explicit
// dso_local we keep the default value.
static void maybeSetDSOLocal(bool DSOLocal, GlobalValue &GV) {
  if (DSOLocal)
    GV.setDSOLocal(true);
}

/// parseAliasOrIFunc:
///   ::= GlobalVar '=' OptionalLinkage OptionalPreemptionSpecifier
///                     OptionalVisibility OptionalDLLStorageClass
///                     OptionalThreadLocal OptionalUnnamedAddr
///                     'alias|ifunc' AliaseeOrResolver SymbolAttrs*
///
/// AliaseeOrResolver
///   ::= TypeAndValue
///
/// SymbolAttrs
///   ::= ',' 'partition' StringConstant
///
/// Everything through OptionalUnnamedAddr has already been parsed.
///
bool LLParser::parseAliasOrIFunc(const std::string &Name, unsigned NameID,
                                 LocTy NameLoc, unsigned L, unsigned Visibility,
                                 unsigned DLLStorageClass, bool DSOLocal,
                                 GlobalVariable::ThreadLocalMode TLM,
                                 GlobalVariable::UnnamedAddr UnnamedAddr) {
  bool IsAlias;
  if (Lex.getKind() == lltok::kw_alias)
    IsAlias = true;
  else if (Lex.getKind() == lltok::kw_ifunc)
    IsAlias = false;
  else
    llvm_unreachable("Not an alias or ifunc!");
  Lex.Lex();

  GlobalValue::LinkageTypes Linkage = (GlobalValue::LinkageTypes) L;

  if(IsAlias && !GlobalAlias::isValidLinkage(Linkage))
    return error(NameLoc, "invalid linkage type for alias");

  if (!isValidVisibilityForLinkage(Visibility, L))
    return error(NameLoc,
                 "symbol with local linkage must have default visibility");

  if (!isValidDLLStorageClassForLinkage(DLLStorageClass, L))
    return error(NameLoc,
                 "symbol with local linkage cannot have a DLL storage class");

  Type *Ty;
  LocTy ExplicitTypeLoc = Lex.getLoc();
  if (parseType(Ty) ||
      parseToken(lltok::comma, "expected comma after alias or ifunc's type"))
    return true;

  Constant *Aliasee;
  LocTy AliaseeLoc = Lex.getLoc();
  if (Lex.getKind() != lltok::kw_bitcast &&
      Lex.getKind() != lltok::kw_getelementptr &&
      Lex.getKind() != lltok::kw_addrspacecast &&
      Lex.getKind() != lltok::kw_inttoptr) {
    if (parseGlobalTypeAndValue(Aliasee))
      return true;
  } else {
    // The bitcast dest type is not present, it is implied by the dest type.
    ValID ID;
    if (parseValID(ID, /*PFS=*/nullptr))
      return true;
    if (ID.Kind != ValID::t_Constant)
      return error(AliaseeLoc, "invalid aliasee");
    Aliasee = ID.ConstantVal;
  }

  Type *AliaseeType = Aliasee->getType();
  auto *PTy = dyn_cast<PointerType>(AliaseeType);
  if (!PTy)
    return error(AliaseeLoc, "An alias or ifunc must have pointer type");
  unsigned AddrSpace = PTy->getAddressSpace();

  GlobalValue *GVal = nullptr;

  // See if the alias was forward referenced, if so, prepare to replace the
  // forward reference.
  if (!Name.empty()) {
    auto I = ForwardRefVals.find(Name);
    if (I != ForwardRefVals.end()) {
      GVal = I->second.first;
      ForwardRefVals.erase(Name);
    } else if (M->getNamedValue(Name)) {
      return error(NameLoc, "redefinition of global '@" + Name + "'");
    }
  } else {
    auto I = ForwardRefValIDs.find(NameID);
    if (I != ForwardRefValIDs.end()) {
      GVal = I->second.first;
      ForwardRefValIDs.erase(I);
    }
  }

  // Okay, create the alias/ifunc but do not insert it into the module yet.
  std::unique_ptr<GlobalAlias> GA;
  std::unique_ptr<GlobalIFunc> GI;
  GlobalValue *GV;
  if (IsAlias) {
    GA.reset(GlobalAlias::create(Ty, AddrSpace, Linkage, Name, Aliasee,
                                 /*Parent=*/nullptr));
    GV = GA.get();
  } else {
    GI.reset(GlobalIFunc::create(Ty, AddrSpace, Linkage, Name, Aliasee,
                                 /*Parent=*/nullptr));
    GV = GI.get();
  }
  GV->setThreadLocalMode(TLM);
  GV->setVisibility((GlobalValue::VisibilityTypes)Visibility);
  GV->setDLLStorageClass((GlobalValue::DLLStorageClassTypes)DLLStorageClass);
  GV->setUnnamedAddr(UnnamedAddr);
  maybeSetDSOLocal(DSOLocal, *GV);

  // At this point we've parsed everything except for the IndirectSymbolAttrs.
  // Now parse them if there are any.
  while (Lex.getKind() == lltok::comma) {
    Lex.Lex();

    if (Lex.getKind() == lltok::kw_partition) {
      Lex.Lex();
      GV->setPartition(Lex.getStrVal());
      if (parseToken(lltok::StringConstant, "expected partition string"))
        return true;
    } else if (!IsAlias && Lex.getKind() == lltok::MetadataVar) {
      if (parseGlobalObjectMetadataAttachment(*GI))
        return true;
    } else {
      return tokError("unknown alias or ifunc property!");
    }
  }

  if (Name.empty())
    NumberedVals.add(NameID, GV);

  if (GVal) {
    // Verify that types agree.
    if (GVal->getType() != GV->getType())
      return error(
          ExplicitTypeLoc,
          "forward reference and definition of alias have different types");

    // If they agree, just RAUW the old value with the alias and remove the
    // forward ref info.
    GVal->replaceAllUsesWith(GV);
    GVal->eraseFromParent();
  }

  // Insert into the module, we know its name won't collide now.
  if (IsAlias)
    M->insertAlias(GA.release());
  else
    M->insertIFunc(GI.release());
  assert(GV->getName() == Name && "Should not be a name conflict!");

  return false;
}

static bool isSanitizer(lltok::Kind Kind) {
  switch (Kind) {
  case lltok::kw_no_sanitize_address:
  case lltok::kw_no_sanitize_hwaddress:
  case lltok::kw_sanitize_memtag:
  case lltok::kw_sanitize_address_dyninit:
    return true;
  default:
    return false;
  }
}

bool LLParser::parseSanitizer(GlobalVariable *GV) {
  using SanitizerMetadata = GlobalValue::SanitizerMetadata;
  SanitizerMetadata Meta;
  if (GV->hasSanitizerMetadata())
    Meta = GV->getSanitizerMetadata();

  switch (Lex.getKind()) {
  case lltok::kw_no_sanitize_address:
    Meta.NoAddress = true;
    break;
  case lltok::kw_no_sanitize_hwaddress:
    Meta.NoHWAddress = true;
    break;
  case lltok::kw_sanitize_memtag:
    Meta.Memtag = true;
    break;
  case lltok::kw_sanitize_address_dyninit:
    Meta.IsDynInit = true;
    break;
  default:
    return tokError("non-sanitizer token passed to LLParser::parseSanitizer()");
  }
  GV->setSanitizerMetadata(Meta);
  Lex.Lex();
  return false;
}

/// parseGlobal
///   ::= GlobalVar '=' OptionalLinkage OptionalPreemptionSpecifier
///       OptionalVisibility OptionalDLLStorageClass
///       OptionalThreadLocal OptionalUnnamedAddr OptionalAddrSpace
///       OptionalExternallyInitialized GlobalType Type Const OptionalAttrs
///   ::= OptionalLinkage OptionalPreemptionSpecifier OptionalVisibility
///       OptionalDLLStorageClass OptionalThreadLocal OptionalUnnamedAddr
///       OptionalAddrSpace OptionalExternallyInitialized GlobalType Type
///       Const OptionalAttrs
///
/// Everything up to and including OptionalUnnamedAddr has been parsed
/// already.
///
bool LLParser::parseGlobal(const std::string &Name, unsigned NameID,
                           LocTy NameLoc, unsigned Linkage, bool HasLinkage,
                           unsigned Visibility, unsigned DLLStorageClass,
                           bool DSOLocal, GlobalVariable::ThreadLocalMode TLM,
                           GlobalVariable::UnnamedAddr UnnamedAddr) {
  if (!isValidVisibilityForLinkage(Visibility, Linkage))
    return error(NameLoc,
                 "symbol with local linkage must have default visibility");

  if (!isValidDLLStorageClassForLinkage(DLLStorageClass, Linkage))
    return error(NameLoc,
                 "symbol with local linkage cannot have a DLL storage class");

  unsigned AddrSpace;
  bool IsConstant, IsExternallyInitialized;
  LocTy IsExternallyInitializedLoc;
  LocTy TyLoc;

  Type *Ty = nullptr;
  if (parseOptionalAddrSpace(AddrSpace) ||
      parseOptionalToken(lltok::kw_externally_initialized,
                         IsExternallyInitialized,
                         &IsExternallyInitializedLoc) ||
      parseGlobalType(IsConstant) || parseType(Ty, TyLoc))
    return true;

  // If the linkage is specified and is external, then no initializer is
  // present.
  Constant *Init = nullptr;
  if (!HasLinkage ||
      !GlobalValue::isValidDeclarationLinkage(
          (GlobalValue::LinkageTypes)Linkage)) {
    if (parseGlobalValue(Ty, Init))
      return true;
  }

  if (Ty->isFunctionTy() || !PointerType::isValidElementType(Ty))
    return error(TyLoc, "invalid type for global variable");

  GlobalValue *GVal = nullptr;

  // See if the global was forward referenced, if so, use the global.
  if (!Name.empty()) {
    auto I = ForwardRefVals.find(Name);
    if (I != ForwardRefVals.end()) {
      GVal = I->second.first;
      ForwardRefVals.erase(I);
    } else if (M->getNamedValue(Name)) {
      return error(NameLoc, "redefinition of global '@" + Name + "'");
    }
  } else {
    // Handle @"", where a name is syntactically specified, but semantically
    // missing.
    if (NameID == (unsigned)-1)
      NameID = NumberedVals.getNext();

    auto I = ForwardRefValIDs.find(NameID);
    if (I != ForwardRefValIDs.end()) {
      GVal = I->second.first;
      ForwardRefValIDs.erase(I);
    }
  }

  GlobalVariable *GV = new GlobalVariable(
      *M, Ty, false, GlobalValue::ExternalLinkage, nullptr, Name, nullptr,
      GlobalVariable::NotThreadLocal, AddrSpace);

  if (Name.empty())
    NumberedVals.add(NameID, GV);

  // Set the parsed properties on the global.
  if (Init)
    GV->setInitializer(Init);
  GV->setConstant(IsConstant);
  GV->setLinkage((GlobalValue::LinkageTypes)Linkage);
  maybeSetDSOLocal(DSOLocal, *GV);
  GV->setVisibility((GlobalValue::VisibilityTypes)Visibility);
  GV->setDLLStorageClass((GlobalValue::DLLStorageClassTypes)DLLStorageClass);
  GV->setExternallyInitialized(IsExternallyInitialized);
  GV->setThreadLocalMode(TLM);
  GV->setUnnamedAddr(UnnamedAddr);

  if (GVal) {
    if (GVal->getAddressSpace() != AddrSpace)
      return error(
          TyLoc,
          "forward reference and definition of global have different types");

    GVal->replaceAllUsesWith(GV);
    GVal->eraseFromParent();
  }

  // parse attributes on the global.
  while (Lex.getKind() == lltok::comma) {
    Lex.Lex();

    if (Lex.getKind() == lltok::kw_section) {
      Lex.Lex();
      GV->setSection(Lex.getStrVal());
      if (parseToken(lltok::StringConstant, "expected global section string"))
        return true;
    } else if (Lex.getKind() == lltok::kw_partition) {
      Lex.Lex();
      GV->setPartition(Lex.getStrVal());
      if (parseToken(lltok::StringConstant, "expected partition string"))
        return true;
    } else if (Lex.getKind() == lltok::kw_align) {
      MaybeAlign Alignment;
      if (parseOptionalAlignment(Alignment))
        return true;
      if (Alignment)
        GV->setAlignment(*Alignment);
    } else if (Lex.getKind() == lltok::kw_code_model) {
      CodeModel::Model CodeModel;
      if (parseOptionalCodeModel(CodeModel))
        return true;
      GV->setCodeModel(CodeModel);
    } else if (Lex.getKind() == lltok::MetadataVar) {
      if (parseGlobalObjectMetadataAttachment(*GV))
        return true;
    } else if (isSanitizer(Lex.getKind())) {
      if (parseSanitizer(GV))
        return true;
    } else {
      Comdat *C;
      if (parseOptionalComdat(Name, C))
        return true;
      if (C)
        GV->setComdat(C);
      else
        return tokError("unknown global variable property!");
    }
  }

  AttrBuilder Attrs(M->getContext());
  LocTy BuiltinLoc;
  std::vector<unsigned> FwdRefAttrGrps;
  if (parseFnAttributeValuePairs(Attrs, FwdRefAttrGrps, false, BuiltinLoc))
    return true;
  if (Attrs.hasAttributes() || !FwdRefAttrGrps.empty()) {
    GV->setAttributes(AttributeSet::get(Context, Attrs));
    ForwardRefAttrGroups[GV] = FwdRefAttrGrps;
  }

  return false;
}

/// parseUnnamedAttrGrp
///   ::= 'attributes' AttrGrpID '=' '{' AttrValPair+ '}'
bool LLParser::parseUnnamedAttrGrp() {
  assert(Lex.getKind() == lltok::kw_attributes);
  LocTy AttrGrpLoc = Lex.getLoc();
  Lex.Lex();

  if (Lex.getKind() != lltok::AttrGrpID)
    return tokError("expected attribute group id");

  unsigned VarID = Lex.getUIntVal();
  std::vector<unsigned> unused;
  LocTy BuiltinLoc;
  Lex.Lex();

  if (parseToken(lltok::equal, "expected '=' here") ||
      parseToken(lltok::lbrace, "expected '{' here"))
    return true;

  auto R = NumberedAttrBuilders.find(VarID);
  if (R == NumberedAttrBuilders.end())
    R = NumberedAttrBuilders.emplace(VarID, AttrBuilder(M->getContext())).first;

  if (parseFnAttributeValuePairs(R->second, unused, true, BuiltinLoc) ||
      parseToken(lltok::rbrace, "expected end of attribute group"))
    return true;

  if (!R->second.hasAttributes())
    return error(AttrGrpLoc, "attribute group has no attributes");

  return false;
}

static Attribute::AttrKind tokenToAttribute(lltok::Kind Kind) {
  switch (Kind) {
#define GET_ATTR_NAMES
#define ATTRIBUTE_ENUM(ENUM_NAME, DISPLAY_NAME) \
  case lltok::kw_##DISPLAY_NAME: \
    return Attribute::ENUM_NAME;
#include "llvm/IR/Attributes.inc"
  default:
    return Attribute::None;
  }
}

bool LLParser::parseEnumAttribute(Attribute::AttrKind Attr, AttrBuilder &B,
                                  bool InAttrGroup) {
  if (Attribute::isTypeAttrKind(Attr))
    return parseRequiredTypeAttr(B, Lex.getKind(), Attr);

  switch (Attr) {
  case Attribute::Alignment: {
    MaybeAlign Alignment;
    if (InAttrGroup) {
      uint32_t Value = 0;
      Lex.Lex();
      if (parseToken(lltok::equal, "expected '=' here") || parseUInt32(Value))
        return true;
      Alignment = Align(Value);
    } else {
      if (parseOptionalAlignment(Alignment, true))
        return true;
    }
    B.addAlignmentAttr(Alignment);
    return false;
  }
  case Attribute::StackAlignment: {
    unsigned Alignment;
    if (InAttrGroup) {
      Lex.Lex();
      if (parseToken(lltok::equal, "expected '=' here") ||
          parseUInt32(Alignment))
        return true;
    } else {
      if (parseOptionalStackAlignment(Alignment))
        return true;
    }
    B.addStackAlignmentAttr(Alignment);
    return false;
  }
  case Attribute::AllocSize: {
    unsigned ElemSizeArg;
    std::optional<unsigned> NumElemsArg;
    if (parseAllocSizeArguments(ElemSizeArg, NumElemsArg))
      return true;
    B.addAllocSizeAttr(ElemSizeArg, NumElemsArg);
    return false;
  }
  case Attribute::VScaleRange: {
    unsigned MinValue, MaxValue;
    if (parseVScaleRangeArguments(MinValue, MaxValue))
      return true;
    B.addVScaleRangeAttr(MinValue,
                         MaxValue > 0 ? MaxValue : std::optional<unsigned>());
    return false;
  }
  case Attribute::Dereferenceable: {
    uint64_t Bytes;
    if (parseOptionalDerefAttrBytes(lltok::kw_dereferenceable, Bytes))
      return true;
    B.addDereferenceableAttr(Bytes);
    return false;
  }
  case Attribute::DereferenceableOrNull: {
    uint64_t Bytes;
    if (parseOptionalDerefAttrBytes(lltok::kw_dereferenceable_or_null, Bytes))
      return true;
    B.addDereferenceableOrNullAttr(Bytes);
    return false;
  }
  case Attribute::UWTable: {
    UWTableKind Kind;
    if (parseOptionalUWTableKind(Kind))
      return true;
    B.addUWTableAttr(Kind);
    return false;
  }
  case Attribute::AllocKind: {
    AllocFnKind Kind = AllocFnKind::Unknown;
    if (parseAllocKind(Kind))
      return true;
    B.addAllocKindAttr(Kind);
    return false;
  }
  case Attribute::Memory: {
    std::optional<MemoryEffects> ME = parseMemoryAttr();
    if (!ME)
      return true;
    B.addMemoryAttr(*ME);
    return false;
  }
  case Attribute::NoFPClass: {
    if (FPClassTest NoFPClass =
            static_cast<FPClassTest>(parseNoFPClassAttr())) {
      B.addNoFPClassAttr(NoFPClass);
      return false;
    }

    return true;
  }
  case Attribute::Range:
    return parseRangeAttr(B);
  case Attribute::Initializes:
    return parseInitializesAttr(B);
  case Attribute::Captures:
    return parseCapturesAttr(B);
  default:
    B.addAttribute(Attr);
    Lex.Lex();
    return false;
  }
}

static bool upgradeMemoryAttr(MemoryEffects &ME, lltok::Kind Kind) {
  switch (Kind) {
  case lltok::kw_readnone:
    ME &= MemoryEffects::none();
    return true;
  case lltok::kw_readonly:
    ME &= MemoryEffects::readOnly();
    return true;
  case lltok::kw_writeonly:
    ME &= MemoryEffects::writeOnly();
    return true;
  case lltok::kw_argmemonly:
    ME &= MemoryEffects::argMemOnly();
    return true;
  case lltok::kw_inaccessiblememonly:
    ME &= MemoryEffects::inaccessibleMemOnly();
    return true;
  case lltok::kw_inaccessiblemem_or_argmemonly:
    ME &= MemoryEffects::inaccessibleOrArgMemOnly();
    return true;
  default:
    return false;
  }
}

/// parseFnAttributeValuePairs
///   ::= <attr> | <attr> '=' <value>
bool LLParser::parseFnAttributeValuePairs(AttrBuilder &B,
                                          std::vector<unsigned> &FwdRefAttrGrps,
                                          bool InAttrGrp, LocTy &BuiltinLoc) {
  bool HaveError = false;

  B.clear();

  MemoryEffects ME = MemoryEffects::unknown();
  while (true) {
    lltok::Kind Token = Lex.getKind();
    if (Token == lltok::rbrace)
      break; // Finished.

    if (Token == lltok::StringConstant) {
      if (parseStringAttribute(B))
        return true;
      continue;
    }

    if (Token == lltok::AttrGrpID) {
      // Allow a function to reference an attribute group:
      //
      //   define void @foo() #1 { ... }
      if (InAttrGrp) {
        HaveError |= error(
            Lex.getLoc(),
            "cannot have an attribute group reference in an attribute group");
      } else {
        // Save the reference to the attribute group. We'll fill it in later.
        FwdRefAttrGrps.push_back(Lex.getUIntVal());
      }
      Lex.Lex();
      continue;
    }

    SMLoc Loc = Lex.getLoc();
    if (Token == lltok::kw_builtin)
      BuiltinLoc = Loc;

    if (upgradeMemoryAttr(ME, Token)) {
      Lex.Lex();
      continue;
    }

    Attribute::AttrKind Attr = tokenToAttribute(Token);
    if (Attr == Attribute::None) {
      if (!InAttrGrp)
        break;
      return error(Lex.getLoc(), "unterminated attribute group");
    }

    if (parseEnumAttribute(Attr, B, InAttrGrp))
      return true;

    // As a hack, we allow function alignment to be initially parsed as an
    // attribute on a function declaration/definition or added to an attribute
    // group and later moved to the alignment field.
    if (!Attribute::canUseAsFnAttr(Attr) && Attr != Attribute::Alignment)
      HaveError |= error(Loc, "this attribute does not apply to functions");
  }

  if (ME != MemoryEffects::unknown())
    B.addMemoryAttr(ME);
  return HaveError;
}

//===----------------------------------------------------------------------===//
// GlobalValue Reference/Resolution Routines.
//===----------------------------------------------------------------------===//

static inline GlobalValue *createGlobalFwdRef(Module *M, PointerType *PTy) {
  // The used global type does not matter. We will later RAUW it with a
  // global/function of the correct type.
  return new GlobalVariable(*M, Type::getInt8Ty(M->getContext()), false,
                            GlobalValue::ExternalWeakLinkage, nullptr, "",
                            nullptr, GlobalVariable::NotThreadLocal,
                            PTy->getAddressSpace());
}

Value *LLParser::checkValidVariableType(LocTy Loc, const Twine &Name, Type *Ty,
                                        Value *Val) {
  Type *ValTy = Val->getType();
  if (ValTy == Ty)
    return Val;
  if (Ty->isLabelTy())
    error(Loc, "'" + Name + "' is not a basic block");
  else
    error(Loc, "'" + Name + "' defined with type '" +
                   getTypeString(Val->getType()) + "' but expected '" +
                   getTypeString(Ty) + "'");
  return nullptr;
}

/// getGlobalVal - Get a value with the specified name or ID, creating a
/// forward reference record if needed.  This can return null if the value
/// exists but does not have the right type.
GlobalValue *LLParser::getGlobalVal(const std::string &Name, Type *Ty,
                                    LocTy Loc) {
  PointerType *PTy = dyn_cast<PointerType>(Ty);
  if (!PTy) {
    error(Loc, "global variable reference must have pointer type");
    return nullptr;
  }

  // Look this name up in the normal function symbol table.
  GlobalValue *Val =
    cast_or_null<GlobalValue>(M->getValueSymbolTable().lookup(Name));

  // If this is a forward reference for the value, see if we already created a
  // forward ref record.
  if (!Val) {
    auto I = ForwardRefVals.find(Name);
    if (I != ForwardRefVals.end())
      Val = I->second.first;
  }

  // If we have the value in the symbol table or fwd-ref table, return it.
  if (Val)
    return cast_or_null<GlobalValue>(
        checkValidVariableType(Loc, "@" + Name, Ty, Val));

  // Otherwise, create a new forward reference for this value and remember it.
  GlobalValue *FwdVal = createGlobalFwdRef(M, PTy);
  ForwardRefVals[Name] = std::make_pair(FwdVal, Loc);
  return FwdVal;
}

GlobalValue *LLParser::getGlobalVal(unsigned ID, Type *Ty, LocTy Loc) {
  PointerType *PTy = dyn_cast<PointerType>(Ty);
  if (!PTy) {
    error(Loc, "global variable reference must have pointer type");
    return nullptr;
  }

  GlobalValue *Val = NumberedVals.get(ID);

  // If this is a forward reference for the value, see if we already created a
  // forward ref record.
  if (!Val) {
    auto I = ForwardRefValIDs.find(ID);
    if (I != ForwardRefValIDs.end())
      Val = I->second.first;
  }

  // If we have the value in the symbol table or fwd-ref table, return it.
  if (Val)
    return cast_or_null<GlobalValue>(
        checkValidVariableType(Loc, "@" + Twine(ID), Ty, Val));

  // Otherwise, create a new forward reference for this value and remember it.
  GlobalValue *FwdVal = createGlobalFwdRef(M, PTy);
  ForwardRefValIDs[ID] = std::make_pair(FwdVal, Loc);
  return FwdVal;
}

//===----------------------------------------------------------------------===//
// Comdat Reference/Resolution Routines.
//===----------------------------------------------------------------------===//

Comdat *LLParser::getComdat(const std::string &Name, LocTy Loc) {
  // Look this name up in the comdat symbol table.
  Module::ComdatSymTabType &ComdatSymTab = M->getComdatSymbolTable();
  Module::ComdatSymTabType::iterator I = ComdatSymTab.find(Name);
  if (I != ComdatSymTab.end())
    return &I->second;

  // Otherwise, create a new forward reference for this value and remember it.
  Comdat *C = M->getOrInsertComdat(Name);
  ForwardRefComdats[Name] = Loc;
  return C;
}

//===----------------------------------------------------------------------===//
// Helper Routines.
//===----------------------------------------------------------------------===//

/// parseToken - If the current token has the specified kind, eat it and return
/// success.  Otherwise, emit the specified error and return failure.
bool LLParser::parseToken(lltok::Kind T, const char *ErrMsg) {
  if (Lex.getKind() != T)
    return tokError(ErrMsg);
  Lex.Lex();
  return false;
}

/// parseStringConstant
///   ::= StringConstant
bool LLParser::parseStringConstant(std::string &Result) {
  if (Lex.getKind() != lltok::StringConstant)
    return tokError("expected string constant");
  Result = Lex.getStrVal();
  Lex.Lex();
  return false;
}

/// parseUInt32
///   ::= uint32
bool LLParser::parseUInt32(uint32_t &Val) {
  if (Lex.getKind() != lltok::APSInt || Lex.getAPSIntVal().isSigned())
    return tokError("expected integer");
  uint64_t Val64 = Lex.getAPSIntVal().getLimitedValue(0xFFFFFFFFULL+1);
  if (Val64 != unsigned(Val64))
    return tokError("expected 32-bit integer (too large)");
  Val = Val64;
  Lex.Lex();
  return false;
}

/// parseUInt64
///   ::= uint64
bool LLParser::parseUInt64(uint64_t &Val) {
  if (Lex.getKind() != lltok::APSInt || Lex.getAPSIntVal().isSigned())
    return tokError("expected integer");
  Val = Lex.getAPSIntVal().getLimitedValue();
  Lex.Lex();
  return false;
}

/// parseTLSModel
///   := 'localdynamic'
///   := 'initialexec'
///   := 'localexec'
bool LLParser::parseTLSModel(GlobalVariable::ThreadLocalMode &TLM) {
  switch (Lex.getKind()) {
    default:
      return tokError("expected localdynamic, initialexec or localexec");
    case lltok::kw_localdynamic:
      TLM = GlobalVariable::LocalDynamicTLSModel;
      break;
    case lltok::kw_initialexec:
      TLM = GlobalVariable::InitialExecTLSModel;
      break;
    case lltok::kw_localexec:
      TLM = GlobalVariable::LocalExecTLSModel;
      break;
  }

  Lex.Lex();
  return false;
}

/// parseOptionalThreadLocal
///   := /*empty*/
///   := 'thread_local'
///   := 'thread_local' '(' tlsmodel ')'
bool LLParser::parseOptionalThreadLocal(GlobalVariable::ThreadLocalMode &TLM) {
  TLM = GlobalVariable::NotThreadLocal;
  if (!EatIfPresent(lltok::kw_thread_local))
    return false;

  TLM = GlobalVariable::GeneralDynamicTLSModel;
  if (Lex.getKind() == lltok::lparen) {
    Lex.Lex();
    return parseTLSModel(TLM) ||
           parseToken(lltok::rparen, "expected ')' after thread local model");
  }
  return false;
}

/// parseOptionalAddrSpace
///   := /*empty*/
///   := 'addrspace' '(' uint32 ')'
bool LLParser::parseOptionalAddrSpace(unsigned &AddrSpace, unsigned DefaultAS) {
  AddrSpace = DefaultAS;
  if (!EatIfPresent(lltok::kw_addrspace))
    return false;

  auto ParseAddrspaceValue = [&](unsigned &AddrSpace) -> bool {
    if (Lex.getKind() == lltok::StringConstant) {
      auto AddrSpaceStr = Lex.getStrVal();
      if (AddrSpaceStr == "A") {
        AddrSpace = M->getDataLayout().getAllocaAddrSpace();
      } else if (AddrSpaceStr == "G") {
        AddrSpace = M->getDataLayout().getDefaultGlobalsAddressSpace();
      } else if (AddrSpaceStr == "P") {
        AddrSpace = M->getDataLayout().getProgramAddressSpace();
      } else {
        return tokError("invalid symbolic addrspace '" + AddrSpaceStr + "'");
      }
      Lex.Lex();
      return false;
    }
    if (Lex.getKind() != lltok::APSInt)
      return tokError("expected integer or string constant");
    SMLoc Loc = Lex.getLoc();
    if (parseUInt32(AddrSpace))
      return true;
    if (!isUInt<24>(AddrSpace))
      return error(Loc, "invalid address space, must be a 24-bit integer");
    return false;
  };

  return parseToken(lltok::lparen, "expected '(' in address space") ||
         ParseAddrspaceValue(AddrSpace) ||
         parseToken(lltok::rparen, "expected ')' in address space");
}

/// parseStringAttribute
///   := StringConstant
///   := StringConstant '=' StringConstant
bool LLParser::parseStringAttribute(AttrBuilder &B) {
  std::string Attr = Lex.getStrVal();
  Lex.Lex();
  std::string Val;
  if (EatIfPresent(lltok::equal) && parseStringConstant(Val))
    return true;
  B.addAttribute(Attr, Val);
  return false;
}

/// Parse a potentially empty list of parameter or return attributes.
bool LLParser::parseOptionalParamOrReturnAttrs(AttrBuilder &B, bool IsParam) {
  bool HaveError = false;

  B.clear();

  while (true) {
    lltok::Kind Token = Lex.getKind();
    if (Token == lltok::StringConstant) {
      if (parseStringAttribute(B))
        return true;
      continue;
    }

    if (Token == lltok::kw_nocapture) {
      Lex.Lex();
      B.addCapturesAttr(CaptureInfo::none());
      continue;
    }

    SMLoc Loc = Lex.getLoc();
    Attribute::AttrKind Attr = tokenToAttribute(Token);
    if (Attr == Attribute::None)
      return HaveError;

    if (parseEnumAttribute(Attr, B, /* InAttrGroup */ false))
      return true;

    if (IsParam && !Attribute::canUseAsParamAttr(Attr))
      HaveError |= error(Loc, "this attribute does not apply to parameters");
    if (!IsParam && !Attribute::canUseAsRetAttr(Attr))
      HaveError |= error(Loc, "this attribute does not apply to return values");
  }
}

static unsigned parseOptionalLinkageAux(lltok::Kind Kind, bool &HasLinkage) {
  HasLinkage = true;
  switch (Kind) {
  default:
    HasLinkage = false;
    return GlobalValue::ExternalLinkage;
  case lltok::kw_private:
    return GlobalValue::PrivateLinkage;
  case lltok::kw_internal:
    return GlobalValue::InternalLinkage;
  case lltok::kw_weak:
    return GlobalValue::WeakAnyLinkage;
  case lltok::kw_weak_odr:
    return GlobalValue::WeakODRLinkage;
  case lltok::kw_linkonce:
    return GlobalValue::LinkOnceAnyLinkage;
  case lltok::kw_linkonce_odr:
    return GlobalValue::LinkOnceODRLinkage;
  case lltok::kw_available_externally:
    return GlobalValue::AvailableExternallyLinkage;
  case lltok::kw_appending:
    return GlobalValue::AppendingLinkage;
  case lltok::kw_common:
    return GlobalValue::CommonLinkage;
  case lltok::kw_extern_weak:
    return GlobalValue::ExternalWeakLinkage;
  case lltok::kw_external:
    return GlobalValue::ExternalLinkage;
  }
}

/// parseOptionalLinkage
///   ::= /*empty*/
///   ::= 'private'
///   ::= 'internal'
///   ::= 'weak'
///   ::= 'weak_odr'
///   ::= 'linkonce'
///   ::= 'linkonce_odr'
///   ::= 'available_externally'
///   ::= 'appending'
///   ::= 'common'
///   ::= 'extern_weak'
///   ::= 'external'
bool LLParser::parseOptionalLinkage(unsigned &Res, bool &HasLinkage,
                                    unsigned &Visibility,
                                    unsigned &DLLStorageClass, bool &DSOLocal) {
  Res = parseOptionalLinkageAux(Lex.getKind(), HasLinkage);
  if (HasLinkage)
    Lex.Lex();
  parseOptionalDSOLocal(DSOLocal);
  parseOptionalVisibility(Visibility);
  parseOptionalDLLStorageClass(DLLStorageClass);

  if (DSOLocal && DLLStorageClass == GlobalValue::DLLImportStorageClass) {
    return error(Lex.getLoc(), "dso_location and DLL-StorageClass mismatch");
  }

  return false;
}

void LLParser::parseOptionalDSOLocal(bool &DSOLocal) {
  switch (Lex.getKind()) {
  default:
    DSOLocal = false;
    break;
  case lltok::kw_dso_local:
    DSOLocal = true;
    Lex.Lex();
    break;
  case lltok::kw_dso_preemptable:
    DSOLocal = false;
    Lex.Lex();
    break;
  }
}

/// parseOptionalVisibility
///   ::= /*empty*/
///   ::= 'default'
///   ::= 'hidden'
///   ::= 'protected'
///
void LLParser::parseOptionalVisibility(unsigned &Res) {
  switch (Lex.getKind()) {
  default:
    Res = GlobalValue::DefaultVisibility;
    return;
  case lltok::kw_default:
    Res = GlobalValue::DefaultVisibility;
    break;
  case lltok::kw_hidden:
    Res = GlobalValue::HiddenVisibility;
    break;
  case lltok::kw_protected:
    Res = GlobalValue::ProtectedVisibility;
    break;
  }
  Lex.Lex();
}

bool LLParser::parseOptionalImportType(lltok::Kind Kind,
                                       GlobalValueSummary::ImportKind &Res) {
  switch (Kind) {
  default:
    return tokError("unknown import kind. Expect definition or declaration.");
  case lltok::kw_definition:
    Res = GlobalValueSummary::Definition;
    return false;
  case lltok::kw_declaration:
    Res = GlobalValueSummary::Declaration;
    return false;
  }
}

/// parseOptionalDLLStorageClass
///   ::= /*empty*/
///   ::= 'dllimport'
///   ::= 'dllexport'
///
void LLParser::parseOptionalDLLStorageClass(unsigned &Res) {
  switch (Lex.getKind()) {
  default:
    Res = GlobalValue::DefaultStorageClass;
    return;
  case lltok::kw_dllimport:
    Res = GlobalValue::DLLImportStorageClass;
    break;
  case lltok::kw_dllexport:
    Res = GlobalValue::DLLExportStorageClass;
    break;
  }
  Lex.Lex();
}

/// parseOptionalCallingConv
///   ::= /*empty*/
///   ::= 'ccc'
///   ::= 'fastcc'
///   ::= 'intel_ocl_bicc'
///   ::= 'coldcc'
///   ::= 'cfguard_checkcc'
///   ::= 'x86_stdcallcc'
///   ::= 'x86_fastcallcc'
///   ::= 'x86_thiscallcc'
///   ::= 'x86_vectorcallcc'
///   ::= 'arm_apcscc'
///   ::= 'arm_aapcscc'
///   ::= 'arm_aapcs_vfpcc'
///   ::= 'aarch64_vector_pcs'
///   ::= 'aarch64_sve_vector_pcs'
///   ::= 'aarch64_sme_preservemost_from_x0'
///   ::= 'aarch64_sme_preservemost_from_x1'
///   ::= 'aarch64_sme_preservemost_from_x2'
///   ::= 'msp430_intrcc'
///   ::= 'avr_intrcc'
///   ::= 'avr_signalcc'
///   ::= 'ptx_kernel'
///   ::= 'ptx_device'
///   ::= 'spir_func'
///   ::= 'spir_kernel'
///   ::= 'x86_64_sysvcc'
///   ::= 'win64cc'
///   ::= 'anyregcc'
///   ::= 'preserve_mostcc'
///   ::= 'preserve_allcc'
///   ::= 'preserve_nonecc'
///   ::= 'ghccc'
///   ::= 'swiftcc'
///   ::= 'swifttailcc'
///   ::= 'x86_intrcc'
///   ::= 'hhvmcc'
///   ::= 'hhvm_ccc'
///   ::= 'cxx_fast_tlscc'
///   ::= 'amdgpu_vs'
///   ::= 'amdgpu_ls'
///   ::= 'amdgpu_hs'
///   ::= 'amdgpu_es'
///   ::= 'amdgpu_gs'
///   ::= 'amdgpu_ps'
///   ::= 'amdgpu_cs'
///   ::= 'amdgpu_cs_chain'
///   ::= 'amdgpu_cs_chain_preserve'
///   ::= 'amdgpu_kernel'
///   ::= 'tailcc'
///   ::= 'm68k_rtdcc'
///   ::= 'graalcc'
///   ::= 'riscv_vector_cc'
///   ::= 'riscv_vls_cc'
///   ::= 'cc' UINT
///
bool LLParser::parseOptionalCallingConv(unsigned &CC) {
  switch (Lex.getKind()) {
  default:                       CC = CallingConv::C; return false;
  case lltok::kw_ccc:            CC = CallingConv::C; break;
  case lltok::kw_fastcc:         CC = CallingConv::Fast; break;
  case lltok::kw_coldcc:         CC = CallingConv::Cold; break;
  case lltok::kw_cfguard_checkcc: CC = CallingConv::CFGuard_Check; break;
  case lltok::kw_x86_stdcallcc:  CC = CallingConv::X86_StdCall; break;
  case lltok::kw_x86_fastcallcc: CC = CallingConv::X86_FastCall; break;
  case lltok::kw_x86_regcallcc:  CC = CallingConv::X86_RegCall; break;
  case lltok::kw_x86_thiscallcc: CC = CallingConv::X86_ThisCall; break;
  case lltok::kw_x86_vectorcallcc:CC = CallingConv::X86_VectorCall; break;
  case lltok::kw_arm_apcscc:     CC = CallingConv::ARM_APCS; break;
  case lltok::kw_arm_aapcscc:    CC = CallingConv::ARM_AAPCS; break;
  case lltok::kw_arm_aapcs_vfpcc:CC = CallingConv::ARM_AAPCS_VFP; break;
  case lltok::kw_aarch64_vector_pcs:CC = CallingConv::AArch64_VectorCall; break;
  case lltok::kw_aarch64_sve_vector_pcs:
    CC = CallingConv::AArch64_SVE_VectorCall;
    break;
  case lltok::kw_aarch64_sme_preservemost_from_x0:
    CC = CallingConv::AArch64_SME_ABI_Support_Routines_PreserveMost_From_X0;
    break;
  case lltok::kw_aarch64_sme_preservemost_from_x1:
    CC = CallingConv::AArch64_SME_ABI_Support_Routines_PreserveMost_From_X1;
    break;
  case lltok::kw_aarch64_sme_preservemost_from_x2:
    CC = CallingConv::AArch64_SME_ABI_Support_Routines_PreserveMost_From_X2;
    break;
  case lltok::kw_msp430_intrcc:  CC = CallingConv::MSP430_INTR; break;
  case lltok::kw_avr_intrcc:     CC = CallingConv::AVR_INTR; break;
  case lltok::kw_avr_signalcc:   CC = CallingConv::AVR_SIGNAL; break;
  case lltok::kw_ptx_kernel:     CC = CallingConv::PTX_Kernel; break;
  case lltok::kw_ptx_device:     CC = CallingConv::PTX_Device; break;
  case lltok::kw_spir_kernel:    CC = CallingConv::SPIR_KERNEL; break;
  case lltok::kw_spir_func:      CC = CallingConv::SPIR_FUNC; break;
  case lltok::kw_intel_ocl_bicc: CC = CallingConv::Intel_OCL_BI; break;
  case lltok::kw_x86_64_sysvcc:  CC = CallingConv::X86_64_SysV; break;
  case lltok::kw_win64cc:        CC = CallingConv::Win64; break;
  case lltok::kw_anyregcc:       CC = CallingConv::AnyReg; break;
  case lltok::kw_preserve_mostcc:CC = CallingConv::PreserveMost; break;
  case lltok::kw_preserve_allcc: CC = CallingConv::PreserveAll; break;
  case lltok::kw_preserve_nonecc:CC = CallingConv::PreserveNone; break;
  case lltok::kw_ghccc:          CC = CallingConv::GHC; break;
  case lltok::kw_swiftcc:        CC = CallingConv::Swift; break;
  case lltok::kw_swifttailcc:    CC = CallingConv::SwiftTail; break;
  case lltok::kw_x86_intrcc:     CC = CallingConv::X86_INTR; break;
  case lltok::kw_hhvmcc:
    CC = CallingConv::DUMMY_HHVM;
    break;
  case lltok::kw_hhvm_ccc:
    CC = CallingConv::DUMMY_HHVM_C;
    break;
  case lltok::kw_cxx_fast_tlscc: CC = CallingConv::CXX_FAST_TLS; break;
  case lltok::kw_amdgpu_vs:      CC = CallingConv::AMDGPU_VS; break;
  case lltok::kw_amdgpu_gfx:     CC = CallingConv::AMDGPU_Gfx; break;
  case lltok::kw_amdgpu_ls:      CC = CallingConv::AMDGPU_LS; break;
  case lltok::kw_amdgpu_hs:      CC = CallingConv::AMDGPU_HS; break;
  case lltok::kw_amdgpu_es:      CC = CallingConv::AMDGPU_ES; break;
  case lltok::kw_amdgpu_gs:      CC = CallingConv::AMDGPU_GS; break;
  case lltok::kw_amdgpu_ps:      CC = CallingConv::AMDGPU_PS; break;
  case lltok::kw_amdgpu_cs:      CC = CallingConv::AMDGPU_CS; break;
  case lltok::kw_amdgpu_cs_chain:
    CC = CallingConv::AMDGPU_CS_Chain;
    break;
  case lltok::kw_amdgpu_cs_chain_preserve:
    CC = CallingConv::AMDGPU_CS_ChainPreserve;
    break;
  case lltok::kw_amdgpu_kernel:  CC = CallingConv::AMDGPU_KERNEL; break;
  case lltok::kw_amdgpu_gfx_whole_wave:
    CC = CallingConv::AMDGPU_Gfx_WholeWave;
    break;
  case lltok::kw_tailcc:         CC = CallingConv::Tail; break;
  case lltok::kw_m68k_rtdcc:     CC = CallingConv::M68k_RTD; break;
  case lltok::kw_graalcc:        CC = CallingConv::GRAAL; break;
  case lltok::kw_riscv_vector_cc:
    CC = CallingConv::RISCV_VectorCall;
    break;
  case lltok::kw_riscv_vls_cc:
    // Default ABI_VLEN
    CC = CallingConv::RISCV_VLSCall_128;
    Lex.Lex();
    if (!EatIfPresent(lltok::lparen))
      break;
    uint32_t ABIVlen;
    if (parseUInt32(ABIVlen) || !EatIfPresent(lltok::rparen))
      return true;
    switch (ABIVlen) {
    default:
      return tokError("unknown RISC-V ABI VLEN");
#define CC_VLS_CASE(ABIVlen)                                                   \
  case ABIVlen:                                                                \
    CC = CallingConv::RISCV_VLSCall_##ABIVlen;                                 \
    break;
      CC_VLS_CASE(32)
      CC_VLS_CASE(64)
      CC_VLS_CASE(128)
      CC_VLS_CASE(256)
      CC_VLS_CASE(512)
      CC_VLS_CASE(1024)
      CC_VLS_CASE(2048)
      CC_VLS_CASE(4096)
      CC_VLS_CASE(8192)
      CC_VLS_CASE(16384)
      CC_VLS_CASE(32768)
      CC_VLS_CASE(65536)
#undef CC_VLS_CASE
    }
    return false;
  case lltok::kw_cheriot_compartmentcallcc:
    CC = CallingConv::CHERIoT_CompartmentCall;
    break;
  case lltok::kw_cheriot_compartmentcalleecc:
    CC = CallingConv::CHERIoT_CompartmentCallee;
    break;
  case lltok::kw_cheriot_librarycallcc:
    CC = CallingConv::CHERIoT_LibraryCall;
    break;
  case lltok::kw_cc: {
      Lex.Lex();
      return parseUInt32(CC);
    }
  }

  Lex.Lex();
  return false;
}

/// parseMetadataAttachment
///   ::= !dbg !42
bool LLParser::parseMetadataAttachment(unsigned &Kind, MDNode *&MD) {
  assert(Lex.getKind() == lltok::MetadataVar && "Expected metadata attachment");

  std::string Name = Lex.getStrVal();
  Kind = M->getMDKindID(Name);
  Lex.Lex();

  return parseMDNode(MD);
}

/// parseInstructionMetadata
///   ::= !dbg !42 (',' !dbg !57)*
bool LLParser::parseInstructionMetadata(Instruction &Inst) {
  do {
    if (Lex.getKind() != lltok::MetadataVar)
      return tokError("expected metadata after comma");

    unsigned MDK;
    MDNode *N;
    if (parseMetadataAttachment(MDK, N))
      return true;

    if (MDK == LLVMContext::MD_DIAssignID)
      TempDIAssignIDAttachments[N].push_back(&Inst);
    else
      Inst.setMetadata(MDK, N);

    if (MDK == LLVMContext::MD_tbaa)
      InstsWithTBAATag.push_back(&Inst);

    // If this is the end of the list, we're done.
  } while (EatIfPresent(lltok::comma));
  return false;
}

/// parseGlobalObjectMetadataAttachment
///   ::= !dbg !57
bool LLParser::parseGlobalObjectMetadataAttachment(GlobalObject &GO) {
  unsigned MDK;
  MDNode *N;
  if (parseMetadataAttachment(MDK, N))
    return true;

  GO.addMetadata(MDK, *N);
  return false;
}

/// parseOptionalFunctionMetadata
///   ::= (!dbg !57)*
bool LLParser::parseOptionalFunctionMetadata(Function &F) {
  while (Lex.getKind() == lltok::MetadataVar)
    if (parseGlobalObjectMetadataAttachment(F))
      return true;
  return false;
}

/// parseOptionalAlignment
///   ::= /* empty */
///   ::= 'align' 4
bool LLParser::parseOptionalAlignment(MaybeAlign &Alignment, bool AllowParens) {
  Alignment = std::nullopt;
  if (!EatIfPresent(lltok::kw_align))
    return false;
  LocTy AlignLoc = Lex.getLoc();
  uint64_t Value = 0;

  LocTy ParenLoc = Lex.getLoc();
  bool HaveParens = false;
  if (AllowParens) {
    if (EatIfPresent(lltok::lparen))
      HaveParens = true;
  }

  if (parseUInt64(Value))
    return true;

  if (HaveParens && !EatIfPresent(lltok::rparen))
    return error(ParenLoc, "expected ')'");

  if (!isPowerOf2_64(Value))
    return error(AlignLoc, "alignment is not a power of two");
  if (Value > Value::MaximumAlignment)
    return error(AlignLoc, "huge alignments are not supported yet");
  Alignment = Align(Value);
  return false;
}

/// parseOptionalCodeModel
///   ::= /* empty */
///   ::= 'code_model' "large"
bool LLParser::parseOptionalCodeModel(CodeModel::Model &model) {
  Lex.Lex();
  auto StrVal = Lex.getStrVal();
  auto ErrMsg = "expected global code model string";
  if (StrVal == "tiny")
    model = CodeModel::Tiny;
  else if (StrVal == "small")
    model = CodeModel::Small;
  else if (StrVal == "kernel")
    model = CodeModel::Kernel;
  else if (StrVal == "medium")
    model = CodeModel::Medium;
  else if (StrVal == "large")
    model = CodeModel::Large;
  else
    return tokError(ErrMsg);
  if (parseToken(lltok::StringConstant, ErrMsg))
    return true;
  return false;
}

/// parseOptionalDerefAttrBytes
///   ::= /* empty */
///   ::= AttrKind '(' 4 ')'
///
/// where AttrKind is either 'dereferenceable' or 'dereferenceable_or_null'.
bool LLParser::parseOptionalDerefAttrBytes(lltok::Kind AttrKind,
                                           uint64_t &Bytes) {
  assert((AttrKind == lltok::kw_dereferenceable ||
          AttrKind == lltok::kw_dereferenceable_or_null) &&
         "contract!");

  Bytes = 0;
  if (!EatIfPresent(AttrKind))
    return false;
  LocTy ParenLoc = Lex.getLoc();
  if (!EatIfPresent(lltok::lparen))
    return error(ParenLoc, "expected '('");
  LocTy DerefLoc = Lex.getLoc();
  if (parseUInt64(Bytes))
    return true;
  ParenLoc = Lex.getLoc();
  if (!EatIfPresent(lltok::rparen))
    return error(ParenLoc, "expected ')'");
  if (!Bytes)
    return error(DerefLoc, "dereferenceable bytes must be non-zero");
  return false;
}

bool LLParser::parseOptionalUWTableKind(UWTableKind &Kind) {
  Lex.Lex();
  Kind = UWTableKind::Default;
  if (!EatIfPresent(lltok::lparen))
    return false;
  LocTy KindLoc = Lex.getLoc();
  if (Lex.getKind() == lltok::kw_sync)
    Kind = UWTableKind::Sync;
  else if (Lex.getKind() == lltok::kw_async)
    Kind = UWTableKind::Async;
  else
    return error(KindLoc, "expected unwind table kind");
  Lex.Lex();
  return parseToken(lltok::rparen, "expected ')'");
}

bool LLParser::parseAllocKind(AllocFnKind &Kind) {
  Lex.Lex();
  LocTy ParenLoc = Lex.getLoc();
  if (!EatIfPresent(lltok::lparen))
    return error(ParenLoc, "expected '('");
  LocTy KindLoc = Lex.getLoc();
  std::string Arg;
  if (parseStringConstant(Arg))
    return error(KindLoc, "expected allockind value");
  for (StringRef A : llvm::split(Arg, ",")) {
    if (A == "alloc") {
      Kind |= AllocFnKind::Alloc;
    } else if (A == "realloc") {
      Kind |= AllocFnKind::Realloc;
    } else if (A == "free") {
      Kind |= AllocFnKind::Free;
    } else if (A == "uninitialized") {
      Kind |= AllocFnKind::Uninitialized;
    } else if (A == "zeroed") {
      Kind |= AllocFnKind::Zeroed;
    } else if (A == "aligned") {
      Kind |= AllocFnKind::Aligned;
    } else {
      return error(KindLoc, Twine("unknown allockind ") + A);
    }
  }
  ParenLoc = Lex.getLoc();
  if (!EatIfPresent(lltok::rparen))
    return error(ParenLoc, "expected ')'");
  if (Kind == AllocFnKind::Unknown)
    return error(KindLoc, "expected allockind value");
  return false;
}

static std::optional<MemoryEffects::Location> keywordToLoc(lltok::Kind Tok) {
  switch (Tok) {
  case lltok::kw_argmem:
    return IRMemLocation::ArgMem;
  case lltok::kw_inaccessiblemem:
    return IRMemLocation::InaccessibleMem;
  case lltok::kw_errnomem:
    return IRMemLocation::ErrnoMem;
  default:
    return std::nullopt;
  }
}

static std::optional<ModRefInfo> keywordToModRef(lltok::Kind Tok) {
  switch (Tok) {
  case lltok::kw_none:
    return ModRefInfo::NoModRef;
  case lltok::kw_read:
    return ModRefInfo::Ref;
  case lltok::kw_write:
    return ModRefInfo::Mod;
  case lltok::kw_readwrite:
    return ModRefInfo::ModRef;
  default:
    return std::nullopt;
  }
}

std::optional<MemoryEffects> LLParser::parseMemoryAttr() {
  MemoryEffects ME = MemoryEffects::none();

  // We use syntax like memory(argmem: read), so the colon should not be
  // interpreted as a label terminator.
  Lex.setIgnoreColonInIdentifiers(true);
  auto _ = make_scope_exit([&] { Lex.setIgnoreColonInIdentifiers(false); });

  Lex.Lex();
  if (!EatIfPresent(lltok::lparen)) {
    tokError("expected '('");
    return std::nullopt;
  }

  bool SeenLoc = false;
  do {
    std::optional<IRMemLocation> Loc = keywordToLoc(Lex.getKind());
    if (Loc) {
      Lex.Lex();
      if (!EatIfPresent(lltok::colon)) {
        tokError("expected ':' after location");
        return std::nullopt;
      }
    }

    std::optional<ModRefInfo> MR = keywordToModRef(Lex.getKind());
    if (!MR) {
      if (!Loc)
        tokError("expected memory location (argmem, inaccessiblemem, errnomem) "
                 "or access kind (none, read, write, readwrite)");
      else
        tokError("expected access kind (none, read, write, readwrite)");
      return std::nullopt;
    }

    Lex.Lex();
    if (Loc) {
      SeenLoc = true;
      ME = ME.getWithModRef(*Loc, *MR);
    } else {
      if (SeenLoc) {
        tokError("default access kind must be specified first");
        return std::nullopt;
      }
      ME = MemoryEffects(*MR);
    }

    if (EatIfPresent(lltok::rparen))
      return ME;
  } while (EatIfPresent(lltok::comma));

  tokError("unterminated memory attribute");
  return std::nullopt;
}

static unsigned keywordToFPClassTest(lltok::Kind Tok) {
  switch (Tok) {
  case lltok::kw_all:
    return fcAllFlags;
  case lltok::kw_nan:
    return fcNan;
  case lltok::kw_snan:
    return fcSNan;
  case lltok::kw_qnan:
    return fcQNan;
  case lltok::kw_inf:
    return fcInf;
  case lltok::kw_ninf:
    return fcNegInf;
  case lltok::kw_pinf:
    return fcPosInf;
  case lltok::kw_norm:
    return fcNormal;
  case lltok::kw_nnorm:
    return fcNegNormal;
  case lltok::kw_pnorm:
    return fcPosNormal;
  case lltok::kw_sub:
    return fcSubnormal;
  case lltok::kw_nsub:
    return fcNegSubnormal;
  case lltok::kw_psub:
    return fcPosSubnormal;
  case lltok::kw_zero:
    return fcZero;
  case lltok::kw_nzero:
    return fcNegZero;
  case lltok::kw_pzero:
    return fcPosZero;
  default:
    return 0;
  }
}

unsigned LLParser::parseNoFPClassAttr() {
  unsigned Mask = fcNone;

  Lex.Lex();
  if (!EatIfPresent(lltok::lparen)) {
    tokError("expected '('");
    return 0;
  }

  do {
    uint64_t Value = 0;
    unsigned TestMask = keywordToFPClassTest(Lex.getKind());
    if (TestMask != 0) {
      Mask |= TestMask;
      // TODO: Disallow overlapping masks to avoid copy paste errors
    } else if (Mask == 0 && Lex.getKind() == lltok::APSInt &&
               !parseUInt64(Value)) {
      if (Value == 0 || (Value & ~static_cast<unsigned>(fcAllFlags)) != 0) {
        error(Lex.getLoc(), "invalid mask value for 'nofpclass'");
        return 0;
      }

      if (!EatIfPresent(lltok::rparen)) {
        error(Lex.getLoc(), "expected ')'");
        return 0;
      }

      return Value;
    } else {
      error(Lex.getLoc(), "expected nofpclass test mask");
      return 0;
    }

    Lex.Lex();
    if (EatIfPresent(lltok::rparen))
      return Mask;
  } while (1);

  llvm_unreachable("unterminated nofpclass attribute");
}

/// parseOptionalCommaAlign
///   ::=
///   ::= ',' align 4
///
/// This returns with AteExtraComma set to true if it ate an excess comma at the
/// end.
bool LLParser::parseOptionalCommaAlign(MaybeAlign &Alignment,
                                       bool &AteExtraComma) {
  AteExtraComma = false;
  while (EatIfPresent(lltok::comma)) {
    // Metadata at the end is an early exit.
    if (Lex.getKind() == lltok::MetadataVar) {
      AteExtraComma = true;
      return false;
    }

    if (Lex.getKind() != lltok::kw_align)
      return error(Lex.getLoc(), "expected metadata or 'align'");

    if (parseOptionalAlignment(Alignment))
      return true;
  }

  return false;
}

/// parseOptionalCommaAddrSpace
///   ::=
///   ::= ',' addrspace(1)
///
/// This returns with AteExtraComma set to true if it ate an excess comma at the
/// end.
bool LLParser::parseOptionalCommaAddrSpace(unsigned &AddrSpace, LocTy &Loc,
                                           bool &AteExtraComma) {
  AteExtraComma = false;
  while (EatIfPresent(lltok::comma)) {
    // Metadata at the end is an early exit.
    if (Lex.getKind() == lltok::MetadataVar) {
      AteExtraComma = true;
      return false;
    }

    Loc = Lex.getLoc();
    if (Lex.getKind() != lltok::kw_addrspace)
      return error(Lex.getLoc(), "expected metadata or 'addrspace'");

    if (parseOptionalAddrSpace(AddrSpace))
      return true;
  }

  return false;
}

bool LLParser::parseAllocSizeArguments(unsigned &BaseSizeArg,
                                       std::optional<unsigned> &HowManyArg) {
  Lex.Lex();

  auto StartParen = Lex.getLoc();
  if (!EatIfPresent(lltok::lparen))
    return error(StartParen, "expected '('");

  if (parseUInt32(BaseSizeArg))
    return true;

  if (EatIfPresent(lltok::comma)) {
    auto HowManyAt = Lex.getLoc();
    unsigned HowMany;
    if (parseUInt32(HowMany))
      return true;
    if (HowMany == BaseSizeArg)
      return error(HowManyAt,
                   "'allocsize' indices can't refer to the same parameter");
    HowManyArg = HowMany;
  } else
    HowManyArg = std::nullopt;

  auto EndParen = Lex.getLoc();
  if (!EatIfPresent(lltok::rparen))
    return error(EndParen, "expected ')'");
  return false;
}

bool LLParser::parseVScaleRangeArguments(unsigned &MinValue,
                                         unsigned &MaxValue) {
  Lex.Lex();

  auto StartParen = Lex.getLoc();
  if (!EatIfPresent(lltok::lparen))
    return error(StartParen, "expected '('");

  if (parseUInt32(MinValue))
    return true;

  if (EatIfPresent(lltok::comma)) {
    if (parseUInt32(MaxValue))
      return true;
  } else
    MaxValue = MinValue;

  auto EndParen = Lex.getLoc();
  if (!EatIfPresent(lltok::rparen))
    return error(EndParen, "expected ')'");
  return false;
}

/// parseScopeAndOrdering
///   if isAtomic: ::= SyncScope? AtomicOrdering
///   else: ::=
///
/// This sets Scope and Ordering to the parsed values.
bool LLParser::parseScopeAndOrdering(bool IsAtomic, SyncScope::ID &SSID,
                                     AtomicOrdering &Ordering) {
  if (!IsAtomic)
    return false;

  return parseScope(SSID) || parseOrdering(Ordering);
}

/// parseScope
///   ::= syncscope("singlethread" | "<target scope>")?
///
/// This sets synchronization scope ID to the ID of the parsed value.
bool LLParser::parseScope(SyncScope::ID &SSID) {
  SSID = SyncScope::System;
  if (EatIfPresent(lltok::kw_syncscope)) {
    auto StartParenAt = Lex.getLoc();
    if (!EatIfPresent(lltok::lparen))
      return error(StartParenAt, "Expected '(' in syncscope");

    std::string SSN;
    auto SSNAt = Lex.getLoc();
    if (parseStringConstant(SSN))
      return error(SSNAt, "Expected synchronization scope name");

    auto EndParenAt = Lex.getLoc();
    if (!EatIfPresent(lltok::rparen))
      return error(EndParenAt, "Expected ')' in syncscope");

    SSID = Context.getOrInsertSyncScopeID(SSN);
  }

  return false;
}

/// parseOrdering
///   ::= AtomicOrdering
///
/// This sets Ordering to the parsed value.
bool LLParser::parseOrdering(AtomicOrdering &Ordering) {
  switch (Lex.getKind()) {
  default:
    return tokError("Expected ordering on atomic instruction");
  case lltok::kw_unordered: Ordering = AtomicOrdering::Unordered; break;
  case lltok::kw_monotonic: Ordering = AtomicOrdering::Monotonic; break;
  // Not specified yet:
  // case lltok::kw_consume: Ordering = AtomicOrdering::Consume; break;
  case lltok::kw_acquire: Ordering = AtomicOrdering::Acquire; break;
  case lltok::kw_release: Ordering = AtomicOrdering::Release; break;
  case lltok::kw_acq_rel: Ordering = AtomicOrdering::AcquireRelease; break;
  case lltok::kw_seq_cst:
    Ordering = AtomicOrdering::SequentiallyConsistent;
    break;
  }
  Lex.Lex();
  return false;
}

/// parseOptionalStackAlignment
///   ::= /* empty */
///   ::= 'alignstack' '(' 4 ')'
bool LLParser::parseOptionalStackAlignment(unsigned &Alignment) {
  Alignment = 0;
  if (!EatIfPresent(lltok::kw_alignstack))
    return false;
  LocTy ParenLoc = Lex.getLoc();
  if (!EatIfPresent(lltok::lparen))
    return error(ParenLoc, "expected '('");
  LocTy AlignLoc = Lex.getLoc();
  if (parseUInt32(Alignment))
    return true;
  ParenLoc = Lex.getLoc();
  if (!EatIfPresent(lltok::rparen))
    return error(ParenLoc, "expected ')'");
  if (!isPowerOf2_32(Alignment))
    return error(AlignLoc, "stack alignment is not a power of two");
  return false;
}

/// parseIndexList - This parses the index list for an insert/extractvalue
/// instruction.  This sets AteExtraComma in the case where we eat an extra
/// comma at the end of the line and find that it is followed by metadata.
/// Clients that don't allow metadata can call the version of this function that
/// only takes one argument.
///
/// parseIndexList
///    ::=  (',' uint32)+
///
bool LLParser::parseIndexList(SmallVectorImpl<unsigned> &Indices,
                              bool &AteExtraComma) {
  AteExtraComma = false;

  if (Lex.getKind() != lltok::comma)
    return tokError("expected ',' as start of index list");

  while (EatIfPresent(lltok::comma)) {
    if (Lex.getKind() == lltok::MetadataVar) {
      if (Indices.empty())
        return tokError("expected index");
      AteExtraComma = true;
      return false;
    }
    unsigned Idx = 0;
    if (parseUInt32(Idx))
      return true;
    Indices.push_back(Idx);
  }

  return false;
}

//===----------------------------------------------------------------------===//
// Type Parsing.
//===----------------------------------------------------------------------===//

/// parseType - parse a type.
bool LLParser::parseType(Type *&Result, const Twine &Msg, bool AllowVoid) {
  SMLoc TypeLoc = Lex.getLoc();
  switch (Lex.getKind()) {
  default:
    return tokError(Msg);
  case lltok::Type:
    // Type ::= 'float' | 'void' (etc)
    Result = Lex.getTyVal();
    Lex.Lex();

    // Handle "ptr" opaque pointer type.
    //
    // Type ::= ptr ('addrspace' '(' uint32 ')')?
    if (Result->isPointerTy()) {
      unsigned AddrSpace;
      if (parseOptionalAddrSpace(AddrSpace))
        return true;
      Result = PointerType::get(getContext(), AddrSpace);

      // Give a nice error for 'ptr*'.
      if (Lex.getKind() == lltok::star)
        return tokError("ptr* is invalid - use ptr instead");

      // Fall through to parsing the type suffixes only if this 'ptr' is a
      // function return. Otherwise, return success, implicitly rejecting other
      // suffixes.
      if (Lex.getKind() != lltok::lparen)
        return false;
    }
    break;
  case lltok::kw_target: {
    // Type ::= TargetExtType
    if (parseTargetExtType(Result))
      return true;
    break;
  }
  case lltok::lbrace:
    // Type ::= StructType
    if (parseAnonStructType(Result, false))
      return true;
    break;
  case lltok::lsquare:
    // Type ::= '[' ... ']'
    Lex.Lex(); // eat the lsquare.
    if (parseArrayVectorType(Result, false))
      return true;
    break;
  case lltok::less: // Either vector or packed struct.
    // Type ::= '<' ... '>'
    Lex.Lex();
    if (Lex.getKind() == lltok::lbrace) {
      if (parseAnonStructType(Result, true) ||
          parseToken(lltok::greater, "expected '>' at end of packed struct"))
        return true;
    } else if (parseArrayVectorType(Result, true))
      return true;
    break;
  case lltok::LocalVar: {
    // Type ::= %foo
    std::pair<Type*, LocTy> &Entry = NamedTypes[Lex.getStrVal()];

    // If the type hasn't been defined yet, create a forward definition and
    // remember where that forward def'n was seen (in case it never is defined).
    if (!Entry.first) {
      Entry.first = StructType::create(Context, Lex.getStrVal());
      Entry.second = Lex.getLoc();
    }
    Result = Entry.first;
    Lex.Lex();
    break;
  }

  case lltok::LocalVarID: {
    // Type ::= %4
    std::pair<Type*, LocTy> &Entry = NumberedTypes[Lex.getUIntVal()];

    // If the type hasn't been defined yet, create a forward definition and
    // remember where that forward def'n was seen (in case it never is defined).
    if (!Entry.first) {
      Entry.first = StructType::create(Context);
      Entry.second = Lex.getLoc();
    }
    Result = Entry.first;
    Lex.Lex();
    break;
  }
  }

  // parse the type suffixes.
  while (true) {
    switch (Lex.getKind()) {
    // End of type.
    default:
      if (!AllowVoid && Result->isVoidTy())
        return error(TypeLoc, "void type only allowed for function results");
      return false;

    // Type ::= Type '*'
    case lltok::star:
      if (Result->isLabelTy())
        return tokError("basic block pointers are invalid");
      if (Result->isVoidTy())
        return tokError("pointers to void are invalid - use i8* instead");
      if (!PointerType::isValidElementType(Result))
        return tokError("pointer to this type is invalid");
      Result = PointerType::getUnqual(Context);
      Lex.Lex();
      break;

    // Type ::= Type 'addrspace' '(' uint32 ')' '*'
    case lltok::kw_addrspace: {
      if (Result->isLabelTy())
        return tokError("basic block pointers are invalid");
      if (Result->isVoidTy())
        return tokError("pointers to void are invalid; use i8* instead");
      if (!PointerType::isValidElementType(Result))
        return tokError("pointer to this type is invalid");
      unsigned AddrSpace;
      if (parseOptionalAddrSpace(AddrSpace) ||
          parseToken(lltok::star, "expected '*' in address space"))
        return true;

      Result = PointerType::get(Context, AddrSpace);
      break;
    }

    /// Types '(' ArgTypeListI ')' OptFuncAttrs
    case lltok::lparen:
      if (parseFunctionType(Result))
        return true;
      break;
    }
  }
}

/// parseParameterList
///    ::= '(' ')'
///    ::= '(' Arg (',' Arg)* ')'
///  Arg
///    ::= Type OptionalAttributes Value OptionalAttributes
bool LLParser::parseParameterList(SmallVectorImpl<ParamInfo> &ArgList,
                                  PerFunctionState &PFS, bool IsMustTailCall,
                                  bool InVarArgsFunc) {
  if (parseToken(lltok::lparen, "expected '(' in call"))
    return true;

  while (Lex.getKind() != lltok::rparen) {
    // If this isn't the first argument, we need a comma.
    if (!ArgList.empty() &&
        parseToken(lltok::comma, "expected ',' in argument list"))
      return true;

    // parse an ellipsis if this is a musttail call in a variadic function.
    if (Lex.getKind() == lltok::dotdotdot) {
      const char *Msg = "unexpected ellipsis in argument list for ";
      if (!IsMustTailCall)
        return tokError(Twine(Msg) + "non-musttail call");
      if (!InVarArgsFunc)
        return tokError(Twine(Msg) + "musttail call in non-varargs function");
      Lex.Lex();  // Lex the '...', it is purely for readability.
      return parseToken(lltok::rparen, "expected ')' at end of argument list");
    }

    // parse the argument.
    LocTy ArgLoc;
    Type *ArgTy = nullptr;
    Value *V;
    if (parseType(ArgTy, ArgLoc))
      return true;
    if (!FunctionType::isValidArgumentType(ArgTy))
      return error(ArgLoc, "invalid type for function argument");

    AttrBuilder ArgAttrs(M->getContext());

    if (ArgTy->isMetadataTy()) {
      if (parseMetadataAsValue(V, PFS))
        return true;
    } else {
      // Otherwise, handle normal operands.
      if (parseOptionalParamAttrs(ArgAttrs) || parseValue(ArgTy, V, PFS))
        return true;
    }
    ArgList.push_back(ParamInfo(
        ArgLoc, V, AttributeSet::get(V->getContext(), ArgAttrs)));
  }

  if (IsMustTailCall && InVarArgsFunc)
    return tokError("expected '...' at end of argument list for musttail call "
                    "in varargs function");

  Lex.Lex();  // Lex the ')'.
  return false;
}

/// parseRequiredTypeAttr
///   ::= attrname(<ty>)
bool LLParser::parseRequiredTypeAttr(AttrBuilder &B, lltok::Kind AttrToken,
                                     Attribute::AttrKind AttrKind) {
  Type *Ty = nullptr;
  if (!EatIfPresent(AttrToken))
    return true;
  if (!EatIfPresent(lltok::lparen))
    return error(Lex.getLoc(), "expected '('");
  if (parseType(Ty))
    return true;
  if (!EatIfPresent(lltok::rparen))
    return error(Lex.getLoc(), "expected ')'");

  B.addTypeAttr(AttrKind, Ty);
  return false;
}

/// parseRangeAttr
///   ::= range(<ty> <n>,<n>)
bool LLParser::parseRangeAttr(AttrBuilder &B) {
  Lex.Lex();

  APInt Lower;
  APInt Upper;
  Type *Ty = nullptr;
  LocTy TyLoc;

  auto ParseAPSInt = [&](unsigned BitWidth, APInt &Val) {
    if (Lex.getKind() != lltok::APSInt)
      return tokError("expected integer");
    if (Lex.getAPSIntVal().getBitWidth() > BitWidth)
      return tokError(
          "integer is too large for the bit width of specified type");
    Val = Lex.getAPSIntVal().extend(BitWidth);
    Lex.Lex();
    return false;
  };

  if (parseToken(lltok::lparen, "expected '('") || parseType(Ty, TyLoc))
    return true;
  if (!Ty->isIntegerTy())
    return error(TyLoc, "the range must have integer type!");

  unsigned BitWidth = Ty->getPrimitiveSizeInBits();

  if (ParseAPSInt(BitWidth, Lower) ||
      parseToken(lltok::comma, "expected ','") || ParseAPSInt(BitWidth, Upper))
    return true;
  if (Lower == Upper && !Lower.isZero())
    return tokError("the range represent the empty set but limits aren't 0!");

  if (parseToken(lltok::rparen, "expected ')'"))
    return true;

  B.addRangeAttr(ConstantRange(Lower, Upper));
  return false;
}

/// parseInitializesAttr
///   ::= initializes((Lo1,Hi1),(Lo2,Hi2),...)
bool LLParser::parseInitializesAttr(AttrBuilder &B) {
  Lex.Lex();

  auto ParseAPSInt = [&](APInt &Val) {
    if (Lex.getKind() != lltok::APSInt)
      return tokError("expected integer");
    Val = Lex.getAPSIntVal().extend(64);
    Lex.Lex();
    return false;
  };

  if (parseToken(lltok::lparen, "expected '('"))
    return true;

  SmallVector<ConstantRange, 2> RangeList;
  // Parse each constant range.
  do {
    APInt Lower, Upper;
    if (parseToken(lltok::lparen, "expected '('"))
      return true;

    if (ParseAPSInt(Lower) || parseToken(lltok::comma, "expected ','") ||
        ParseAPSInt(Upper))
      return true;

    if (Lower == Upper)
      return tokError("the range should not represent the full or empty set!");

    if (parseToken(lltok::rparen, "expected ')'"))
      return true;

    RangeList.push_back(ConstantRange(Lower, Upper));
  } while (EatIfPresent(lltok::comma));

  if (parseToken(lltok::rparen, "expected ')'"))
    return true;

  auto CRLOrNull = ConstantRangeList::getConstantRangeList(RangeList);
  if (!CRLOrNull.has_value())
    return tokError("Invalid (unordered or overlapping) range list");
  B.addInitializesAttr(*CRLOrNull);
  return false;
}

bool LLParser::parseCapturesAttr(AttrBuilder &B) {
  CaptureComponents Other = CaptureComponents::None;
  std::optional<CaptureComponents> Ret;

  // We use syntax like captures(ret: address, provenance), so the colon
  // should not be interpreted as a label terminator.
  Lex.setIgnoreColonInIdentifiers(true);
  auto _ = make_scope_exit([&] { Lex.setIgnoreColonInIdentifiers(false); });

  Lex.Lex();
  if (parseToken(lltok::lparen, "expected '('"))
    return true;

  CaptureComponents *Current = &Other;
  bool SeenComponent = false;
  while (true) {
    if (EatIfPresent(lltok::kw_ret)) {
      if (parseToken(lltok::colon, "expected ':'"))
        return true;
      if (Ret)
        return tokError("duplicate 'ret' location");
      Ret = CaptureComponents::None;
      Current = &*Ret;
      SeenComponent = false;
    }

    if (EatIfPresent(lltok::kw_none)) {
      if (SeenComponent)
        return tokError("cannot use 'none' with other component");
      *Current = CaptureComponents::None;
    } else {
      if (SeenComponent && capturesNothing(*Current))
        return tokError("cannot use 'none' with other component");

      if (EatIfPresent(lltok::kw_address_is_null))
        *Current |= CaptureComponents::AddressIsNull;
      else if (EatIfPresent(lltok::kw_address))
        *Current |= CaptureComponents::Address;
      else if (EatIfPresent(lltok::kw_provenance))
        *Current |= CaptureComponents::Provenance;
      else if (EatIfPresent(lltok::kw_read_provenance))
        *Current |= CaptureComponents::ReadProvenance;
      else
        return tokError("expected one of 'none', 'address', 'address_is_null', "
                        "'provenance' or 'read_provenance'");
    }

    SeenComponent = true;
    if (EatIfPresent(lltok::rparen))
      break;

    if (parseToken(lltok::comma, "expected ',' or ')'"))
      return true;
  }

  B.addCapturesAttr(CaptureInfo(Other, Ret.value_or(Other)));
  return false;
}

/// parseOptionalOperandBundles
///    ::= /*empty*/
///    ::= '[' OperandBundle [, OperandBundle ]* ']'
///
/// OperandBundle
///    ::= bundle-tag '(' ')'
///    ::= bundle-tag '(' Type Value [, Type Value ]* ')'
///
/// bundle-tag ::= String Constant
bool LLParser::parseOptionalOperandBundles(
    SmallVectorImpl<OperandBundleDef> &BundleList, PerFunctionState &PFS) {
  LocTy BeginLoc = Lex.getLoc();
  if (!EatIfPresent(lltok::lsquare))
    return false;

  while (Lex.getKind() != lltok::rsquare) {
    // If this isn't the first operand bundle, we need a comma.
    if (!BundleList.empty() &&
        parseToken(lltok::comma, "expected ',' in input list"))
      return true;

    std::string Tag;
    if (parseStringConstant(Tag))
      return true;

    if (parseToken(lltok::lparen, "expected '(' in operand bundle"))
      return true;

    std::vector<Value *> Inputs;
    while (Lex.getKind() != lltok::rparen) {
      // If this isn't the first input, we need a comma.
      if (!Inputs.empty() &&
          parseToken(lltok::comma, "expected ',' in input list"))
        return true;

      Type *Ty = nullptr;
      Value *Input = nullptr;
      if (parseType(Ty))
        return true;
      if (Ty->isMetadataTy()) {
        if (parseMetadataAsValue(Input, PFS))
          return true;
      } else if (parseValue(Ty, Input, PFS)) {
        return true;
      }
      Inputs.push_back(Input);
    }

    BundleList.emplace_back(std::move(Tag), std::move(Inputs));

    Lex.Lex(); // Lex the ')'.
  }

  if (BundleList.empty())
    return error(BeginLoc, "operand bundle set must not be empty");

  Lex.Lex(); // Lex the ']'.
  return false;
}

bool LLParser::checkValueID(LocTy Loc, StringRef Kind, StringRef Prefix,
                            unsigned NextID, unsigned ID) {
  if (ID < NextID)
    return error(Loc, Kind + " expected to be numbered '" + Prefix +
                          Twine(NextID) + "' or greater");

  return false;
}

/// parseArgumentList - parse the argument list for a function type or function
/// prototype.
///   ::= '(' ArgTypeListI ')'
/// ArgTypeListI
///   ::= /*empty*/
///   ::= '...'
///   ::= ArgTypeList ',' '...'
///   ::= ArgType (',' ArgType)*
///
bool LLParser::parseArgumentList(SmallVectorImpl<ArgInfo> &ArgList,
                                 SmallVectorImpl<unsigned> &UnnamedArgNums,
                                 bool &IsVarArg) {
  unsigned CurValID = 0;
  IsVarArg = false;
  assert(Lex.getKind() == lltok::lparen);
  Lex.Lex(); // eat the (.

  if (Lex.getKind() != lltok::rparen) {
    do {
      // Handle ... at end of arg list.
      if (EatIfPresent(lltok::dotdotdot)) {
        IsVarArg = true;
        break;
      }

      // Otherwise must be an argument type.
      LocTy TypeLoc = Lex.getLoc();
      Type *ArgTy = nullptr;
      AttrBuilder Attrs(M->getContext());
      if (parseType(ArgTy) || parseOptionalParamAttrs(Attrs))
        return true;

      if (ArgTy->isVoidTy())
        return error(TypeLoc, "argument can not have void type");

      std::string Name;
      if (Lex.getKind() == lltok::LocalVar) {
        Name = Lex.getStrVal();
        Lex.Lex();
      } else {
        unsigned ArgID;
        if (Lex.getKind() == lltok::LocalVarID) {
          ArgID = Lex.getUIntVal();
          if (checkValueID(TypeLoc, "argument", "%", CurValID, ArgID))
            return true;
          Lex.Lex();
        } else {
          ArgID = CurValID;
        }
        UnnamedArgNums.push_back(ArgID);
        CurValID = ArgID + 1;
      }

      if (!FunctionType::isValidArgumentType(ArgTy))
        return error(TypeLoc, "invalid type for function argument");

      ArgList.emplace_back(TypeLoc, ArgTy,
                           AttributeSet::get(ArgTy->getContext(), Attrs),
                           std::move(Name));
    } while (EatIfPresent(lltok::comma));
  }

  return parseToken(lltok::rparen, "expected ')' at end of argument list");
}

/// parseFunctionType
///  ::= Type ArgumentList OptionalAttrs
bool LLParser::parseFunctionType(Type *&Result) {
  assert(Lex.getKind() == lltok::lparen);

  if (!FunctionType::isValidReturnType(Result))
    return tokError("invalid function return type");

  SmallVector<ArgInfo, 8> ArgList;
  bool IsVarArg;
  SmallVector<unsigned> UnnamedArgNums;
  if (parseArgumentList(ArgList, UnnamedArgNums, IsVarArg))
    return true;

  // Reject names on the arguments lists.
  for (const ArgInfo &Arg : ArgList) {
    if (!Arg.Name.empty())
      return error(Arg.Loc, "argument name invalid in function type");
    if (Arg.Attrs.hasAttributes())
      return error(Arg.Loc, "argument attributes invalid in function type");
  }

  SmallVector<Type*, 16> ArgListTy;
  for (const ArgInfo &Arg : ArgList)
    ArgListTy.push_back(Arg.Ty);

  Result = FunctionType::get(Result, ArgListTy, IsVarArg);
  return false;
}

/// parseAnonStructType - parse an anonymous struct type, which is inlined into
/// other structs.
bool LLParser::parseAnonStructType(Type *&Result, bool Packed) {
  SmallVector<Type*, 8> Elts;
  if (parseStructBody(Elts))
    return true;

  Result = StructType::get(Context, Elts, Packed);
  return false;
}

/// parseStructDefinition - parse a struct in a 'type' definition.
bool LLParser::parseStructDefinition(SMLoc TypeLoc, StringRef Name,
                                     std::pair<Type *, LocTy> &Entry,
                                     Type *&ResultTy) {
  // If the type was already defined, diagnose the redefinition.
  if (Entry.first && !Entry.second.isValid())
    return error(TypeLoc, "redefinition of type");

  // If we have opaque, just return without filling in the definition for the
  // struct.  This counts as a definition as far as the .ll file goes.
  if (EatIfPresent(lltok::kw_opaque)) {
    // This type is being defined, so clear the location to indicate this.
    Entry.second = SMLoc();

    // If this type number has never been uttered, create it.
    if (!Entry.first)
      Entry.first = StructType::create(Context, Name);
    ResultTy = Entry.first;
    return false;
  }

  // If the type starts with '<', then it is either a packed struct or a vector.
  bool isPacked = EatIfPresent(lltok::less);

  // If we don't have a struct, then we have a random type alias, which we
  // accept for compatibility with old files.  These types are not allowed to be
  // forward referenced and not allowed to be recursive.
  if (Lex.getKind() != lltok::lbrace) {
    if (Entry.first)
      return error(TypeLoc, "forward references to non-struct type");

    ResultTy = nullptr;
    if (isPacked)
      return parseArrayVectorType(ResultTy, true);
    return parseType(ResultTy);
  }

  // This type is being defined, so clear the location to indicate this.
  Entry.second = SMLoc();

  // If this type number has never been uttered, create it.
  if (!Entry.first)
    Entry.first = StructType::create(Context, Name);

  StructType *STy = cast<StructType>(Entry.first);

  SmallVector<Type*, 8> Body;
  if (parseStructBody(Body) ||
      (isPacked && parseToken(lltok::greater, "expected '>' in packed struct")))
    return true;

  if (auto E = STy->setBodyOrError(Body, isPacked))
    return tokError(toString(std::move(E)));

  ResultTy = STy;
  return false;
}

/// parseStructType: Handles packed and unpacked types.  </> parsed elsewhere.
///   StructType
///     ::= '{' '}'
///     ::= '{' Type (',' Type)* '}'
///     ::= '<' '{' '}' '>'
///     ::= '<' '{' Type (',' Type)* '}' '>'
bool LLParser::parseStructBody(SmallVectorImpl<Type *> &Body) {
  assert(Lex.getKind() == lltok::lbrace);
  Lex.Lex(); // Consume the '{'

  // Handle the empty struct.
  if (EatIfPresent(lltok::rbrace))
    return false;

  LocTy EltTyLoc = Lex.getLoc();
  Type *Ty = nullptr;
  if (parseType(Ty))
    return true;
  Body.push_back(Ty);

  if (!StructType::isValidElementType(Ty))
    return error(EltTyLoc, "invalid element type for struct");

  while (EatIfPresent(lltok::comma)) {
    EltTyLoc = Lex.getLoc();
    if (parseType(Ty))
      return true;

    if (!StructType::isValidElementType(Ty))
      return error(EltTyLoc, "invalid element type for struct");

    Body.push_back(Ty);
  }

  return parseToken(lltok::rbrace, "expected '}' at end of struct");
}

/// parseArrayVectorType - parse an array or vector type, assuming the first
/// token has already been consumed.
///   Type
///     ::= '[' APSINTVAL 'x' Types ']'
///     ::= '<' APSINTVAL 'x' Types '>'
///     ::= '<' 'vscale' 'x' APSINTVAL 'x' Types '>'
bool LLParser::parseArrayVectorType(Type *&Result, bool IsVector) {
  bool Scalable = false;

  if (IsVector && Lex.getKind() == lltok::kw_vscale) {
    Lex.Lex(); // consume the 'vscale'
    if (parseToken(lltok::kw_x, "expected 'x' after vscale"))
      return true;

    Scalable = true;
  }

  if (Lex.getKind() != lltok::APSInt || Lex.getAPSIntVal().isSigned() ||
      Lex.getAPSIntVal().getBitWidth() > 64)
    return tokError("expected number in address space");

  LocTy SizeLoc = Lex.getLoc();
  uint64_t Size = Lex.getAPSIntVal().getZExtValue();
  Lex.Lex();

  if (parseToken(lltok::kw_x, "expected 'x' after element count"))
    return true;

  LocTy TypeLoc = Lex.getLoc();
  Type *EltTy = nullptr;
  if (parseType(EltTy))
    return true;

  if (parseToken(IsVector ? lltok::greater : lltok::rsquare,
                 "expected end of sequential type"))
    return true;

  if (IsVector) {
    if (Size == 0)
      return error(SizeLoc, "zero element vector is illegal");
    if ((unsigned)Size != Size)
      return error(SizeLoc, "size too large for vector");
    if (!VectorType::isValidElementType(EltTy))
      return error(TypeLoc, "invalid vector element type");
    Result = VectorType::get(EltTy, unsigned(Size), Scalable);
  } else {
    if (!ArrayType::isValidElementType(EltTy))
      return error(TypeLoc, "invalid array element type");
    Result = ArrayType::get(EltTy, Size);
  }
  return false;
}

/// parseTargetExtType - handle target extension type syntax
///   TargetExtType
///     ::= 'target' '(' STRINGCONSTANT TargetExtTypeParams TargetExtIntParams ')'
///
///   TargetExtTypeParams
///     ::= /*empty*/
///     ::= ',' Type TargetExtTypeParams
///
///   TargetExtIntParams
///     ::= /*empty*/
///     ::= ',' uint32 TargetExtIntParams
bool LLParser::parseTargetExtType(Type *&Result) {
  Lex.Lex(); // Eat the 'target' keyword.

  // Get the mandatory type name.
  std::string TypeName;
  if (parseToken(lltok::lparen, "expected '(' in target extension type") ||
      parseStringConstant(TypeName))
    return true;

  // Parse all of the integer and type parameters at the same time; the use of
  // SeenInt will allow us to catch cases where type parameters follow integer
  // parameters.
  SmallVector<Type *> TypeParams;
  SmallVector<unsigned> IntParams;
  bool SeenInt = false;
  while (Lex.getKind() == lltok::comma) {
    Lex.Lex(); // Eat the comma.

    if (Lex.getKind() == lltok::APSInt) {
      SeenInt = true;
      unsigned IntVal;
      if (parseUInt32(IntVal))
        return true;
      IntParams.push_back(IntVal);
    } else if (SeenInt) {
      // The only other kind of parameter we support is type parameters, which
      // must precede the integer parameters. This is therefore an error.
      return tokError("expected uint32 param");
    } else {
      Type *TypeParam;
      if (parseType(TypeParam, /*AllowVoid=*/true))
        return true;
      TypeParams.push_back(TypeParam);
    }
  }

  if (parseToken(lltok::rparen, "expected ')' in target extension type"))
    return true;

  auto TTy =
      TargetExtType::getOrError(Context, TypeName, TypeParams, IntParams);
  if (auto E = TTy.takeError())
    return tokError(toString(std::move(E)));

  Result = *TTy;
  return false;
}

//===----------------------------------------------------------------------===//
// Function Semantic Analysis.
//===----------------------------------------------------------------------===//

LLParser::PerFunctionState::PerFunctionState(LLParser &p, Function &f,
                                             int functionNumber,
                                             ArrayRef<unsigned> UnnamedArgNums)
  : P(p), F(f), FunctionNumber(functionNumber) {

  // Insert unnamed arguments into the NumberedVals list.
  auto It = UnnamedArgNums.begin();
  for (Argument &A : F.args()) {
    if (!A.hasName()) {
      unsigned ArgNum = *It++;
      NumberedVals.add(ArgNum, &A);
    }
  }
}

LLParser::PerFunctionState::~PerFunctionState() {
  // If there were any forward referenced non-basicblock values, delete them.

  for (const auto &P : ForwardRefVals) {
    if (isa<BasicBlock>(P.second.first))
      continue;
    P.second.first->replaceAllUsesWith(
        PoisonValue::get(P.second.first->getType()));
    P.second.first->deleteValue();
  }

  for (const auto &P : ForwardRefValIDs) {
    if (isa<BasicBlock>(P.second.first))
      continue;
    P.second.first->replaceAllUsesWith(
        PoisonValue::get(P.second.first->getType()));
    P.second.first->deleteValue();
  }
}

bool LLParser::PerFunctionState::finishFunction() {
  if (!ForwardRefVals.empty())
    return P.error(ForwardRefVals.begin()->second.second,
                   "use of undefined value '%" + ForwardRefVals.begin()->first +
                       "'");
  if (!ForwardRefValIDs.empty())
    return P.error(ForwardRefValIDs.begin()->second.second,
                   "use of undefined value '%" +
                       Twine(ForwardRefValIDs.begin()->first) + "'");
  return false;
}

/// getVal - Get a value with the specified name or ID, creating a
/// forward reference record if needed.  This can return null if the value
/// exists but does not have the right type.
Value *LLParser::PerFunctionState::getVal(const std::string &Name, Type *Ty,
                                          LocTy Loc) {
  // Look this name up in the normal function symbol table.
  Value *Val = F.getValueSymbolTable()->lookup(Name);

  // If this is a forward reference for the value, see if we already created a
  // forward ref record.
  if (!Val) {
    auto I = ForwardRefVals.find(Name);
    if (I != ForwardRefVals.end())
      Val = I->second.first;
  }

  // If we have the value in the symbol table or fwd-ref table, return it.
  if (Val)
    return P.checkValidVariableType(Loc, "%" + Name, Ty, Val);

  // Don't make placeholders with invalid type.
  if (!Ty->isFirstClassType()) {
    P.error(Loc, "invalid use of a non-first-class type");
    return nullptr;
  }

  // Otherwise, create a new forward reference for this value and remember it.
  Value *FwdVal;
  if (Ty->isLabelTy()) {
    FwdVal = BasicBlock::Create(F.getContext(), Name, &F);
  } else {
    FwdVal = new Argument(Ty, Name);
  }
  if (FwdVal->getName() != Name) {
    P.error(Loc, "name is too long which can result in name collisions, "
                 "consider making the name shorter or "
                 "increasing -non-global-value-max-name-size");
    return nullptr;
  }

  ForwardRefVals[Name] = std::make_pair(FwdVal, Loc);
  return FwdVal;
}

Value *LLParser::PerFunctionState::getVal(unsigned ID, Type *Ty, LocTy Loc) {
  // Look this name up in the normal function symbol table.
  Value *Val = NumberedVals.get(ID);

  // If this is a forward reference for the value, see if we already created a
  // forward ref record.
  if (!Val) {
    auto I = ForwardRefValIDs.find(ID);
    if (I != ForwardRefValIDs.end())
      Val = I->second.first;
  }

  // If we have the value in the symbol table or fwd-ref table, return it.
  if (Val)
    return P.checkValidVariableType(Loc, "%" + Twine(ID), Ty, Val);

  if (!Ty->isFirstClassType()) {
    P.error(Loc, "invalid use of a non-first-class type");
    return nullptr;
  }

  // Otherwise, create a new forward reference for this value and remember it.
  Value *FwdVal;
  if (Ty->isLabelTy()) {
    FwdVal = BasicBlock::Create(F.getContext(), "", &F);
  } else {
    FwdVal = new Argument(Ty);
  }

  ForwardRefValIDs[ID] = std::make_pair(FwdVal, Loc);
  return FwdVal;
}

/// setInstName - After an instruction is parsed and inserted into its
/// basic block, this installs its name.
bool LLParser::PerFunctionState::setInstName(int NameID,
                                             const std::string &NameStr,
                                             LocTy NameLoc, Instruction *Inst) {
  // If this instruction has void type, it cannot have a name or ID specified.
  if (Inst->getType()->isVoidTy()) {
    if (NameID != -1 || !NameStr.empty())
      return P.error(NameLoc, "instructions returning void cannot have a name");
    return false;
  }

  // If this was a numbered instruction, verify that the instruction is the
  // expected value and resolve any forward references.
  if (NameStr.empty()) {
    // If neither a name nor an ID was specified, just use the next ID.
    if (NameID == -1)
      NameID = NumberedVals.getNext();

    if (P.checkValueID(NameLoc, "instruction", "%", NumberedVals.getNext(),
                       NameID))
      return true;

    auto FI = ForwardRefValIDs.find(NameID);
    if (FI != ForwardRefValIDs.end()) {
      Value *Sentinel = FI->second.first;
      if (Sentinel->getType() != Inst->getType())
        return P.error(NameLoc, "instruction forward referenced with type '" +
                                    getTypeString(FI->second.first->getType()) +
                                    "'");

      Sentinel->replaceAllUsesWith(Inst);
      Sentinel->deleteValue();
      ForwardRefValIDs.erase(FI);
    }

    NumberedVals.add(NameID, Inst);
    return false;
  }

  // Otherwise, the instruction had a name.  Resolve forward refs and set it.
  auto FI = ForwardRefVals.find(NameStr);
  if (FI != ForwardRefVals.end()) {
    Value *Sentinel = FI->second.first;
    if (Sentinel->getType() != Inst->getType())
      return P.error(NameLoc, "instruction forward referenced with type '" +
                                  getTypeString(FI->second.first->getType()) +
                                  "'");

    Sentinel->replaceAllUsesWith(Inst);
    Sentinel->deleteValue();
    ForwardRefVals.erase(FI);
  }

  // Set the name on the instruction.
  Inst->setName(NameStr);

  if (Inst->getName() != NameStr)
    return P.error(NameLoc, "multiple definition of local value named '" +
                                NameStr + "'");
  return false;
}

/// getBB - Get a basic block with the specified name or ID, creating a
/// forward reference record if needed.
BasicBlock *LLParser::PerFunctionState::getBB(const std::string &Name,
                                              LocTy Loc) {
  return dyn_cast_or_null<BasicBlock>(
      getVal(Name, Type::getLabelTy(F.getContext()), Loc));
}

BasicBlock *LLParser::PerFunctionState::getBB(unsigned ID, LocTy Loc) {
  return dyn_cast_or_null<BasicBlock>(
      getVal(ID, Type::getLabelTy(F.getContext()), Loc));
}

/// defineBB - Define the specified basic block, which is either named or
/// unnamed.  If there is an error, this returns null otherwise it returns
/// the block being defined.
BasicBlock *LLParser::PerFunctionState::defineBB(const std::string &Name,
                                                 int NameID, LocTy Loc) {
  BasicBlock *BB;
  if (Name.empty()) {
    if (NameID != -1) {
      if (P.checkValueID(Loc, "label", "", NumberedVals.getNext(), NameID))
        return nullptr;
    } else {
      NameID = NumberedVals.getNext();
    }
    BB = getBB(NameID, Loc);
    if (!BB) {
      P.error(Loc, "unable to create block numbered '" + Twine(NameID) + "'");
      return nullptr;
    }
  } else {
    BB = getBB(Name, Loc);
    if (!BB) {
      P.error(Loc, "unable to create block named '" + Name + "'");
      return nullptr;
    }
  }

  // Move the block to the end of the function.  Forward ref'd blocks are
  // inserted wherever they happen to be referenced.
  F.splice(F.end(), &F, BB->getIterator());

  // Remove the block from forward ref sets.
  if (Name.empty()) {
    ForwardRefValIDs.erase(NameID);
    NumberedVals.add(NameID, BB);
  } else {
    // BB forward references are already in the function symbol table.
    ForwardRefVals.erase(Name);
  }

  return BB;
}

//===----------------------------------------------------------------------===//
// Constants.
//===----------------------------------------------------------------------===//

/// parseValID - parse an abstract value that doesn't necessarily have a
/// type implied.  For example, if we parse "4" we don't know what integer type
/// it has.  The value will later be combined with its type and checked for
/// basic correctness.  PFS is used to convert function-local operands of
/// metadata (since metadata operands are not just parsed here but also
/// converted to values). PFS can be null when we are not parsing metadata
/// values inside a function.
bool LLParser::parseValID(ValID &ID, PerFunctionState *PFS, Type *ExpectedTy) {
  ID.Loc = Lex.getLoc();
  switch (Lex.getKind()) {
  default:
    return tokError("expected value token");
  case lltok::GlobalID:  // @42
    ID.UIntVal = Lex.getUIntVal();
    ID.Kind = ValID::t_GlobalID;
    break;
  case lltok::GlobalVar:  // @foo
    ID.StrVal = Lex.getStrVal();
    ID.Kind = ValID::t_GlobalName;
    break;
  case lltok::LocalVarID:  // %42
    ID.UIntVal = Lex.getUIntVal();
    ID.Kind = ValID::t_LocalID;
    break;
  case lltok::LocalVar:  // %foo
    ID.StrVal = Lex.getStrVal();
    ID.Kind = ValID::t_LocalName;
    break;
  case lltok::APSInt:
    ID.APSIntVal = Lex.getAPSIntVal();
    ID.Kind = ValID::t_APSInt;
    break;
  case lltok::APFloat:
    ID.APFloatVal = Lex.getAPFloatVal();
    ID.Kind = ValID::t_APFloat;
    break;
  case lltok::kw_true:
    ID.ConstantVal = ConstantInt::getTrue(Context);
    ID.Kind = ValID::t_Constant;
    break;
  case lltok::kw_false:
    ID.ConstantVal = ConstantInt::getFalse(Context);
    ID.Kind = ValID::t_Constant;
    break;
  case lltok::kw_null: ID.Kind = ValID::t_Null; break;
  case lltok::kw_undef: ID.Kind = ValID::t_Undef; break;
  case lltok::kw_poison: ID.Kind = ValID::t_Poison; break;
  case lltok::kw_zeroinitializer: ID.Kind = ValID::t_Zero; break;
  case lltok::kw_none: ID.Kind = ValID::t_None; break;

  case lltok::lbrace: {
    // ValID ::= '{' ConstVector '}'
    Lex.Lex();
    SmallVector<Constant*, 16> Elts;
    if (parseGlobalValueVector(Elts) ||
        parseToken(lltok::rbrace, "expected end of struct constant"))
      return true;

    ID.ConstantStructElts = std::make_unique<Constant *[]>(Elts.size());
    ID.UIntVal = Elts.size();
    memcpy(ID.ConstantStructElts.get(), Elts.data(),
           Elts.size() * sizeof(Elts[0]));
    ID.Kind = ValID::t_ConstantStruct;
    return false;
  }
  case lltok::less: {
    // ValID ::= '<' ConstVector '>'         --> Vector.
    // ValID ::= '<' '{' ConstVector '}' '>' --> Packed Struct.
    Lex.Lex();
    bool isPackedStruct = EatIfPresent(lltok::lbrace);

    SmallVector<Constant*, 16> Elts;
    LocTy FirstEltLoc = Lex.getLoc();
    if (parseGlobalValueVector(Elts) ||
        (isPackedStruct &&
         parseToken(lltok::rbrace, "expected end of packed struct")) ||
        parseToken(lltok::greater, "expected end of constant"))
      return true;

    if (isPackedStruct) {
      ID.ConstantStructElts = std::make_unique<Constant *[]>(Elts.size());
      memcpy(ID.ConstantStructElts.get(), Elts.data(),
             Elts.size() * sizeof(Elts[0]));
      ID.UIntVal = Elts.size();
      ID.Kind = ValID::t_PackedConstantStruct;
      return false;
    }

    if (Elts.empty())
      return error(ID.Loc, "constant vector must not be empty");

    if (!Elts[0]->getType()->isIntegerTy() &&
        !Elts[0]->getType()->isFloatingPointTy() &&
        !Elts[0]->getType()->isPointerTy())
      return error(
          FirstEltLoc,
          "vector elements must have integer, pointer or floating point type");

    // Verify that all the vector elements have the same type.
    for (unsigned i = 1, e = Elts.size(); i != e; ++i)
      if (Elts[i]->getType() != Elts[0]->getType())
        return error(FirstEltLoc, "vector element #" + Twine(i) +
                                      " is not of type '" +
                                      getTypeString(Elts[0]->getType()));

    ID.ConstantVal = ConstantVector::get(Elts);
    ID.Kind = ValID::t_Constant;
    return false;
  }
  case lltok::lsquare: {   // Array Constant
    Lex.Lex();
    SmallVector<Constant*, 16> Elts;
    LocTy FirstEltLoc = Lex.getLoc();
    if (parseGlobalValueVector(Elts) ||
        parseToken(lltok::rsquare, "expected end of array constant"))
      return true;

    // Handle empty element.
    if (Elts.empty()) {
      // Use undef instead of an array because it's inconvenient to determine
      // the element type at this point, there being no elements to examine.
      ID.Kind = ValID::t_EmptyArray;
      return false;
    }

    if (!Elts[0]->getType()->isFirstClassType())
      return error(FirstEltLoc, "invalid array element type: " +
                                    getTypeString(Elts[0]->getType()));

    ArrayType *ATy = ArrayType::get(Elts[0]->getType(), Elts.size());

    // Verify all elements are correct type!
    for (unsigned i = 0, e = Elts.size(); i != e; ++i) {
      if (Elts[i]->getType() != Elts[0]->getType())
        return error(FirstEltLoc, "array element #" + Twine(i) +
                                      " is not of type '" +
                                      getTypeString(Elts[0]->getType()));
    }

    ID.ConstantVal = ConstantArray::get(ATy, Elts);
    ID.Kind = ValID::t_Constant;
    return false;
  }
  case lltok::kw_c:  // c "foo"
    Lex.Lex();
    ID.ConstantVal = ConstantDataArray::getString(Context, Lex.getStrVal(),
                                                  false);
    if (parseToken(lltok::StringConstant, "expected string"))
      return true;
    ID.Kind = ValID::t_Constant;
    return false;

  case lltok::kw_asm: {
    // ValID ::= 'asm' SideEffect? AlignStack? IntelDialect? STRINGCONSTANT ','
    //             STRINGCONSTANT
    bool HasSideEffect, AlignStack, AsmDialect, CanThrow;
    Lex.Lex();
    if (parseOptionalToken(lltok::kw_sideeffect, HasSideEffect) ||
        parseOptionalToken(lltok::kw_alignstack, AlignStack) ||
        parseOptionalToken(lltok::kw_inteldialect, AsmDialect) ||
        parseOptionalToken(lltok::kw_unwind, CanThrow) ||
        parseStringConstant(ID.StrVal) ||
        parseToken(lltok::comma, "expected comma in inline asm expression") ||
        parseToken(lltok::StringConstant, "expected constraint string"))
      return true;
    ID.StrVal2 = Lex.getStrVal();
    ID.UIntVal = unsigned(HasSideEffect) | (unsigned(AlignStack) << 1) |
                 (unsigned(AsmDialect) << 2) | (unsigned(CanThrow) << 3);
    ID.Kind = ValID::t_InlineAsm;
    return false;
  }

  case lltok::kw_blockaddress: {
    // ValID ::= 'blockaddress' '(' @foo ',' %bar ')'
    Lex.Lex();

    ValID Fn, Label;

    if (parseToken(lltok::lparen, "expected '(' in block address expression") ||
        parseValID(Fn, PFS) ||
        parseToken(lltok::comma,
                   "expected comma in block address expression") ||
        parseValID(Label, PFS) ||
        parseToken(lltok::rparen, "expected ')' in block address expression"))
      return true;

    if (Fn.Kind != ValID::t_GlobalID && Fn.Kind != ValID::t_GlobalName)
      return error(Fn.Loc, "expected function name in blockaddress");
    if (Label.Kind != ValID::t_LocalID && Label.Kind != ValID::t_LocalName)
      return error(Label.Loc, "expected basic block name in blockaddress");

    // Try to find the function (but skip it if it's forward-referenced).
    GlobalValue *GV = nullptr;
    if (Fn.Kind == ValID::t_GlobalID) {
      GV = NumberedVals.get(Fn.UIntVal);
    } else if (!ForwardRefVals.count(Fn.StrVal)) {
      GV = M->getNamedValue(Fn.StrVal);
    }
    Function *F = nullptr;
    if (GV) {
      // Confirm that it's actually a function with a definition.
      if (!isa<Function>(GV))
        return error(Fn.Loc, "expected function name in blockaddress");
      F = cast<Function>(GV);
      if (F->isDeclaration())
        return error(Fn.Loc, "cannot take blockaddress inside a declaration");
    }

    if (!F) {
      // Make a global variable as a placeholder for this reference.
      GlobalValue *&FwdRef =
          ForwardRefBlockAddresses[std::move(Fn)][std::move(Label)];
      if (!FwdRef) {
        unsigned FwdDeclAS;
        if (ExpectedTy) {
          // If we know the type that the blockaddress is being assigned to,
          // we can use the address space of that type.
          if (!ExpectedTy->isPointerTy())
            return error(ID.Loc,
                         "type of blockaddress must be a pointer and not '" +
                             getTypeString(ExpectedTy) + "'");
          FwdDeclAS = ExpectedTy->getPointerAddressSpace();
        } else if (PFS) {
          // Otherwise, we default the address space of the current function.
          FwdDeclAS = PFS->getFunction().getAddressSpace();
        } else {
          llvm_unreachable("Unknown address space for blockaddress");
        }
        FwdRef = new GlobalVariable(
            *M, Type::getInt8Ty(Context), false, GlobalValue::InternalLinkage,
            nullptr, "", nullptr, GlobalValue::NotThreadLocal, FwdDeclAS);
      }

      ID.ConstantVal = FwdRef;
      ID.Kind = ValID::t_Constant;
      return false;
    }

    // We found the function; now find the basic block.  Don't use PFS, since we
    // might be inside a constant expression.
    BasicBlock *BB;
    if (BlockAddressPFS && F == &BlockAddressPFS->getFunction()) {
      if (Label.Kind == ValID::t_LocalID)
        BB = BlockAddressPFS->getBB(Label.UIntVal, Label.Loc);
      else
        BB = BlockAddressPFS->getBB(Label.StrVal, Label.Loc);
      if (!BB)
        return error(Label.Loc, "referenced value is not a basic block");
    } else {
      if (Label.Kind == ValID::t_LocalID)
        return error(Label.Loc, "cannot take address of numeric label after "
                                "the function is defined");
      BB = dyn_cast_or_null<BasicBlock>(
          F->getValueSymbolTable()->lookup(Label.StrVal));
      if (!BB)
        return error(Label.Loc, "referenced value is not a basic block");
    }

    ID.ConstantVal = BlockAddress::get(F, BB);
    ID.Kind = ValID::t_Constant;
    return false;
  }

  case lltok::kw_dso_local_equivalent: {
    // ValID ::= 'dso_local_equivalent' @foo
    Lex.Lex();

    ValID Fn;

    if (parseValID(Fn, PFS))
      return true;

    if (Fn.Kind != ValID::t_GlobalID && Fn.Kind != ValID::t_GlobalName)
      return error(Fn.Loc,
                   "expected global value name in dso_local_equivalent");

    // Try to find the function (but skip it if it's forward-referenced).
    GlobalValue *GV = nullptr;
    if (Fn.Kind == ValID::t_GlobalID) {
      GV = NumberedVals.get(Fn.UIntVal);
    } else if (!ForwardRefVals.count(Fn.StrVal)) {
      GV = M->getNamedValue(Fn.StrVal);
    }

    if (!GV) {
      // Make a placeholder global variable as a placeholder for this reference.
      auto &FwdRefMap = (Fn.Kind == ValID::t_GlobalID)
                            ? ForwardRefDSOLocalEquivalentIDs
                            : ForwardRefDSOLocalEquivalentNames;
      GlobalValue *&FwdRef = FwdRefMap[Fn];
      if (!FwdRef) {
        FwdRef = new GlobalVariable(*M, Type::getInt8Ty(Context), false,
                                    GlobalValue::InternalLinkage, nullptr, "",
                                    nullptr, GlobalValue::NotThreadLocal);
      }

      ID.ConstantVal = FwdRef;
      ID.Kind = ValID::t_Constant;
      return false;
    }

    if (!GV->getValueType()->isFunctionTy())
      return error(Fn.Loc, "expected a function, alias to function, or ifunc "
                           "in dso_local_equivalent");

    ID.ConstantVal = DSOLocalEquivalent::get(GV);
    ID.Kind = ValID::t_Constant;
    return false;
  }

  case lltok::kw_no_cfi: {
    // ValID ::= 'no_cfi' @foo
    Lex.Lex();

    if (parseValID(ID, PFS))
      return true;

    if (ID.Kind != ValID::t_GlobalID && ID.Kind != ValID::t_GlobalName)
      return error(ID.Loc, "expected global value name in no_cfi");

    ID.NoCFI = true;
    return false;
  }
  case lltok::kw_ptrauth: {
    // ValID ::= 'ptrauth' '(' ptr @foo ',' i32 <key>
    //                         (',' i64 <disc> (',' ptr addrdisc)? )? ')'
    Lex.Lex();

    Constant *Ptr, *Key;
    Constant *Disc = nullptr, *AddrDisc = nullptr;

    if (parseToken(lltok::lparen,
                   "expected '(' in constant ptrauth expression") ||
        parseGlobalTypeAndValue(Ptr) ||
        parseToken(lltok::comma,
                   "expected comma in constant ptrauth expression") ||
        parseGlobalTypeAndValue(Key))
      return true;
    // If present, parse the optional disc/addrdisc.
    if (EatIfPresent(lltok::comma))
      if (parseGlobalTypeAndValue(Disc) ||
          (EatIfPresent(lltok::comma) && parseGlobalTypeAndValue(AddrDisc)))
        return true;
    if (parseToken(lltok::rparen,
                   "expected ')' in constant ptrauth expression"))
      return true;

    if (!Ptr->getType()->isPointerTy())
      return error(ID.Loc, "constant ptrauth base pointer must be a pointer");

    auto *KeyC = dyn_cast<ConstantInt>(Key);
    if (!KeyC || KeyC->getBitWidth() != 32)
      return error(ID.Loc, "constant ptrauth key must be i32 constant");

    ConstantInt *DiscC = nullptr;
    if (Disc) {
      DiscC = dyn_cast<ConstantInt>(Disc);
      if (!DiscC || DiscC->getBitWidth() != 64)
        return error(
            ID.Loc,
            "constant ptrauth integer discriminator must be i64 constant");
    } else {
      DiscC = ConstantInt::get(Type::getInt64Ty(Context), 0);
    }

    if (AddrDisc) {
      if (!AddrDisc->getType()->isPointerTy())
        return error(
            ID.Loc, "constant ptrauth address discriminator must be a pointer");
    } else {
      AddrDisc = ConstantPointerNull::get(PointerType::get(Context, 0));
    }

    ID.ConstantVal = ConstantPtrAuth::get(Ptr, KeyC, DiscC, AddrDisc);
    ID.Kind = ValID::t_Constant;
    return false;
  }

  case lltok::kw_trunc:
  case lltok::kw_bitcast:
  case lltok::kw_addrspacecast:
  case lltok::kw_inttoptr:
<<<<<<< HEAD
  // ptrtoaddr not supported in constant exprs (yet?).
=======
  case lltok::kw_ptrtoaddr:
>>>>>>> c4228816
  case lltok::kw_ptrtoint: {
    unsigned Opc = Lex.getUIntVal();
    Type *DestTy = nullptr;
    Constant *SrcVal;
    Lex.Lex();
    if (parseToken(lltok::lparen, "expected '(' after constantexpr cast") ||
        parseGlobalTypeAndValue(SrcVal) ||
        parseToken(lltok::kw_to, "expected 'to' in constantexpr cast") ||
        parseType(DestTy) ||
        parseToken(lltok::rparen, "expected ')' at end of constantexpr cast"))
      return true;
    if (!CastInst::castIsValid((Instruction::CastOps)Opc, SrcVal, DestTy))
      return error(ID.Loc, "invalid cast opcode for cast from '" +
                               getTypeString(SrcVal->getType()) + "' to '" +
                               getTypeString(DestTy) + "'");
    ID.ConstantVal = ConstantExpr::getCast((Instruction::CastOps)Opc,
                                                 SrcVal, DestTy);
    ID.Kind = ValID::t_Constant;
    return false;
  }
  case lltok::kw_extractvalue:
    return error(ID.Loc, "extractvalue constexprs are no longer supported");
  case lltok::kw_insertvalue:
    return error(ID.Loc, "insertvalue constexprs are no longer supported");
  case lltok::kw_udiv:
    return error(ID.Loc, "udiv constexprs are no longer supported");
  case lltok::kw_sdiv:
    return error(ID.Loc, "sdiv constexprs are no longer supported");
  case lltok::kw_urem:
    return error(ID.Loc, "urem constexprs are no longer supported");
  case lltok::kw_srem:
    return error(ID.Loc, "srem constexprs are no longer supported");
  case lltok::kw_fadd:
    return error(ID.Loc, "fadd constexprs are no longer supported");
  case lltok::kw_fsub:
    return error(ID.Loc, "fsub constexprs are no longer supported");
  case lltok::kw_fmul:
    return error(ID.Loc, "fmul constexprs are no longer supported");
  case lltok::kw_fdiv:
    return error(ID.Loc, "fdiv constexprs are no longer supported");
  case lltok::kw_frem:
    return error(ID.Loc, "frem constexprs are no longer supported");
  case lltok::kw_and:
    return error(ID.Loc, "and constexprs are no longer supported");
  case lltok::kw_or:
    return error(ID.Loc, "or constexprs are no longer supported");
  case lltok::kw_lshr:
    return error(ID.Loc, "lshr constexprs are no longer supported");
  case lltok::kw_ashr:
    return error(ID.Loc, "ashr constexprs are no longer supported");
  case lltok::kw_shl:
    return error(ID.Loc, "shl constexprs are no longer supported");
  case lltok::kw_mul:
    return error(ID.Loc, "mul constexprs are no longer supported");
  case lltok::kw_fneg:
    return error(ID.Loc, "fneg constexprs are no longer supported");
  case lltok::kw_select:
    return error(ID.Loc, "select constexprs are no longer supported");
  case lltok::kw_zext:
    return error(ID.Loc, "zext constexprs are no longer supported");
  case lltok::kw_sext:
    return error(ID.Loc, "sext constexprs are no longer supported");
  case lltok::kw_fptrunc:
    return error(ID.Loc, "fptrunc constexprs are no longer supported");
  case lltok::kw_fpext:
    return error(ID.Loc, "fpext constexprs are no longer supported");
  case lltok::kw_uitofp:
    return error(ID.Loc, "uitofp constexprs are no longer supported");
  case lltok::kw_sitofp:
    return error(ID.Loc, "sitofp constexprs are no longer supported");
  case lltok::kw_fptoui:
    return error(ID.Loc, "fptoui constexprs are no longer supported");
  case lltok::kw_fptosi:
    return error(ID.Loc, "fptosi constexprs are no longer supported");
  case lltok::kw_icmp:
    return error(ID.Loc, "icmp constexprs are no longer supported");
  case lltok::kw_fcmp:
    return error(ID.Loc, "fcmp constexprs are no longer supported");

  // Binary Operators.
  case lltok::kw_add:
  case lltok::kw_sub:
  case lltok::kw_xor: {
    bool NUW = false;
    bool NSW = false;
    unsigned Opc = Lex.getUIntVal();
    Constant *Val0, *Val1;
    Lex.Lex();
    if (Opc == Instruction::Add || Opc == Instruction::Sub ||
        Opc == Instruction::Mul) {
      if (EatIfPresent(lltok::kw_nuw))
        NUW = true;
      if (EatIfPresent(lltok::kw_nsw)) {
        NSW = true;
        if (EatIfPresent(lltok::kw_nuw))
          NUW = true;
      }
    }
    if (parseToken(lltok::lparen, "expected '(' in binary constantexpr") ||
        parseGlobalTypeAndValue(Val0) ||
        parseToken(lltok::comma, "expected comma in binary constantexpr") ||
        parseGlobalTypeAndValue(Val1) ||
        parseToken(lltok::rparen, "expected ')' in binary constantexpr"))
      return true;
    if (Val0->getType() != Val1->getType())
      return error(ID.Loc, "operands of constexpr must have same type");
    // Check that the type is valid for the operator.
    if (!Val0->getType()->isIntOrIntVectorTy())
      return error(ID.Loc,
                   "constexpr requires integer or integer vector operands");
    unsigned Flags = 0;
    if (NUW)   Flags |= OverflowingBinaryOperator::NoUnsignedWrap;
    if (NSW)   Flags |= OverflowingBinaryOperator::NoSignedWrap;
    ID.ConstantVal = ConstantExpr::get(Opc, Val0, Val1, Flags);
    ID.Kind = ValID::t_Constant;
    return false;
  }

  case lltok::kw_splat: {
    Lex.Lex();
    if (parseToken(lltok::lparen, "expected '(' after vector splat"))
      return true;
    Constant *C;
    if (parseGlobalTypeAndValue(C))
      return true;
    if (parseToken(lltok::rparen, "expected ')' at end of vector splat"))
      return true;

    ID.ConstantVal = C;
    ID.Kind = ValID::t_ConstantSplat;
    return false;
  }

  case lltok::kw_getelementptr:
  case lltok::kw_shufflevector:
  case lltok::kw_insertelement:
  case lltok::kw_extractelement: {
    unsigned Opc = Lex.getUIntVal();
    SmallVector<Constant*, 16> Elts;
    GEPNoWrapFlags NW;
    bool HasInRange = false;
    APSInt InRangeStart;
    APSInt InRangeEnd;
    Type *Ty;
    Lex.Lex();

    if (Opc == Instruction::GetElementPtr) {
      while (true) {
        if (EatIfPresent(lltok::kw_inbounds))
          NW |= GEPNoWrapFlags::inBounds();
        else if (EatIfPresent(lltok::kw_nusw))
          NW |= GEPNoWrapFlags::noUnsignedSignedWrap();
        else if (EatIfPresent(lltok::kw_nuw))
          NW |= GEPNoWrapFlags::noUnsignedWrap();
        else
          break;
      }

      if (EatIfPresent(lltok::kw_inrange)) {
        if (parseToken(lltok::lparen, "expected '('"))
          return true;
        if (Lex.getKind() != lltok::APSInt)
          return tokError("expected integer");
        InRangeStart = Lex.getAPSIntVal();
        Lex.Lex();
        if (parseToken(lltok::comma, "expected ','"))
          return true;
        if (Lex.getKind() != lltok::APSInt)
          return tokError("expected integer");
        InRangeEnd = Lex.getAPSIntVal();
        Lex.Lex();
        if (parseToken(lltok::rparen, "expected ')'"))
          return true;
        HasInRange = true;
      }
    }

    if (parseToken(lltok::lparen, "expected '(' in constantexpr"))
      return true;

    if (Opc == Instruction::GetElementPtr) {
      if (parseType(Ty) ||
          parseToken(lltok::comma, "expected comma after getelementptr's type"))
        return true;
    }

    if (parseGlobalValueVector(Elts) ||
        parseToken(lltok::rparen, "expected ')' in constantexpr"))
      return true;

    if (Opc == Instruction::GetElementPtr) {
      if (Elts.size() == 0 ||
          !Elts[0]->getType()->isPtrOrPtrVectorTy())
        return error(ID.Loc, "base of getelementptr must be a pointer");

      Type *BaseType = Elts[0]->getType();
      std::optional<ConstantRange> InRange;
      if (HasInRange) {
        unsigned IndexWidth =
            M->getDataLayout().getIndexTypeSizeInBits(BaseType);
        InRangeStart = InRangeStart.extOrTrunc(IndexWidth);
        InRangeEnd = InRangeEnd.extOrTrunc(IndexWidth);
        if (InRangeStart.sge(InRangeEnd))
          return error(ID.Loc, "expected end to be larger than start");
        InRange = ConstantRange::getNonEmpty(InRangeStart, InRangeEnd);
      }

      unsigned GEPWidth =
          BaseType->isVectorTy()
              ? cast<FixedVectorType>(BaseType)->getNumElements()
              : 0;

      ArrayRef<Constant *> Indices(Elts.begin() + 1, Elts.end());
      for (Constant *Val : Indices) {
        Type *ValTy = Val->getType();
        if (!ValTy->isIntOrIntVectorTy())
          return error(ID.Loc, "getelementptr index must be an integer");
        if (auto *ValVTy = dyn_cast<VectorType>(ValTy)) {
          unsigned ValNumEl = cast<FixedVectorType>(ValVTy)->getNumElements();
          if (GEPWidth && (ValNumEl != GEPWidth))
            return error(
                ID.Loc,
                "getelementptr vector index has a wrong number of elements");
          // GEPWidth may have been unknown because the base is a scalar,
          // but it is known now.
          GEPWidth = ValNumEl;
        }
      }

      SmallPtrSet<Type*, 4> Visited;
      if (!Indices.empty() && !Ty->isSized(&Visited))
        return error(ID.Loc, "base element of getelementptr must be sized");

      if (!GetElementPtrInst::getIndexedType(Ty, Indices))
        return error(ID.Loc, "invalid getelementptr indices");

      ID.ConstantVal =
          ConstantExpr::getGetElementPtr(Ty, Elts[0], Indices, NW, InRange);
    } else if (Opc == Instruction::ShuffleVector) {
      if (Elts.size() != 3)
        return error(ID.Loc, "expected three operands to shufflevector");
      if (!ShuffleVectorInst::isValidOperands(Elts[0], Elts[1], Elts[2]))
        return error(ID.Loc, "invalid operands to shufflevector");
      SmallVector<int, 16> Mask;
      ShuffleVectorInst::getShuffleMask(cast<Constant>(Elts[2]), Mask);
      ID.ConstantVal = ConstantExpr::getShuffleVector(Elts[0], Elts[1], Mask);
    } else if (Opc == Instruction::ExtractElement) {
      if (Elts.size() != 2)
        return error(ID.Loc, "expected two operands to extractelement");
      if (!ExtractElementInst::isValidOperands(Elts[0], Elts[1]))
        return error(ID.Loc, "invalid extractelement operands");
      ID.ConstantVal = ConstantExpr::getExtractElement(Elts[0], Elts[1]);
    } else {
      assert(Opc == Instruction::InsertElement && "Unknown opcode");
      if (Elts.size() != 3)
        return error(ID.Loc, "expected three operands to insertelement");
      if (!InsertElementInst::isValidOperands(Elts[0], Elts[1], Elts[2]))
        return error(ID.Loc, "invalid insertelement operands");
      ID.ConstantVal =
                 ConstantExpr::getInsertElement(Elts[0], Elts[1],Elts[2]);
    }

    ID.Kind = ValID::t_Constant;
    return false;
  }
  }

  Lex.Lex();
  return false;
}

/// parseGlobalValue - parse a global value with the specified type.
bool LLParser::parseGlobalValue(Type *Ty, Constant *&C) {
  C = nullptr;
  ValID ID;
  Value *V = nullptr;
  bool Parsed = parseValID(ID, /*PFS=*/nullptr, Ty) ||
                convertValIDToValue(Ty, ID, V, nullptr);
  if (V && !(C = dyn_cast<Constant>(V)))
    return error(ID.Loc, "global values must be constants");
  return Parsed;
}

bool LLParser::parseGlobalTypeAndValue(Constant *&V) {
  Type *Ty = nullptr;
  return parseType(Ty) || parseGlobalValue(Ty, V);
}

bool LLParser::parseOptionalComdat(StringRef GlobalName, Comdat *&C) {
  C = nullptr;

  LocTy KwLoc = Lex.getLoc();
  if (!EatIfPresent(lltok::kw_comdat))
    return false;

  if (EatIfPresent(lltok::lparen)) {
    if (Lex.getKind() != lltok::ComdatVar)
      return tokError("expected comdat variable");
    C = getComdat(Lex.getStrVal(), Lex.getLoc());
    Lex.Lex();
    if (parseToken(lltok::rparen, "expected ')' after comdat var"))
      return true;
  } else {
    if (GlobalName.empty())
      return tokError("comdat cannot be unnamed");
    C = getComdat(std::string(GlobalName), KwLoc);
  }

  return false;
}

/// parseGlobalValueVector
///   ::= /*empty*/
///   ::= TypeAndValue (',' TypeAndValue)*
bool LLParser::parseGlobalValueVector(SmallVectorImpl<Constant *> &Elts) {
  // Empty list.
  if (Lex.getKind() == lltok::rbrace ||
      Lex.getKind() == lltok::rsquare ||
      Lex.getKind() == lltok::greater ||
      Lex.getKind() == lltok::rparen)
    return false;

  do {
    // Let the caller deal with inrange.
    if (Lex.getKind() == lltok::kw_inrange)
      return false;

    Constant *C;
    if (parseGlobalTypeAndValue(C))
      return true;
    Elts.push_back(C);
  } while (EatIfPresent(lltok::comma));

  return false;
}

bool LLParser::parseMDTuple(MDNode *&MD, bool IsDistinct) {
  SmallVector<Metadata *, 16> Elts;
  if (parseMDNodeVector(Elts))
    return true;

  MD = (IsDistinct ? MDTuple::getDistinct : MDTuple::get)(Context, Elts);
  return false;
}

/// MDNode:
///  ::= !{ ... }
///  ::= !7
///  ::= !DILocation(...)
bool LLParser::parseMDNode(MDNode *&N) {
  if (Lex.getKind() == lltok::MetadataVar)
    return parseSpecializedMDNode(N);

  return parseToken(lltok::exclaim, "expected '!' here") || parseMDNodeTail(N);
}

bool LLParser::parseMDNodeTail(MDNode *&N) {
  // !{ ... }
  if (Lex.getKind() == lltok::lbrace)
    return parseMDTuple(N);

  // !42
  return parseMDNodeID(N);
}

namespace {

/// Structure to represent an optional metadata field.
template <class FieldTy> struct MDFieldImpl {
  typedef MDFieldImpl ImplTy;
  FieldTy Val;
  bool Seen;

  void assign(FieldTy Val) {
    Seen = true;
    this->Val = std::move(Val);
  }

  explicit MDFieldImpl(FieldTy Default)
      : Val(std::move(Default)), Seen(false) {}
};

/// Structure to represent an optional metadata field that
/// can be of either type (A or B) and encapsulates the
/// MD<typeofA>Field and MD<typeofB>Field structs, so not
/// to reimplement the specifics for representing each Field.
template <class FieldTypeA, class FieldTypeB> struct MDEitherFieldImpl {
  typedef MDEitherFieldImpl<FieldTypeA, FieldTypeB> ImplTy;
  FieldTypeA A;
  FieldTypeB B;
  bool Seen;

  enum {
    IsInvalid = 0,
    IsTypeA = 1,
    IsTypeB = 2
  } WhatIs;

  void assign(FieldTypeA A) {
    Seen = true;
    this->A = std::move(A);
    WhatIs = IsTypeA;
  }

  void assign(FieldTypeB B) {
    Seen = true;
    this->B = std::move(B);
    WhatIs = IsTypeB;
  }

  explicit MDEitherFieldImpl(FieldTypeA DefaultA, FieldTypeB DefaultB)
      : A(std::move(DefaultA)), B(std::move(DefaultB)), Seen(false),
        WhatIs(IsInvalid) {}
};

struct MDUnsignedField : public MDFieldImpl<uint64_t> {
  uint64_t Max;

  MDUnsignedField(uint64_t Default = 0, uint64_t Max = UINT64_MAX)
      : ImplTy(Default), Max(Max) {}
};

struct LineField : public MDUnsignedField {
  LineField() : MDUnsignedField(0, UINT32_MAX) {}
};

struct ColumnField : public MDUnsignedField {
  ColumnField() : MDUnsignedField(0, UINT16_MAX) {}
};

struct DwarfTagField : public MDUnsignedField {
  DwarfTagField() : MDUnsignedField(0, dwarf::DW_TAG_hi_user) {}
  DwarfTagField(dwarf::Tag DefaultTag)
      : MDUnsignedField(DefaultTag, dwarf::DW_TAG_hi_user) {}
};

struct DwarfMacinfoTypeField : public MDUnsignedField {
  DwarfMacinfoTypeField() : MDUnsignedField(0, dwarf::DW_MACINFO_vendor_ext) {}
  DwarfMacinfoTypeField(dwarf::MacinfoRecordType DefaultType)
    : MDUnsignedField(DefaultType, dwarf::DW_MACINFO_vendor_ext) {}
};

struct DwarfAttEncodingField : public MDUnsignedField {
  DwarfAttEncodingField() : MDUnsignedField(0, dwarf::DW_ATE_hi_user) {}
};

struct DwarfVirtualityField : public MDUnsignedField {
  DwarfVirtualityField() : MDUnsignedField(0, dwarf::DW_VIRTUALITY_max) {}
};

struct DwarfLangField : public MDUnsignedField {
  DwarfLangField() : MDUnsignedField(0, dwarf::DW_LANG_hi_user) {}
};

struct DwarfSourceLangNameField : public MDUnsignedField {
  DwarfSourceLangNameField() : MDUnsignedField(0, UINT32_MAX) {}
};

struct DwarfCCField : public MDUnsignedField {
  DwarfCCField() : MDUnsignedField(0, dwarf::DW_CC_hi_user) {}
};

struct DwarfEnumKindField : public MDUnsignedField {
  DwarfEnumKindField()
      : MDUnsignedField(dwarf::DW_APPLE_ENUM_KIND_invalid,
                        dwarf::DW_APPLE_ENUM_KIND_max) {}
};

struct EmissionKindField : public MDUnsignedField {
  EmissionKindField() : MDUnsignedField(0, DICompileUnit::LastEmissionKind) {}
};

struct FixedPointKindField : public MDUnsignedField {
  FixedPointKindField()
      : MDUnsignedField(0, DIFixedPointType::LastFixedPointKind) {}
};

struct NameTableKindField : public MDUnsignedField {
  NameTableKindField()
      : MDUnsignedField(
            0, (unsigned)
                   DICompileUnit::DebugNameTableKind::LastDebugNameTableKind) {}
};

struct DIFlagField : public MDFieldImpl<DINode::DIFlags> {
  DIFlagField() : MDFieldImpl(DINode::FlagZero) {}
};

struct DISPFlagField : public MDFieldImpl<DISubprogram::DISPFlags> {
  DISPFlagField() : MDFieldImpl(DISubprogram::SPFlagZero) {}
};

struct MDAPSIntField : public MDFieldImpl<APSInt> {
  MDAPSIntField() : ImplTy(APSInt()) {}
};

struct MDSignedField : public MDFieldImpl<int64_t> {
  int64_t Min = INT64_MIN;
  int64_t Max = INT64_MAX;

  MDSignedField(int64_t Default = 0)
      : ImplTy(Default) {}
  MDSignedField(int64_t Default, int64_t Min, int64_t Max)
      : ImplTy(Default), Min(Min), Max(Max) {}
};

struct MDBoolField : public MDFieldImpl<bool> {
  MDBoolField(bool Default = false) : ImplTy(Default) {}
};

struct MDField : public MDFieldImpl<Metadata *> {
  bool AllowNull;

  MDField(bool AllowNull = true) : ImplTy(nullptr), AllowNull(AllowNull) {}
};

struct MDStringField : public MDFieldImpl<MDString *> {
  enum class EmptyIs {
    Null,  //< Allow empty input string, map to nullptr
    Empty, //< Allow empty input string, map to an empty MDString
    Error, //< Disallow empty string, map to an error
  } EmptyIs;
  MDStringField(enum EmptyIs EmptyIs = EmptyIs::Null)
      : ImplTy(nullptr), EmptyIs(EmptyIs) {}
};

struct MDFieldList : public MDFieldImpl<SmallVector<Metadata *, 4>> {
  MDFieldList() : ImplTy(SmallVector<Metadata *, 4>()) {}
};

struct ChecksumKindField : public MDFieldImpl<DIFile::ChecksumKind> {
  ChecksumKindField(DIFile::ChecksumKind CSKind) : ImplTy(CSKind) {}
};

struct MDSignedOrMDField : MDEitherFieldImpl<MDSignedField, MDField> {
  MDSignedOrMDField(int64_t Default = 0, bool AllowNull = true)
      : ImplTy(MDSignedField(Default), MDField(AllowNull)) {}

  MDSignedOrMDField(int64_t Default, int64_t Min, int64_t Max,
                    bool AllowNull = true)
      : ImplTy(MDSignedField(Default, Min, Max), MDField(AllowNull)) {}

  bool isMDSignedField() const { return WhatIs == IsTypeA; }
  bool isMDField() const { return WhatIs == IsTypeB; }
  int64_t getMDSignedValue() const {
    assert(isMDSignedField() && "Wrong field type");
    return A.Val;
  }
  Metadata *getMDFieldValue() const {
    assert(isMDField() && "Wrong field type");
    return B.Val;
  }
};

struct MDUnsignedOrMDField : MDEitherFieldImpl<MDUnsignedField, MDField> {
  MDUnsignedOrMDField(uint64_t Default = 0, bool AllowNull = true)
      : ImplTy(MDUnsignedField(Default), MDField(AllowNull)) {}

  MDUnsignedOrMDField(uint64_t Default, uint64_t Max, bool AllowNull = true)
      : ImplTy(MDUnsignedField(Default, Max), MDField(AllowNull)) {}

  bool isMDUnsignedField() const { return WhatIs == IsTypeA; }
  bool isMDField() const { return WhatIs == IsTypeB; }
  uint64_t getMDUnsignedValue() const {
    assert(isMDUnsignedField() && "Wrong field type");
    return A.Val;
  }
  Metadata *getMDFieldValue() const {
    assert(isMDField() && "Wrong field type");
    return B.Val;
  }

  Metadata *getValueAsMetadata(LLVMContext &Context) const {
    if (isMDUnsignedField())
      return ConstantAsMetadata::get(
          ConstantInt::get(Type::getInt64Ty(Context), getMDUnsignedValue()));
    if (isMDField())
      return getMDFieldValue();
    return nullptr;
  }
};

} // end anonymous namespace

namespace llvm {

template <>
bool LLParser::parseMDField(LocTy Loc, StringRef Name, MDAPSIntField &Result) {
  if (Lex.getKind() != lltok::APSInt)
    return tokError("expected integer");

  Result.assign(Lex.getAPSIntVal());
  Lex.Lex();
  return false;
}

template <>
bool LLParser::parseMDField(LocTy Loc, StringRef Name,
                            MDUnsignedField &Result) {
  if (Lex.getKind() != lltok::APSInt || Lex.getAPSIntVal().isSigned())
    return tokError("expected unsigned integer");

  auto &U = Lex.getAPSIntVal();
  if (U.ugt(Result.Max))
    return tokError("value for '" + Name + "' too large, limit is " +
                    Twine(Result.Max));
  Result.assign(U.getZExtValue());
  assert(Result.Val <= Result.Max && "Expected value in range");
  Lex.Lex();
  return false;
}

template <>
bool LLParser::parseMDField(LocTy Loc, StringRef Name, LineField &Result) {
  return parseMDField(Loc, Name, static_cast<MDUnsignedField &>(Result));
}
template <>
bool LLParser::parseMDField(LocTy Loc, StringRef Name, ColumnField &Result) {
  return parseMDField(Loc, Name, static_cast<MDUnsignedField &>(Result));
}

template <>
bool LLParser::parseMDField(LocTy Loc, StringRef Name, DwarfTagField &Result) {
  if (Lex.getKind() == lltok::APSInt)
    return parseMDField(Loc, Name, static_cast<MDUnsignedField &>(Result));

  if (Lex.getKind() != lltok::DwarfTag)
    return tokError("expected DWARF tag");

  unsigned Tag = dwarf::getTag(Lex.getStrVal());
  if (Tag == dwarf::DW_TAG_invalid)
    return tokError("invalid DWARF tag" + Twine(" '") + Lex.getStrVal() + "'");
  assert(Tag <= Result.Max && "Expected valid DWARF tag");

  Result.assign(Tag);
  Lex.Lex();
  return false;
}

template <>
bool LLParser::parseMDField(LocTy Loc, StringRef Name,
                            DwarfMacinfoTypeField &Result) {
  if (Lex.getKind() == lltok::APSInt)
    return parseMDField(Loc, Name, static_cast<MDUnsignedField &>(Result));

  if (Lex.getKind() != lltok::DwarfMacinfo)
    return tokError("expected DWARF macinfo type");

  unsigned Macinfo = dwarf::getMacinfo(Lex.getStrVal());
  if (Macinfo == dwarf::DW_MACINFO_invalid)
    return tokError("invalid DWARF macinfo type" + Twine(" '") +
                    Lex.getStrVal() + "'");
  assert(Macinfo <= Result.Max && "Expected valid DWARF macinfo type");

  Result.assign(Macinfo);
  Lex.Lex();
  return false;
}

template <>
bool LLParser::parseMDField(LocTy Loc, StringRef Name,
                            DwarfVirtualityField &Result) {
  if (Lex.getKind() == lltok::APSInt)
    return parseMDField(Loc, Name, static_cast<MDUnsignedField &>(Result));

  if (Lex.getKind() != lltok::DwarfVirtuality)
    return tokError("expected DWARF virtuality code");

  unsigned Virtuality = dwarf::getVirtuality(Lex.getStrVal());
  if (Virtuality == dwarf::DW_VIRTUALITY_invalid)
    return tokError("invalid DWARF virtuality code" + Twine(" '") +
                    Lex.getStrVal() + "'");
  assert(Virtuality <= Result.Max && "Expected valid DWARF virtuality code");
  Result.assign(Virtuality);
  Lex.Lex();
  return false;
}

template <>
bool LLParser::parseMDField(LocTy Loc, StringRef Name,
                            DwarfEnumKindField &Result) {
  if (Lex.getKind() == lltok::APSInt)
    return parseMDField(Loc, Name, static_cast<MDUnsignedField &>(Result));

  if (Lex.getKind() != lltok::DwarfEnumKind)
    return tokError("expected DWARF enum kind code");

  unsigned EnumKind = dwarf::getEnumKind(Lex.getStrVal());
  if (EnumKind == dwarf::DW_APPLE_ENUM_KIND_invalid)
    return tokError("invalid DWARF enum kind code" + Twine(" '") +
                    Lex.getStrVal() + "'");
  assert(EnumKind <= Result.Max && "Expected valid DWARF enum kind code");
  Result.assign(EnumKind);
  Lex.Lex();
  return false;
}

template <>
bool LLParser::parseMDField(LocTy Loc, StringRef Name, DwarfLangField &Result) {
  if (Lex.getKind() == lltok::APSInt)
    return parseMDField(Loc, Name, static_cast<MDUnsignedField &>(Result));

  if (Lex.getKind() != lltok::DwarfLang)
    return tokError("expected DWARF language");

  unsigned Lang = dwarf::getLanguage(Lex.getStrVal());
  if (!Lang)
    return tokError("invalid DWARF language" + Twine(" '") + Lex.getStrVal() +
                    "'");
  assert(Lang <= Result.Max && "Expected valid DWARF language");
  Result.assign(Lang);
  Lex.Lex();
  return false;
}

template <>
bool LLParser::parseMDField(LocTy Loc, StringRef Name,
                            DwarfSourceLangNameField &Result) {
  if (Lex.getKind() == lltok::APSInt)
    return parseMDField(Loc, Name, static_cast<MDUnsignedField &>(Result));

  if (Lex.getKind() != lltok::DwarfSourceLangName)
    return tokError("expected DWARF source language name");

  unsigned Lang = dwarf::getSourceLanguageName(Lex.getStrVal());
  if (!Lang)
    return tokError("invalid DWARF source language name" + Twine(" '") +
                    Lex.getStrVal() + "'");
  assert(Lang <= Result.Max && "Expected valid DWARF source language name");
  Result.assign(Lang);
  Lex.Lex();
  return false;
}

template <>
bool LLParser::parseMDField(LocTy Loc, StringRef Name, DwarfCCField &Result) {
  if (Lex.getKind() == lltok::APSInt)
    return parseMDField(Loc, Name, static_cast<MDUnsignedField &>(Result));

  if (Lex.getKind() != lltok::DwarfCC)
    return tokError("expected DWARF calling convention");

  unsigned CC = dwarf::getCallingConvention(Lex.getStrVal());
  if (!CC)
    return tokError("invalid DWARF calling convention" + Twine(" '") +
                    Lex.getStrVal() + "'");
  assert(CC <= Result.Max && "Expected valid DWARF calling convention");
  Result.assign(CC);
  Lex.Lex();
  return false;
}

template <>
bool LLParser::parseMDField(LocTy Loc, StringRef Name,
                            EmissionKindField &Result) {
  if (Lex.getKind() == lltok::APSInt)
    return parseMDField(Loc, Name, static_cast<MDUnsignedField &>(Result));

  if (Lex.getKind() != lltok::EmissionKind)
    return tokError("expected emission kind");

  auto Kind = DICompileUnit::getEmissionKind(Lex.getStrVal());
  if (!Kind)
    return tokError("invalid emission kind" + Twine(" '") + Lex.getStrVal() +
                    "'");
  assert(*Kind <= Result.Max && "Expected valid emission kind");
  Result.assign(*Kind);
  Lex.Lex();
  return false;
}

template <>
bool LLParser::parseMDField(LocTy Loc, StringRef Name,
                            FixedPointKindField &Result) {
  if (Lex.getKind() == lltok::APSInt)
    return parseMDField(Loc, Name, static_cast<MDUnsignedField &>(Result));

  if (Lex.getKind() != lltok::FixedPointKind)
    return tokError("expected fixed-point kind");

  auto Kind = DIFixedPointType::getFixedPointKind(Lex.getStrVal());
  if (!Kind)
    return tokError("invalid fixed-point kind" + Twine(" '") + Lex.getStrVal() +
                    "'");
  assert(*Kind <= Result.Max && "Expected valid fixed-point kind");
  Result.assign(*Kind);
  Lex.Lex();
  return false;
}

template <>
bool LLParser::parseMDField(LocTy Loc, StringRef Name,
                            NameTableKindField &Result) {
  if (Lex.getKind() == lltok::APSInt)
    return parseMDField(Loc, Name, static_cast<MDUnsignedField &>(Result));

  if (Lex.getKind() != lltok::NameTableKind)
    return tokError("expected nameTable kind");

  auto Kind = DICompileUnit::getNameTableKind(Lex.getStrVal());
  if (!Kind)
    return tokError("invalid nameTable kind" + Twine(" '") + Lex.getStrVal() +
                    "'");
  assert(((unsigned)*Kind) <= Result.Max && "Expected valid nameTable kind");
  Result.assign((unsigned)*Kind);
  Lex.Lex();
  return false;
}

template <>
bool LLParser::parseMDField(LocTy Loc, StringRef Name,
                            DwarfAttEncodingField &Result) {
  if (Lex.getKind() == lltok::APSInt)
    return parseMDField(Loc, Name, static_cast<MDUnsignedField &>(Result));

  if (Lex.getKind() != lltok::DwarfAttEncoding)
    return tokError("expected DWARF type attribute encoding");

  unsigned Encoding = dwarf::getAttributeEncoding(Lex.getStrVal());
  if (!Encoding)
    return tokError("invalid DWARF type attribute encoding" + Twine(" '") +
                    Lex.getStrVal() + "'");
  assert(Encoding <= Result.Max && "Expected valid DWARF language");
  Result.assign(Encoding);
  Lex.Lex();
  return false;
}

/// DIFlagField
///  ::= uint32
///  ::= DIFlagVector
///  ::= DIFlagVector '|' DIFlagFwdDecl '|' uint32 '|' DIFlagPublic
template <>
bool LLParser::parseMDField(LocTy Loc, StringRef Name, DIFlagField &Result) {

  // parser for a single flag.
  auto parseFlag = [&](DINode::DIFlags &Val) {
    if (Lex.getKind() == lltok::APSInt && !Lex.getAPSIntVal().isSigned()) {
      uint32_t TempVal = static_cast<uint32_t>(Val);
      bool Res = parseUInt32(TempVal);
      Val = static_cast<DINode::DIFlags>(TempVal);
      return Res;
    }

    if (Lex.getKind() != lltok::DIFlag)
      return tokError("expected debug info flag");

    Val = DINode::getFlag(Lex.getStrVal());
    if (!Val)
      return tokError(Twine("invalid debug info flag '") + Lex.getStrVal() +
                      "'");
    Lex.Lex();
    return false;
  };

  // parse the flags and combine them together.
  DINode::DIFlags Combined = DINode::FlagZero;
  do {
    DINode::DIFlags Val;
    if (parseFlag(Val))
      return true;
    Combined |= Val;
  } while (EatIfPresent(lltok::bar));

  Result.assign(Combined);
  return false;
}

/// DISPFlagField
///  ::= uint32
///  ::= DISPFlagVector
///  ::= DISPFlagVector '|' DISPFlag* '|' uint32
template <>
bool LLParser::parseMDField(LocTy Loc, StringRef Name, DISPFlagField &Result) {

  // parser for a single flag.
  auto parseFlag = [&](DISubprogram::DISPFlags &Val) {
    if (Lex.getKind() == lltok::APSInt && !Lex.getAPSIntVal().isSigned()) {
      uint32_t TempVal = static_cast<uint32_t>(Val);
      bool Res = parseUInt32(TempVal);
      Val = static_cast<DISubprogram::DISPFlags>(TempVal);
      return Res;
    }

    if (Lex.getKind() != lltok::DISPFlag)
      return tokError("expected debug info flag");

    Val = DISubprogram::getFlag(Lex.getStrVal());
    if (!Val)
      return tokError(Twine("invalid subprogram debug info flag '") +
                      Lex.getStrVal() + "'");
    Lex.Lex();
    return false;
  };

  // parse the flags and combine them together.
  DISubprogram::DISPFlags Combined = DISubprogram::SPFlagZero;
  do {
    DISubprogram::DISPFlags Val;
    if (parseFlag(Val))
      return true;
    Combined |= Val;
  } while (EatIfPresent(lltok::bar));

  Result.assign(Combined);
  return false;
}

template <>
bool LLParser::parseMDField(LocTy Loc, StringRef Name, MDSignedField &Result) {
  if (Lex.getKind() != lltok::APSInt)
    return tokError("expected signed integer");

  auto &S = Lex.getAPSIntVal();
  if (S < Result.Min)
    return tokError("value for '" + Name + "' too small, limit is " +
                    Twine(Result.Min));
  if (S > Result.Max)
    return tokError("value for '" + Name + "' too large, limit is " +
                    Twine(Result.Max));
  Result.assign(S.getExtValue());
  assert(Result.Val >= Result.Min && "Expected value in range");
  assert(Result.Val <= Result.Max && "Expected value in range");
  Lex.Lex();
  return false;
}

template <>
bool LLParser::parseMDField(LocTy Loc, StringRef Name, MDBoolField &Result) {
  switch (Lex.getKind()) {
  default:
    return tokError("expected 'true' or 'false'");
  case lltok::kw_true:
    Result.assign(true);
    break;
  case lltok::kw_false:
    Result.assign(false);
    break;
  }
  Lex.Lex();
  return false;
}

template <>
bool LLParser::parseMDField(LocTy Loc, StringRef Name, MDField &Result) {
  if (Lex.getKind() == lltok::kw_null) {
    if (!Result.AllowNull)
      return tokError("'" + Name + "' cannot be null");
    Lex.Lex();
    Result.assign(nullptr);
    return false;
  }

  Metadata *MD;
  if (parseMetadata(MD, nullptr))
    return true;

  Result.assign(MD);
  return false;
}

template <>
bool LLParser::parseMDField(LocTy Loc, StringRef Name,
                            MDSignedOrMDField &Result) {
  // Try to parse a signed int.
  if (Lex.getKind() == lltok::APSInt) {
    MDSignedField Res = Result.A;
    if (!parseMDField(Loc, Name, Res)) {
      Result.assign(Res);
      return false;
    }
    return true;
  }

  // Otherwise, try to parse as an MDField.
  MDField Res = Result.B;
  if (!parseMDField(Loc, Name, Res)) {
    Result.assign(Res);
    return false;
  }

  return true;
}

template <>
bool LLParser::parseMDField(LocTy Loc, StringRef Name,
                            MDUnsignedOrMDField &Result) {
  // Try to parse an unsigned int.
  if (Lex.getKind() == lltok::APSInt) {
    MDUnsignedField Res = Result.A;
    if (!parseMDField(Loc, Name, Res)) {
      Result.assign(Res);
      return false;
    }
    return true;
  }

  // Otherwise, try to parse as an MDField.
  MDField Res = Result.B;
  if (!parseMDField(Loc, Name, Res)) {
    Result.assign(Res);
    return false;
  }

  return true;
}

template <>
bool LLParser::parseMDField(LocTy Loc, StringRef Name, MDStringField &Result) {
  LocTy ValueLoc = Lex.getLoc();
  std::string S;
  if (parseStringConstant(S))
    return true;

  if (S.empty()) {
    switch (Result.EmptyIs) {
    case MDStringField::EmptyIs::Null:
      Result.assign(nullptr);
      return false;
    case MDStringField::EmptyIs::Empty:
      break;
    case MDStringField::EmptyIs::Error:
      return error(ValueLoc, "'" + Name + "' cannot be empty");
    }
  }

  Result.assign(MDString::get(Context, S));
  return false;
}

template <>
bool LLParser::parseMDField(LocTy Loc, StringRef Name, MDFieldList &Result) {
  SmallVector<Metadata *, 4> MDs;
  if (parseMDNodeVector(MDs))
    return true;

  Result.assign(std::move(MDs));
  return false;
}

template <>
bool LLParser::parseMDField(LocTy Loc, StringRef Name,
                            ChecksumKindField &Result) {
  std::optional<DIFile::ChecksumKind> CSKind =
      DIFile::getChecksumKind(Lex.getStrVal());

  if (Lex.getKind() != lltok::ChecksumKind || !CSKind)
    return tokError("invalid checksum kind" + Twine(" '") + Lex.getStrVal() +
                    "'");

  Result.assign(*CSKind);
  Lex.Lex();
  return false;
}

} // end namespace llvm

template <class ParserTy>
bool LLParser::parseMDFieldsImplBody(ParserTy ParseField) {
  do {
    if (Lex.getKind() != lltok::LabelStr)
      return tokError("expected field label here");

    if (ParseField())
      return true;
  } while (EatIfPresent(lltok::comma));

  return false;
}

template <class ParserTy>
bool LLParser::parseMDFieldsImpl(ParserTy ParseField, LocTy &ClosingLoc) {
  assert(Lex.getKind() == lltok::MetadataVar && "Expected metadata type name");
  Lex.Lex();

  if (parseToken(lltok::lparen, "expected '(' here"))
    return true;
  if (Lex.getKind() != lltok::rparen)
    if (parseMDFieldsImplBody(ParseField))
      return true;

  ClosingLoc = Lex.getLoc();
  return parseToken(lltok::rparen, "expected ')' here");
}

template <class FieldTy>
bool LLParser::parseMDField(StringRef Name, FieldTy &Result) {
  if (Result.Seen)
    return tokError("field '" + Name + "' cannot be specified more than once");

  LocTy Loc = Lex.getLoc();
  Lex.Lex();
  return parseMDField(Loc, Name, Result);
}

bool LLParser::parseSpecializedMDNode(MDNode *&N, bool IsDistinct) {
  assert(Lex.getKind() == lltok::MetadataVar && "Expected metadata type name");

#define HANDLE_SPECIALIZED_MDNODE_LEAF(CLASS)                                  \
  if (Lex.getStrVal() == #CLASS)                                               \
    return parse##CLASS(N, IsDistinct);
#include "llvm/IR/Metadata.def"

  return tokError("expected metadata type");
}

#define DECLARE_FIELD(NAME, TYPE, INIT) TYPE NAME INIT
#define NOP_FIELD(NAME, TYPE, INIT)
#define REQUIRE_FIELD(NAME, TYPE, INIT)                                        \
  if (!NAME.Seen)                                                              \
    return error(ClosingLoc, "missing required field '" #NAME "'");
#define PARSE_MD_FIELD(NAME, TYPE, DEFAULT)                                    \
  if (Lex.getStrVal() == #NAME)                                                \
    return parseMDField(#NAME, NAME);
#define PARSE_MD_FIELDS()                                                      \
  VISIT_MD_FIELDS(DECLARE_FIELD, DECLARE_FIELD)                                \
  do {                                                                         \
    LocTy ClosingLoc;                                                          \
    if (parseMDFieldsImpl(                                                     \
            [&]() -> bool {                                                    \
              VISIT_MD_FIELDS(PARSE_MD_FIELD, PARSE_MD_FIELD)                  \
              return tokError(Twine("invalid field '") + Lex.getStrVal() +     \
                              "'");                                            \
            },                                                                 \
            ClosingLoc))                                                       \
      return true;                                                             \
    VISIT_MD_FIELDS(NOP_FIELD, REQUIRE_FIELD)                                  \
  } while (false)
#define GET_OR_DISTINCT(CLASS, ARGS)                                           \
  (IsDistinct ? CLASS::getDistinct ARGS : CLASS::get ARGS)

/// parseDILocationFields:
///   ::= !DILocation(line: 43, column: 8, scope: !5, inlinedAt: !6,
///   isImplicitCode: true, atomGroup: 1, atomRank: 1)
bool LLParser::parseDILocation(MDNode *&Result, bool IsDistinct) {
#define VISIT_MD_FIELDS(OPTIONAL, REQUIRED)                                    \
  OPTIONAL(line, LineField, );                                                 \
  OPTIONAL(column, ColumnField, );                                             \
  REQUIRED(scope, MDField, (/* AllowNull */ false));                           \
  OPTIONAL(inlinedAt, MDField, );                                              \
  OPTIONAL(isImplicitCode, MDBoolField, (false));                              \
  OPTIONAL(atomGroup, MDUnsignedField, (0, UINT64_MAX));                       \
  OPTIONAL(atomRank, MDUnsignedField, (0, UINT8_MAX));
  PARSE_MD_FIELDS();
#undef VISIT_MD_FIELDS

  Result = GET_OR_DISTINCT(
      DILocation, (Context, line.Val, column.Val, scope.Val, inlinedAt.Val,
                   isImplicitCode.Val, atomGroup.Val, atomRank.Val));
  return false;
}

/// parseDIAssignID:
///   ::= distinct !DIAssignID()
bool LLParser::parseDIAssignID(MDNode *&Result, bool IsDistinct) {
  if (!IsDistinct)
    return tokError("missing 'distinct', required for !DIAssignID()");

  Lex.Lex();

  // Now eat the parens.
  if (parseToken(lltok::lparen, "expected '(' here"))
    return true;
  if (parseToken(lltok::rparen, "expected ')' here"))
    return true;

  Result = DIAssignID::getDistinct(Context);
  return false;
}

/// parseGenericDINode:
///   ::= !GenericDINode(tag: 15, header: "...", operands: {...})
bool LLParser::parseGenericDINode(MDNode *&Result, bool IsDistinct) {
#define VISIT_MD_FIELDS(OPTIONAL, REQUIRED)                                    \
  REQUIRED(tag, DwarfTagField, );                                              \
  OPTIONAL(header, MDStringField, );                                           \
  OPTIONAL(operands, MDFieldList, );
  PARSE_MD_FIELDS();
#undef VISIT_MD_FIELDS

  Result = GET_OR_DISTINCT(GenericDINode,
                           (Context, tag.Val, header.Val, operands.Val));
  return false;
}

/// parseDISubrangeType:
///   ::= !DISubrangeType(name: "whatever", file: !0,
///                      line: 7, scope: !1, baseType: !2, size: 32,
///                      align: 32, flags: 0, lowerBound: !3
///                      upperBound: !4, stride: !5, bias: !6)
bool LLParser::parseDISubrangeType(MDNode *&Result, bool IsDistinct) {
#define VISIT_MD_FIELDS(OPTIONAL, REQUIRED)                                    \
  OPTIONAL(name, MDStringField, );                                             \
  OPTIONAL(file, MDField, );                                                   \
  OPTIONAL(line, LineField, );                                                 \
  OPTIONAL(scope, MDField, );                                                  \
  OPTIONAL(baseType, MDField, );                                               \
  OPTIONAL(size, MDUnsignedOrMDField, (0, UINT64_MAX));                        \
  OPTIONAL(align, MDUnsignedField, (0, UINT32_MAX));                           \
  OPTIONAL(flags, DIFlagField, );                                              \
  OPTIONAL(lowerBound, MDSignedOrMDField, );                                   \
  OPTIONAL(upperBound, MDSignedOrMDField, );                                   \
  OPTIONAL(stride, MDSignedOrMDField, );                                       \
  OPTIONAL(bias, MDSignedOrMDField, );
  PARSE_MD_FIELDS();
#undef VISIT_MD_FIELDS

  auto convToMetadata = [&](MDSignedOrMDField Bound) -> Metadata * {
    if (Bound.isMDSignedField())
      return ConstantAsMetadata::get(ConstantInt::getSigned(
          Type::getInt64Ty(Context), Bound.getMDSignedValue()));
    if (Bound.isMDField())
      return Bound.getMDFieldValue();
    return nullptr;
  };

  Metadata *LowerBound = convToMetadata(lowerBound);
  Metadata *UpperBound = convToMetadata(upperBound);
  Metadata *Stride = convToMetadata(stride);
  Metadata *Bias = convToMetadata(bias);

  Result = GET_OR_DISTINCT(
      DISubrangeType, (Context, name.Val, file.Val, line.Val, scope.Val,
                       size.getValueAsMetadata(Context), align.Val, flags.Val,
                       baseType.Val, LowerBound, UpperBound, Stride, Bias));

  return false;
}

/// parseDISubrange:
///   ::= !DISubrange(count: 30, lowerBound: 2)
///   ::= !DISubrange(count: !node, lowerBound: 2)
///   ::= !DISubrange(lowerBound: !node1, upperBound: !node2, stride: !node3)
bool LLParser::parseDISubrange(MDNode *&Result, bool IsDistinct) {
#define VISIT_MD_FIELDS(OPTIONAL, REQUIRED)                                    \
  OPTIONAL(count, MDSignedOrMDField, (-1, -1, INT64_MAX, false));              \
  OPTIONAL(lowerBound, MDSignedOrMDField, );                                   \
  OPTIONAL(upperBound, MDSignedOrMDField, );                                   \
  OPTIONAL(stride, MDSignedOrMDField, );
  PARSE_MD_FIELDS();
#undef VISIT_MD_FIELDS

  Metadata *Count = nullptr;
  Metadata *LowerBound = nullptr;
  Metadata *UpperBound = nullptr;
  Metadata *Stride = nullptr;

  auto convToMetadata = [&](const MDSignedOrMDField &Bound) -> Metadata * {
    if (Bound.isMDSignedField())
      return ConstantAsMetadata::get(ConstantInt::getSigned(
          Type::getInt64Ty(Context), Bound.getMDSignedValue()));
    if (Bound.isMDField())
      return Bound.getMDFieldValue();
    return nullptr;
  };

  Count = convToMetadata(count);
  LowerBound = convToMetadata(lowerBound);
  UpperBound = convToMetadata(upperBound);
  Stride = convToMetadata(stride);

  Result = GET_OR_DISTINCT(DISubrange,
                           (Context, Count, LowerBound, UpperBound, Stride));

  return false;
}

/// parseDIGenericSubrange:
///   ::= !DIGenericSubrange(lowerBound: !node1, upperBound: !node2, stride:
///   !node3)
bool LLParser::parseDIGenericSubrange(MDNode *&Result, bool IsDistinct) {
#define VISIT_MD_FIELDS(OPTIONAL, REQUIRED)                                    \
  OPTIONAL(count, MDSignedOrMDField, );                                        \
  OPTIONAL(lowerBound, MDSignedOrMDField, );                                   \
  OPTIONAL(upperBound, MDSignedOrMDField, );                                   \
  OPTIONAL(stride, MDSignedOrMDField, );
  PARSE_MD_FIELDS();
#undef VISIT_MD_FIELDS

  auto ConvToMetadata = [&](const MDSignedOrMDField &Bound) -> Metadata * {
    if (Bound.isMDSignedField())
      return DIExpression::get(
          Context, {dwarf::DW_OP_consts,
                    static_cast<uint64_t>(Bound.getMDSignedValue())});
    if (Bound.isMDField())
      return Bound.getMDFieldValue();
    return nullptr;
  };

  Metadata *Count = ConvToMetadata(count);
  Metadata *LowerBound = ConvToMetadata(lowerBound);
  Metadata *UpperBound = ConvToMetadata(upperBound);
  Metadata *Stride = ConvToMetadata(stride);

  Result = GET_OR_DISTINCT(DIGenericSubrange,
                           (Context, Count, LowerBound, UpperBound, Stride));

  return false;
}

/// parseDIEnumerator:
///   ::= !DIEnumerator(value: 30, isUnsigned: true, name: "SomeKind")
bool LLParser::parseDIEnumerator(MDNode *&Result, bool IsDistinct) {
#define VISIT_MD_FIELDS(OPTIONAL, REQUIRED)                                    \
  REQUIRED(name, MDStringField, );                                             \
  REQUIRED(value, MDAPSIntField, );                                            \
  OPTIONAL(isUnsigned, MDBoolField, (false));
  PARSE_MD_FIELDS();
#undef VISIT_MD_FIELDS

  if (isUnsigned.Val && value.Val.isNegative())
    return tokError("unsigned enumerator with negative value");

  APSInt Value(value.Val);
  // Add a leading zero so that unsigned values with the msb set are not
  // mistaken for negative values when used for signed enumerators.
  if (!isUnsigned.Val && value.Val.isUnsigned() && value.Val.isSignBitSet())
    Value = Value.zext(Value.getBitWidth() + 1);

  Result =
      GET_OR_DISTINCT(DIEnumerator, (Context, Value, isUnsigned.Val, name.Val));

  return false;
}

/// parseDIBasicType:
///   ::= !DIBasicType(tag: DW_TAG_base_type, name: "int", size: 32, align: 32,
///                    encoding: DW_ATE_encoding, flags: 0)
bool LLParser::parseDIBasicType(MDNode *&Result, bool IsDistinct) {
#define VISIT_MD_FIELDS(OPTIONAL, REQUIRED)                                    \
  OPTIONAL(tag, DwarfTagField, (dwarf::DW_TAG_base_type));                     \
  OPTIONAL(name, MDStringField, );                                             \
  OPTIONAL(size, MDUnsignedOrMDField, (0, UINT64_MAX));                        \
  OPTIONAL(align, MDUnsignedField, (0, UINT32_MAX));                           \
  OPTIONAL(encoding, DwarfAttEncodingField, );                                 \
  OPTIONAL(num_extra_inhabitants, MDUnsignedField, (0, UINT32_MAX));           \
  OPTIONAL(flags, DIFlagField, );
  PARSE_MD_FIELDS();
#undef VISIT_MD_FIELDS

  Result = GET_OR_DISTINCT(DIBasicType, (Context, tag.Val, name.Val,
                                         size.getValueAsMetadata(Context),
                                         align.Val, encoding.Val,
                                         num_extra_inhabitants.Val, flags.Val));
  return false;
}

/// parseDIFixedPointType:
///   ::= !DIFixedPointType(tag: DW_TAG_base_type, name: "xyz", size: 32,
///                         align: 32, encoding: DW_ATE_signed_fixed,
///                         flags: 0, kind: Rational, factor: 3, numerator: 1,
///                         denominator: 8)
bool LLParser::parseDIFixedPointType(MDNode *&Result, bool IsDistinct) {
#define VISIT_MD_FIELDS(OPTIONAL, REQUIRED)                                    \
  OPTIONAL(tag, DwarfTagField, (dwarf::DW_TAG_base_type));                     \
  OPTIONAL(name, MDStringField, );                                             \
  OPTIONAL(size, MDUnsignedOrMDField, (0, UINT64_MAX));                        \
  OPTIONAL(align, MDUnsignedField, (0, UINT32_MAX));                           \
  OPTIONAL(encoding, DwarfAttEncodingField, );                                 \
  OPTIONAL(flags, DIFlagField, );                                              \
  OPTIONAL(kind, FixedPointKindField, );                                       \
  OPTIONAL(factor, MDSignedField, );                                           \
  OPTIONAL(numerator, MDAPSIntField, );                                        \
  OPTIONAL(denominator, MDAPSIntField, );
  PARSE_MD_FIELDS();
#undef VISIT_MD_FIELDS

  Result = GET_OR_DISTINCT(DIFixedPointType,
                           (Context, tag.Val, name.Val,
                            size.getValueAsMetadata(Context), align.Val,
                            encoding.Val, flags.Val, kind.Val, factor.Val,
                            numerator.Val, denominator.Val));
  return false;
}

/// parseDIStringType:
///   ::= !DIStringType(name: "character(4)", size: 32, align: 32)
bool LLParser::parseDIStringType(MDNode *&Result, bool IsDistinct) {
#define VISIT_MD_FIELDS(OPTIONAL, REQUIRED)                                    \
  OPTIONAL(tag, DwarfTagField, (dwarf::DW_TAG_string_type));                   \
  OPTIONAL(name, MDStringField, );                                             \
  OPTIONAL(stringLength, MDField, );                                           \
  OPTIONAL(stringLengthExpression, MDField, );                                 \
  OPTIONAL(stringLocationExpression, MDField, );                               \
  OPTIONAL(size, MDUnsignedOrMDField, (0, UINT64_MAX));                        \
  OPTIONAL(align, MDUnsignedField, (0, UINT32_MAX));                           \
  OPTIONAL(encoding, DwarfAttEncodingField, );
  PARSE_MD_FIELDS();
#undef VISIT_MD_FIELDS

  Result = GET_OR_DISTINCT(
      DIStringType,
      (Context, tag.Val, name.Val, stringLength.Val, stringLengthExpression.Val,
       stringLocationExpression.Val, size.getValueAsMetadata(Context),
       align.Val, encoding.Val));
  return false;
}

/// parseDIDerivedType:
///   ::= !DIDerivedType(tag: DW_TAG_pointer_type, name: "int", file: !0,
///                      line: 7, scope: !1, baseType: !2, size: 32,
///                      align: 32, offset: 0, flags: 0, extraData: !3,
///                      dwarfAddressSpace: 3, ptrAuthKey: 1,
///                      ptrAuthIsAddressDiscriminated: true,
///                      ptrAuthExtraDiscriminator: 0x1234,
///                      ptrAuthIsaPointer: 1, ptrAuthAuthenticatesNullValues:1
///                      )
bool LLParser::parseDIDerivedType(MDNode *&Result, bool IsDistinct) {
#define VISIT_MD_FIELDS(OPTIONAL, REQUIRED)                                    \
  REQUIRED(tag, DwarfTagField, );                                              \
  OPTIONAL(name, MDStringField, );                                             \
  OPTIONAL(file, MDField, );                                                   \
  OPTIONAL(line, LineField, );                                                 \
  OPTIONAL(scope, MDField, );                                                  \
  REQUIRED(baseType, MDField, );                                               \
  OPTIONAL(size, MDUnsignedOrMDField, (0, UINT64_MAX));                        \
  OPTIONAL(align, MDUnsignedField, (0, UINT32_MAX));                           \
  OPTIONAL(offset, MDUnsignedOrMDField, (0, UINT64_MAX));                      \
  OPTIONAL(flags, DIFlagField, );                                              \
  OPTIONAL(extraData, MDField, );                                              \
  OPTIONAL(dwarfAddressSpace, MDUnsignedField, (UINT32_MAX, UINT32_MAX));      \
  OPTIONAL(annotations, MDField, );                                            \
  OPTIONAL(ptrAuthKey, MDUnsignedField, (0, 7));                               \
  OPTIONAL(ptrAuthIsAddressDiscriminated, MDBoolField, );                      \
  OPTIONAL(ptrAuthExtraDiscriminator, MDUnsignedField, (0, 0xffff));           \
  OPTIONAL(ptrAuthIsaPointer, MDBoolField, );                                  \
  OPTIONAL(ptrAuthAuthenticatesNullValues, MDBoolField, );
  PARSE_MD_FIELDS();
#undef VISIT_MD_FIELDS

  std::optional<unsigned> DWARFAddressSpace;
  if (dwarfAddressSpace.Val != UINT32_MAX)
    DWARFAddressSpace = dwarfAddressSpace.Val;
  std::optional<DIDerivedType::PtrAuthData> PtrAuthData;
  if (ptrAuthKey.Val)
    PtrAuthData.emplace(
        (unsigned)ptrAuthKey.Val, ptrAuthIsAddressDiscriminated.Val,
        (unsigned)ptrAuthExtraDiscriminator.Val, ptrAuthIsaPointer.Val,
        ptrAuthAuthenticatesNullValues.Val);

  Result = GET_OR_DISTINCT(
      DIDerivedType, (Context, tag.Val, name.Val, file.Val, line.Val, scope.Val,
                      baseType.Val, size.getValueAsMetadata(Context), align.Val,
                      offset.getValueAsMetadata(Context), DWARFAddressSpace,
                      PtrAuthData, flags.Val, extraData.Val, annotations.Val));
  return false;
}

bool LLParser::parseDICompositeType(MDNode *&Result, bool IsDistinct) {
#define VISIT_MD_FIELDS(OPTIONAL, REQUIRED)                                    \
  REQUIRED(tag, DwarfTagField, );                                              \
  OPTIONAL(name, MDStringField, );                                             \
  OPTIONAL(file, MDField, );                                                   \
  OPTIONAL(line, LineField, );                                                 \
  OPTIONAL(scope, MDField, );                                                  \
  OPTIONAL(baseType, MDField, );                                               \
  OPTIONAL(size, MDUnsignedOrMDField, (0, UINT64_MAX));                        \
  OPTIONAL(align, MDUnsignedField, (0, UINT32_MAX));                           \
  OPTIONAL(offset, MDUnsignedOrMDField, (0, UINT64_MAX));                      \
  OPTIONAL(flags, DIFlagField, );                                              \
  OPTIONAL(elements, MDField, );                                               \
  OPTIONAL(runtimeLang, DwarfLangField, );                                     \
  OPTIONAL(enumKind, DwarfEnumKindField, );                                    \
  OPTIONAL(vtableHolder, MDField, );                                           \
  OPTIONAL(templateParams, MDField, );                                         \
  OPTIONAL(identifier, MDStringField, );                                       \
  OPTIONAL(discriminator, MDField, );                                          \
  OPTIONAL(dataLocation, MDField, );                                           \
  OPTIONAL(associated, MDField, );                                             \
  OPTIONAL(allocated, MDField, );                                              \
  OPTIONAL(rank, MDSignedOrMDField, );                                         \
  OPTIONAL(annotations, MDField, );                                            \
  OPTIONAL(num_extra_inhabitants, MDUnsignedField, (0, UINT32_MAX));           \
  OPTIONAL(specification, MDField, );                                          \
  OPTIONAL(bitStride, MDField, );
  PARSE_MD_FIELDS();
#undef VISIT_MD_FIELDS

  Metadata *Rank = nullptr;
  if (rank.isMDSignedField())
    Rank = ConstantAsMetadata::get(ConstantInt::getSigned(
        Type::getInt64Ty(Context), rank.getMDSignedValue()));
  else if (rank.isMDField())
    Rank = rank.getMDFieldValue();

  std::optional<unsigned> EnumKind;
  if (enumKind.Val != dwarf::DW_APPLE_ENUM_KIND_invalid)
    EnumKind = enumKind.Val;

  // If this has an identifier try to build an ODR type.
  if (identifier.Val)
    if (auto *CT = DICompositeType::buildODRType(
            Context, *identifier.Val, tag.Val, name.Val, file.Val, line.Val,
            scope.Val, baseType.Val, size.getValueAsMetadata(Context),
            align.Val, offset.getValueAsMetadata(Context), specification.Val,
            num_extra_inhabitants.Val, flags.Val, elements.Val, runtimeLang.Val,
            EnumKind, vtableHolder.Val, templateParams.Val, discriminator.Val,
            dataLocation.Val, associated.Val, allocated.Val, Rank,
            annotations.Val, bitStride.Val)) {
      Result = CT;
      return false;
    }

  // Create a new node, and save it in the context if it belongs in the type
  // map.
  Result = GET_OR_DISTINCT(
      DICompositeType,
      (Context, tag.Val, name.Val, file.Val, line.Val, scope.Val, baseType.Val,
       size.getValueAsMetadata(Context), align.Val,
       offset.getValueAsMetadata(Context), flags.Val, elements.Val,
       runtimeLang.Val, EnumKind, vtableHolder.Val, templateParams.Val,
       identifier.Val, discriminator.Val, dataLocation.Val, associated.Val,
       allocated.Val, Rank, annotations.Val, specification.Val,
       num_extra_inhabitants.Val, bitStride.Val));
  return false;
}

bool LLParser::parseDISubroutineType(MDNode *&Result, bool IsDistinct) {
#define VISIT_MD_FIELDS(OPTIONAL, REQUIRED)                                    \
  OPTIONAL(flags, DIFlagField, );                                              \
  OPTIONAL(cc, DwarfCCField, );                                                \
  REQUIRED(types, MDField, );
  PARSE_MD_FIELDS();
#undef VISIT_MD_FIELDS

  Result = GET_OR_DISTINCT(DISubroutineType,
                           (Context, flags.Val, cc.Val, types.Val));
  return false;
}

/// parseDIFileType:
///   ::= !DIFileType(filename: "path/to/file", directory: "/path/to/dir",
///                   checksumkind: CSK_MD5,
///                   checksum: "000102030405060708090a0b0c0d0e0f",
///                   source: "source file contents")
bool LLParser::parseDIFile(MDNode *&Result, bool IsDistinct) {
  // The default constructed value for checksumkind is required, but will never
  // be used, as the parser checks if the field was actually Seen before using
  // the Val.
#define VISIT_MD_FIELDS(OPTIONAL, REQUIRED)                                    \
  REQUIRED(filename, MDStringField, );                                         \
  REQUIRED(directory, MDStringField, );                                        \
  OPTIONAL(checksumkind, ChecksumKindField, (DIFile::CSK_MD5));                \
  OPTIONAL(checksum, MDStringField, );                                         \
  OPTIONAL(source, MDStringField, (MDStringField::EmptyIs::Empty));
  PARSE_MD_FIELDS();
#undef VISIT_MD_FIELDS

  std::optional<DIFile::ChecksumInfo<MDString *>> OptChecksum;
  if (checksumkind.Seen && checksum.Seen)
    OptChecksum.emplace(checksumkind.Val, checksum.Val);
  else if (checksumkind.Seen || checksum.Seen)
    return tokError("'checksumkind' and 'checksum' must be provided together");

  MDString *Source = nullptr;
  if (source.Seen)
    Source = source.Val;
  Result = GET_OR_DISTINCT(
      DIFile, (Context, filename.Val, directory.Val, OptChecksum, Source));
  return false;
}

/// parseDICompileUnit:
///   ::= !DICompileUnit(language: DW_LANG_C99, file: !0, producer: "clang",
///                      isOptimized: true, flags: "-O2", runtimeVersion: 1,
///                      splitDebugFilename: "abc.debug",
///                      emissionKind: FullDebug, enums: !1, retainedTypes: !2,
///                      globals: !4, imports: !5, macros: !6, dwoId: 0x0abcd,
///                      sysroot: "/", sdk: "MacOSX.sdk")
bool LLParser::parseDICompileUnit(MDNode *&Result, bool IsDistinct) {
  if (!IsDistinct)
    return tokError("missing 'distinct', required for !DICompileUnit");

  LocTy Loc = Lex.getLoc();

#define VISIT_MD_FIELDS(OPTIONAL, REQUIRED)                                    \
  REQUIRED(file, MDField, (/* AllowNull */ false));                            \
  OPTIONAL(language, DwarfLangField, );                                        \
  OPTIONAL(sourceLanguageName, DwarfSourceLangNameField, );                    \
  OPTIONAL(sourceLanguageVersion, MDUnsignedField, (0, UINT32_MAX));           \
  OPTIONAL(producer, MDStringField, );                                         \
  OPTIONAL(isOptimized, MDBoolField, );                                        \
  OPTIONAL(flags, MDStringField, );                                            \
  OPTIONAL(runtimeVersion, MDUnsignedField, (0, UINT32_MAX));                  \
  OPTIONAL(splitDebugFilename, MDStringField, );                               \
  OPTIONAL(emissionKind, EmissionKindField, );                                 \
  OPTIONAL(enums, MDField, );                                                  \
  OPTIONAL(retainedTypes, MDField, );                                          \
  OPTIONAL(globals, MDField, );                                                \
  OPTIONAL(imports, MDField, );                                                \
  OPTIONAL(macros, MDField, );                                                 \
  OPTIONAL(dwoId, MDUnsignedField, );                                          \
  OPTIONAL(splitDebugInlining, MDBoolField, = true);                           \
  OPTIONAL(debugInfoForProfiling, MDBoolField, = false);                       \
  OPTIONAL(nameTableKind, NameTableKindField, );                               \
  OPTIONAL(rangesBaseAddress, MDBoolField, = false);                           \
  OPTIONAL(sysroot, MDStringField, );                                          \
  OPTIONAL(sdk, MDStringField, );
  PARSE_MD_FIELDS();
#undef VISIT_MD_FIELDS

  if (!language.Seen && !sourceLanguageName.Seen)
    return error(Loc, "missing one of 'language' or 'sourceLanguageName', "
                      "required for !DICompileUnit");

  if (language.Seen && sourceLanguageName.Seen)
    return error(Loc, "can only specify one of 'language' and "
                      "'sourceLanguageName' on !DICompileUnit");

  if (sourceLanguageVersion.Seen && !sourceLanguageName.Seen)
    return error(Loc, "'sourceLanguageVersion' requires an associated "
                      "'sourceLanguageName' on !DICompileUnit");

  Result = DICompileUnit::getDistinct(
      Context,
      language.Seen ? DISourceLanguageName(language.Val)
                    : DISourceLanguageName(sourceLanguageName.Val,
                                           sourceLanguageVersion.Val),
      file.Val, producer.Val, isOptimized.Val, flags.Val, runtimeVersion.Val,
      splitDebugFilename.Val, emissionKind.Val, enums.Val, retainedTypes.Val,
      globals.Val, imports.Val, macros.Val, dwoId.Val, splitDebugInlining.Val,
      debugInfoForProfiling.Val, nameTableKind.Val, rangesBaseAddress.Val,
      sysroot.Val, sdk.Val);
  return false;
}

/// parseDISubprogram:
///   ::= !DISubprogram(scope: !0, name: "foo", linkageName: "_Zfoo",
///                     file: !1, line: 7, type: !2, isLocal: false,
///                     isDefinition: true, scopeLine: 8, containingType: !3,
///                     virtuality: DW_VIRTUALTIY_pure_virtual,
///                     virtualIndex: 10, thisAdjustment: 4, flags: 11,
///                     spFlags: 10, isOptimized: false, templateParams: !4,
///                     declaration: !5, retainedNodes: !6, thrownTypes: !7,
///                     annotations: !8)
bool LLParser::parseDISubprogram(MDNode *&Result, bool IsDistinct) {
  auto Loc = Lex.getLoc();
#define VISIT_MD_FIELDS(OPTIONAL, REQUIRED)                                    \
  OPTIONAL(scope, MDField, );                                                  \
  OPTIONAL(name, MDStringField, );                                             \
  OPTIONAL(linkageName, MDStringField, );                                      \
  OPTIONAL(file, MDField, );                                                   \
  OPTIONAL(line, LineField, );                                                 \
  OPTIONAL(type, MDField, );                                                   \
  OPTIONAL(isLocal, MDBoolField, );                                            \
  OPTIONAL(isDefinition, MDBoolField, (true));                                 \
  OPTIONAL(scopeLine, LineField, );                                            \
  OPTIONAL(containingType, MDField, );                                         \
  OPTIONAL(virtuality, DwarfVirtualityField, );                                \
  OPTIONAL(virtualIndex, MDUnsignedField, (0, UINT32_MAX));                    \
  OPTIONAL(thisAdjustment, MDSignedField, (0, INT32_MIN, INT32_MAX));          \
  OPTIONAL(flags, DIFlagField, );                                              \
  OPTIONAL(spFlags, DISPFlagField, );                                          \
  OPTIONAL(isOptimized, MDBoolField, );                                        \
  OPTIONAL(unit, MDField, );                                                   \
  OPTIONAL(templateParams, MDField, );                                         \
  OPTIONAL(declaration, MDField, );                                            \
  OPTIONAL(retainedNodes, MDField, );                                          \
  OPTIONAL(thrownTypes, MDField, );                                            \
  OPTIONAL(annotations, MDField, );                                            \
  OPTIONAL(targetFuncName, MDStringField, );                                   \
  OPTIONAL(keyInstructions, MDBoolField, );
  PARSE_MD_FIELDS();
#undef VISIT_MD_FIELDS

  // An explicit spFlags field takes precedence over individual fields in
  // older IR versions.
  DISubprogram::DISPFlags SPFlags =
      spFlags.Seen ? spFlags.Val
                   : DISubprogram::toSPFlags(isLocal.Val, isDefinition.Val,
                                             isOptimized.Val, virtuality.Val);
  if ((SPFlags & DISubprogram::SPFlagDefinition) && !IsDistinct)
    return error(
        Loc,
        "missing 'distinct', required for !DISubprogram that is a Definition");
  Result = GET_OR_DISTINCT(
      DISubprogram,
      (Context, scope.Val, name.Val, linkageName.Val, file.Val, line.Val,
       type.Val, scopeLine.Val, containingType.Val, virtualIndex.Val,
       thisAdjustment.Val, flags.Val, SPFlags, unit.Val, templateParams.Val,
       declaration.Val, retainedNodes.Val, thrownTypes.Val, annotations.Val,
       targetFuncName.Val, keyInstructions.Val));
  return false;
}

/// parseDILexicalBlock:
///   ::= !DILexicalBlock(scope: !0, file: !2, line: 7, column: 9)
bool LLParser::parseDILexicalBlock(MDNode *&Result, bool IsDistinct) {
#define VISIT_MD_FIELDS(OPTIONAL, REQUIRED)                                    \
  REQUIRED(scope, MDField, (/* AllowNull */ false));                           \
  OPTIONAL(file, MDField, );                                                   \
  OPTIONAL(line, LineField, );                                                 \
  OPTIONAL(column, ColumnField, );
  PARSE_MD_FIELDS();
#undef VISIT_MD_FIELDS

  Result = GET_OR_DISTINCT(
      DILexicalBlock, (Context, scope.Val, file.Val, line.Val, column.Val));
  return false;
}

/// parseDILexicalBlockFile:
///   ::= !DILexicalBlockFile(scope: !0, file: !2, discriminator: 9)
bool LLParser::parseDILexicalBlockFile(MDNode *&Result, bool IsDistinct) {
#define VISIT_MD_FIELDS(OPTIONAL, REQUIRED)                                    \
  REQUIRED(scope, MDField, (/* AllowNull */ false));                           \
  OPTIONAL(file, MDField, );                                                   \
  REQUIRED(discriminator, MDUnsignedField, (0, UINT32_MAX));
  PARSE_MD_FIELDS();
#undef VISIT_MD_FIELDS

  Result = GET_OR_DISTINCT(DILexicalBlockFile,
                           (Context, scope.Val, file.Val, discriminator.Val));
  return false;
}

/// parseDICommonBlock:
///   ::= !DICommonBlock(scope: !0, file: !2, name: "COMMON name", line: 9)
bool LLParser::parseDICommonBlock(MDNode *&Result, bool IsDistinct) {
#define VISIT_MD_FIELDS(OPTIONAL, REQUIRED)                                    \
  REQUIRED(scope, MDField, );                                                  \
  OPTIONAL(declaration, MDField, );                                            \
  OPTIONAL(name, MDStringField, );                                             \
  OPTIONAL(file, MDField, );                                                   \
  OPTIONAL(line, LineField, );
  PARSE_MD_FIELDS();
#undef VISIT_MD_FIELDS

  Result = GET_OR_DISTINCT(DICommonBlock,
                           (Context, scope.Val, declaration.Val, name.Val,
                            file.Val, line.Val));
  return false;
}

/// parseDINamespace:
///   ::= !DINamespace(scope: !0, file: !2, name: "SomeNamespace", line: 9)
bool LLParser::parseDINamespace(MDNode *&Result, bool IsDistinct) {
#define VISIT_MD_FIELDS(OPTIONAL, REQUIRED)                                    \
  REQUIRED(scope, MDField, );                                                  \
  OPTIONAL(name, MDStringField, );                                             \
  OPTIONAL(exportSymbols, MDBoolField, );
  PARSE_MD_FIELDS();
#undef VISIT_MD_FIELDS

  Result = GET_OR_DISTINCT(DINamespace,
                           (Context, scope.Val, name.Val, exportSymbols.Val));
  return false;
}

/// parseDIMacro:
///   ::= !DIMacro(macinfo: type, line: 9, name: "SomeMacro", value:
///   "SomeValue")
bool LLParser::parseDIMacro(MDNode *&Result, bool IsDistinct) {
#define VISIT_MD_FIELDS(OPTIONAL, REQUIRED)                                    \
  REQUIRED(type, DwarfMacinfoTypeField, );                                     \
  OPTIONAL(line, LineField, );                                                 \
  REQUIRED(name, MDStringField, );                                             \
  OPTIONAL(value, MDStringField, );
  PARSE_MD_FIELDS();
#undef VISIT_MD_FIELDS

  Result = GET_OR_DISTINCT(DIMacro,
                           (Context, type.Val, line.Val, name.Val, value.Val));
  return false;
}

/// parseDIMacroFile:
///   ::= !DIMacroFile(line: 9, file: !2, nodes: !3)
bool LLParser::parseDIMacroFile(MDNode *&Result, bool IsDistinct) {
#define VISIT_MD_FIELDS(OPTIONAL, REQUIRED)                                    \
  OPTIONAL(type, DwarfMacinfoTypeField, (dwarf::DW_MACINFO_start_file));       \
  OPTIONAL(line, LineField, );                                                 \
  REQUIRED(file, MDField, );                                                   \
  OPTIONAL(nodes, MDField, );
  PARSE_MD_FIELDS();
#undef VISIT_MD_FIELDS

  Result = GET_OR_DISTINCT(DIMacroFile,
                           (Context, type.Val, line.Val, file.Val, nodes.Val));
  return false;
}

/// parseDIModule:
///   ::= !DIModule(scope: !0, name: "SomeModule", configMacros:
///   "-DNDEBUG", includePath: "/usr/include", apinotes: "module.apinotes",
///   file: !1, line: 4, isDecl: false)
bool LLParser::parseDIModule(MDNode *&Result, bool IsDistinct) {
#define VISIT_MD_FIELDS(OPTIONAL, REQUIRED)                                    \
  REQUIRED(scope, MDField, );                                                  \
  REQUIRED(name, MDStringField, );                                             \
  OPTIONAL(configMacros, MDStringField, );                                     \
  OPTIONAL(includePath, MDStringField, );                                      \
  OPTIONAL(apinotes, MDStringField, );                                         \
  OPTIONAL(file, MDField, );                                                   \
  OPTIONAL(line, LineField, );                                                 \
  OPTIONAL(isDecl, MDBoolField, );
  PARSE_MD_FIELDS();
#undef VISIT_MD_FIELDS

  Result = GET_OR_DISTINCT(DIModule, (Context, file.Val, scope.Val, name.Val,
                                      configMacros.Val, includePath.Val,
                                      apinotes.Val, line.Val, isDecl.Val));
  return false;
}

/// parseDITemplateTypeParameter:
///   ::= !DITemplateTypeParameter(name: "Ty", type: !1, defaulted: false)
bool LLParser::parseDITemplateTypeParameter(MDNode *&Result, bool IsDistinct) {
#define VISIT_MD_FIELDS(OPTIONAL, REQUIRED)                                    \
  OPTIONAL(name, MDStringField, );                                             \
  REQUIRED(type, MDField, );                                                   \
  OPTIONAL(defaulted, MDBoolField, );
  PARSE_MD_FIELDS();
#undef VISIT_MD_FIELDS

  Result = GET_OR_DISTINCT(DITemplateTypeParameter,
                           (Context, name.Val, type.Val, defaulted.Val));
  return false;
}

/// parseDITemplateValueParameter:
///   ::= !DITemplateValueParameter(tag: DW_TAG_template_value_parameter,
///                                 name: "V", type: !1, defaulted: false,
///                                 value: i32 7)
bool LLParser::parseDITemplateValueParameter(MDNode *&Result, bool IsDistinct) {
#define VISIT_MD_FIELDS(OPTIONAL, REQUIRED)                                    \
  OPTIONAL(tag, DwarfTagField, (dwarf::DW_TAG_template_value_parameter));      \
  OPTIONAL(name, MDStringField, );                                             \
  OPTIONAL(type, MDField, );                                                   \
  OPTIONAL(defaulted, MDBoolField, );                                          \
  REQUIRED(value, MDField, );

  PARSE_MD_FIELDS();
#undef VISIT_MD_FIELDS

  Result = GET_OR_DISTINCT(
      DITemplateValueParameter,
      (Context, tag.Val, name.Val, type.Val, defaulted.Val, value.Val));
  return false;
}

/// parseDIGlobalVariable:
///   ::= !DIGlobalVariable(scope: !0, name: "foo", linkageName: "foo",
///                         file: !1, line: 7, type: !2, isLocal: false,
///                         isDefinition: true, templateParams: !3,
///                         declaration: !4, align: 8)
bool LLParser::parseDIGlobalVariable(MDNode *&Result, bool IsDistinct) {
#define VISIT_MD_FIELDS(OPTIONAL, REQUIRED)                                    \
  OPTIONAL(name, MDStringField, (MDStringField::EmptyIs::Error));              \
  OPTIONAL(scope, MDField, );                                                  \
  OPTIONAL(linkageName, MDStringField, );                                      \
  OPTIONAL(file, MDField, );                                                   \
  OPTIONAL(line, LineField, );                                                 \
  OPTIONAL(type, MDField, );                                                   \
  OPTIONAL(isLocal, MDBoolField, );                                            \
  OPTIONAL(isDefinition, MDBoolField, (true));                                 \
  OPTIONAL(templateParams, MDField, );                                         \
  OPTIONAL(declaration, MDField, );                                            \
  OPTIONAL(align, MDUnsignedField, (0, UINT32_MAX));                           \
  OPTIONAL(annotations, MDField, );
  PARSE_MD_FIELDS();
#undef VISIT_MD_FIELDS

  Result =
      GET_OR_DISTINCT(DIGlobalVariable,
                      (Context, scope.Val, name.Val, linkageName.Val, file.Val,
                       line.Val, type.Val, isLocal.Val, isDefinition.Val,
                       declaration.Val, templateParams.Val, align.Val,
                       annotations.Val));
  return false;
}

/// parseDILocalVariable:
///   ::= !DILocalVariable(arg: 7, scope: !0, name: "foo",
///                        file: !1, line: 7, type: !2, arg: 2, flags: 7,
///                        align: 8)
///   ::= !DILocalVariable(scope: !0, name: "foo",
///                        file: !1, line: 7, type: !2, arg: 2, flags: 7,
///                        align: 8)
bool LLParser::parseDILocalVariable(MDNode *&Result, bool IsDistinct) {
#define VISIT_MD_FIELDS(OPTIONAL, REQUIRED)                                    \
  REQUIRED(scope, MDField, (/* AllowNull */ false));                           \
  OPTIONAL(name, MDStringField, );                                             \
  OPTIONAL(arg, MDUnsignedField, (0, UINT16_MAX));                             \
  OPTIONAL(file, MDField, );                                                   \
  OPTIONAL(line, LineField, );                                                 \
  OPTIONAL(type, MDField, );                                                   \
  OPTIONAL(flags, DIFlagField, );                                              \
  OPTIONAL(align, MDUnsignedField, (0, UINT32_MAX));                           \
  OPTIONAL(annotations, MDField, );
  PARSE_MD_FIELDS();
#undef VISIT_MD_FIELDS

  Result = GET_OR_DISTINCT(DILocalVariable,
                           (Context, scope.Val, name.Val, file.Val, line.Val,
                            type.Val, arg.Val, flags.Val, align.Val,
                            annotations.Val));
  return false;
}

/// parseDILabel:
///   ::= !DILabel(scope: !0, name: "foo", file: !1, line: 7, column: 4)
bool LLParser::parseDILabel(MDNode *&Result, bool IsDistinct) {
#define VISIT_MD_FIELDS(OPTIONAL, REQUIRED)                                    \
  REQUIRED(scope, MDField, (/* AllowNull */ false));                           \
  REQUIRED(name, MDStringField, );                                             \
  REQUIRED(file, MDField, );                                                   \
  REQUIRED(line, LineField, );                                                 \
  OPTIONAL(column, ColumnField, );                                             \
  OPTIONAL(isArtificial, MDBoolField, );                                       \
  OPTIONAL(coroSuspendIdx, MDUnsignedField, );
  PARSE_MD_FIELDS();
#undef VISIT_MD_FIELDS

  std::optional<unsigned> CoroSuspendIdx =
      coroSuspendIdx.Seen ? std::optional<unsigned>(coroSuspendIdx.Val)
                          : std::nullopt;

  Result = GET_OR_DISTINCT(DILabel,
                           (Context, scope.Val, name.Val, file.Val, line.Val,
                            column.Val, isArtificial.Val, CoroSuspendIdx));
  return false;
}

/// parseDIExpressionBody:
///   ::= (0, 7, -1)
bool LLParser::parseDIExpressionBody(MDNode *&Result, bool IsDistinct) {
  if (parseToken(lltok::lparen, "expected '(' here"))
    return true;

  SmallVector<uint64_t, 8> Elements;
  if (Lex.getKind() != lltok::rparen)
    do {
      if (Lex.getKind() == lltok::DwarfOp) {
        if (unsigned Op = dwarf::getOperationEncoding(Lex.getStrVal())) {
          Lex.Lex();
          Elements.push_back(Op);
          continue;
        }
        return tokError(Twine("invalid DWARF op '") + Lex.getStrVal() + "'");
      }

      if (Lex.getKind() == lltok::DwarfAttEncoding) {
        if (unsigned Op = dwarf::getAttributeEncoding(Lex.getStrVal())) {
          Lex.Lex();
          Elements.push_back(Op);
          continue;
        }
        return tokError(Twine("invalid DWARF attribute encoding '") +
                        Lex.getStrVal() + "'");
      }

      if (Lex.getKind() != lltok::APSInt || Lex.getAPSIntVal().isSigned())
        return tokError("expected unsigned integer");

      auto &U = Lex.getAPSIntVal();
      if (U.ugt(UINT64_MAX))
        return tokError("element too large, limit is " + Twine(UINT64_MAX));
      Elements.push_back(U.getZExtValue());
      Lex.Lex();
    } while (EatIfPresent(lltok::comma));

  if (parseToken(lltok::rparen, "expected ')' here"))
    return true;

  Result = GET_OR_DISTINCT(DIExpression, (Context, Elements));
  return false;
}

/// parseDIExpression:
///   ::= !DIExpression(0, 7, -1)
bool LLParser::parseDIExpression(MDNode *&Result, bool IsDistinct) {
  assert(Lex.getKind() == lltok::MetadataVar && "Expected metadata type name");
  assert(Lex.getStrVal() == "DIExpression" && "Expected '!DIExpression'");
  Lex.Lex();

  return parseDIExpressionBody(Result, IsDistinct);
}

/// ParseDIArgList:
///   ::= !DIArgList(i32 7, i64 %0)
bool LLParser::parseDIArgList(Metadata *&MD, PerFunctionState *PFS) {
  assert(PFS && "Expected valid function state");
  assert(Lex.getKind() == lltok::MetadataVar && "Expected metadata type name");
  Lex.Lex();

  if (parseToken(lltok::lparen, "expected '(' here"))
    return true;

  SmallVector<ValueAsMetadata *, 4> Args;
  if (Lex.getKind() != lltok::rparen)
    do {
      Metadata *MD;
      if (parseValueAsMetadata(MD, "expected value-as-metadata operand", PFS))
        return true;
      Args.push_back(dyn_cast<ValueAsMetadata>(MD));
    } while (EatIfPresent(lltok::comma));

  if (parseToken(lltok::rparen, "expected ')' here"))
    return true;

  MD = DIArgList::get(Context, Args);
  return false;
}

/// parseDIGlobalVariableExpression:
///   ::= !DIGlobalVariableExpression(var: !0, expr: !1)
bool LLParser::parseDIGlobalVariableExpression(MDNode *&Result,
                                               bool IsDistinct) {
#define VISIT_MD_FIELDS(OPTIONAL, REQUIRED)                                    \
  REQUIRED(var, MDField, );                                                    \
  REQUIRED(expr, MDField, );
  PARSE_MD_FIELDS();
#undef VISIT_MD_FIELDS

  Result =
      GET_OR_DISTINCT(DIGlobalVariableExpression, (Context, var.Val, expr.Val));
  return false;
}

/// parseDIObjCProperty:
///   ::= !DIObjCProperty(name: "foo", file: !1, line: 7, setter: "setFoo",
///                       getter: "getFoo", attributes: 7, type: !2)
bool LLParser::parseDIObjCProperty(MDNode *&Result, bool IsDistinct) {
#define VISIT_MD_FIELDS(OPTIONAL, REQUIRED)                                    \
  OPTIONAL(name, MDStringField, );                                             \
  OPTIONAL(file, MDField, );                                                   \
  OPTIONAL(line, LineField, );                                                 \
  OPTIONAL(setter, MDStringField, );                                           \
  OPTIONAL(getter, MDStringField, );                                           \
  OPTIONAL(attributes, MDUnsignedField, (0, UINT32_MAX));                      \
  OPTIONAL(type, MDField, );
  PARSE_MD_FIELDS();
#undef VISIT_MD_FIELDS

  Result = GET_OR_DISTINCT(DIObjCProperty,
                           (Context, name.Val, file.Val, line.Val, setter.Val,
                            getter.Val, attributes.Val, type.Val));
  return false;
}

/// parseDIImportedEntity:
///   ::= !DIImportedEntity(tag: DW_TAG_imported_module, scope: !0, entity: !1,
///                         line: 7, name: "foo", elements: !2)
bool LLParser::parseDIImportedEntity(MDNode *&Result, bool IsDistinct) {
#define VISIT_MD_FIELDS(OPTIONAL, REQUIRED)                                    \
  REQUIRED(tag, DwarfTagField, );                                              \
  REQUIRED(scope, MDField, );                                                  \
  OPTIONAL(entity, MDField, );                                                 \
  OPTIONAL(file, MDField, );                                                   \
  OPTIONAL(line, LineField, );                                                 \
  OPTIONAL(name, MDStringField, );                                             \
  OPTIONAL(elements, MDField, );
  PARSE_MD_FIELDS();
#undef VISIT_MD_FIELDS

  Result = GET_OR_DISTINCT(DIImportedEntity,
                           (Context, tag.Val, scope.Val, entity.Val, file.Val,
                            line.Val, name.Val, elements.Val));
  return false;
}

#undef PARSE_MD_FIELD
#undef NOP_FIELD
#undef REQUIRE_FIELD
#undef DECLARE_FIELD

/// parseMetadataAsValue
///  ::= metadata i32 %local
///  ::= metadata i32 @global
///  ::= metadata i32 7
///  ::= metadata !0
///  ::= metadata !{...}
///  ::= metadata !"string"
bool LLParser::parseMetadataAsValue(Value *&V, PerFunctionState &PFS) {
  // Note: the type 'metadata' has already been parsed.
  Metadata *MD;
  if (parseMetadata(MD, &PFS))
    return true;

  V = MetadataAsValue::get(Context, MD);
  return false;
}

/// parseValueAsMetadata
///  ::= i32 %local
///  ::= i32 @global
///  ::= i32 7
bool LLParser::parseValueAsMetadata(Metadata *&MD, const Twine &TypeMsg,
                                    PerFunctionState *PFS) {
  Type *Ty;
  LocTy Loc;
  if (parseType(Ty, TypeMsg, Loc))
    return true;
  if (Ty->isMetadataTy())
    return error(Loc, "invalid metadata-value-metadata roundtrip");

  Value *V;
  if (parseValue(Ty, V, PFS))
    return true;

  MD = ValueAsMetadata::get(V);
  return false;
}

/// parseMetadata
///  ::= i32 %local
///  ::= i32 @global
///  ::= i32 7
///  ::= !42
///  ::= !{...}
///  ::= !"string"
///  ::= !DILocation(...)
bool LLParser::parseMetadata(Metadata *&MD, PerFunctionState *PFS) {
  if (Lex.getKind() == lltok::MetadataVar) {
    // DIArgLists are a special case, as they are a list of ValueAsMetadata and
    // so parsing this requires a Function State.
    if (Lex.getStrVal() == "DIArgList") {
      Metadata *AL;
      if (parseDIArgList(AL, PFS))
        return true;
      MD = AL;
      return false;
    }
    MDNode *N;
    if (parseSpecializedMDNode(N)) {
      return true;
    }
    MD = N;
    return false;
  }

  // ValueAsMetadata:
  // <type> <value>
  if (Lex.getKind() != lltok::exclaim)
    return parseValueAsMetadata(MD, "expected metadata operand", PFS);

  // '!'.
  assert(Lex.getKind() == lltok::exclaim && "Expected '!' here");
  Lex.Lex();

  // MDString:
  //   ::= '!' STRINGCONSTANT
  if (Lex.getKind() == lltok::StringConstant) {
    MDString *S;
    if (parseMDString(S))
      return true;
    MD = S;
    return false;
  }

  // MDNode:
  // !{ ... }
  // !7
  MDNode *N;
  if (parseMDNodeTail(N))
    return true;
  MD = N;
  return false;
}

//===----------------------------------------------------------------------===//
// Function Parsing.
//===----------------------------------------------------------------------===//

bool LLParser::convertValIDToValue(Type *Ty, ValID &ID, Value *&V,
                                   PerFunctionState *PFS) {
  if (Ty->isFunctionTy())
    return error(ID.Loc, "functions are not values, refer to them as pointers");

  switch (ID.Kind) {
  case ValID::t_LocalID:
    if (!PFS)
      return error(ID.Loc, "invalid use of function-local name");
    V = PFS->getVal(ID.UIntVal, Ty, ID.Loc);
    return V == nullptr;
  case ValID::t_LocalName:
    if (!PFS)
      return error(ID.Loc, "invalid use of function-local name");
    V = PFS->getVal(ID.StrVal, Ty, ID.Loc);
    return V == nullptr;
  case ValID::t_InlineAsm: {
    if (!ID.FTy)
      return error(ID.Loc, "invalid type for inline asm constraint string");
    if (Error Err = InlineAsm::verify(ID.FTy, ID.StrVal2))
      return error(ID.Loc, toString(std::move(Err)));
    V = InlineAsm::get(
        ID.FTy, ID.StrVal, ID.StrVal2, ID.UIntVal & 1, (ID.UIntVal >> 1) & 1,
        InlineAsm::AsmDialect((ID.UIntVal >> 2) & 1), (ID.UIntVal >> 3) & 1);
    return false;
  }
  case ValID::t_GlobalName:
    V = getGlobalVal(ID.StrVal, Ty, ID.Loc);
    if (V && ID.NoCFI)
      V = NoCFIValue::get(cast<GlobalValue>(V));
    return V == nullptr;
  case ValID::t_GlobalID:
    V = getGlobalVal(ID.UIntVal, Ty, ID.Loc);
    if (V && ID.NoCFI)
      V = NoCFIValue::get(cast<GlobalValue>(V));
    return V == nullptr;
  case ValID::t_APSInt:
    if (!Ty->isIntegerTy())
      return error(ID.Loc, "integer constant must have integer type");
    ID.APSIntVal = ID.APSIntVal.extOrTrunc(Ty->getPrimitiveSizeInBits());
    V = ConstantInt::get(Context, ID.APSIntVal);
    return false;
  case ValID::t_APFloat:
    if (!Ty->isFloatingPointTy() ||
        !ConstantFP::isValueValidForType(Ty, ID.APFloatVal))
      return error(ID.Loc, "floating point constant invalid for type");

    // The lexer has no type info, so builds all half, bfloat, float, and double
    // FP constants as double.  Fix this here.  Long double does not need this.
    if (&ID.APFloatVal.getSemantics() == &APFloat::IEEEdouble()) {
      // Check for signaling before potentially converting and losing that info.
      bool IsSNAN = ID.APFloatVal.isSignaling();
      bool Ignored;
      if (Ty->isHalfTy())
        ID.APFloatVal.convert(APFloat::IEEEhalf(), APFloat::rmNearestTiesToEven,
                              &Ignored);
      else if (Ty->isBFloatTy())
        ID.APFloatVal.convert(APFloat::BFloat(), APFloat::rmNearestTiesToEven,
                              &Ignored);
      else if (Ty->isFloatTy())
        ID.APFloatVal.convert(APFloat::IEEEsingle(), APFloat::rmNearestTiesToEven,
                              &Ignored);
      if (IsSNAN) {
        // The convert call above may quiet an SNaN, so manufacture another
        // SNaN. The bitcast works because the payload (significand) parameter
        // is truncated to fit.
        APInt Payload = ID.APFloatVal.bitcastToAPInt();
        ID.APFloatVal = APFloat::getSNaN(ID.APFloatVal.getSemantics(),
                                         ID.APFloatVal.isNegative(), &Payload);
      }
    }
    V = ConstantFP::get(Context, ID.APFloatVal);

    if (V->getType() != Ty)
      return error(ID.Loc, "floating point constant does not have type '" +
                               getTypeString(Ty) + "'");

    return false;
  case ValID::t_Null:
    if (!Ty->isPointerTy())
      return error(ID.Loc, "null must be a pointer type");
    V = ConstantPointerNull::get(cast<PointerType>(Ty));
    return false;
  case ValID::t_Undef:
    // FIXME: LabelTy should not be a first-class type.
    if (!Ty->isFirstClassType() || Ty->isLabelTy())
      return error(ID.Loc, "invalid type for undef constant");
    V = UndefValue::get(Ty);
    return false;
  case ValID::t_EmptyArray:
    if (!Ty->isArrayTy() || cast<ArrayType>(Ty)->getNumElements() != 0)
      return error(ID.Loc, "invalid empty array initializer");
    V = PoisonValue::get(Ty);
    return false;
  case ValID::t_Zero:
    // FIXME: LabelTy should not be a first-class type.
    if (!Ty->isFirstClassType() || Ty->isLabelTy())
      return error(ID.Loc, "invalid type for null constant");
    if (auto *TETy = dyn_cast<TargetExtType>(Ty))
      if (!TETy->hasProperty(TargetExtType::HasZeroInit))
        return error(ID.Loc, "invalid type for null constant");
    V = Constant::getNullValue(Ty);
    return false;
  case ValID::t_None:
    if (!Ty->isTokenTy())
      return error(ID.Loc, "invalid type for none constant");
    V = Constant::getNullValue(Ty);
    return false;
  case ValID::t_Poison:
    // FIXME: LabelTy should not be a first-class type.
    if (!Ty->isFirstClassType() || Ty->isLabelTy())
      return error(ID.Loc, "invalid type for poison constant");
    V = PoisonValue::get(Ty);
    return false;
  case ValID::t_Constant:
    if (ID.ConstantVal->getType() != Ty)
      return error(ID.Loc, "constant expression type mismatch: got type '" +
                               getTypeString(ID.ConstantVal->getType()) +
                               "' but expected '" + getTypeString(Ty) + "'");
    V = ID.ConstantVal;
    return false;
  case ValID::t_ConstantSplat:
    if (!Ty->isVectorTy())
      return error(ID.Loc, "vector constant must have vector type");
    if (ID.ConstantVal->getType() != Ty->getScalarType())
      return error(ID.Loc, "constant expression type mismatch: got type '" +
                               getTypeString(ID.ConstantVal->getType()) +
                               "' but expected '" +
                               getTypeString(Ty->getScalarType()) + "'");
    V = ConstantVector::getSplat(cast<VectorType>(Ty)->getElementCount(),
                                 ID.ConstantVal);
    return false;
  case ValID::t_ConstantStruct:
  case ValID::t_PackedConstantStruct:
    if (StructType *ST = dyn_cast<StructType>(Ty)) {
      if (ST->getNumElements() != ID.UIntVal)
        return error(ID.Loc,
                     "initializer with struct type has wrong # elements");
      if (ST->isPacked() != (ID.Kind == ValID::t_PackedConstantStruct))
        return error(ID.Loc, "packed'ness of initializer and type don't match");

      // Verify that the elements are compatible with the structtype.
      for (unsigned i = 0, e = ID.UIntVal; i != e; ++i)
        if (ID.ConstantStructElts[i]->getType() != ST->getElementType(i))
          return error(
              ID.Loc,
              "element " + Twine(i) +
                  " of struct initializer doesn't match struct element type");

      V = ConstantStruct::get(
          ST, ArrayRef(ID.ConstantStructElts.get(), ID.UIntVal));
    } else
      return error(ID.Loc, "constant expression type mismatch");
    return false;
  }
  llvm_unreachable("Invalid ValID");
}

bool LLParser::parseConstantValue(Type *Ty, Constant *&C) {
  C = nullptr;
  ValID ID;
  auto Loc = Lex.getLoc();
  if (parseValID(ID, /*PFS=*/nullptr))
    return true;
  switch (ID.Kind) {
  case ValID::t_APSInt:
  case ValID::t_APFloat:
  case ValID::t_Undef:
  case ValID::t_Poison:
  case ValID::t_Zero:
  case ValID::t_Constant:
  case ValID::t_ConstantSplat:
  case ValID::t_ConstantStruct:
  case ValID::t_PackedConstantStruct: {
    Value *V;
    if (convertValIDToValue(Ty, ID, V, /*PFS=*/nullptr))
      return true;
    assert(isa<Constant>(V) && "Expected a constant value");
    C = cast<Constant>(V);
    return false;
  }
  case ValID::t_Null:
    C = Constant::getNullValue(Ty);
    return false;
  default:
    return error(Loc, "expected a constant value");
  }
}

bool LLParser::parseValue(Type *Ty, Value *&V, PerFunctionState *PFS) {
  V = nullptr;
  ValID ID;
  return parseValID(ID, PFS, Ty) ||
         convertValIDToValue(Ty, ID, V, PFS);
}

bool LLParser::parseTypeAndValue(Value *&V, PerFunctionState *PFS) {
  Type *Ty = nullptr;
  return parseType(Ty) || parseValue(Ty, V, PFS);
}

bool LLParser::parseTypeAndBasicBlock(BasicBlock *&BB, LocTy &Loc,
                                      PerFunctionState &PFS) {
  Value *V;
  Loc = Lex.getLoc();
  if (parseTypeAndValue(V, PFS))
    return true;
  if (!isa<BasicBlock>(V))
    return error(Loc, "expected a basic block");
  BB = cast<BasicBlock>(V);
  return false;
}

bool isOldDbgFormatIntrinsic(StringRef Name) {
  // Exit early for the common (non-debug-intrinsic) case.
  // We can make this the only check when we begin supporting all "llvm.dbg"
  // intrinsics in the new debug info format.
  if (!Name.starts_with("llvm.dbg."))
    return false;
  Intrinsic::ID FnID = Intrinsic::lookupIntrinsicID(Name);
  return FnID == Intrinsic::dbg_declare || FnID == Intrinsic::dbg_value ||
         FnID == Intrinsic::dbg_assign;
}

/// FunctionHeader
///   ::= OptionalLinkage OptionalPreemptionSpecifier OptionalVisibility
///       OptionalCallingConv OptRetAttrs OptUnnamedAddr Type GlobalName
///       '(' ArgList ')' OptAddrSpace OptFuncAttrs OptSection OptionalAlign
///       OptGC OptionalPrefix OptionalPrologue OptPersonalityFn
bool LLParser::parseFunctionHeader(Function *&Fn, bool IsDefine,
                                   unsigned &FunctionNumber,
                                   SmallVectorImpl<unsigned> &UnnamedArgNums) {
  // parse the linkage.
  LocTy LinkageLoc = Lex.getLoc();
  unsigned Linkage;
  unsigned Visibility;
  unsigned DLLStorageClass;
  bool DSOLocal;
  AttrBuilder RetAttrs(M->getContext());
  unsigned CC;
  bool HasLinkage;
  Type *RetType = nullptr;
  LocTy RetTypeLoc = Lex.getLoc();
  if (parseOptionalLinkage(Linkage, HasLinkage, Visibility, DLLStorageClass,
                           DSOLocal) ||
      parseOptionalCallingConv(CC) || parseOptionalReturnAttrs(RetAttrs) ||
      parseType(RetType, RetTypeLoc, true /*void allowed*/))
    return true;

  // Verify that the linkage is ok.
  switch ((GlobalValue::LinkageTypes)Linkage) {
  case GlobalValue::ExternalLinkage:
    break; // always ok.
  case GlobalValue::ExternalWeakLinkage:
    if (IsDefine)
      return error(LinkageLoc, "invalid linkage for function definition");
    break;
  case GlobalValue::PrivateLinkage:
  case GlobalValue::InternalLinkage:
  case GlobalValue::AvailableExternallyLinkage:
  case GlobalValue::LinkOnceAnyLinkage:
  case GlobalValue::LinkOnceODRLinkage:
  case GlobalValue::WeakAnyLinkage:
  case GlobalValue::WeakODRLinkage:
    if (!IsDefine)
      return error(LinkageLoc, "invalid linkage for function declaration");
    break;
  case GlobalValue::AppendingLinkage:
  case GlobalValue::CommonLinkage:
    return error(LinkageLoc, "invalid function linkage type");
  }

  if (!isValidVisibilityForLinkage(Visibility, Linkage))
    return error(LinkageLoc,
                 "symbol with local linkage must have default visibility");

  if (!isValidDLLStorageClassForLinkage(DLLStorageClass, Linkage))
    return error(LinkageLoc,
                 "symbol with local linkage cannot have a DLL storage class");

  if (!FunctionType::isValidReturnType(RetType))
    return error(RetTypeLoc, "invalid function return type");

  LocTy NameLoc = Lex.getLoc();

  std::string FunctionName;
  if (Lex.getKind() == lltok::GlobalVar) {
    FunctionName = Lex.getStrVal();
  } else if (Lex.getKind() == lltok::GlobalID) {     // @42 is ok.
    FunctionNumber = Lex.getUIntVal();
    if (checkValueID(NameLoc, "function", "@", NumberedVals.getNext(),
                     FunctionNumber))
      return true;
  } else {
    return tokError("expected function name");
  }

  Lex.Lex();

  if (Lex.getKind() != lltok::lparen)
    return tokError("expected '(' in function argument list");

  SmallVector<ArgInfo, 8> ArgList;
  bool IsVarArg;
  AttrBuilder FuncAttrs(M->getContext());
  std::vector<unsigned> FwdRefAttrGrps;
  LocTy BuiltinLoc;
  std::string Section;
  std::string Partition;
  MaybeAlign Alignment;
  std::string GC;
  GlobalValue::UnnamedAddr UnnamedAddr = GlobalValue::UnnamedAddr::None;
  unsigned AddrSpace = 0;
  Constant *Prefix = nullptr;
  Constant *Prologue = nullptr;
  Constant *PersonalityFn = nullptr;
  Comdat *C;

  if (parseArgumentList(ArgList, UnnamedArgNums, IsVarArg) ||
      parseOptionalUnnamedAddr(UnnamedAddr) ||
      parseOptionalProgramAddrSpace(AddrSpace) ||
      parseFnAttributeValuePairs(FuncAttrs, FwdRefAttrGrps, false,
                                 BuiltinLoc) ||
      (EatIfPresent(lltok::kw_section) && parseStringConstant(Section)) ||
      (EatIfPresent(lltok::kw_partition) && parseStringConstant(Partition)) ||
      parseOptionalComdat(FunctionName, C) ||
      parseOptionalAlignment(Alignment) ||
      (EatIfPresent(lltok::kw_gc) && parseStringConstant(GC)) ||
      (EatIfPresent(lltok::kw_prefix) && parseGlobalTypeAndValue(Prefix)) ||
      (EatIfPresent(lltok::kw_prologue) && parseGlobalTypeAndValue(Prologue)) ||
      (EatIfPresent(lltok::kw_personality) &&
       parseGlobalTypeAndValue(PersonalityFn)))
    return true;

  if (FuncAttrs.contains(Attribute::Builtin))
    return error(BuiltinLoc, "'builtin' attribute not valid on function");

  // If the alignment was parsed as an attribute, move to the alignment field.
  if (MaybeAlign A = FuncAttrs.getAlignment()) {
    Alignment = A;
    FuncAttrs.removeAttribute(Attribute::Alignment);
  }

  // Okay, if we got here, the function is syntactically valid.  Convert types
  // and do semantic checks.
  std::vector<Type*> ParamTypeList;
  SmallVector<AttributeSet, 8> Attrs;

  for (const ArgInfo &Arg : ArgList) {
    ParamTypeList.push_back(Arg.Ty);
    Attrs.push_back(Arg.Attrs);
  }

  AttributeList PAL =
      AttributeList::get(Context, AttributeSet::get(Context, FuncAttrs),
                         AttributeSet::get(Context, RetAttrs), Attrs);

  if (PAL.hasParamAttr(0, Attribute::StructRet) && !RetType->isVoidTy())
    return error(RetTypeLoc, "functions with 'sret' argument must return void");

  FunctionType *FT = FunctionType::get(RetType, ParamTypeList, IsVarArg);
  PointerType *PFT = PointerType::get(Context, AddrSpace);

  Fn = nullptr;
  GlobalValue *FwdFn = nullptr;
  if (!FunctionName.empty()) {
    // If this was a definition of a forward reference, remove the definition
    // from the forward reference table and fill in the forward ref.
    auto FRVI = ForwardRefVals.find(FunctionName);
    if (FRVI != ForwardRefVals.end()) {
      FwdFn = FRVI->second.first;
      if (FwdFn->getType() != PFT)
        return error(FRVI->second.second,
                     "invalid forward reference to "
                     "function '" +
                         FunctionName +
                         "' with wrong type: "
                         "expected '" +
                         getTypeString(PFT) + "' but was '" +
                         getTypeString(FwdFn->getType()) + "'");
      ForwardRefVals.erase(FRVI);
    } else if ((Fn = M->getFunction(FunctionName))) {
      // Reject redefinitions.
      return error(NameLoc,
                   "invalid redefinition of function '" + FunctionName + "'");
    } else if (M->getNamedValue(FunctionName)) {
      return error(NameLoc, "redefinition of function '@" + FunctionName + "'");
    }

  } else {
    // Handle @"", where a name is syntactically specified, but semantically
    // missing.
    if (FunctionNumber == (unsigned)-1)
      FunctionNumber = NumberedVals.getNext();

    // If this is a definition of a forward referenced function, make sure the
    // types agree.
    auto I = ForwardRefValIDs.find(FunctionNumber);
    if (I != ForwardRefValIDs.end()) {
      FwdFn = I->second.first;
      if (FwdFn->getType() != PFT)
        return error(NameLoc, "type of definition and forward reference of '@" +
                                  Twine(FunctionNumber) +
                                  "' disagree: "
                                  "expected '" +
                                  getTypeString(PFT) + "' but was '" +
                                  getTypeString(FwdFn->getType()) + "'");
      ForwardRefValIDs.erase(I);
    }
  }

  Fn = Function::Create(FT, GlobalValue::ExternalLinkage, AddrSpace,
                        FunctionName, M);

  assert(Fn->getAddressSpace() == AddrSpace && "Created function in wrong AS");

  if (FunctionName.empty())
    NumberedVals.add(FunctionNumber, Fn);

  Fn->setLinkage((GlobalValue::LinkageTypes)Linkage);
  maybeSetDSOLocal(DSOLocal, *Fn);
  Fn->setVisibility((GlobalValue::VisibilityTypes)Visibility);
  Fn->setDLLStorageClass((GlobalValue::DLLStorageClassTypes)DLLStorageClass);
  Fn->setCallingConv(CC);
  Fn->setAttributes(PAL);
  Fn->setUnnamedAddr(UnnamedAddr);
  if (Alignment)
    Fn->setAlignment(*Alignment);
  Fn->setSection(Section);
  Fn->setPartition(Partition);
  Fn->setComdat(C);
  Fn->setPersonalityFn(PersonalityFn);
  if (!GC.empty()) Fn->setGC(GC);
  Fn->setPrefixData(Prefix);
  Fn->setPrologueData(Prologue);
  ForwardRefAttrGroups[Fn] = FwdRefAttrGrps;

  // Add all of the arguments we parsed to the function.
  Function::arg_iterator ArgIt = Fn->arg_begin();
  for (unsigned i = 0, e = ArgList.size(); i != e; ++i, ++ArgIt) {
    // If the argument has a name, insert it into the argument symbol table.
    if (ArgList[i].Name.empty()) continue;

    // Set the name, if it conflicted, it will be auto-renamed.
    ArgIt->setName(ArgList[i].Name);

    if (ArgIt->getName() != ArgList[i].Name)
      return error(ArgList[i].Loc,
                   "redefinition of argument '%" + ArgList[i].Name + "'");
  }

  if (FwdFn) {
    FwdFn->replaceAllUsesWith(Fn);
    FwdFn->eraseFromParent();
  }

  if (IsDefine)
    return false;

  // Check the declaration has no block address forward references.
  ValID ID;
  if (FunctionName.empty()) {
    ID.Kind = ValID::t_GlobalID;
    ID.UIntVal = FunctionNumber;
  } else {
    ID.Kind = ValID::t_GlobalName;
    ID.StrVal = FunctionName;
  }
  auto Blocks = ForwardRefBlockAddresses.find(ID);
  if (Blocks != ForwardRefBlockAddresses.end())
    return error(Blocks->first.Loc,
                 "cannot take blockaddress inside a declaration");
  return false;
}

bool LLParser::PerFunctionState::resolveForwardRefBlockAddresses() {
  ValID ID;
  if (FunctionNumber == -1) {
    ID.Kind = ValID::t_GlobalName;
    ID.StrVal = std::string(F.getName());
  } else {
    ID.Kind = ValID::t_GlobalID;
    ID.UIntVal = FunctionNumber;
  }

  auto Blocks = P.ForwardRefBlockAddresses.find(ID);
  if (Blocks == P.ForwardRefBlockAddresses.end())
    return false;

  for (const auto &I : Blocks->second) {
    const ValID &BBID = I.first;
    GlobalValue *GV = I.second;

    assert((BBID.Kind == ValID::t_LocalID || BBID.Kind == ValID::t_LocalName) &&
           "Expected local id or name");
    BasicBlock *BB;
    if (BBID.Kind == ValID::t_LocalName)
      BB = getBB(BBID.StrVal, BBID.Loc);
    else
      BB = getBB(BBID.UIntVal, BBID.Loc);
    if (!BB)
      return P.error(BBID.Loc, "referenced value is not a basic block");

    Value *ResolvedVal = BlockAddress::get(&F, BB);
    ResolvedVal = P.checkValidVariableType(BBID.Loc, BBID.StrVal, GV->getType(),
                                           ResolvedVal);
    if (!ResolvedVal)
      return true;
    GV->replaceAllUsesWith(ResolvedVal);
    GV->eraseFromParent();
  }

  P.ForwardRefBlockAddresses.erase(Blocks);
  return false;
}

/// parseFunctionBody
///   ::= '{' BasicBlock+ UseListOrderDirective* '}'
bool LLParser::parseFunctionBody(Function &Fn, unsigned FunctionNumber,
                                 ArrayRef<unsigned> UnnamedArgNums) {
  if (Lex.getKind() != lltok::lbrace)
    return tokError("expected '{' in function body");
  Lex.Lex();  // eat the {.

  PerFunctionState PFS(*this, Fn, FunctionNumber, UnnamedArgNums);

  // Resolve block addresses and allow basic blocks to be forward-declared
  // within this function.
  if (PFS.resolveForwardRefBlockAddresses())
    return true;
  SaveAndRestore ScopeExit(BlockAddressPFS, &PFS);

  // We need at least one basic block.
  if (Lex.getKind() == lltok::rbrace || Lex.getKind() == lltok::kw_uselistorder)
    return tokError("function body requires at least one basic block");

  while (Lex.getKind() != lltok::rbrace &&
         Lex.getKind() != lltok::kw_uselistorder)
    if (parseBasicBlock(PFS))
      return true;

  while (Lex.getKind() != lltok::rbrace)
    if (parseUseListOrder(&PFS))
      return true;

  // Eat the }.
  Lex.Lex();

  // Verify function is ok.
  return PFS.finishFunction();
}

/// parseBasicBlock
///   ::= (LabelStr|LabelID)? Instruction*
bool LLParser::parseBasicBlock(PerFunctionState &PFS) {
  // If this basic block starts out with a name, remember it.
  std::string Name;
  int NameID = -1;
  LocTy NameLoc = Lex.getLoc();
  if (Lex.getKind() == lltok::LabelStr) {
    Name = Lex.getStrVal();
    Lex.Lex();
  } else if (Lex.getKind() == lltok::LabelID) {
    NameID = Lex.getUIntVal();
    Lex.Lex();
  }

  BasicBlock *BB = PFS.defineBB(Name, NameID, NameLoc);
  if (!BB)
    return true;

  std::string NameStr;

  // Parse the instructions and debug values in this block until we get a
  // terminator.
  Instruction *Inst;
  auto DeleteDbgRecord = [](DbgRecord *DR) { DR->deleteRecord(); };
  using DbgRecordPtr = std::unique_ptr<DbgRecord, decltype(DeleteDbgRecord)>;
  SmallVector<DbgRecordPtr> TrailingDbgRecord;
  do {
    // Handle debug records first - there should always be an instruction
    // following the debug records, i.e. they cannot appear after the block
    // terminator.
    while (Lex.getKind() == lltok::hash) {
      if (SeenOldDbgInfoFormat)
        return error(Lex.getLoc(), "debug record should not appear in a module "
                                   "containing debug info intrinsics");
      SeenNewDbgInfoFormat = true;
      Lex.Lex();

      DbgRecord *DR;
      if (parseDebugRecord(DR, PFS))
        return true;
      TrailingDbgRecord.emplace_back(DR, DeleteDbgRecord);
    }

    // This instruction may have three possibilities for a name: a) none
    // specified, b) name specified "%foo =", c) number specified: "%4 =".
    LocTy NameLoc = Lex.getLoc();
    int NameID = -1;
    NameStr = "";

    if (Lex.getKind() == lltok::LocalVarID) {
      NameID = Lex.getUIntVal();
      Lex.Lex();
      if (parseToken(lltok::equal, "expected '=' after instruction id"))
        return true;
    } else if (Lex.getKind() == lltok::LocalVar) {
      NameStr = Lex.getStrVal();
      Lex.Lex();
      if (parseToken(lltok::equal, "expected '=' after instruction name"))
        return true;
    }

    switch (parseInstruction(Inst, BB, PFS)) {
    default:
      llvm_unreachable("Unknown parseInstruction result!");
    case InstError: return true;
    case InstNormal:
      Inst->insertInto(BB, BB->end());

      // With a normal result, we check to see if the instruction is followed by
      // a comma and metadata.
      if (EatIfPresent(lltok::comma))
        if (parseInstructionMetadata(*Inst))
          return true;
      break;
    case InstExtraComma:
      Inst->insertInto(BB, BB->end());

      // If the instruction parser ate an extra comma at the end of it, it
      // *must* be followed by metadata.
      if (parseInstructionMetadata(*Inst))
        return true;
      break;
    }

    // Set the name on the instruction.
    if (PFS.setInstName(NameID, NameStr, NameLoc, Inst))
      return true;

    // Attach any preceding debug values to this instruction.
    for (DbgRecordPtr &DR : TrailingDbgRecord)
      BB->insertDbgRecordBefore(DR.release(), Inst->getIterator());
    TrailingDbgRecord.clear();
  } while (!Inst->isTerminator());

  assert(TrailingDbgRecord.empty() &&
         "All debug values should have been attached to an instruction.");

  return false;
}

/// parseDebugRecord
///   ::= #dbg_label '(' MDNode ')'
///   ::= #dbg_type '(' Metadata ',' MDNode ',' Metadata ','
///                 (MDNode ',' Metadata ',' Metadata ',')? MDNode ')'
bool LLParser::parseDebugRecord(DbgRecord *&DR, PerFunctionState &PFS) {
  using RecordKind = DbgRecord::Kind;
  using LocType = DbgVariableRecord::LocationType;
  LocTy DVRLoc = Lex.getLoc();
  if (Lex.getKind() != lltok::DbgRecordType)
    return error(DVRLoc, "expected debug record type here");
  RecordKind RecordType = StringSwitch<RecordKind>(Lex.getStrVal())
                              .Case("declare", RecordKind::ValueKind)
                              .Case("value", RecordKind::ValueKind)
                              .Case("assign", RecordKind::ValueKind)
                              .Case("label", RecordKind::LabelKind);

  // Parsing labels is trivial; parse here and early exit, otherwise go into the
  // full DbgVariableRecord processing stage.
  if (RecordType == RecordKind::LabelKind) {
    Lex.Lex();
    if (parseToken(lltok::lparen, "Expected '(' here"))
      return true;
    MDNode *Label;
    if (parseMDNode(Label))
      return true;
    if (parseToken(lltok::comma, "Expected ',' here"))
      return true;
    MDNode *DbgLoc;
    if (parseMDNode(DbgLoc))
      return true;
    if (parseToken(lltok::rparen, "Expected ')' here"))
      return true;
    DR = DbgLabelRecord::createUnresolvedDbgLabelRecord(Label, DbgLoc);
    return false;
  }

  LocType ValueType = StringSwitch<LocType>(Lex.getStrVal())
                          .Case("declare", LocType::Declare)
                          .Case("value", LocType::Value)
                          .Case("assign", LocType::Assign);

  Lex.Lex();
  if (parseToken(lltok::lparen, "Expected '(' here"))
    return true;

  // Parse Value field.
  Metadata *ValLocMD;
  if (parseMetadata(ValLocMD, &PFS))
    return true;
  if (parseToken(lltok::comma, "Expected ',' here"))
    return true;

  // Parse Variable field.
  MDNode *Variable;
  if (parseMDNode(Variable))
    return true;
  if (parseToken(lltok::comma, "Expected ',' here"))
    return true;

  // Parse Expression field.
  MDNode *Expression;
  if (parseMDNode(Expression))
    return true;
  if (parseToken(lltok::comma, "Expected ',' here"))
    return true;

  // Parse additional fields for #dbg_assign.
  MDNode *AssignID = nullptr;
  Metadata *AddressLocation = nullptr;
  MDNode *AddressExpression = nullptr;
  if (ValueType == LocType::Assign) {
    // Parse DIAssignID.
    if (parseMDNode(AssignID))
      return true;
    if (parseToken(lltok::comma, "Expected ',' here"))
      return true;

    // Parse address ValueAsMetadata.
    if (parseMetadata(AddressLocation, &PFS))
      return true;
    if (parseToken(lltok::comma, "Expected ',' here"))
      return true;

    // Parse address DIExpression.
    if (parseMDNode(AddressExpression))
      return true;
    if (parseToken(lltok::comma, "Expected ',' here"))
      return true;
  }

  /// Parse DILocation.
  MDNode *DebugLoc;
  if (parseMDNode(DebugLoc))
    return true;

  if (parseToken(lltok::rparen, "Expected ')' here"))
    return true;
  DR = DbgVariableRecord::createUnresolvedDbgVariableRecord(
      ValueType, ValLocMD, Variable, Expression, AssignID, AddressLocation,
      AddressExpression, DebugLoc);
  return false;
}
//===----------------------------------------------------------------------===//
// Instruction Parsing.
//===----------------------------------------------------------------------===//

/// parseInstruction - parse one of the many different instructions.
///
int LLParser::parseInstruction(Instruction *&Inst, BasicBlock *BB,
                               PerFunctionState &PFS) {
  lltok::Kind Token = Lex.getKind();
  if (Token == lltok::Eof)
    return tokError("found end of file when expecting more instructions");
  LocTy Loc = Lex.getLoc();
  unsigned KeywordVal = Lex.getUIntVal();
  Lex.Lex();  // Eat the keyword.

  switch (Token) {
  default:
    return error(Loc, "expected instruction opcode");
  // Terminator Instructions.
  case lltok::kw_unreachable: Inst = new UnreachableInst(Context); return false;
  case lltok::kw_ret:
    return parseRet(Inst, BB, PFS);
  case lltok::kw_br:
    return parseBr(Inst, PFS);
  case lltok::kw_switch:
    return parseSwitch(Inst, PFS);
  case lltok::kw_indirectbr:
    return parseIndirectBr(Inst, PFS);
  case lltok::kw_invoke:
    return parseInvoke(Inst, PFS);
  case lltok::kw_resume:
    return parseResume(Inst, PFS);
  case lltok::kw_cleanupret:
    return parseCleanupRet(Inst, PFS);
  case lltok::kw_catchret:
    return parseCatchRet(Inst, PFS);
  case lltok::kw_catchswitch:
    return parseCatchSwitch(Inst, PFS);
  case lltok::kw_catchpad:
    return parseCatchPad(Inst, PFS);
  case lltok::kw_cleanuppad:
    return parseCleanupPad(Inst, PFS);
  case lltok::kw_callbr:
    return parseCallBr(Inst, PFS);
  // Unary Operators.
  case lltok::kw_fneg: {
    FastMathFlags FMF = EatFastMathFlagsIfPresent();
    int Res = parseUnaryOp(Inst, PFS, KeywordVal, /*IsFP*/ true);
    if (Res != 0)
      return Res;
    if (FMF.any())
      Inst->setFastMathFlags(FMF);
    return false;
  }
  // Binary Operators.
  case lltok::kw_add:
  case lltok::kw_sub:
  case lltok::kw_mul:
  case lltok::kw_shl: {
    bool NUW = EatIfPresent(lltok::kw_nuw);
    bool NSW = EatIfPresent(lltok::kw_nsw);
    if (!NUW) NUW = EatIfPresent(lltok::kw_nuw);

    if (parseArithmetic(Inst, PFS, KeywordVal, /*IsFP*/ false))
      return true;

    if (NUW) cast<BinaryOperator>(Inst)->setHasNoUnsignedWrap(true);
    if (NSW) cast<BinaryOperator>(Inst)->setHasNoSignedWrap(true);
    return false;
  }
  case lltok::kw_fadd:
  case lltok::kw_fsub:
  case lltok::kw_fmul:
  case lltok::kw_fdiv:
  case lltok::kw_frem: {
    FastMathFlags FMF = EatFastMathFlagsIfPresent();
    int Res = parseArithmetic(Inst, PFS, KeywordVal, /*IsFP*/ true);
    if (Res != 0)
      return Res;
    if (FMF.any())
      Inst->setFastMathFlags(FMF);
    return 0;
  }

  case lltok::kw_sdiv:
  case lltok::kw_udiv:
  case lltok::kw_lshr:
  case lltok::kw_ashr: {
    bool Exact = EatIfPresent(lltok::kw_exact);

    if (parseArithmetic(Inst, PFS, KeywordVal, /*IsFP*/ false))
      return true;
    if (Exact) cast<BinaryOperator>(Inst)->setIsExact(true);
    return false;
  }

  case lltok::kw_urem:
  case lltok::kw_srem:
    return parseArithmetic(Inst, PFS, KeywordVal,
                           /*IsFP*/ false);
  case lltok::kw_or: {
    bool Disjoint = EatIfPresent(lltok::kw_disjoint);
    if (parseLogical(Inst, PFS, KeywordVal))
      return true;
    if (Disjoint)
      cast<PossiblyDisjointInst>(Inst)->setIsDisjoint(true);
    return false;
  }
  case lltok::kw_and:
  case lltok::kw_xor:
    return parseLogical(Inst, PFS, KeywordVal);
  case lltok::kw_icmp: {
    bool SameSign = EatIfPresent(lltok::kw_samesign);
    if (parseCompare(Inst, PFS, KeywordVal))
      return true;
    if (SameSign)
      cast<ICmpInst>(Inst)->setSameSign();
    return false;
  }
  case lltok::kw_fcmp: {
    FastMathFlags FMF = EatFastMathFlagsIfPresent();
    int Res = parseCompare(Inst, PFS, KeywordVal);
    if (Res != 0)
      return Res;
    if (FMF.any())
      Inst->setFastMathFlags(FMF);
    return 0;
  }

  // Casts.
  case lltok::kw_uitofp:
  case lltok::kw_zext: {
    bool NonNeg = EatIfPresent(lltok::kw_nneg);
    bool Res = parseCast(Inst, PFS, KeywordVal);
    if (Res != 0)
      return Res;
    if (NonNeg)
      Inst->setNonNeg();
    return 0;
  }
  case lltok::kw_trunc: {
    bool NUW = EatIfPresent(lltok::kw_nuw);
    bool NSW = EatIfPresent(lltok::kw_nsw);
    if (!NUW)
      NUW = EatIfPresent(lltok::kw_nuw);
    if (parseCast(Inst, PFS, KeywordVal))
      return true;
    if (NUW)
      cast<TruncInst>(Inst)->setHasNoUnsignedWrap(true);
    if (NSW)
      cast<TruncInst>(Inst)->setHasNoSignedWrap(true);
    return false;
  }
  case lltok::kw_sext:
  case lltok::kw_bitcast:
  case lltok::kw_addrspacecast:
  case lltok::kw_sitofp:
  case lltok::kw_fptoui:
  case lltok::kw_fptosi:
  case lltok::kw_inttoptr:
  case lltok::kw_ptrtoaddr:
  case lltok::kw_ptrtoint:
    return parseCast(Inst, PFS, KeywordVal);
  case lltok::kw_fptrunc:
  case lltok::kw_fpext: {
    FastMathFlags FMF = EatFastMathFlagsIfPresent();
    if (parseCast(Inst, PFS, KeywordVal))
      return true;
    if (FMF.any())
      Inst->setFastMathFlags(FMF);
    return false;
  }

  // Other.
  case lltok::kw_select: {
    FastMathFlags FMF = EatFastMathFlagsIfPresent();
    int Res = parseSelect(Inst, PFS);
    if (Res != 0)
      return Res;
    if (FMF.any()) {
      if (!isa<FPMathOperator>(Inst))
        return error(Loc, "fast-math-flags specified for select without "
                          "floating-point scalar or vector return type");
      Inst->setFastMathFlags(FMF);
    }
    return 0;
  }
  case lltok::kw_va_arg:
    return parseVAArg(Inst, PFS);
  case lltok::kw_extractelement:
    return parseExtractElement(Inst, PFS);
  case lltok::kw_insertelement:
    return parseInsertElement(Inst, PFS);
  case lltok::kw_shufflevector:
    return parseShuffleVector(Inst, PFS);
  case lltok::kw_phi: {
    FastMathFlags FMF = EatFastMathFlagsIfPresent();
    int Res = parsePHI(Inst, PFS);
    if (Res != 0)
      return Res;
    if (FMF.any()) {
      if (!isa<FPMathOperator>(Inst))
        return error(Loc, "fast-math-flags specified for phi without "
                          "floating-point scalar or vector return type");
      Inst->setFastMathFlags(FMF);
    }
    return 0;
  }
  case lltok::kw_landingpad:
    return parseLandingPad(Inst, PFS);
  case lltok::kw_freeze:
    return parseFreeze(Inst, PFS);
  // Call.
  case lltok::kw_call:
    return parseCall(Inst, PFS, CallInst::TCK_None);
  case lltok::kw_tail:
    return parseCall(Inst, PFS, CallInst::TCK_Tail);
  case lltok::kw_musttail:
    return parseCall(Inst, PFS, CallInst::TCK_MustTail);
  case lltok::kw_notail:
    return parseCall(Inst, PFS, CallInst::TCK_NoTail);
  // Memory.
  case lltok::kw_alloca:
    return parseAlloc(Inst, PFS);
  case lltok::kw_load:
    return parseLoad(Inst, PFS);
  case lltok::kw_store:
    return parseStore(Inst, PFS);
  case lltok::kw_cmpxchg:
    return parseCmpXchg(Inst, PFS);
  case lltok::kw_atomicrmw:
    return parseAtomicRMW(Inst, PFS);
  case lltok::kw_fence:
    return parseFence(Inst, PFS);
  case lltok::kw_getelementptr:
    return parseGetElementPtr(Inst, PFS);
  case lltok::kw_extractvalue:
    return parseExtractValue(Inst, PFS);
  case lltok::kw_insertvalue:
    return parseInsertValue(Inst, PFS);
  }
}

/// parseCmpPredicate - parse an integer or fp predicate, based on Kind.
bool LLParser::parseCmpPredicate(unsigned &P, unsigned Opc) {
  if (Opc == Instruction::FCmp) {
    switch (Lex.getKind()) {
    default:
      return tokError("expected fcmp predicate (e.g. 'oeq')");
    case lltok::kw_oeq: P = CmpInst::FCMP_OEQ; break;
    case lltok::kw_one: P = CmpInst::FCMP_ONE; break;
    case lltok::kw_olt: P = CmpInst::FCMP_OLT; break;
    case lltok::kw_ogt: P = CmpInst::FCMP_OGT; break;
    case lltok::kw_ole: P = CmpInst::FCMP_OLE; break;
    case lltok::kw_oge: P = CmpInst::FCMP_OGE; break;
    case lltok::kw_ord: P = CmpInst::FCMP_ORD; break;
    case lltok::kw_uno: P = CmpInst::FCMP_UNO; break;
    case lltok::kw_ueq: P = CmpInst::FCMP_UEQ; break;
    case lltok::kw_une: P = CmpInst::FCMP_UNE; break;
    case lltok::kw_ult: P = CmpInst::FCMP_ULT; break;
    case lltok::kw_ugt: P = CmpInst::FCMP_UGT; break;
    case lltok::kw_ule: P = CmpInst::FCMP_ULE; break;
    case lltok::kw_uge: P = CmpInst::FCMP_UGE; break;
    case lltok::kw_true: P = CmpInst::FCMP_TRUE; break;
    case lltok::kw_false: P = CmpInst::FCMP_FALSE; break;
    }
  } else {
    switch (Lex.getKind()) {
    default:
      return tokError("expected icmp predicate (e.g. 'eq')");
    case lltok::kw_eq:  P = CmpInst::ICMP_EQ; break;
    case lltok::kw_ne:  P = CmpInst::ICMP_NE; break;
    case lltok::kw_slt: P = CmpInst::ICMP_SLT; break;
    case lltok::kw_sgt: P = CmpInst::ICMP_SGT; break;
    case lltok::kw_sle: P = CmpInst::ICMP_SLE; break;
    case lltok::kw_sge: P = CmpInst::ICMP_SGE; break;
    case lltok::kw_ult: P = CmpInst::ICMP_ULT; break;
    case lltok::kw_ugt: P = CmpInst::ICMP_UGT; break;
    case lltok::kw_ule: P = CmpInst::ICMP_ULE; break;
    case lltok::kw_uge: P = CmpInst::ICMP_UGE; break;
    }
  }
  Lex.Lex();
  return false;
}

//===----------------------------------------------------------------------===//
// Terminator Instructions.
//===----------------------------------------------------------------------===//

/// parseRet - parse a return instruction.
///   ::= 'ret' void (',' !dbg, !1)*
///   ::= 'ret' TypeAndValue (',' !dbg, !1)*
bool LLParser::parseRet(Instruction *&Inst, BasicBlock *BB,
                        PerFunctionState &PFS) {
  SMLoc TypeLoc = Lex.getLoc();
  Type *Ty = nullptr;
  if (parseType(Ty, true /*void allowed*/))
    return true;

  Type *ResType = PFS.getFunction().getReturnType();

  if (Ty->isVoidTy()) {
    if (!ResType->isVoidTy())
      return error(TypeLoc, "value doesn't match function result type '" +
                                getTypeString(ResType) + "'");

    Inst = ReturnInst::Create(Context);
    return false;
  }

  Value *RV;
  if (parseValue(Ty, RV, PFS))
    return true;

  if (ResType != RV->getType())
    return error(TypeLoc, "value doesn't match function result type '" +
                              getTypeString(ResType) + "'");

  Inst = ReturnInst::Create(Context, RV);
  return false;
}

/// parseBr
///   ::= 'br' TypeAndValue
///   ::= 'br' TypeAndValue ',' TypeAndValue ',' TypeAndValue
bool LLParser::parseBr(Instruction *&Inst, PerFunctionState &PFS) {
  LocTy Loc, Loc2;
  Value *Op0;
  BasicBlock *Op1, *Op2;
  if (parseTypeAndValue(Op0, Loc, PFS))
    return true;

  if (BasicBlock *BB = dyn_cast<BasicBlock>(Op0)) {
    Inst = BranchInst::Create(BB);
    return false;
  }

  if (Op0->getType() != Type::getInt1Ty(Context))
    return error(Loc, "branch condition must have 'i1' type");

  if (parseToken(lltok::comma, "expected ',' after branch condition") ||
      parseTypeAndBasicBlock(Op1, Loc, PFS) ||
      parseToken(lltok::comma, "expected ',' after true destination") ||
      parseTypeAndBasicBlock(Op2, Loc2, PFS))
    return true;

  Inst = BranchInst::Create(Op1, Op2, Op0);
  return false;
}

/// parseSwitch
///  Instruction
///    ::= 'switch' TypeAndValue ',' TypeAndValue '[' JumpTable ']'
///  JumpTable
///    ::= (TypeAndValue ',' TypeAndValue)*
bool LLParser::parseSwitch(Instruction *&Inst, PerFunctionState &PFS) {
  LocTy CondLoc, BBLoc;
  Value *Cond;
  BasicBlock *DefaultBB;
  if (parseTypeAndValue(Cond, CondLoc, PFS) ||
      parseToken(lltok::comma, "expected ',' after switch condition") ||
      parseTypeAndBasicBlock(DefaultBB, BBLoc, PFS) ||
      parseToken(lltok::lsquare, "expected '[' with switch table"))
    return true;

  if (!Cond->getType()->isIntegerTy())
    return error(CondLoc, "switch condition must have integer type");

  // parse the jump table pairs.
  SmallPtrSet<Value*, 32> SeenCases;
  SmallVector<std::pair<ConstantInt*, BasicBlock*>, 32> Table;
  while (Lex.getKind() != lltok::rsquare) {
    Value *Constant;
    BasicBlock *DestBB;

    if (parseTypeAndValue(Constant, CondLoc, PFS) ||
        parseToken(lltok::comma, "expected ',' after case value") ||
        parseTypeAndBasicBlock(DestBB, PFS))
      return true;

    if (!SeenCases.insert(Constant).second)
      return error(CondLoc, "duplicate case value in switch");
    if (!isa<ConstantInt>(Constant))
      return error(CondLoc, "case value is not a constant integer");

    Table.push_back(std::make_pair(cast<ConstantInt>(Constant), DestBB));
  }

  Lex.Lex();  // Eat the ']'.

  SwitchInst *SI = SwitchInst::Create(Cond, DefaultBB, Table.size());
  for (const auto &[OnVal, Dest] : Table)
    SI->addCase(OnVal, Dest);
  Inst = SI;
  return false;
}

/// parseIndirectBr
///  Instruction
///    ::= 'indirectbr' TypeAndValue ',' '[' LabelList ']'
bool LLParser::parseIndirectBr(Instruction *&Inst, PerFunctionState &PFS) {
  LocTy AddrLoc;
  Value *Address;
  if (parseTypeAndValue(Address, AddrLoc, PFS) ||
      parseToken(lltok::comma, "expected ',' after indirectbr address") ||
      parseToken(lltok::lsquare, "expected '[' with indirectbr"))
    return true;

  if (!Address->getType()->isPointerTy())
    return error(AddrLoc, "indirectbr address must have pointer type");

  // parse the destination list.
  SmallVector<BasicBlock*, 16> DestList;

  if (Lex.getKind() != lltok::rsquare) {
    BasicBlock *DestBB;
    if (parseTypeAndBasicBlock(DestBB, PFS))
      return true;
    DestList.push_back(DestBB);

    while (EatIfPresent(lltok::comma)) {
      if (parseTypeAndBasicBlock(DestBB, PFS))
        return true;
      DestList.push_back(DestBB);
    }
  }

  if (parseToken(lltok::rsquare, "expected ']' at end of block list"))
    return true;

  IndirectBrInst *IBI = IndirectBrInst::Create(Address, DestList.size());
  for (BasicBlock *Dest : DestList)
    IBI->addDestination(Dest);
  Inst = IBI;
  return false;
}

// If RetType is a non-function pointer type, then this is the short syntax
// for the call, which means that RetType is just the return type.  Infer the
// rest of the function argument types from the arguments that are present.
bool LLParser::resolveFunctionType(Type *RetType, ArrayRef<ParamInfo> ArgList,
                                   FunctionType *&FuncTy) {
  FuncTy = dyn_cast<FunctionType>(RetType);
  if (!FuncTy) {
    // Pull out the types of all of the arguments...
    SmallVector<Type *, 8> ParamTypes;
    ParamTypes.reserve(ArgList.size());
    for (const ParamInfo &Arg : ArgList)
      ParamTypes.push_back(Arg.V->getType());

    if (!FunctionType::isValidReturnType(RetType))
      return true;

    FuncTy = FunctionType::get(RetType, ParamTypes, false);
  }
  return false;
}

/// parseInvoke
///   ::= 'invoke' OptionalCallingConv OptionalAttrs Type Value ParamList
///       OptionalAttrs 'to' TypeAndValue 'unwind' TypeAndValue
bool LLParser::parseInvoke(Instruction *&Inst, PerFunctionState &PFS) {
  LocTy CallLoc = Lex.getLoc();
  AttrBuilder RetAttrs(M->getContext()), FnAttrs(M->getContext());
  std::vector<unsigned> FwdRefAttrGrps;
  LocTy NoBuiltinLoc;
  unsigned CC;
  unsigned InvokeAddrSpace;
  Type *RetType = nullptr;
  LocTy RetTypeLoc;
  ValID CalleeID;
  SmallVector<ParamInfo, 16> ArgList;
  SmallVector<OperandBundleDef, 2> BundleList;

  BasicBlock *NormalBB, *UnwindBB;
  if (parseOptionalCallingConv(CC) || parseOptionalReturnAttrs(RetAttrs) ||
      parseOptionalProgramAddrSpace(InvokeAddrSpace) ||
      parseType(RetType, RetTypeLoc, true /*void allowed*/) ||
      parseValID(CalleeID, &PFS) || parseParameterList(ArgList, PFS) ||
      parseFnAttributeValuePairs(FnAttrs, FwdRefAttrGrps, false,
                                 NoBuiltinLoc) ||
      parseOptionalOperandBundles(BundleList, PFS) ||
      parseToken(lltok::kw_to, "expected 'to' in invoke") ||
      parseTypeAndBasicBlock(NormalBB, PFS) ||
      parseToken(lltok::kw_unwind, "expected 'unwind' in invoke") ||
      parseTypeAndBasicBlock(UnwindBB, PFS))
    return true;

  // If RetType is a non-function pointer type, then this is the short syntax
  // for the call, which means that RetType is just the return type.  Infer the
  // rest of the function argument types from the arguments that are present.
  FunctionType *Ty;
  if (resolveFunctionType(RetType, ArgList, Ty))
    return error(RetTypeLoc, "Invalid result type for LLVM function");

  CalleeID.FTy = Ty;

  // Look up the callee.
  Value *Callee;
  if (convertValIDToValue(PointerType::get(Context, InvokeAddrSpace), CalleeID,
                          Callee, &PFS))
    return true;

  // Set up the Attribute for the function.
  SmallVector<Value *, 8> Args;
  SmallVector<AttributeSet, 8> ArgAttrs;

  // Loop through FunctionType's arguments and ensure they are specified
  // correctly.  Also, gather any parameter attributes.
  FunctionType::param_iterator I = Ty->param_begin();
  FunctionType::param_iterator E = Ty->param_end();
  for (const ParamInfo &Arg : ArgList) {
    Type *ExpectedTy = nullptr;
    if (I != E) {
      ExpectedTy = *I++;
    } else if (!Ty->isVarArg()) {
      return error(Arg.Loc, "too many arguments specified");
    }

    if (ExpectedTy && ExpectedTy != Arg.V->getType())
      return error(Arg.Loc, "argument is not of expected type '" +
                                getTypeString(ExpectedTy) + "'");
    Args.push_back(Arg.V);
    ArgAttrs.push_back(Arg.Attrs);
  }

  if (I != E)
    return error(CallLoc, "not enough parameters specified for call");

  // Finish off the Attribute and check them
  AttributeList PAL =
      AttributeList::get(Context, AttributeSet::get(Context, FnAttrs),
                         AttributeSet::get(Context, RetAttrs), ArgAttrs);

  InvokeInst *II =
      InvokeInst::Create(Ty, Callee, NormalBB, UnwindBB, Args, BundleList);
  II->setCallingConv(CC);
  II->setAttributes(PAL);
  ForwardRefAttrGroups[II] = FwdRefAttrGrps;
  Inst = II;
  return false;
}

/// parseResume
///   ::= 'resume' TypeAndValue
bool LLParser::parseResume(Instruction *&Inst, PerFunctionState &PFS) {
  Value *Exn; LocTy ExnLoc;
  if (parseTypeAndValue(Exn, ExnLoc, PFS))
    return true;

  ResumeInst *RI = ResumeInst::Create(Exn);
  Inst = RI;
  return false;
}

bool LLParser::parseExceptionArgs(SmallVectorImpl<Value *> &Args,
                                  PerFunctionState &PFS) {
  if (parseToken(lltok::lsquare, "expected '[' in catchpad/cleanuppad"))
    return true;

  while (Lex.getKind() != lltok::rsquare) {
    // If this isn't the first argument, we need a comma.
    if (!Args.empty() &&
        parseToken(lltok::comma, "expected ',' in argument list"))
      return true;

    // parse the argument.
    LocTy ArgLoc;
    Type *ArgTy = nullptr;
    if (parseType(ArgTy, ArgLoc))
      return true;

    Value *V;
    if (ArgTy->isMetadataTy()) {
      if (parseMetadataAsValue(V, PFS))
        return true;
    } else {
      if (parseValue(ArgTy, V, PFS))
        return true;
    }
    Args.push_back(V);
  }

  Lex.Lex();  // Lex the ']'.
  return false;
}

/// parseCleanupRet
///   ::= 'cleanupret' from Value unwind ('to' 'caller' | TypeAndValue)
bool LLParser::parseCleanupRet(Instruction *&Inst, PerFunctionState &PFS) {
  Value *CleanupPad = nullptr;

  if (parseToken(lltok::kw_from, "expected 'from' after cleanupret"))
    return true;

  if (parseValue(Type::getTokenTy(Context), CleanupPad, PFS))
    return true;

  if (parseToken(lltok::kw_unwind, "expected 'unwind' in cleanupret"))
    return true;

  BasicBlock *UnwindBB = nullptr;
  if (Lex.getKind() == lltok::kw_to) {
    Lex.Lex();
    if (parseToken(lltok::kw_caller, "expected 'caller' in cleanupret"))
      return true;
  } else {
    if (parseTypeAndBasicBlock(UnwindBB, PFS)) {
      return true;
    }
  }

  Inst = CleanupReturnInst::Create(CleanupPad, UnwindBB);
  return false;
}

/// parseCatchRet
///   ::= 'catchret' from Parent Value 'to' TypeAndValue
bool LLParser::parseCatchRet(Instruction *&Inst, PerFunctionState &PFS) {
  Value *CatchPad = nullptr;

  if (parseToken(lltok::kw_from, "expected 'from' after catchret"))
    return true;

  if (parseValue(Type::getTokenTy(Context), CatchPad, PFS))
    return true;

  BasicBlock *BB;
  if (parseToken(lltok::kw_to, "expected 'to' in catchret") ||
      parseTypeAndBasicBlock(BB, PFS))
    return true;

  Inst = CatchReturnInst::Create(CatchPad, BB);
  return false;
}

/// parseCatchSwitch
///   ::= 'catchswitch' within Parent
bool LLParser::parseCatchSwitch(Instruction *&Inst, PerFunctionState &PFS) {
  Value *ParentPad;

  if (parseToken(lltok::kw_within, "expected 'within' after catchswitch"))
    return true;

  if (Lex.getKind() != lltok::kw_none && Lex.getKind() != lltok::LocalVar &&
      Lex.getKind() != lltok::LocalVarID)
    return tokError("expected scope value for catchswitch");

  if (parseValue(Type::getTokenTy(Context), ParentPad, PFS))
    return true;

  if (parseToken(lltok::lsquare, "expected '[' with catchswitch labels"))
    return true;

  SmallVector<BasicBlock *, 32> Table;
  do {
    BasicBlock *DestBB;
    if (parseTypeAndBasicBlock(DestBB, PFS))
      return true;
    Table.push_back(DestBB);
  } while (EatIfPresent(lltok::comma));

  if (parseToken(lltok::rsquare, "expected ']' after catchswitch labels"))
    return true;

  if (parseToken(lltok::kw_unwind, "expected 'unwind' after catchswitch scope"))
    return true;

  BasicBlock *UnwindBB = nullptr;
  if (EatIfPresent(lltok::kw_to)) {
    if (parseToken(lltok::kw_caller, "expected 'caller' in catchswitch"))
      return true;
  } else {
    if (parseTypeAndBasicBlock(UnwindBB, PFS))
      return true;
  }

  auto *CatchSwitch =
      CatchSwitchInst::Create(ParentPad, UnwindBB, Table.size());
  for (BasicBlock *DestBB : Table)
    CatchSwitch->addHandler(DestBB);
  Inst = CatchSwitch;
  return false;
}

/// parseCatchPad
///   ::= 'catchpad' ParamList 'to' TypeAndValue 'unwind' TypeAndValue
bool LLParser::parseCatchPad(Instruction *&Inst, PerFunctionState &PFS) {
  Value *CatchSwitch = nullptr;

  if (parseToken(lltok::kw_within, "expected 'within' after catchpad"))
    return true;

  if (Lex.getKind() != lltok::LocalVar && Lex.getKind() != lltok::LocalVarID)
    return tokError("expected scope value for catchpad");

  if (parseValue(Type::getTokenTy(Context), CatchSwitch, PFS))
    return true;

  SmallVector<Value *, 8> Args;
  if (parseExceptionArgs(Args, PFS))
    return true;

  Inst = CatchPadInst::Create(CatchSwitch, Args);
  return false;
}

/// parseCleanupPad
///   ::= 'cleanuppad' within Parent ParamList
bool LLParser::parseCleanupPad(Instruction *&Inst, PerFunctionState &PFS) {
  Value *ParentPad = nullptr;

  if (parseToken(lltok::kw_within, "expected 'within' after cleanuppad"))
    return true;

  if (Lex.getKind() != lltok::kw_none && Lex.getKind() != lltok::LocalVar &&
      Lex.getKind() != lltok::LocalVarID)
    return tokError("expected scope value for cleanuppad");

  if (parseValue(Type::getTokenTy(Context), ParentPad, PFS))
    return true;

  SmallVector<Value *, 8> Args;
  if (parseExceptionArgs(Args, PFS))
    return true;

  Inst = CleanupPadInst::Create(ParentPad, Args);
  return false;
}

//===----------------------------------------------------------------------===//
// Unary Operators.
//===----------------------------------------------------------------------===//

/// parseUnaryOp
///  ::= UnaryOp TypeAndValue ',' Value
///
/// If IsFP is false, then any integer operand is allowed, if it is true, any fp
/// operand is allowed.
bool LLParser::parseUnaryOp(Instruction *&Inst, PerFunctionState &PFS,
                            unsigned Opc, bool IsFP) {
  LocTy Loc; Value *LHS;
  if (parseTypeAndValue(LHS, Loc, PFS))
    return true;

  bool Valid = IsFP ? LHS->getType()->isFPOrFPVectorTy()
                    : LHS->getType()->isIntOrIntVectorTy();

  if (!Valid)
    return error(Loc, "invalid operand type for instruction");

  Inst = UnaryOperator::Create((Instruction::UnaryOps)Opc, LHS);
  return false;
}

/// parseCallBr
///   ::= 'callbr' OptionalCallingConv OptionalAttrs Type Value ParamList
///       OptionalAttrs OptionalOperandBundles 'to' TypeAndValue
///       '[' LabelList ']'
bool LLParser::parseCallBr(Instruction *&Inst, PerFunctionState &PFS) {
  LocTy CallLoc = Lex.getLoc();
  AttrBuilder RetAttrs(M->getContext()), FnAttrs(M->getContext());
  std::vector<unsigned> FwdRefAttrGrps;
  LocTy NoBuiltinLoc;
  unsigned CC;
  Type *RetType = nullptr;
  LocTy RetTypeLoc;
  ValID CalleeID;
  SmallVector<ParamInfo, 16> ArgList;
  SmallVector<OperandBundleDef, 2> BundleList;

  BasicBlock *DefaultDest;
  if (parseOptionalCallingConv(CC) || parseOptionalReturnAttrs(RetAttrs) ||
      parseType(RetType, RetTypeLoc, true /*void allowed*/) ||
      parseValID(CalleeID, &PFS) || parseParameterList(ArgList, PFS) ||
      parseFnAttributeValuePairs(FnAttrs, FwdRefAttrGrps, false,
                                 NoBuiltinLoc) ||
      parseOptionalOperandBundles(BundleList, PFS) ||
      parseToken(lltok::kw_to, "expected 'to' in callbr") ||
      parseTypeAndBasicBlock(DefaultDest, PFS) ||
      parseToken(lltok::lsquare, "expected '[' in callbr"))
    return true;

  // parse the destination list.
  SmallVector<BasicBlock *, 16> IndirectDests;

  if (Lex.getKind() != lltok::rsquare) {
    BasicBlock *DestBB;
    if (parseTypeAndBasicBlock(DestBB, PFS))
      return true;
    IndirectDests.push_back(DestBB);

    while (EatIfPresent(lltok::comma)) {
      if (parseTypeAndBasicBlock(DestBB, PFS))
        return true;
      IndirectDests.push_back(DestBB);
    }
  }

  if (parseToken(lltok::rsquare, "expected ']' at end of block list"))
    return true;

  // If RetType is a non-function pointer type, then this is the short syntax
  // for the call, which means that RetType is just the return type.  Infer the
  // rest of the function argument types from the arguments that are present.
  FunctionType *Ty;
  if (resolveFunctionType(RetType, ArgList, Ty))
    return error(RetTypeLoc, "Invalid result type for LLVM function");

  CalleeID.FTy = Ty;

  // Look up the callee.
  Value *Callee;
  if (convertValIDToValue(PointerType::getUnqual(Context), CalleeID, Callee,
                          &PFS))
    return true;

  // Set up the Attribute for the function.
  SmallVector<Value *, 8> Args;
  SmallVector<AttributeSet, 8> ArgAttrs;

  // Loop through FunctionType's arguments and ensure they are specified
  // correctly.  Also, gather any parameter attributes.
  FunctionType::param_iterator I = Ty->param_begin();
  FunctionType::param_iterator E = Ty->param_end();
  for (const ParamInfo &Arg : ArgList) {
    Type *ExpectedTy = nullptr;
    if (I != E) {
      ExpectedTy = *I++;
    } else if (!Ty->isVarArg()) {
      return error(Arg.Loc, "too many arguments specified");
    }

    if (ExpectedTy && ExpectedTy != Arg.V->getType())
      return error(Arg.Loc, "argument is not of expected type '" +
                                getTypeString(ExpectedTy) + "'");
    Args.push_back(Arg.V);
    ArgAttrs.push_back(Arg.Attrs);
  }

  if (I != E)
    return error(CallLoc, "not enough parameters specified for call");

  // Finish off the Attribute and check them
  AttributeList PAL =
      AttributeList::get(Context, AttributeSet::get(Context, FnAttrs),
                         AttributeSet::get(Context, RetAttrs), ArgAttrs);

  CallBrInst *CBI =
      CallBrInst::Create(Ty, Callee, DefaultDest, IndirectDests, Args,
                         BundleList);
  CBI->setCallingConv(CC);
  CBI->setAttributes(PAL);
  ForwardRefAttrGroups[CBI] = FwdRefAttrGrps;
  Inst = CBI;
  return false;
}

//===----------------------------------------------------------------------===//
// Binary Operators.
//===----------------------------------------------------------------------===//

/// parseArithmetic
///  ::= ArithmeticOps TypeAndValue ',' Value
///
/// If IsFP is false, then any integer operand is allowed, if it is true, any fp
/// operand is allowed.
bool LLParser::parseArithmetic(Instruction *&Inst, PerFunctionState &PFS,
                               unsigned Opc, bool IsFP) {
  LocTy Loc; Value *LHS, *RHS;
  if (parseTypeAndValue(LHS, Loc, PFS) ||
      parseToken(lltok::comma, "expected ',' in arithmetic operation") ||
      parseValue(LHS->getType(), RHS, PFS))
    return true;

  bool Valid = IsFP ? LHS->getType()->isFPOrFPVectorTy()
                    : LHS->getType()->isIntOrIntVectorTy();

  if (!Valid)
    return error(Loc, "invalid operand type for instruction");

  Inst = BinaryOperator::Create((Instruction::BinaryOps)Opc, LHS, RHS);
  return false;
}

/// parseLogical
///  ::= ArithmeticOps TypeAndValue ',' Value {
bool LLParser::parseLogical(Instruction *&Inst, PerFunctionState &PFS,
                            unsigned Opc) {
  LocTy Loc; Value *LHS, *RHS;
  if (parseTypeAndValue(LHS, Loc, PFS) ||
      parseToken(lltok::comma, "expected ',' in logical operation") ||
      parseValue(LHS->getType(), RHS, PFS))
    return true;

  if (!LHS->getType()->isIntOrIntVectorTy())
    return error(Loc,
                 "instruction requires integer or integer vector operands");

  Inst = BinaryOperator::Create((Instruction::BinaryOps)Opc, LHS, RHS);
  return false;
}

/// parseCompare
///  ::= 'icmp' IPredicates TypeAndValue ',' Value
///  ::= 'fcmp' FPredicates TypeAndValue ',' Value
bool LLParser::parseCompare(Instruction *&Inst, PerFunctionState &PFS,
                            unsigned Opc) {
  // parse the integer/fp comparison predicate.
  LocTy Loc;
  unsigned Pred;
  Value *LHS, *RHS;
  if (parseCmpPredicate(Pred, Opc) || parseTypeAndValue(LHS, Loc, PFS) ||
      parseToken(lltok::comma, "expected ',' after compare value") ||
      parseValue(LHS->getType(), RHS, PFS))
    return true;

  if (Opc == Instruction::FCmp) {
    if (!LHS->getType()->isFPOrFPVectorTy())
      return error(Loc, "fcmp requires floating point operands");
    Inst = new FCmpInst(CmpInst::Predicate(Pred), LHS, RHS);
  } else {
    assert(Opc == Instruction::ICmp && "Unknown opcode for CmpInst!");
    if (!LHS->getType()->isIntOrIntVectorTy() &&
        !LHS->getType()->isPtrOrPtrVectorTy())
      return error(Loc, "icmp requires integer operands");
    Inst = new ICmpInst(CmpInst::Predicate(Pred), LHS, RHS);
  }
  return false;
}

//===----------------------------------------------------------------------===//
// Other Instructions.
//===----------------------------------------------------------------------===//

/// parseCast
///   ::= CastOpc TypeAndValue 'to' Type
bool LLParser::parseCast(Instruction *&Inst, PerFunctionState &PFS,
                         unsigned Opc) {
  LocTy Loc;
  Value *Op;
  Type *DestTy = nullptr;
  if (parseTypeAndValue(Op, Loc, PFS) ||
      parseToken(lltok::kw_to, "expected 'to' after cast value") ||
      parseType(DestTy))
    return true;

  if (!CastInst::castIsValid((Instruction::CastOps)Opc, Op, DestTy))
    return error(Loc, "invalid cast opcode for cast from '" +
                          getTypeString(Op->getType()) + "' to '" +
                          getTypeString(DestTy) + "'");
  Inst = CastInst::Create((Instruction::CastOps)Opc, Op, DestTy);
  return false;
}

/// parseSelect
///   ::= 'select' TypeAndValue ',' TypeAndValue ',' TypeAndValue
bool LLParser::parseSelect(Instruction *&Inst, PerFunctionState &PFS) {
  LocTy Loc;
  Value *Op0, *Op1, *Op2;
  if (parseTypeAndValue(Op0, Loc, PFS) ||
      parseToken(lltok::comma, "expected ',' after select condition") ||
      parseTypeAndValue(Op1, PFS) ||
      parseToken(lltok::comma, "expected ',' after select value") ||
      parseTypeAndValue(Op2, PFS))
    return true;

  if (const char *Reason = SelectInst::areInvalidOperands(Op0, Op1, Op2))
    return error(Loc, Reason);

  Inst = SelectInst::Create(Op0, Op1, Op2);
  return false;
}

/// parseVAArg
///   ::= 'va_arg' TypeAndValue ',' Type
bool LLParser::parseVAArg(Instruction *&Inst, PerFunctionState &PFS) {
  Value *Op;
  Type *EltTy = nullptr;
  LocTy TypeLoc;
  if (parseTypeAndValue(Op, PFS) ||
      parseToken(lltok::comma, "expected ',' after vaarg operand") ||
      parseType(EltTy, TypeLoc))
    return true;

  if (!EltTy->isFirstClassType())
    return error(TypeLoc, "va_arg requires operand with first class type");

  Inst = new VAArgInst(Op, EltTy);
  return false;
}

/// parseExtractElement
///   ::= 'extractelement' TypeAndValue ',' TypeAndValue
bool LLParser::parseExtractElement(Instruction *&Inst, PerFunctionState &PFS) {
  LocTy Loc;
  Value *Op0, *Op1;
  if (parseTypeAndValue(Op0, Loc, PFS) ||
      parseToken(lltok::comma, "expected ',' after extract value") ||
      parseTypeAndValue(Op1, PFS))
    return true;

  if (!ExtractElementInst::isValidOperands(Op0, Op1))
    return error(Loc, "invalid extractelement operands");

  Inst = ExtractElementInst::Create(Op0, Op1);
  return false;
}

/// parseInsertElement
///   ::= 'insertelement' TypeAndValue ',' TypeAndValue ',' TypeAndValue
bool LLParser::parseInsertElement(Instruction *&Inst, PerFunctionState &PFS) {
  LocTy Loc;
  Value *Op0, *Op1, *Op2;
  if (parseTypeAndValue(Op0, Loc, PFS) ||
      parseToken(lltok::comma, "expected ',' after insertelement value") ||
      parseTypeAndValue(Op1, PFS) ||
      parseToken(lltok::comma, "expected ',' after insertelement value") ||
      parseTypeAndValue(Op2, PFS))
    return true;

  if (!InsertElementInst::isValidOperands(Op0, Op1, Op2))
    return error(Loc, "invalid insertelement operands");

  Inst = InsertElementInst::Create(Op0, Op1, Op2);
  return false;
}

/// parseShuffleVector
///   ::= 'shufflevector' TypeAndValue ',' TypeAndValue ',' TypeAndValue
bool LLParser::parseShuffleVector(Instruction *&Inst, PerFunctionState &PFS) {
  LocTy Loc;
  Value *Op0, *Op1, *Op2;
  if (parseTypeAndValue(Op0, Loc, PFS) ||
      parseToken(lltok::comma, "expected ',' after shuffle mask") ||
      parseTypeAndValue(Op1, PFS) ||
      parseToken(lltok::comma, "expected ',' after shuffle value") ||
      parseTypeAndValue(Op2, PFS))
    return true;

  if (!ShuffleVectorInst::isValidOperands(Op0, Op1, Op2))
    return error(Loc, "invalid shufflevector operands");

  Inst = new ShuffleVectorInst(Op0, Op1, Op2);
  return false;
}

/// parsePHI
///   ::= 'phi' Type '[' Value ',' Value ']' (',' '[' Value ',' Value ']')*
int LLParser::parsePHI(Instruction *&Inst, PerFunctionState &PFS) {
  Type *Ty = nullptr;  LocTy TypeLoc;
  Value *Op0, *Op1;

  if (parseType(Ty, TypeLoc))
    return true;

  if (!Ty->isFirstClassType())
    return error(TypeLoc, "phi node must have first class type");

  bool First = true;
  bool AteExtraComma = false;
  SmallVector<std::pair<Value*, BasicBlock*>, 16> PHIVals;

  while (true) {
    if (First) {
      if (Lex.getKind() != lltok::lsquare)
        break;
      First = false;
    } else if (!EatIfPresent(lltok::comma))
      break;

    if (Lex.getKind() == lltok::MetadataVar) {
      AteExtraComma = true;
      break;
    }

    if (parseToken(lltok::lsquare, "expected '[' in phi value list") ||
        parseValue(Ty, Op0, PFS) ||
        parseToken(lltok::comma, "expected ',' after insertelement value") ||
        parseValue(Type::getLabelTy(Context), Op1, PFS) ||
        parseToken(lltok::rsquare, "expected ']' in phi value list"))
      return true;

    PHIVals.push_back(std::make_pair(Op0, cast<BasicBlock>(Op1)));
  }

  PHINode *PN = PHINode::Create(Ty, PHIVals.size());
  for (const auto &[Val, BB] : PHIVals)
    PN->addIncoming(Val, BB);
  Inst = PN;
  return AteExtraComma ? InstExtraComma : InstNormal;
}

/// parseLandingPad
///   ::= 'landingpad' Type 'personality' TypeAndValue 'cleanup'? Clause+
/// Clause
///   ::= 'catch' TypeAndValue
///   ::= 'filter'
///   ::= 'filter' TypeAndValue ( ',' TypeAndValue )*
bool LLParser::parseLandingPad(Instruction *&Inst, PerFunctionState &PFS) {
  Type *Ty = nullptr; LocTy TyLoc;

  if (parseType(Ty, TyLoc))
    return true;

  std::unique_ptr<LandingPadInst> LP(LandingPadInst::Create(Ty, 0));
  LP->setCleanup(EatIfPresent(lltok::kw_cleanup));

  while (Lex.getKind() == lltok::kw_catch || Lex.getKind() == lltok::kw_filter){
    LandingPadInst::ClauseType CT;
    if (EatIfPresent(lltok::kw_catch))
      CT = LandingPadInst::Catch;
    else if (EatIfPresent(lltok::kw_filter))
      CT = LandingPadInst::Filter;
    else
      return tokError("expected 'catch' or 'filter' clause type");

    Value *V;
    LocTy VLoc;
    if (parseTypeAndValue(V, VLoc, PFS))
      return true;

    // A 'catch' type expects a non-array constant. A filter clause expects an
    // array constant.
    if (CT == LandingPadInst::Catch) {
      if (isa<ArrayType>(V->getType()))
        return error(VLoc, "'catch' clause has an invalid type");
    } else {
      if (!isa<ArrayType>(V->getType()))
        return error(VLoc, "'filter' clause has an invalid type");
    }

    Constant *CV = dyn_cast<Constant>(V);
    if (!CV)
      return error(VLoc, "clause argument must be a constant");
    LP->addClause(CV);
  }

  Inst = LP.release();
  return false;
}

/// parseFreeze
///   ::= 'freeze' Type Value
bool LLParser::parseFreeze(Instruction *&Inst, PerFunctionState &PFS) {
  LocTy Loc;
  Value *Op;
  if (parseTypeAndValue(Op, Loc, PFS))
    return true;

  Inst = new FreezeInst(Op);
  return false;
}

/// parseCall
///   ::= 'call' OptionalFastMathFlags OptionalCallingConv
///           OptionalAttrs Type Value ParameterList OptionalAttrs
///   ::= 'tail' 'call' OptionalFastMathFlags OptionalCallingConv
///           OptionalAttrs Type Value ParameterList OptionalAttrs
///   ::= 'musttail' 'call' OptionalFastMathFlags OptionalCallingConv
///           OptionalAttrs Type Value ParameterList OptionalAttrs
///   ::= 'notail' 'call'  OptionalFastMathFlags OptionalCallingConv
///           OptionalAttrs Type Value ParameterList OptionalAttrs
bool LLParser::parseCall(Instruction *&Inst, PerFunctionState &PFS,
                         CallInst::TailCallKind TCK) {
  AttrBuilder RetAttrs(M->getContext()), FnAttrs(M->getContext());
  std::vector<unsigned> FwdRefAttrGrps;
  LocTy BuiltinLoc;
  unsigned CallAddrSpace;
  unsigned CC;
  Type *RetType = nullptr;
  LocTy RetTypeLoc;
  ValID CalleeID;
  SmallVector<ParamInfo, 16> ArgList;
  SmallVector<OperandBundleDef, 2> BundleList;
  LocTy CallLoc = Lex.getLoc();

  if (TCK != CallInst::TCK_None &&
      parseToken(lltok::kw_call,
                 "expected 'tail call', 'musttail call', or 'notail call'"))
    return true;

  FastMathFlags FMF = EatFastMathFlagsIfPresent();

  if (parseOptionalCallingConv(CC) || parseOptionalReturnAttrs(RetAttrs) ||
      parseOptionalProgramAddrSpace(CallAddrSpace) ||
      parseType(RetType, RetTypeLoc, true /*void allowed*/) ||
      parseValID(CalleeID, &PFS) ||
      parseParameterList(ArgList, PFS, TCK == CallInst::TCK_MustTail,
                         PFS.getFunction().isVarArg()) ||
      parseFnAttributeValuePairs(FnAttrs, FwdRefAttrGrps, false, BuiltinLoc) ||
      parseOptionalOperandBundles(BundleList, PFS))
    return true;

  // If RetType is a non-function pointer type, then this is the short syntax
  // for the call, which means that RetType is just the return type.  Infer the
  // rest of the function argument types from the arguments that are present.
  FunctionType *Ty;
  if (resolveFunctionType(RetType, ArgList, Ty))
    return error(RetTypeLoc, "Invalid result type for LLVM function");

  CalleeID.FTy = Ty;

  // Look up the callee.
  Value *Callee;
  if (convertValIDToValue(PointerType::get(Context, CallAddrSpace), CalleeID,
                          Callee, &PFS))
    return true;

  // Set up the Attribute for the function.
  SmallVector<AttributeSet, 8> Attrs;

  SmallVector<Value*, 8> Args;

  // Loop through FunctionType's arguments and ensure they are specified
  // correctly.  Also, gather any parameter attributes.
  FunctionType::param_iterator I = Ty->param_begin();
  FunctionType::param_iterator E = Ty->param_end();
  for (const ParamInfo &Arg : ArgList) {
    Type *ExpectedTy = nullptr;
    if (I != E) {
      ExpectedTy = *I++;
    } else if (!Ty->isVarArg()) {
      return error(Arg.Loc, "too many arguments specified");
    }

    if (ExpectedTy && ExpectedTy != Arg.V->getType())
      return error(Arg.Loc, "argument is not of expected type '" +
                                getTypeString(ExpectedTy) + "'");
    Args.push_back(Arg.V);
    Attrs.push_back(Arg.Attrs);
  }

  if (I != E)
    return error(CallLoc, "not enough parameters specified for call");

  // Finish off the Attribute and check them
  AttributeList PAL =
      AttributeList::get(Context, AttributeSet::get(Context, FnAttrs),
                         AttributeSet::get(Context, RetAttrs), Attrs);

  CallInst *CI = CallInst::Create(Ty, Callee, Args, BundleList);
  CI->setTailCallKind(TCK);
  CI->setCallingConv(CC);
  if (FMF.any()) {
    if (!isa<FPMathOperator>(CI)) {
      CI->deleteValue();
      return error(CallLoc, "fast-math-flags specified for call without "
                            "floating-point scalar or vector return type");
    }
    CI->setFastMathFlags(FMF);
  }

  if (CalleeID.Kind == ValID::t_GlobalName &&
      isOldDbgFormatIntrinsic(CalleeID.StrVal)) {
    if (SeenNewDbgInfoFormat) {
      CI->deleteValue();
      return error(CallLoc, "llvm.dbg intrinsic should not appear in a module "
                            "using non-intrinsic debug info");
    }
    SeenOldDbgInfoFormat = true;
  }
  CI->setAttributes(PAL);
  ForwardRefAttrGroups[CI] = FwdRefAttrGrps;
  Inst = CI;
  return false;
}

//===----------------------------------------------------------------------===//
// Memory Instructions.
//===----------------------------------------------------------------------===//

/// parseAlloc
///   ::= 'alloca' 'inalloca'? 'swifterror'? Type (',' TypeAndValue)?
///       (',' 'align' i32)? (',', 'addrspace(n))?
int LLParser::parseAlloc(Instruction *&Inst, PerFunctionState &PFS) {
  Value *Size = nullptr;
  LocTy SizeLoc, TyLoc, ASLoc;
  MaybeAlign Alignment;
  unsigned AddrSpace = 0;
  Type *Ty = nullptr;

  bool IsInAlloca = EatIfPresent(lltok::kw_inalloca);
  bool IsSwiftError = EatIfPresent(lltok::kw_swifterror);

  if (parseType(Ty, TyLoc))
    return true;

  if (Ty->isFunctionTy() || !PointerType::isValidElementType(Ty))
    return error(TyLoc, "invalid type for alloca");

  bool AteExtraComma = false;
  if (EatIfPresent(lltok::comma)) {
    if (Lex.getKind() == lltok::kw_align) {
      if (parseOptionalAlignment(Alignment))
        return true;
      if (parseOptionalCommaAddrSpace(AddrSpace, ASLoc, AteExtraComma))
        return true;
    } else if (Lex.getKind() == lltok::kw_addrspace) {
      ASLoc = Lex.getLoc();
      if (parseOptionalAddrSpace(AddrSpace))
        return true;
    } else if (Lex.getKind() == lltok::MetadataVar) {
      AteExtraComma = true;
    } else {
      if (parseTypeAndValue(Size, SizeLoc, PFS))
        return true;
      if (EatIfPresent(lltok::comma)) {
        if (Lex.getKind() == lltok::kw_align) {
          if (parseOptionalAlignment(Alignment))
            return true;
          if (parseOptionalCommaAddrSpace(AddrSpace, ASLoc, AteExtraComma))
            return true;
        } else if (Lex.getKind() == lltok::kw_addrspace) {
          ASLoc = Lex.getLoc();
          if (parseOptionalAddrSpace(AddrSpace))
            return true;
        } else if (Lex.getKind() == lltok::MetadataVar) {
          AteExtraComma = true;
        }
      }
    }
  }

  if (Size && !Size->getType()->isIntegerTy())
    return error(SizeLoc, "element count must have integer type");

  SmallPtrSet<Type *, 4> Visited;
  if (!Alignment && !Ty->isSized(&Visited))
    return error(TyLoc, "Cannot allocate unsized type");
  if (!Alignment)
    Alignment = M->getDataLayout().getPrefTypeAlign(Ty);
  AllocaInst *AI = new AllocaInst(Ty, AddrSpace, Size, *Alignment);
  AI->setUsedWithInAlloca(IsInAlloca);
  AI->setSwiftError(IsSwiftError);
  Inst = AI;
  return AteExtraComma ? InstExtraComma : InstNormal;
}

/// parseLoad
///   ::= 'load' 'volatile'? TypeAndValue (',' 'align' i32)?
///   ::= 'load' 'atomic' 'volatile'? TypeAndValue
///       'singlethread'? AtomicOrdering (',' 'align' i32)?
int LLParser::parseLoad(Instruction *&Inst, PerFunctionState &PFS) {
  Value *Val; LocTy Loc;
  MaybeAlign Alignment;
  bool AteExtraComma = false;
  bool isAtomic = false;
  AtomicOrdering Ordering = AtomicOrdering::NotAtomic;
  SyncScope::ID SSID = SyncScope::System;

  if (Lex.getKind() == lltok::kw_atomic) {
    isAtomic = true;
    Lex.Lex();
  }

  bool isVolatile = false;
  if (Lex.getKind() == lltok::kw_volatile) {
    isVolatile = true;
    Lex.Lex();
  }

  Type *Ty;
  LocTy ExplicitTypeLoc = Lex.getLoc();
  if (parseType(Ty) ||
      parseToken(lltok::comma, "expected comma after load's type") ||
      parseTypeAndValue(Val, Loc, PFS) ||
      parseScopeAndOrdering(isAtomic, SSID, Ordering) ||
      parseOptionalCommaAlign(Alignment, AteExtraComma))
    return true;

  if (!Val->getType()->isPointerTy() || !Ty->isFirstClassType())
    return error(Loc, "load operand must be a pointer to a first class type");
  if (isAtomic && !Alignment)
    return error(Loc, "atomic load must have explicit non-zero alignment");
  if (Ordering == AtomicOrdering::Release ||
      Ordering == AtomicOrdering::AcquireRelease)
    return error(Loc, "atomic load cannot use Release ordering");

  SmallPtrSet<Type *, 4> Visited;
  if (!Alignment && !Ty->isSized(&Visited))
    return error(ExplicitTypeLoc, "loading unsized types is not allowed");
  if (!Alignment)
    Alignment = M->getDataLayout().getABITypeAlign(Ty);
  Inst = new LoadInst(Ty, Val, "", isVolatile, *Alignment, Ordering, SSID);
  return AteExtraComma ? InstExtraComma : InstNormal;
}

/// parseStore

///   ::= 'store' 'volatile'? TypeAndValue ',' TypeAndValue (',' 'align' i32)?
///   ::= 'store' 'atomic' 'volatile'? TypeAndValue ',' TypeAndValue
///       'singlethread'? AtomicOrdering (',' 'align' i32)?
int LLParser::parseStore(Instruction *&Inst, PerFunctionState &PFS) {
  Value *Val, *Ptr; LocTy Loc, PtrLoc;
  MaybeAlign Alignment;
  bool AteExtraComma = false;
  bool isAtomic = false;
  AtomicOrdering Ordering = AtomicOrdering::NotAtomic;
  SyncScope::ID SSID = SyncScope::System;

  if (Lex.getKind() == lltok::kw_atomic) {
    isAtomic = true;
    Lex.Lex();
  }

  bool isVolatile = false;
  if (Lex.getKind() == lltok::kw_volatile) {
    isVolatile = true;
    Lex.Lex();
  }

  if (parseTypeAndValue(Val, Loc, PFS) ||
      parseToken(lltok::comma, "expected ',' after store operand") ||
      parseTypeAndValue(Ptr, PtrLoc, PFS) ||
      parseScopeAndOrdering(isAtomic, SSID, Ordering) ||
      parseOptionalCommaAlign(Alignment, AteExtraComma))
    return true;

  if (!Ptr->getType()->isPointerTy())
    return error(PtrLoc, "store operand must be a pointer");
  if (!Val->getType()->isFirstClassType())
    return error(Loc, "store operand must be a first class value");
  if (isAtomic && !Alignment)
    return error(Loc, "atomic store must have explicit non-zero alignment");
  if (Ordering == AtomicOrdering::Acquire ||
      Ordering == AtomicOrdering::AcquireRelease)
    return error(Loc, "atomic store cannot use Acquire ordering");
  SmallPtrSet<Type *, 4> Visited;
  if (!Alignment && !Val->getType()->isSized(&Visited))
    return error(Loc, "storing unsized types is not allowed");
  if (!Alignment)
    Alignment = M->getDataLayout().getABITypeAlign(Val->getType());

  Inst = new StoreInst(Val, Ptr, isVolatile, *Alignment, Ordering, SSID);
  return AteExtraComma ? InstExtraComma : InstNormal;
}

/// parseCmpXchg
///   ::= 'cmpxchg' 'weak'? 'volatile'? TypeAndValue ',' TypeAndValue ','
///       TypeAndValue 'singlethread'? AtomicOrdering AtomicOrdering ','
///       'Align'?
int LLParser::parseCmpXchg(Instruction *&Inst, PerFunctionState &PFS) {
  Value *Ptr, *Cmp, *New; LocTy PtrLoc, CmpLoc, NewLoc;
  bool AteExtraComma = false;
  AtomicOrdering SuccessOrdering = AtomicOrdering::NotAtomic;
  AtomicOrdering FailureOrdering = AtomicOrdering::NotAtomic;
  SyncScope::ID SSID = SyncScope::System;
  bool isVolatile = false;
  bool isWeak = false;
  MaybeAlign Alignment;

  if (EatIfPresent(lltok::kw_weak))
    isWeak = true;

  if (EatIfPresent(lltok::kw_volatile))
    isVolatile = true;

  if (parseTypeAndValue(Ptr, PtrLoc, PFS) ||
      parseToken(lltok::comma, "expected ',' after cmpxchg address") ||
      parseTypeAndValue(Cmp, CmpLoc, PFS) ||
      parseToken(lltok::comma, "expected ',' after cmpxchg cmp operand") ||
      parseTypeAndValue(New, NewLoc, PFS) ||
      parseScopeAndOrdering(true /*Always atomic*/, SSID, SuccessOrdering) ||
      parseOrdering(FailureOrdering) ||
      parseOptionalCommaAlign(Alignment, AteExtraComma))
    return true;

  if (!AtomicCmpXchgInst::isValidSuccessOrdering(SuccessOrdering))
    return tokError("invalid cmpxchg success ordering");
  if (!AtomicCmpXchgInst::isValidFailureOrdering(FailureOrdering))
    return tokError("invalid cmpxchg failure ordering");
  if (!Ptr->getType()->isPointerTy())
    return error(PtrLoc, "cmpxchg operand must be a pointer");
  if (Cmp->getType() != New->getType())
    return error(NewLoc, "compare value and new value type do not match");
  if (!New->getType()->isFirstClassType())
    return error(NewLoc, "cmpxchg operand must be a first class value");

  const Align DefaultAlignment(
      PFS.getFunction().getDataLayout().getTypeStoreSize(
          Cmp->getType()));

  AtomicCmpXchgInst *CXI =
      new AtomicCmpXchgInst(Ptr, Cmp, New, Alignment.value_or(DefaultAlignment),
                            SuccessOrdering, FailureOrdering, SSID);
  CXI->setVolatile(isVolatile);
  CXI->setWeak(isWeak);

  Inst = CXI;
  return AteExtraComma ? InstExtraComma : InstNormal;
}

/// parseAtomicRMW
///   ::= 'atomicrmw' 'volatile'? BinOp TypeAndValue ',' TypeAndValue
///       'singlethread'? AtomicOrdering
int LLParser::parseAtomicRMW(Instruction *&Inst, PerFunctionState &PFS) {
  Value *Ptr, *Val; LocTy PtrLoc, ValLoc;
  bool AteExtraComma = false;
  AtomicOrdering Ordering = AtomicOrdering::NotAtomic;
  SyncScope::ID SSID = SyncScope::System;
  bool isVolatile = false;
  bool IsFP = false;
  AtomicRMWInst::BinOp Operation;
  MaybeAlign Alignment;

  if (EatIfPresent(lltok::kw_volatile))
    isVolatile = true;

  switch (Lex.getKind()) {
  default:
    return tokError("expected binary operation in atomicrmw");
  case lltok::kw_xchg: Operation = AtomicRMWInst::Xchg; break;
  case lltok::kw_add: Operation = AtomicRMWInst::Add; break;
  case lltok::kw_sub: Operation = AtomicRMWInst::Sub; break;
  case lltok::kw_and: Operation = AtomicRMWInst::And; break;
  case lltok::kw_nand: Operation = AtomicRMWInst::Nand; break;
  case lltok::kw_or: Operation = AtomicRMWInst::Or; break;
  case lltok::kw_xor: Operation = AtomicRMWInst::Xor; break;
  case lltok::kw_max: Operation = AtomicRMWInst::Max; break;
  case lltok::kw_min: Operation = AtomicRMWInst::Min; break;
  case lltok::kw_umax: Operation = AtomicRMWInst::UMax; break;
  case lltok::kw_umin: Operation = AtomicRMWInst::UMin; break;
  case lltok::kw_uinc_wrap:
    Operation = AtomicRMWInst::UIncWrap;
    break;
  case lltok::kw_udec_wrap:
    Operation = AtomicRMWInst::UDecWrap;
    break;
  case lltok::kw_usub_cond:
    Operation = AtomicRMWInst::USubCond;
    break;
  case lltok::kw_usub_sat:
    Operation = AtomicRMWInst::USubSat;
    break;
  case lltok::kw_fadd:
    Operation = AtomicRMWInst::FAdd;
    IsFP = true;
    break;
  case lltok::kw_fsub:
    Operation = AtomicRMWInst::FSub;
    IsFP = true;
    break;
  case lltok::kw_fmax:
    Operation = AtomicRMWInst::FMax;
    IsFP = true;
    break;
  case lltok::kw_fmin:
    Operation = AtomicRMWInst::FMin;
    IsFP = true;
    break;
  case lltok::kw_fmaximum:
    Operation = AtomicRMWInst::FMaximum;
    IsFP = true;
    break;
  case lltok::kw_fminimum:
    Operation = AtomicRMWInst::FMinimum;
    IsFP = true;
    break;
  }
  Lex.Lex();  // Eat the operation.

  if (parseTypeAndValue(Ptr, PtrLoc, PFS) ||
      parseToken(lltok::comma, "expected ',' after atomicrmw address") ||
      parseTypeAndValue(Val, ValLoc, PFS) ||
      parseScopeAndOrdering(true /*Always atomic*/, SSID, Ordering) ||
      parseOptionalCommaAlign(Alignment, AteExtraComma))
    return true;

  if (Ordering == AtomicOrdering::Unordered)
    return tokError("atomicrmw cannot be unordered");
  if (!Ptr->getType()->isPointerTy())
    return error(PtrLoc, "atomicrmw operand must be a pointer");
  if (Val->getType()->isScalableTy())
    return error(ValLoc, "atomicrmw operand may not be scalable");

  if (Operation == AtomicRMWInst::Xchg) {
    if (!Val->getType()->isIntegerTy() &&
        !Val->getType()->isFloatingPointTy() &&
        !Val->getType()->isPointerTy()) {
      return error(
          ValLoc,
          "atomicrmw " + AtomicRMWInst::getOperationName(Operation) +
              " operand must be an integer, floating point, or pointer type");
    }
  } else if (IsFP) {
    if (!Val->getType()->isFPOrFPVectorTy()) {
      return error(ValLoc, "atomicrmw " +
                               AtomicRMWInst::getOperationName(Operation) +
                               " operand must be a floating point type");
    }
  } else {
    if (!Val->getType()->isIntegerTy()) {
      return error(ValLoc, "atomicrmw " +
                               AtomicRMWInst::getOperationName(Operation) +
                               " operand must be an integer");
    }
  }

  unsigned Size =
      PFS.getFunction().getDataLayout().getTypeStoreSizeInBits(
          Val->getType());
  if (Size < 8 || (Size & (Size - 1)))
    return error(ValLoc, "atomicrmw operand must be power-of-two byte-sized"
                         " integer");
  const Align DefaultAlignment(
      PFS.getFunction().getDataLayout().getTypeStoreSize(
          Val->getType()));
  AtomicRMWInst *RMWI =
      new AtomicRMWInst(Operation, Ptr, Val,
                        Alignment.value_or(DefaultAlignment), Ordering, SSID);
  RMWI->setVolatile(isVolatile);
  Inst = RMWI;
  return AteExtraComma ? InstExtraComma : InstNormal;
}

/// parseFence
///   ::= 'fence' 'singlethread'? AtomicOrdering
int LLParser::parseFence(Instruction *&Inst, PerFunctionState &PFS) {
  AtomicOrdering Ordering = AtomicOrdering::NotAtomic;
  SyncScope::ID SSID = SyncScope::System;
  if (parseScopeAndOrdering(true /*Always atomic*/, SSID, Ordering))
    return true;

  if (Ordering == AtomicOrdering::Unordered)
    return tokError("fence cannot be unordered");
  if (Ordering == AtomicOrdering::Monotonic)
    return tokError("fence cannot be monotonic");

  Inst = new FenceInst(Context, Ordering, SSID);
  return InstNormal;
}

/// parseGetElementPtr
///   ::= 'getelementptr' 'inbounds'? TypeAndValue (',' TypeAndValue)*
int LLParser::parseGetElementPtr(Instruction *&Inst, PerFunctionState &PFS) {
  Value *Ptr = nullptr;
  Value *Val = nullptr;
  LocTy Loc, EltLoc;
  GEPNoWrapFlags NW;

  while (true) {
    if (EatIfPresent(lltok::kw_inbounds))
      NW |= GEPNoWrapFlags::inBounds();
    else if (EatIfPresent(lltok::kw_nusw))
      NW |= GEPNoWrapFlags::noUnsignedSignedWrap();
    else if (EatIfPresent(lltok::kw_nuw))
      NW |= GEPNoWrapFlags::noUnsignedWrap();
    else
      break;
  }

  Type *Ty = nullptr;
  if (parseType(Ty) ||
      parseToken(lltok::comma, "expected comma after getelementptr's type") ||
      parseTypeAndValue(Ptr, Loc, PFS))
    return true;

  Type *BaseType = Ptr->getType();
  PointerType *BasePointerType = dyn_cast<PointerType>(BaseType->getScalarType());
  if (!BasePointerType)
    return error(Loc, "base of getelementptr must be a pointer");

  SmallVector<Value*, 16> Indices;
  bool AteExtraComma = false;
  // GEP returns a vector of pointers if at least one of parameters is a vector.
  // All vector parameters should have the same vector width.
  ElementCount GEPWidth = BaseType->isVectorTy()
                              ? cast<VectorType>(BaseType)->getElementCount()
                              : ElementCount::getFixed(0);

  while (EatIfPresent(lltok::comma)) {
    if (Lex.getKind() == lltok::MetadataVar) {
      AteExtraComma = true;
      break;
    }
    if (parseTypeAndValue(Val, EltLoc, PFS))
      return true;
    if (!Val->getType()->isIntOrIntVectorTy())
      return error(EltLoc, "getelementptr index must be an integer");

    if (auto *ValVTy = dyn_cast<VectorType>(Val->getType())) {
      ElementCount ValNumEl = ValVTy->getElementCount();
      if (GEPWidth != ElementCount::getFixed(0) && GEPWidth != ValNumEl)
        return error(
            EltLoc,
            "getelementptr vector index has a wrong number of elements");
      GEPWidth = ValNumEl;
    }
    Indices.push_back(Val);
  }

  SmallPtrSet<Type*, 4> Visited;
  if (!Indices.empty() && !Ty->isSized(&Visited))
    return error(Loc, "base element of getelementptr must be sized");

  auto *STy = dyn_cast<StructType>(Ty);
  if (STy && STy->isScalableTy())
    return error(Loc, "getelementptr cannot target structure that contains "
                      "scalable vector type");

  if (!GetElementPtrInst::getIndexedType(Ty, Indices))
    return error(Loc, "invalid getelementptr indices");
  GetElementPtrInst *GEP = GetElementPtrInst::Create(Ty, Ptr, Indices);
  Inst = GEP;
  GEP->setNoWrapFlags(NW);
  return AteExtraComma ? InstExtraComma : InstNormal;
}

/// parseExtractValue
///   ::= 'extractvalue' TypeAndValue (',' uint32)+
int LLParser::parseExtractValue(Instruction *&Inst, PerFunctionState &PFS) {
  Value *Val; LocTy Loc;
  SmallVector<unsigned, 4> Indices;
  bool AteExtraComma;
  if (parseTypeAndValue(Val, Loc, PFS) ||
      parseIndexList(Indices, AteExtraComma))
    return true;

  if (!Val->getType()->isAggregateType())
    return error(Loc, "extractvalue operand must be aggregate type");

  if (!ExtractValueInst::getIndexedType(Val->getType(), Indices))
    return error(Loc, "invalid indices for extractvalue");
  Inst = ExtractValueInst::Create(Val, Indices);
  return AteExtraComma ? InstExtraComma : InstNormal;
}

/// parseInsertValue
///   ::= 'insertvalue' TypeAndValue ',' TypeAndValue (',' uint32)+
int LLParser::parseInsertValue(Instruction *&Inst, PerFunctionState &PFS) {
  Value *Val0, *Val1; LocTy Loc0, Loc1;
  SmallVector<unsigned, 4> Indices;
  bool AteExtraComma;
  if (parseTypeAndValue(Val0, Loc0, PFS) ||
      parseToken(lltok::comma, "expected comma after insertvalue operand") ||
      parseTypeAndValue(Val1, Loc1, PFS) ||
      parseIndexList(Indices, AteExtraComma))
    return true;

  if (!Val0->getType()->isAggregateType())
    return error(Loc0, "insertvalue operand must be aggregate type");

  Type *IndexedType = ExtractValueInst::getIndexedType(Val0->getType(), Indices);
  if (!IndexedType)
    return error(Loc0, "invalid indices for insertvalue");
  if (IndexedType != Val1->getType())
    return error(Loc1, "insertvalue operand and field disagree in type: '" +
                           getTypeString(Val1->getType()) + "' instead of '" +
                           getTypeString(IndexedType) + "'");
  Inst = InsertValueInst::Create(Val0, Val1, Indices);
  return AteExtraComma ? InstExtraComma : InstNormal;
}

//===----------------------------------------------------------------------===//
// Embedded metadata.
//===----------------------------------------------------------------------===//

/// parseMDNodeVector
///   ::= { Element (',' Element)* }
/// Element
///   ::= 'null' | Metadata
bool LLParser::parseMDNodeVector(SmallVectorImpl<Metadata *> &Elts) {
  if (parseToken(lltok::lbrace, "expected '{' here"))
    return true;

  // Check for an empty list.
  if (EatIfPresent(lltok::rbrace))
    return false;

  do {
    if (EatIfPresent(lltok::kw_null)) {
      Elts.push_back(nullptr);
      continue;
    }

    Metadata *MD;
    if (parseMetadata(MD, nullptr))
      return true;
    Elts.push_back(MD);
  } while (EatIfPresent(lltok::comma));

  return parseToken(lltok::rbrace, "expected end of metadata node");
}

//===----------------------------------------------------------------------===//
// Use-list order directives.
//===----------------------------------------------------------------------===//
bool LLParser::sortUseListOrder(Value *V, ArrayRef<unsigned> Indexes,
                                SMLoc Loc) {
  if (!V->hasUseList())
    return false;
  if (V->use_empty())
    return error(Loc, "value has no uses");

  unsigned NumUses = 0;
  SmallDenseMap<const Use *, unsigned, 16> Order;
  for (const Use &U : V->uses()) {
    if (++NumUses > Indexes.size())
      break;
    Order[&U] = Indexes[NumUses - 1];
  }
  if (NumUses < 2)
    return error(Loc, "value only has one use");
  if (Order.size() != Indexes.size() || NumUses > Indexes.size())
    return error(Loc,
                 "wrong number of indexes, expected " + Twine(V->getNumUses()));

  V->sortUseList([&](const Use &L, const Use &R) {
    return Order.lookup(&L) < Order.lookup(&R);
  });
  return false;
}

/// parseUseListOrderIndexes
///   ::= '{' uint32 (',' uint32)+ '}'
bool LLParser::parseUseListOrderIndexes(SmallVectorImpl<unsigned> &Indexes) {
  SMLoc Loc = Lex.getLoc();
  if (parseToken(lltok::lbrace, "expected '{' here"))
    return true;
  if (Lex.getKind() == lltok::rbrace)
    return tokError("expected non-empty list of uselistorder indexes");

  // Use Offset, Max, and IsOrdered to check consistency of indexes.  The
  // indexes should be distinct numbers in the range [0, size-1], and should
  // not be in order.
  unsigned Offset = 0;
  unsigned Max = 0;
  bool IsOrdered = true;
  assert(Indexes.empty() && "Expected empty order vector");
  do {
    unsigned Index;
    if (parseUInt32(Index))
      return true;

    // Update consistency checks.
    Offset += Index - Indexes.size();
    Max = std::max(Max, Index);
    IsOrdered &= Index == Indexes.size();

    Indexes.push_back(Index);
  } while (EatIfPresent(lltok::comma));

  if (parseToken(lltok::rbrace, "expected '}' here"))
    return true;

  if (Indexes.size() < 2)
    return error(Loc, "expected >= 2 uselistorder indexes");
  if (Offset != 0 || Max >= Indexes.size())
    return error(Loc,
                 "expected distinct uselistorder indexes in range [0, size)");
  if (IsOrdered)
    return error(Loc, "expected uselistorder indexes to change the order");

  return false;
}

/// parseUseListOrder
///   ::= 'uselistorder' Type Value ',' UseListOrderIndexes
bool LLParser::parseUseListOrder(PerFunctionState *PFS) {
  SMLoc Loc = Lex.getLoc();
  if (parseToken(lltok::kw_uselistorder, "expected uselistorder directive"))
    return true;

  Value *V;
  SmallVector<unsigned, 16> Indexes;
  if (parseTypeAndValue(V, PFS) ||
      parseToken(lltok::comma, "expected comma in uselistorder directive") ||
      parseUseListOrderIndexes(Indexes))
    return true;

  return sortUseListOrder(V, Indexes, Loc);
}

/// parseUseListOrderBB
///   ::= 'uselistorder_bb' @foo ',' %bar ',' UseListOrderIndexes
bool LLParser::parseUseListOrderBB() {
  assert(Lex.getKind() == lltok::kw_uselistorder_bb);
  SMLoc Loc = Lex.getLoc();
  Lex.Lex();

  ValID Fn, Label;
  SmallVector<unsigned, 16> Indexes;
  if (parseValID(Fn, /*PFS=*/nullptr) ||
      parseToken(lltok::comma, "expected comma in uselistorder_bb directive") ||
      parseValID(Label, /*PFS=*/nullptr) ||
      parseToken(lltok::comma, "expected comma in uselistorder_bb directive") ||
      parseUseListOrderIndexes(Indexes))
    return true;

  // Check the function.
  GlobalValue *GV;
  if (Fn.Kind == ValID::t_GlobalName)
    GV = M->getNamedValue(Fn.StrVal);
  else if (Fn.Kind == ValID::t_GlobalID)
    GV = NumberedVals.get(Fn.UIntVal);
  else
    return error(Fn.Loc, "expected function name in uselistorder_bb");
  if (!GV)
    return error(Fn.Loc,
                 "invalid function forward reference in uselistorder_bb");
  auto *F = dyn_cast<Function>(GV);
  if (!F)
    return error(Fn.Loc, "expected function name in uselistorder_bb");
  if (F->isDeclaration())
    return error(Fn.Loc, "invalid declaration in uselistorder_bb");

  // Check the basic block.
  if (Label.Kind == ValID::t_LocalID)
    return error(Label.Loc, "invalid numeric label in uselistorder_bb");
  if (Label.Kind != ValID::t_LocalName)
    return error(Label.Loc, "expected basic block name in uselistorder_bb");
  Value *V = F->getValueSymbolTable()->lookup(Label.StrVal);
  if (!V)
    return error(Label.Loc, "invalid basic block in uselistorder_bb");
  if (!isa<BasicBlock>(V))
    return error(Label.Loc, "expected basic block in uselistorder_bb");

  return sortUseListOrder(V, Indexes, Loc);
}

/// ModuleEntry
///   ::= 'module' ':' '(' 'path' ':' STRINGCONSTANT ',' 'hash' ':' Hash ')'
/// Hash ::= '(' UInt32 ',' UInt32 ',' UInt32 ',' UInt32 ',' UInt32 ')'
bool LLParser::parseModuleEntry(unsigned ID) {
  assert(Lex.getKind() == lltok::kw_module);
  Lex.Lex();

  std::string Path;
  if (parseToken(lltok::colon, "expected ':' here") ||
      parseToken(lltok::lparen, "expected '(' here") ||
      parseToken(lltok::kw_path, "expected 'path' here") ||
      parseToken(lltok::colon, "expected ':' here") ||
      parseStringConstant(Path) ||
      parseToken(lltok::comma, "expected ',' here") ||
      parseToken(lltok::kw_hash, "expected 'hash' here") ||
      parseToken(lltok::colon, "expected ':' here") ||
      parseToken(lltok::lparen, "expected '(' here"))
    return true;

  ModuleHash Hash;
  if (parseUInt32(Hash[0]) || parseToken(lltok::comma, "expected ',' here") ||
      parseUInt32(Hash[1]) || parseToken(lltok::comma, "expected ',' here") ||
      parseUInt32(Hash[2]) || parseToken(lltok::comma, "expected ',' here") ||
      parseUInt32(Hash[3]) || parseToken(lltok::comma, "expected ',' here") ||
      parseUInt32(Hash[4]))
    return true;

  if (parseToken(lltok::rparen, "expected ')' here") ||
      parseToken(lltok::rparen, "expected ')' here"))
    return true;

  auto ModuleEntry = Index->addModule(Path, Hash);
  ModuleIdMap[ID] = ModuleEntry->first();

  return false;
}

/// TypeIdEntry
///   ::= 'typeid' ':' '(' 'name' ':' STRINGCONSTANT ',' TypeIdSummary ')'
bool LLParser::parseTypeIdEntry(unsigned ID) {
  assert(Lex.getKind() == lltok::kw_typeid);
  Lex.Lex();

  std::string Name;
  if (parseToken(lltok::colon, "expected ':' here") ||
      parseToken(lltok::lparen, "expected '(' here") ||
      parseToken(lltok::kw_name, "expected 'name' here") ||
      parseToken(lltok::colon, "expected ':' here") ||
      parseStringConstant(Name))
    return true;

  TypeIdSummary &TIS = Index->getOrInsertTypeIdSummary(Name);
  if (parseToken(lltok::comma, "expected ',' here") ||
      parseTypeIdSummary(TIS) || parseToken(lltok::rparen, "expected ')' here"))
    return true;

  // Check if this ID was forward referenced, and if so, update the
  // corresponding GUIDs.
  auto FwdRefTIDs = ForwardRefTypeIds.find(ID);
  if (FwdRefTIDs != ForwardRefTypeIds.end()) {
    for (auto TIDRef : FwdRefTIDs->second) {
      assert(!*TIDRef.first &&
             "Forward referenced type id GUID expected to be 0");
      *TIDRef.first = GlobalValue::getGUIDAssumingExternalLinkage(Name);
    }
    ForwardRefTypeIds.erase(FwdRefTIDs);
  }

  return false;
}

/// TypeIdSummary
///   ::= 'summary' ':' '(' TypeTestResolution [',' OptionalWpdResolutions]? ')'
bool LLParser::parseTypeIdSummary(TypeIdSummary &TIS) {
  if (parseToken(lltok::kw_summary, "expected 'summary' here") ||
      parseToken(lltok::colon, "expected ':' here") ||
      parseToken(lltok::lparen, "expected '(' here") ||
      parseTypeTestResolution(TIS.TTRes))
    return true;

  if (EatIfPresent(lltok::comma)) {
    // Expect optional wpdResolutions field
    if (parseOptionalWpdResolutions(TIS.WPDRes))
      return true;
  }

  if (parseToken(lltok::rparen, "expected ')' here"))
    return true;

  return false;
}

static ValueInfo EmptyVI =
    ValueInfo(false, (GlobalValueSummaryMapTy::value_type *)-8);

/// TypeIdCompatibleVtableEntry
///   ::= 'typeidCompatibleVTable' ':' '(' 'name' ':' STRINGCONSTANT ','
///   TypeIdCompatibleVtableInfo
///   ')'
bool LLParser::parseTypeIdCompatibleVtableEntry(unsigned ID) {
  assert(Lex.getKind() == lltok::kw_typeidCompatibleVTable);
  Lex.Lex();

  std::string Name;
  if (parseToken(lltok::colon, "expected ':' here") ||
      parseToken(lltok::lparen, "expected '(' here") ||
      parseToken(lltok::kw_name, "expected 'name' here") ||
      parseToken(lltok::colon, "expected ':' here") ||
      parseStringConstant(Name))
    return true;

  TypeIdCompatibleVtableInfo &TI =
      Index->getOrInsertTypeIdCompatibleVtableSummary(Name);
  if (parseToken(lltok::comma, "expected ',' here") ||
      parseToken(lltok::kw_summary, "expected 'summary' here") ||
      parseToken(lltok::colon, "expected ':' here") ||
      parseToken(lltok::lparen, "expected '(' here"))
    return true;

  IdToIndexMapType IdToIndexMap;
  // parse each call edge
  do {
    uint64_t Offset;
    if (parseToken(lltok::lparen, "expected '(' here") ||
        parseToken(lltok::kw_offset, "expected 'offset' here") ||
        parseToken(lltok::colon, "expected ':' here") || parseUInt64(Offset) ||
        parseToken(lltok::comma, "expected ',' here"))
      return true;

    LocTy Loc = Lex.getLoc();
    unsigned GVId;
    ValueInfo VI;
    if (parseGVReference(VI, GVId))
      return true;

    // Keep track of the TypeIdCompatibleVtableInfo array index needing a
    // forward reference. We will save the location of the ValueInfo needing an
    // update, but can only do so once the std::vector is finalized.
    if (VI == EmptyVI)
      IdToIndexMap[GVId].push_back(std::make_pair(TI.size(), Loc));
    TI.push_back({Offset, VI});

    if (parseToken(lltok::rparen, "expected ')' in call"))
      return true;
  } while (EatIfPresent(lltok::comma));

  // Now that the TI vector is finalized, it is safe to save the locations
  // of any forward GV references that need updating later.
  for (auto I : IdToIndexMap) {
    auto &Infos = ForwardRefValueInfos[I.first];
    for (auto P : I.second) {
      assert(TI[P.first].VTableVI == EmptyVI &&
             "Forward referenced ValueInfo expected to be empty");
      Infos.emplace_back(&TI[P.first].VTableVI, P.second);
    }
  }

  if (parseToken(lltok::rparen, "expected ')' here") ||
      parseToken(lltok::rparen, "expected ')' here"))
    return true;

  // Check if this ID was forward referenced, and if so, update the
  // corresponding GUIDs.
  auto FwdRefTIDs = ForwardRefTypeIds.find(ID);
  if (FwdRefTIDs != ForwardRefTypeIds.end()) {
    for (auto TIDRef : FwdRefTIDs->second) {
      assert(!*TIDRef.first &&
             "Forward referenced type id GUID expected to be 0");
      *TIDRef.first = GlobalValue::getGUIDAssumingExternalLinkage(Name);
    }
    ForwardRefTypeIds.erase(FwdRefTIDs);
  }

  return false;
}

/// TypeTestResolution
///   ::= 'typeTestRes' ':' '(' 'kind' ':'
///         ( 'unsat' | 'byteArray' | 'inline' | 'single' | 'allOnes' ) ','
///         'sizeM1BitWidth' ':' SizeM1BitWidth [',' 'alignLog2' ':' UInt64]?
///         [',' 'sizeM1' ':' UInt64]? [',' 'bitMask' ':' UInt8]?
///         [',' 'inlinesBits' ':' UInt64]? ')'
bool LLParser::parseTypeTestResolution(TypeTestResolution &TTRes) {
  if (parseToken(lltok::kw_typeTestRes, "expected 'typeTestRes' here") ||
      parseToken(lltok::colon, "expected ':' here") ||
      parseToken(lltok::lparen, "expected '(' here") ||
      parseToken(lltok::kw_kind, "expected 'kind' here") ||
      parseToken(lltok::colon, "expected ':' here"))
    return true;

  switch (Lex.getKind()) {
  case lltok::kw_unknown:
    TTRes.TheKind = TypeTestResolution::Unknown;
    break;
  case lltok::kw_unsat:
    TTRes.TheKind = TypeTestResolution::Unsat;
    break;
  case lltok::kw_byteArray:
    TTRes.TheKind = TypeTestResolution::ByteArray;
    break;
  case lltok::kw_inline:
    TTRes.TheKind = TypeTestResolution::Inline;
    break;
  case lltok::kw_single:
    TTRes.TheKind = TypeTestResolution::Single;
    break;
  case lltok::kw_allOnes:
    TTRes.TheKind = TypeTestResolution::AllOnes;
    break;
  default:
    return error(Lex.getLoc(), "unexpected TypeTestResolution kind");
  }
  Lex.Lex();

  if (parseToken(lltok::comma, "expected ',' here") ||
      parseToken(lltok::kw_sizeM1BitWidth, "expected 'sizeM1BitWidth' here") ||
      parseToken(lltok::colon, "expected ':' here") ||
      parseUInt32(TTRes.SizeM1BitWidth))
    return true;

  // parse optional fields
  while (EatIfPresent(lltok::comma)) {
    switch (Lex.getKind()) {
    case lltok::kw_alignLog2:
      Lex.Lex();
      if (parseToken(lltok::colon, "expected ':'") ||
          parseUInt64(TTRes.AlignLog2))
        return true;
      break;
    case lltok::kw_sizeM1:
      Lex.Lex();
      if (parseToken(lltok::colon, "expected ':'") || parseUInt64(TTRes.SizeM1))
        return true;
      break;
    case lltok::kw_bitMask: {
      unsigned Val;
      Lex.Lex();
      if (parseToken(lltok::colon, "expected ':'") || parseUInt32(Val))
        return true;
      assert(Val <= 0xff);
      TTRes.BitMask = (uint8_t)Val;
      break;
    }
    case lltok::kw_inlineBits:
      Lex.Lex();
      if (parseToken(lltok::colon, "expected ':'") ||
          parseUInt64(TTRes.InlineBits))
        return true;
      break;
    default:
      return error(Lex.getLoc(), "expected optional TypeTestResolution field");
    }
  }

  if (parseToken(lltok::rparen, "expected ')' here"))
    return true;

  return false;
}

/// OptionalWpdResolutions
///   ::= 'wpsResolutions' ':' '(' WpdResolution [',' WpdResolution]* ')'
/// WpdResolution ::= '(' 'offset' ':' UInt64 ',' WpdRes ')'
bool LLParser::parseOptionalWpdResolutions(
    std::map<uint64_t, WholeProgramDevirtResolution> &WPDResMap) {
  if (parseToken(lltok::kw_wpdResolutions, "expected 'wpdResolutions' here") ||
      parseToken(lltok::colon, "expected ':' here") ||
      parseToken(lltok::lparen, "expected '(' here"))
    return true;

  do {
    uint64_t Offset;
    WholeProgramDevirtResolution WPDRes;
    if (parseToken(lltok::lparen, "expected '(' here") ||
        parseToken(lltok::kw_offset, "expected 'offset' here") ||
        parseToken(lltok::colon, "expected ':' here") || parseUInt64(Offset) ||
        parseToken(lltok::comma, "expected ',' here") || parseWpdRes(WPDRes) ||
        parseToken(lltok::rparen, "expected ')' here"))
      return true;
    WPDResMap[Offset] = WPDRes;
  } while (EatIfPresent(lltok::comma));

  if (parseToken(lltok::rparen, "expected ')' here"))
    return true;

  return false;
}

/// WpdRes
///   ::= 'wpdRes' ':' '(' 'kind' ':' 'indir'
///         [',' OptionalResByArg]? ')'
///   ::= 'wpdRes' ':' '(' 'kind' ':' 'singleImpl'
///         ',' 'singleImplName' ':' STRINGCONSTANT ','
///         [',' OptionalResByArg]? ')'
///   ::= 'wpdRes' ':' '(' 'kind' ':' 'branchFunnel'
///         [',' OptionalResByArg]? ')'
bool LLParser::parseWpdRes(WholeProgramDevirtResolution &WPDRes) {
  if (parseToken(lltok::kw_wpdRes, "expected 'wpdRes' here") ||
      parseToken(lltok::colon, "expected ':' here") ||
      parseToken(lltok::lparen, "expected '(' here") ||
      parseToken(lltok::kw_kind, "expected 'kind' here") ||
      parseToken(lltok::colon, "expected ':' here"))
    return true;

  switch (Lex.getKind()) {
  case lltok::kw_indir:
    WPDRes.TheKind = WholeProgramDevirtResolution::Indir;
    break;
  case lltok::kw_singleImpl:
    WPDRes.TheKind = WholeProgramDevirtResolution::SingleImpl;
    break;
  case lltok::kw_branchFunnel:
    WPDRes.TheKind = WholeProgramDevirtResolution::BranchFunnel;
    break;
  default:
    return error(Lex.getLoc(), "unexpected WholeProgramDevirtResolution kind");
  }
  Lex.Lex();

  // parse optional fields
  while (EatIfPresent(lltok::comma)) {
    switch (Lex.getKind()) {
    case lltok::kw_singleImplName:
      Lex.Lex();
      if (parseToken(lltok::colon, "expected ':' here") ||
          parseStringConstant(WPDRes.SingleImplName))
        return true;
      break;
    case lltok::kw_resByArg:
      if (parseOptionalResByArg(WPDRes.ResByArg))
        return true;
      break;
    default:
      return error(Lex.getLoc(),
                   "expected optional WholeProgramDevirtResolution field");
    }
  }

  if (parseToken(lltok::rparen, "expected ')' here"))
    return true;

  return false;
}

/// OptionalResByArg
///   ::= 'wpdRes' ':' '(' ResByArg[, ResByArg]* ')'
/// ResByArg ::= Args ',' 'byArg' ':' '(' 'kind' ':'
///                ( 'indir' | 'uniformRetVal' | 'UniqueRetVal' |
///                  'virtualConstProp' )
///                [',' 'info' ':' UInt64]? [',' 'byte' ':' UInt32]?
///                [',' 'bit' ':' UInt32]? ')'
bool LLParser::parseOptionalResByArg(
    std::map<std::vector<uint64_t>, WholeProgramDevirtResolution::ByArg>
        &ResByArg) {
  if (parseToken(lltok::kw_resByArg, "expected 'resByArg' here") ||
      parseToken(lltok::colon, "expected ':' here") ||
      parseToken(lltok::lparen, "expected '(' here"))
    return true;

  do {
    std::vector<uint64_t> Args;
    if (parseArgs(Args) || parseToken(lltok::comma, "expected ',' here") ||
        parseToken(lltok::kw_byArg, "expected 'byArg here") ||
        parseToken(lltok::colon, "expected ':' here") ||
        parseToken(lltok::lparen, "expected '(' here") ||
        parseToken(lltok::kw_kind, "expected 'kind' here") ||
        parseToken(lltok::colon, "expected ':' here"))
      return true;

    WholeProgramDevirtResolution::ByArg ByArg;
    switch (Lex.getKind()) {
    case lltok::kw_indir:
      ByArg.TheKind = WholeProgramDevirtResolution::ByArg::Indir;
      break;
    case lltok::kw_uniformRetVal:
      ByArg.TheKind = WholeProgramDevirtResolution::ByArg::UniformRetVal;
      break;
    case lltok::kw_uniqueRetVal:
      ByArg.TheKind = WholeProgramDevirtResolution::ByArg::UniqueRetVal;
      break;
    case lltok::kw_virtualConstProp:
      ByArg.TheKind = WholeProgramDevirtResolution::ByArg::VirtualConstProp;
      break;
    default:
      return error(Lex.getLoc(),
                   "unexpected WholeProgramDevirtResolution::ByArg kind");
    }
    Lex.Lex();

    // parse optional fields
    while (EatIfPresent(lltok::comma)) {
      switch (Lex.getKind()) {
      case lltok::kw_info:
        Lex.Lex();
        if (parseToken(lltok::colon, "expected ':' here") ||
            parseUInt64(ByArg.Info))
          return true;
        break;
      case lltok::kw_byte:
        Lex.Lex();
        if (parseToken(lltok::colon, "expected ':' here") ||
            parseUInt32(ByArg.Byte))
          return true;
        break;
      case lltok::kw_bit:
        Lex.Lex();
        if (parseToken(lltok::colon, "expected ':' here") ||
            parseUInt32(ByArg.Bit))
          return true;
        break;
      default:
        return error(Lex.getLoc(),
                     "expected optional whole program devirt field");
      }
    }

    if (parseToken(lltok::rparen, "expected ')' here"))
      return true;

    ResByArg[Args] = ByArg;
  } while (EatIfPresent(lltok::comma));

  if (parseToken(lltok::rparen, "expected ')' here"))
    return true;

  return false;
}

/// OptionalResByArg
///   ::= 'args' ':' '(' UInt64[, UInt64]* ')'
bool LLParser::parseArgs(std::vector<uint64_t> &Args) {
  if (parseToken(lltok::kw_args, "expected 'args' here") ||
      parseToken(lltok::colon, "expected ':' here") ||
      parseToken(lltok::lparen, "expected '(' here"))
    return true;

  do {
    uint64_t Val;
    if (parseUInt64(Val))
      return true;
    Args.push_back(Val);
  } while (EatIfPresent(lltok::comma));

  if (parseToken(lltok::rparen, "expected ')' here"))
    return true;

  return false;
}

static const auto FwdVIRef = (GlobalValueSummaryMapTy::value_type *)-8;

static void resolveFwdRef(ValueInfo *Fwd, ValueInfo &Resolved) {
  bool ReadOnly = Fwd->isReadOnly();
  bool WriteOnly = Fwd->isWriteOnly();
  assert(!(ReadOnly && WriteOnly));
  *Fwd = Resolved;
  if (ReadOnly)
    Fwd->setReadOnly();
  if (WriteOnly)
    Fwd->setWriteOnly();
}

/// Stores the given Name/GUID and associated summary into the Index.
/// Also updates any forward references to the associated entry ID.
bool LLParser::addGlobalValueToIndex(
    std::string Name, GlobalValue::GUID GUID, GlobalValue::LinkageTypes Linkage,
    unsigned ID, std::unique_ptr<GlobalValueSummary> Summary, LocTy Loc) {
  // First create the ValueInfo utilizing the Name or GUID.
  ValueInfo VI;
  if (GUID != 0) {
    assert(Name.empty());
    VI = Index->getOrInsertValueInfo(GUID);
  } else {
    assert(!Name.empty());
    if (M) {
      auto *GV = M->getNamedValue(Name);
      if (!GV)
        return error(Loc, "Reference to undefined global \"" + Name + "\"");

      VI = Index->getOrInsertValueInfo(GV);
    } else {
      assert(
          (!GlobalValue::isLocalLinkage(Linkage) || !SourceFileName.empty()) &&
          "Need a source_filename to compute GUID for local");
      GUID = GlobalValue::getGUIDAssumingExternalLinkage(
          GlobalValue::getGlobalIdentifier(Name, Linkage, SourceFileName));
      VI = Index->getOrInsertValueInfo(GUID, Index->saveString(Name));
    }
  }

  // Resolve forward references from calls/refs
  auto FwdRefVIs = ForwardRefValueInfos.find(ID);
  if (FwdRefVIs != ForwardRefValueInfos.end()) {
    for (auto VIRef : FwdRefVIs->second) {
      assert(VIRef.first->getRef() == FwdVIRef &&
             "Forward referenced ValueInfo expected to be empty");
      resolveFwdRef(VIRef.first, VI);
    }
    ForwardRefValueInfos.erase(FwdRefVIs);
  }

  // Resolve forward references from aliases
  auto FwdRefAliasees = ForwardRefAliasees.find(ID);
  if (FwdRefAliasees != ForwardRefAliasees.end()) {
    for (auto AliaseeRef : FwdRefAliasees->second) {
      assert(!AliaseeRef.first->hasAliasee() &&
             "Forward referencing alias already has aliasee");
      assert(Summary && "Aliasee must be a definition");
      AliaseeRef.first->setAliasee(VI, Summary.get());
    }
    ForwardRefAliasees.erase(FwdRefAliasees);
  }

  // Add the summary if one was provided.
  if (Summary)
    Index->addGlobalValueSummary(VI, std::move(Summary));

  // Save the associated ValueInfo for use in later references by ID.
  if (ID == NumberedValueInfos.size())
    NumberedValueInfos.push_back(VI);
  else {
    // Handle non-continuous numbers (to make test simplification easier).
    if (ID > NumberedValueInfos.size())
      NumberedValueInfos.resize(ID + 1);
    NumberedValueInfos[ID] = VI;
  }

  return false;
}

/// parseSummaryIndexFlags
///   ::= 'flags' ':' UInt64
bool LLParser::parseSummaryIndexFlags() {
  assert(Lex.getKind() == lltok::kw_flags);
  Lex.Lex();

  if (parseToken(lltok::colon, "expected ':' here"))
    return true;
  uint64_t Flags;
  if (parseUInt64(Flags))
    return true;
  if (Index)
    Index->setFlags(Flags);
  return false;
}

/// parseBlockCount
///   ::= 'blockcount' ':' UInt64
bool LLParser::parseBlockCount() {
  assert(Lex.getKind() == lltok::kw_blockcount);
  Lex.Lex();

  if (parseToken(lltok::colon, "expected ':' here"))
    return true;
  uint64_t BlockCount;
  if (parseUInt64(BlockCount))
    return true;
  if (Index)
    Index->setBlockCount(BlockCount);
  return false;
}

/// parseGVEntry
///   ::= 'gv' ':' '(' ('name' ':' STRINGCONSTANT | 'guid' ':' UInt64)
///         [',' 'summaries' ':' Summary[',' Summary]* ]? ')'
/// Summary ::= '(' (FunctionSummary | VariableSummary | AliasSummary) ')'
bool LLParser::parseGVEntry(unsigned ID) {
  assert(Lex.getKind() == lltok::kw_gv);
  Lex.Lex();

  if (parseToken(lltok::colon, "expected ':' here") ||
      parseToken(lltok::lparen, "expected '(' here"))
    return true;

  LocTy Loc = Lex.getLoc();
  std::string Name;
  GlobalValue::GUID GUID = 0;
  switch (Lex.getKind()) {
  case lltok::kw_name:
    Lex.Lex();
    if (parseToken(lltok::colon, "expected ':' here") ||
        parseStringConstant(Name))
      return true;
    // Can't create GUID/ValueInfo until we have the linkage.
    break;
  case lltok::kw_guid:
    Lex.Lex();
    if (parseToken(lltok::colon, "expected ':' here") || parseUInt64(GUID))
      return true;
    break;
  default:
    return error(Lex.getLoc(), "expected name or guid tag");
  }

  if (!EatIfPresent(lltok::comma)) {
    // No summaries. Wrap up.
    if (parseToken(lltok::rparen, "expected ')' here"))
      return true;
    // This was created for a call to an external or indirect target.
    // A GUID with no summary came from a VALUE_GUID record, dummy GUID
    // created for indirect calls with VP. A Name with no GUID came from
    // an external definition. We pass ExternalLinkage since that is only
    // used when the GUID must be computed from Name, and in that case
    // the symbol must have external linkage.
    return addGlobalValueToIndex(Name, GUID, GlobalValue::ExternalLinkage, ID,
                                 nullptr, Loc);
  }

  // Have a list of summaries
  if (parseToken(lltok::kw_summaries, "expected 'summaries' here") ||
      parseToken(lltok::colon, "expected ':' here") ||
      parseToken(lltok::lparen, "expected '(' here"))
    return true;
  do {
    switch (Lex.getKind()) {
    case lltok::kw_function:
      if (parseFunctionSummary(Name, GUID, ID))
        return true;
      break;
    case lltok::kw_variable:
      if (parseVariableSummary(Name, GUID, ID))
        return true;
      break;
    case lltok::kw_alias:
      if (parseAliasSummary(Name, GUID, ID))
        return true;
      break;
    default:
      return error(Lex.getLoc(), "expected summary type");
    }
  } while (EatIfPresent(lltok::comma));

  if (parseToken(lltok::rparen, "expected ')' here") ||
      parseToken(lltok::rparen, "expected ')' here"))
    return true;

  return false;
}

/// FunctionSummary
///   ::= 'function' ':' '(' 'module' ':' ModuleReference ',' GVFlags
///         ',' 'insts' ':' UInt32 [',' OptionalFFlags]? [',' OptionalCalls]?
///         [',' OptionalTypeIdInfo]? [',' OptionalParamAccesses]?
///         [',' OptionalRefs]? ')'
bool LLParser::parseFunctionSummary(std::string Name, GlobalValue::GUID GUID,
                                    unsigned ID) {
  LocTy Loc = Lex.getLoc();
  assert(Lex.getKind() == lltok::kw_function);
  Lex.Lex();

  StringRef ModulePath;
  GlobalValueSummary::GVFlags GVFlags = GlobalValueSummary::GVFlags(
      GlobalValue::ExternalLinkage, GlobalValue::DefaultVisibility,
      /*NotEligibleToImport=*/false,
      /*Live=*/false, /*IsLocal=*/false, /*CanAutoHide=*/false,
      GlobalValueSummary::Definition);
  unsigned InstCount;
  SmallVector<FunctionSummary::EdgeTy, 0> Calls;
  FunctionSummary::TypeIdInfo TypeIdInfo;
  std::vector<FunctionSummary::ParamAccess> ParamAccesses;
  SmallVector<ValueInfo, 0> Refs;
  std::vector<CallsiteInfo> Callsites;
  std::vector<AllocInfo> Allocs;
  // Default is all-zeros (conservative values).
  FunctionSummary::FFlags FFlags = {};
  if (parseToken(lltok::colon, "expected ':' here") ||
      parseToken(lltok::lparen, "expected '(' here") ||
      parseModuleReference(ModulePath) ||
      parseToken(lltok::comma, "expected ',' here") || parseGVFlags(GVFlags) ||
      parseToken(lltok::comma, "expected ',' here") ||
      parseToken(lltok::kw_insts, "expected 'insts' here") ||
      parseToken(lltok::colon, "expected ':' here") || parseUInt32(InstCount))
    return true;

  // parse optional fields
  while (EatIfPresent(lltok::comma)) {
    switch (Lex.getKind()) {
    case lltok::kw_funcFlags:
      if (parseOptionalFFlags(FFlags))
        return true;
      break;
    case lltok::kw_calls:
      if (parseOptionalCalls(Calls))
        return true;
      break;
    case lltok::kw_typeIdInfo:
      if (parseOptionalTypeIdInfo(TypeIdInfo))
        return true;
      break;
    case lltok::kw_refs:
      if (parseOptionalRefs(Refs))
        return true;
      break;
    case lltok::kw_params:
      if (parseOptionalParamAccesses(ParamAccesses))
        return true;
      break;
    case lltok::kw_allocs:
      if (parseOptionalAllocs(Allocs))
        return true;
      break;
    case lltok::kw_callsites:
      if (parseOptionalCallsites(Callsites))
        return true;
      break;
    default:
      return error(Lex.getLoc(), "expected optional function summary field");
    }
  }

  if (parseToken(lltok::rparen, "expected ')' here"))
    return true;

  auto FS = std::make_unique<FunctionSummary>(
      GVFlags, InstCount, FFlags, std::move(Refs), std::move(Calls),
      std::move(TypeIdInfo.TypeTests),
      std::move(TypeIdInfo.TypeTestAssumeVCalls),
      std::move(TypeIdInfo.TypeCheckedLoadVCalls),
      std::move(TypeIdInfo.TypeTestAssumeConstVCalls),
      std::move(TypeIdInfo.TypeCheckedLoadConstVCalls),
      std::move(ParamAccesses), std::move(Callsites), std::move(Allocs));

  FS->setModulePath(ModulePath);

  return addGlobalValueToIndex(Name, GUID,
                               (GlobalValue::LinkageTypes)GVFlags.Linkage, ID,
                               std::move(FS), Loc);
}

/// VariableSummary
///   ::= 'variable' ':' '(' 'module' ':' ModuleReference ',' GVFlags
///         [',' OptionalRefs]? ')'
bool LLParser::parseVariableSummary(std::string Name, GlobalValue::GUID GUID,
                                    unsigned ID) {
  LocTy Loc = Lex.getLoc();
  assert(Lex.getKind() == lltok::kw_variable);
  Lex.Lex();

  StringRef ModulePath;
  GlobalValueSummary::GVFlags GVFlags = GlobalValueSummary::GVFlags(
      GlobalValue::ExternalLinkage, GlobalValue::DefaultVisibility,
      /*NotEligibleToImport=*/false,
      /*Live=*/false, /*IsLocal=*/false, /*CanAutoHide=*/false,
      GlobalValueSummary::Definition);
  GlobalVarSummary::GVarFlags GVarFlags(/*ReadOnly*/ false,
                                        /* WriteOnly */ false,
                                        /* Constant */ false,
                                        GlobalObject::VCallVisibilityPublic);
  SmallVector<ValueInfo, 0> Refs;
  VTableFuncList VTableFuncs;
  if (parseToken(lltok::colon, "expected ':' here") ||
      parseToken(lltok::lparen, "expected '(' here") ||
      parseModuleReference(ModulePath) ||
      parseToken(lltok::comma, "expected ',' here") || parseGVFlags(GVFlags) ||
      parseToken(lltok::comma, "expected ',' here") ||
      parseGVarFlags(GVarFlags))
    return true;

  // parse optional fields
  while (EatIfPresent(lltok::comma)) {
    switch (Lex.getKind()) {
    case lltok::kw_vTableFuncs:
      if (parseOptionalVTableFuncs(VTableFuncs))
        return true;
      break;
    case lltok::kw_refs:
      if (parseOptionalRefs(Refs))
        return true;
      break;
    default:
      return error(Lex.getLoc(), "expected optional variable summary field");
    }
  }

  if (parseToken(lltok::rparen, "expected ')' here"))
    return true;

  auto GS =
      std::make_unique<GlobalVarSummary>(GVFlags, GVarFlags, std::move(Refs));

  GS->setModulePath(ModulePath);
  GS->setVTableFuncs(std::move(VTableFuncs));

  return addGlobalValueToIndex(Name, GUID,
                               (GlobalValue::LinkageTypes)GVFlags.Linkage, ID,
                               std::move(GS), Loc);
}

/// AliasSummary
///   ::= 'alias' ':' '(' 'module' ':' ModuleReference ',' GVFlags ','
///         'aliasee' ':' GVReference ')'
bool LLParser::parseAliasSummary(std::string Name, GlobalValue::GUID GUID,
                                 unsigned ID) {
  assert(Lex.getKind() == lltok::kw_alias);
  LocTy Loc = Lex.getLoc();
  Lex.Lex();

  StringRef ModulePath;
  GlobalValueSummary::GVFlags GVFlags = GlobalValueSummary::GVFlags(
      GlobalValue::ExternalLinkage, GlobalValue::DefaultVisibility,
      /*NotEligibleToImport=*/false,
      /*Live=*/false, /*IsLocal=*/false, /*CanAutoHide=*/false,
      GlobalValueSummary::Definition);
  if (parseToken(lltok::colon, "expected ':' here") ||
      parseToken(lltok::lparen, "expected '(' here") ||
      parseModuleReference(ModulePath) ||
      parseToken(lltok::comma, "expected ',' here") || parseGVFlags(GVFlags) ||
      parseToken(lltok::comma, "expected ',' here") ||
      parseToken(lltok::kw_aliasee, "expected 'aliasee' here") ||
      parseToken(lltok::colon, "expected ':' here"))
    return true;

  ValueInfo AliaseeVI;
  unsigned GVId;
  if (parseGVReference(AliaseeVI, GVId))
    return true;

  if (parseToken(lltok::rparen, "expected ')' here"))
    return true;

  auto AS = std::make_unique<AliasSummary>(GVFlags);

  AS->setModulePath(ModulePath);

  // Record forward reference if the aliasee is not parsed yet.
  if (AliaseeVI.getRef() == FwdVIRef) {
    ForwardRefAliasees[GVId].emplace_back(AS.get(), Loc);
  } else {
    auto Summary = Index->findSummaryInModule(AliaseeVI, ModulePath);
    assert(Summary && "Aliasee must be a definition");
    AS->setAliasee(AliaseeVI, Summary);
  }

  return addGlobalValueToIndex(Name, GUID,
                               (GlobalValue::LinkageTypes)GVFlags.Linkage, ID,
                               std::move(AS), Loc);
}

/// Flag
///   ::= [0|1]
bool LLParser::parseFlag(unsigned &Val) {
  if (Lex.getKind() != lltok::APSInt || Lex.getAPSIntVal().isSigned())
    return tokError("expected integer");
  Val = (unsigned)Lex.getAPSIntVal().getBoolValue();
  Lex.Lex();
  return false;
}

/// OptionalFFlags
///   := 'funcFlags' ':' '(' ['readNone' ':' Flag]?
///        [',' 'readOnly' ':' Flag]? [',' 'noRecurse' ':' Flag]?
///        [',' 'returnDoesNotAlias' ':' Flag]? ')'
///        [',' 'noInline' ':' Flag]? ')'
///        [',' 'alwaysInline' ':' Flag]? ')'
///        [',' 'noUnwind' ':' Flag]? ')'
///        [',' 'mayThrow' ':' Flag]? ')'
///        [',' 'hasUnknownCall' ':' Flag]? ')'
///        [',' 'mustBeUnreachable' ':' Flag]? ')'

bool LLParser::parseOptionalFFlags(FunctionSummary::FFlags &FFlags) {
  assert(Lex.getKind() == lltok::kw_funcFlags);
  Lex.Lex();

  if (parseToken(lltok::colon, "expected ':' in funcFlags") ||
      parseToken(lltok::lparen, "expected '(' in funcFlags"))
    return true;

  do {
    unsigned Val = 0;
    switch (Lex.getKind()) {
    case lltok::kw_readNone:
      Lex.Lex();
      if (parseToken(lltok::colon, "expected ':'") || parseFlag(Val))
        return true;
      FFlags.ReadNone = Val;
      break;
    case lltok::kw_readOnly:
      Lex.Lex();
      if (parseToken(lltok::colon, "expected ':'") || parseFlag(Val))
        return true;
      FFlags.ReadOnly = Val;
      break;
    case lltok::kw_noRecurse:
      Lex.Lex();
      if (parseToken(lltok::colon, "expected ':'") || parseFlag(Val))
        return true;
      FFlags.NoRecurse = Val;
      break;
    case lltok::kw_returnDoesNotAlias:
      Lex.Lex();
      if (parseToken(lltok::colon, "expected ':'") || parseFlag(Val))
        return true;
      FFlags.ReturnDoesNotAlias = Val;
      break;
    case lltok::kw_noInline:
      Lex.Lex();
      if (parseToken(lltok::colon, "expected ':'") || parseFlag(Val))
        return true;
      FFlags.NoInline = Val;
      break;
    case lltok::kw_alwaysInline:
      Lex.Lex();
      if (parseToken(lltok::colon, "expected ':'") || parseFlag(Val))
        return true;
      FFlags.AlwaysInline = Val;
      break;
    case lltok::kw_noUnwind:
      Lex.Lex();
      if (parseToken(lltok::colon, "expected ':'") || parseFlag(Val))
        return true;
      FFlags.NoUnwind = Val;
      break;
    case lltok::kw_mayThrow:
      Lex.Lex();
      if (parseToken(lltok::colon, "expected ':'") || parseFlag(Val))
        return true;
      FFlags.MayThrow = Val;
      break;
    case lltok::kw_hasUnknownCall:
      Lex.Lex();
      if (parseToken(lltok::colon, "expected ':'") || parseFlag(Val))
        return true;
      FFlags.HasUnknownCall = Val;
      break;
    case lltok::kw_mustBeUnreachable:
      Lex.Lex();
      if (parseToken(lltok::colon, "expected ':'") || parseFlag(Val))
        return true;
      FFlags.MustBeUnreachable = Val;
      break;
    default:
      return error(Lex.getLoc(), "expected function flag type");
    }
  } while (EatIfPresent(lltok::comma));

  if (parseToken(lltok::rparen, "expected ')' in funcFlags"))
    return true;

  return false;
}

/// OptionalCalls
///   := 'calls' ':' '(' Call [',' Call]* ')'
/// Call ::= '(' 'callee' ':' GVReference
///            [( ',' 'hotness' ':' Hotness | ',' 'relbf' ':' UInt32 )]?
///            [ ',' 'tail' ]? ')'
bool LLParser::parseOptionalCalls(
    SmallVectorImpl<FunctionSummary::EdgeTy> &Calls) {
  assert(Lex.getKind() == lltok::kw_calls);
  Lex.Lex();

  if (parseToken(lltok::colon, "expected ':' in calls") ||
      parseToken(lltok::lparen, "expected '(' in calls"))
    return true;

  IdToIndexMapType IdToIndexMap;
  // parse each call edge
  do {
    ValueInfo VI;
    if (parseToken(lltok::lparen, "expected '(' in call") ||
        parseToken(lltok::kw_callee, "expected 'callee' in call") ||
        parseToken(lltok::colon, "expected ':'"))
      return true;

    LocTy Loc = Lex.getLoc();
    unsigned GVId;
    if (parseGVReference(VI, GVId))
      return true;

    CalleeInfo::HotnessType Hotness = CalleeInfo::HotnessType::Unknown;
    unsigned RelBF = 0;
    unsigned HasTailCall = false;

    // parse optional fields
    while (EatIfPresent(lltok::comma)) {
      switch (Lex.getKind()) {
      case lltok::kw_hotness:
        Lex.Lex();
        if (parseToken(lltok::colon, "expected ':'") || parseHotness(Hotness))
          return true;
        break;
      case lltok::kw_relbf:
        Lex.Lex();
        if (parseToken(lltok::colon, "expected ':'") || parseUInt32(RelBF))
          return true;
        break;
      case lltok::kw_tail:
        Lex.Lex();
        if (parseToken(lltok::colon, "expected ':'") || parseFlag(HasTailCall))
          return true;
        break;
      default:
        return error(Lex.getLoc(), "expected hotness, relbf, or tail");
      }
    }
    if (Hotness != CalleeInfo::HotnessType::Unknown && RelBF > 0)
      return tokError("Expected only one of hotness or relbf");
    // Keep track of the Call array index needing a forward reference.
    // We will save the location of the ValueInfo needing an update, but
    // can only do so once the std::vector is finalized.
    if (VI.getRef() == FwdVIRef)
      IdToIndexMap[GVId].push_back(std::make_pair(Calls.size(), Loc));
    Calls.push_back(
        FunctionSummary::EdgeTy{VI, CalleeInfo(Hotness, HasTailCall, RelBF)});

    if (parseToken(lltok::rparen, "expected ')' in call"))
      return true;
  } while (EatIfPresent(lltok::comma));

  // Now that the Calls vector is finalized, it is safe to save the locations
  // of any forward GV references that need updating later.
  for (auto I : IdToIndexMap) {
    auto &Infos = ForwardRefValueInfos[I.first];
    for (auto P : I.second) {
      assert(Calls[P.first].first.getRef() == FwdVIRef &&
             "Forward referenced ValueInfo expected to be empty");
      Infos.emplace_back(&Calls[P.first].first, P.second);
    }
  }

  if (parseToken(lltok::rparen, "expected ')' in calls"))
    return true;

  return false;
}

/// Hotness
///   := ('unknown'|'cold'|'none'|'hot'|'critical')
bool LLParser::parseHotness(CalleeInfo::HotnessType &Hotness) {
  switch (Lex.getKind()) {
  case lltok::kw_unknown:
    Hotness = CalleeInfo::HotnessType::Unknown;
    break;
  case lltok::kw_cold:
    Hotness = CalleeInfo::HotnessType::Cold;
    break;
  case lltok::kw_none:
    Hotness = CalleeInfo::HotnessType::None;
    break;
  case lltok::kw_hot:
    Hotness = CalleeInfo::HotnessType::Hot;
    break;
  case lltok::kw_critical:
    Hotness = CalleeInfo::HotnessType::Critical;
    break;
  default:
    return error(Lex.getLoc(), "invalid call edge hotness");
  }
  Lex.Lex();
  return false;
}

/// OptionalVTableFuncs
///   := 'vTableFuncs' ':' '(' VTableFunc [',' VTableFunc]* ')'
/// VTableFunc ::= '(' 'virtFunc' ':' GVReference ',' 'offset' ':' UInt64 ')'
bool LLParser::parseOptionalVTableFuncs(VTableFuncList &VTableFuncs) {
  assert(Lex.getKind() == lltok::kw_vTableFuncs);
  Lex.Lex();

  if (parseToken(lltok::colon, "expected ':' in vTableFuncs") ||
      parseToken(lltok::lparen, "expected '(' in vTableFuncs"))
    return true;

  IdToIndexMapType IdToIndexMap;
  // parse each virtual function pair
  do {
    ValueInfo VI;
    if (parseToken(lltok::lparen, "expected '(' in vTableFunc") ||
        parseToken(lltok::kw_virtFunc, "expected 'callee' in vTableFunc") ||
        parseToken(lltok::colon, "expected ':'"))
      return true;

    LocTy Loc = Lex.getLoc();
    unsigned GVId;
    if (parseGVReference(VI, GVId))
      return true;

    uint64_t Offset;
    if (parseToken(lltok::comma, "expected comma") ||
        parseToken(lltok::kw_offset, "expected offset") ||
        parseToken(lltok::colon, "expected ':'") || parseUInt64(Offset))
      return true;

    // Keep track of the VTableFuncs array index needing a forward reference.
    // We will save the location of the ValueInfo needing an update, but
    // can only do so once the std::vector is finalized.
    if (VI == EmptyVI)
      IdToIndexMap[GVId].push_back(std::make_pair(VTableFuncs.size(), Loc));
    VTableFuncs.push_back({VI, Offset});

    if (parseToken(lltok::rparen, "expected ')' in vTableFunc"))
      return true;
  } while (EatIfPresent(lltok::comma));

  // Now that the VTableFuncs vector is finalized, it is safe to save the
  // locations of any forward GV references that need updating later.
  for (auto I : IdToIndexMap) {
    auto &Infos = ForwardRefValueInfos[I.first];
    for (auto P : I.second) {
      assert(VTableFuncs[P.first].FuncVI == EmptyVI &&
             "Forward referenced ValueInfo expected to be empty");
      Infos.emplace_back(&VTableFuncs[P.first].FuncVI, P.second);
    }
  }

  if (parseToken(lltok::rparen, "expected ')' in vTableFuncs"))
    return true;

  return false;
}

/// ParamNo := 'param' ':' UInt64
bool LLParser::parseParamNo(uint64_t &ParamNo) {
  if (parseToken(lltok::kw_param, "expected 'param' here") ||
      parseToken(lltok::colon, "expected ':' here") || parseUInt64(ParamNo))
    return true;
  return false;
}

/// ParamAccessOffset := 'offset' ':' '[' APSINTVAL ',' APSINTVAL ']'
bool LLParser::parseParamAccessOffset(ConstantRange &Range) {
  APSInt Lower;
  APSInt Upper;
  auto ParseAPSInt = [&](APSInt &Val) {
    if (Lex.getKind() != lltok::APSInt)
      return tokError("expected integer");
    Val = Lex.getAPSIntVal();
    Val = Val.extOrTrunc(FunctionSummary::ParamAccess::RangeWidth);
    Val.setIsSigned(true);
    Lex.Lex();
    return false;
  };
  if (parseToken(lltok::kw_offset, "expected 'offset' here") ||
      parseToken(lltok::colon, "expected ':' here") ||
      parseToken(lltok::lsquare, "expected '[' here") || ParseAPSInt(Lower) ||
      parseToken(lltok::comma, "expected ',' here") || ParseAPSInt(Upper) ||
      parseToken(lltok::rsquare, "expected ']' here"))
    return true;

  ++Upper;
  Range =
      (Lower == Upper && !Lower.isMaxValue())
          ? ConstantRange::getEmpty(FunctionSummary::ParamAccess::RangeWidth)
          : ConstantRange(Lower, Upper);

  return false;
}

/// ParamAccessCall
///   := '(' 'callee' ':' GVReference ',' ParamNo ',' ParamAccessOffset ')'
bool LLParser::parseParamAccessCall(FunctionSummary::ParamAccess::Call &Call,
                                    IdLocListType &IdLocList) {
  if (parseToken(lltok::lparen, "expected '(' here") ||
      parseToken(lltok::kw_callee, "expected 'callee' here") ||
      parseToken(lltok::colon, "expected ':' here"))
    return true;

  unsigned GVId;
  ValueInfo VI;
  LocTy Loc = Lex.getLoc();
  if (parseGVReference(VI, GVId))
    return true;

  Call.Callee = VI;
  IdLocList.emplace_back(GVId, Loc);

  if (parseToken(lltok::comma, "expected ',' here") ||
      parseParamNo(Call.ParamNo) ||
      parseToken(lltok::comma, "expected ',' here") ||
      parseParamAccessOffset(Call.Offsets))
    return true;

  if (parseToken(lltok::rparen, "expected ')' here"))
    return true;

  return false;
}

/// ParamAccess
///   := '(' ParamNo ',' ParamAccessOffset [',' OptionalParamAccessCalls]? ')'
/// OptionalParamAccessCalls := '(' Call [',' Call]* ')'
bool LLParser::parseParamAccess(FunctionSummary::ParamAccess &Param,
                                IdLocListType &IdLocList) {
  if (parseToken(lltok::lparen, "expected '(' here") ||
      parseParamNo(Param.ParamNo) ||
      parseToken(lltok::comma, "expected ',' here") ||
      parseParamAccessOffset(Param.Use))
    return true;

  if (EatIfPresent(lltok::comma)) {
    if (parseToken(lltok::kw_calls, "expected 'calls' here") ||
        parseToken(lltok::colon, "expected ':' here") ||
        parseToken(lltok::lparen, "expected '(' here"))
      return true;
    do {
      FunctionSummary::ParamAccess::Call Call;
      if (parseParamAccessCall(Call, IdLocList))
        return true;
      Param.Calls.push_back(Call);
    } while (EatIfPresent(lltok::comma));

    if (parseToken(lltok::rparen, "expected ')' here"))
      return true;
  }

  if (parseToken(lltok::rparen, "expected ')' here"))
    return true;

  return false;
}

/// OptionalParamAccesses
///   := 'params' ':' '(' ParamAccess [',' ParamAccess]* ')'
bool LLParser::parseOptionalParamAccesses(
    std::vector<FunctionSummary::ParamAccess> &Params) {
  assert(Lex.getKind() == lltok::kw_params);
  Lex.Lex();

  if (parseToken(lltok::colon, "expected ':' here") ||
      parseToken(lltok::lparen, "expected '(' here"))
    return true;

  IdLocListType VContexts;
  size_t CallsNum = 0;
  do {
    FunctionSummary::ParamAccess ParamAccess;
    if (parseParamAccess(ParamAccess, VContexts))
      return true;
    CallsNum += ParamAccess.Calls.size();
    assert(VContexts.size() == CallsNum);
    (void)CallsNum;
    Params.emplace_back(std::move(ParamAccess));
  } while (EatIfPresent(lltok::comma));

  if (parseToken(lltok::rparen, "expected ')' here"))
    return true;

  // Now that the Params is finalized, it is safe to save the locations
  // of any forward GV references that need updating later.
  IdLocListType::const_iterator ItContext = VContexts.begin();
  for (auto &PA : Params) {
    for (auto &C : PA.Calls) {
      if (C.Callee.getRef() == FwdVIRef)
        ForwardRefValueInfos[ItContext->first].emplace_back(&C.Callee,
                                                            ItContext->second);
      ++ItContext;
    }
  }
  assert(ItContext == VContexts.end());

  return false;
}

/// OptionalRefs
///   := 'refs' ':' '(' GVReference [',' GVReference]* ')'
bool LLParser::parseOptionalRefs(SmallVectorImpl<ValueInfo> &Refs) {
  assert(Lex.getKind() == lltok::kw_refs);
  Lex.Lex();

  if (parseToken(lltok::colon, "expected ':' in refs") ||
      parseToken(lltok::lparen, "expected '(' in refs"))
    return true;

  struct ValueContext {
    ValueInfo VI;
    unsigned GVId;
    LocTy Loc;
  };
  std::vector<ValueContext> VContexts;
  // parse each ref edge
  do {
    ValueContext VC;
    VC.Loc = Lex.getLoc();
    if (parseGVReference(VC.VI, VC.GVId))
      return true;
    VContexts.push_back(VC);
  } while (EatIfPresent(lltok::comma));

  // Sort value contexts so that ones with writeonly
  // and readonly ValueInfo  are at the end of VContexts vector.
  // See FunctionSummary::specialRefCounts()
  llvm::sort(VContexts, [](const ValueContext &VC1, const ValueContext &VC2) {
    return VC1.VI.getAccessSpecifier() < VC2.VI.getAccessSpecifier();
  });

  IdToIndexMapType IdToIndexMap;
  for (auto &VC : VContexts) {
    // Keep track of the Refs array index needing a forward reference.
    // We will save the location of the ValueInfo needing an update, but
    // can only do so once the std::vector is finalized.
    if (VC.VI.getRef() == FwdVIRef)
      IdToIndexMap[VC.GVId].push_back(std::make_pair(Refs.size(), VC.Loc));
    Refs.push_back(VC.VI);
  }

  // Now that the Refs vector is finalized, it is safe to save the locations
  // of any forward GV references that need updating later.
  for (auto I : IdToIndexMap) {
    auto &Infos = ForwardRefValueInfos[I.first];
    for (auto P : I.second) {
      assert(Refs[P.first].getRef() == FwdVIRef &&
             "Forward referenced ValueInfo expected to be empty");
      Infos.emplace_back(&Refs[P.first], P.second);
    }
  }

  if (parseToken(lltok::rparen, "expected ')' in refs"))
    return true;

  return false;
}

/// OptionalTypeIdInfo
///   := 'typeidinfo' ':' '(' [',' TypeTests]? [',' TypeTestAssumeVCalls]?
///         [',' TypeCheckedLoadVCalls]?  [',' TypeTestAssumeConstVCalls]?
///         [',' TypeCheckedLoadConstVCalls]? ')'
bool LLParser::parseOptionalTypeIdInfo(
    FunctionSummary::TypeIdInfo &TypeIdInfo) {
  assert(Lex.getKind() == lltok::kw_typeIdInfo);
  Lex.Lex();

  if (parseToken(lltok::colon, "expected ':' here") ||
      parseToken(lltok::lparen, "expected '(' in typeIdInfo"))
    return true;

  do {
    switch (Lex.getKind()) {
    case lltok::kw_typeTests:
      if (parseTypeTests(TypeIdInfo.TypeTests))
        return true;
      break;
    case lltok::kw_typeTestAssumeVCalls:
      if (parseVFuncIdList(lltok::kw_typeTestAssumeVCalls,
                           TypeIdInfo.TypeTestAssumeVCalls))
        return true;
      break;
    case lltok::kw_typeCheckedLoadVCalls:
      if (parseVFuncIdList(lltok::kw_typeCheckedLoadVCalls,
                           TypeIdInfo.TypeCheckedLoadVCalls))
        return true;
      break;
    case lltok::kw_typeTestAssumeConstVCalls:
      if (parseConstVCallList(lltok::kw_typeTestAssumeConstVCalls,
                              TypeIdInfo.TypeTestAssumeConstVCalls))
        return true;
      break;
    case lltok::kw_typeCheckedLoadConstVCalls:
      if (parseConstVCallList(lltok::kw_typeCheckedLoadConstVCalls,
                              TypeIdInfo.TypeCheckedLoadConstVCalls))
        return true;
      break;
    default:
      return error(Lex.getLoc(), "invalid typeIdInfo list type");
    }
  } while (EatIfPresent(lltok::comma));

  if (parseToken(lltok::rparen, "expected ')' in typeIdInfo"))
    return true;

  return false;
}

/// TypeTests
///   ::= 'typeTests' ':' '(' (SummaryID | UInt64)
///         [',' (SummaryID | UInt64)]* ')'
bool LLParser::parseTypeTests(std::vector<GlobalValue::GUID> &TypeTests) {
  assert(Lex.getKind() == lltok::kw_typeTests);
  Lex.Lex();

  if (parseToken(lltok::colon, "expected ':' here") ||
      parseToken(lltok::lparen, "expected '(' in typeIdInfo"))
    return true;

  IdToIndexMapType IdToIndexMap;
  do {
    GlobalValue::GUID GUID = 0;
    if (Lex.getKind() == lltok::SummaryID) {
      unsigned ID = Lex.getUIntVal();
      LocTy Loc = Lex.getLoc();
      // Keep track of the TypeTests array index needing a forward reference.
      // We will save the location of the GUID needing an update, but
      // can only do so once the std::vector is finalized.
      IdToIndexMap[ID].push_back(std::make_pair(TypeTests.size(), Loc));
      Lex.Lex();
    } else if (parseUInt64(GUID))
      return true;
    TypeTests.push_back(GUID);
  } while (EatIfPresent(lltok::comma));

  // Now that the TypeTests vector is finalized, it is safe to save the
  // locations of any forward GV references that need updating later.
  for (auto I : IdToIndexMap) {
    auto &Ids = ForwardRefTypeIds[I.first];
    for (auto P : I.second) {
      assert(TypeTests[P.first] == 0 &&
             "Forward referenced type id GUID expected to be 0");
      Ids.emplace_back(&TypeTests[P.first], P.second);
    }
  }

  if (parseToken(lltok::rparen, "expected ')' in typeIdInfo"))
    return true;

  return false;
}

/// VFuncIdList
///   ::= Kind ':' '(' VFuncId [',' VFuncId]* ')'
bool LLParser::parseVFuncIdList(
    lltok::Kind Kind, std::vector<FunctionSummary::VFuncId> &VFuncIdList) {
  assert(Lex.getKind() == Kind);
  Lex.Lex();

  if (parseToken(lltok::colon, "expected ':' here") ||
      parseToken(lltok::lparen, "expected '(' here"))
    return true;

  IdToIndexMapType IdToIndexMap;
  do {
    FunctionSummary::VFuncId VFuncId;
    if (parseVFuncId(VFuncId, IdToIndexMap, VFuncIdList.size()))
      return true;
    VFuncIdList.push_back(VFuncId);
  } while (EatIfPresent(lltok::comma));

  if (parseToken(lltok::rparen, "expected ')' here"))
    return true;

  // Now that the VFuncIdList vector is finalized, it is safe to save the
  // locations of any forward GV references that need updating later.
  for (auto I : IdToIndexMap) {
    auto &Ids = ForwardRefTypeIds[I.first];
    for (auto P : I.second) {
      assert(VFuncIdList[P.first].GUID == 0 &&
             "Forward referenced type id GUID expected to be 0");
      Ids.emplace_back(&VFuncIdList[P.first].GUID, P.second);
    }
  }

  return false;
}

/// ConstVCallList
///   ::= Kind ':' '(' ConstVCall [',' ConstVCall]* ')'
bool LLParser::parseConstVCallList(
    lltok::Kind Kind,
    std::vector<FunctionSummary::ConstVCall> &ConstVCallList) {
  assert(Lex.getKind() == Kind);
  Lex.Lex();

  if (parseToken(lltok::colon, "expected ':' here") ||
      parseToken(lltok::lparen, "expected '(' here"))
    return true;

  IdToIndexMapType IdToIndexMap;
  do {
    FunctionSummary::ConstVCall ConstVCall;
    if (parseConstVCall(ConstVCall, IdToIndexMap, ConstVCallList.size()))
      return true;
    ConstVCallList.push_back(ConstVCall);
  } while (EatIfPresent(lltok::comma));

  if (parseToken(lltok::rparen, "expected ')' here"))
    return true;

  // Now that the ConstVCallList vector is finalized, it is safe to save the
  // locations of any forward GV references that need updating later.
  for (auto I : IdToIndexMap) {
    auto &Ids = ForwardRefTypeIds[I.first];
    for (auto P : I.second) {
      assert(ConstVCallList[P.first].VFunc.GUID == 0 &&
             "Forward referenced type id GUID expected to be 0");
      Ids.emplace_back(&ConstVCallList[P.first].VFunc.GUID, P.second);
    }
  }

  return false;
}

/// ConstVCall
///   ::= '(' VFuncId ',' Args ')'
bool LLParser::parseConstVCall(FunctionSummary::ConstVCall &ConstVCall,
                               IdToIndexMapType &IdToIndexMap, unsigned Index) {
  if (parseToken(lltok::lparen, "expected '(' here") ||
      parseVFuncId(ConstVCall.VFunc, IdToIndexMap, Index))
    return true;

  if (EatIfPresent(lltok::comma))
    if (parseArgs(ConstVCall.Args))
      return true;

  if (parseToken(lltok::rparen, "expected ')' here"))
    return true;

  return false;
}

/// VFuncId
///   ::= 'vFuncId' ':' '(' (SummaryID | 'guid' ':' UInt64) ','
///         'offset' ':' UInt64 ')'
bool LLParser::parseVFuncId(FunctionSummary::VFuncId &VFuncId,
                            IdToIndexMapType &IdToIndexMap, unsigned Index) {
  assert(Lex.getKind() == lltok::kw_vFuncId);
  Lex.Lex();

  if (parseToken(lltok::colon, "expected ':' here") ||
      parseToken(lltok::lparen, "expected '(' here"))
    return true;

  if (Lex.getKind() == lltok::SummaryID) {
    VFuncId.GUID = 0;
    unsigned ID = Lex.getUIntVal();
    LocTy Loc = Lex.getLoc();
    // Keep track of the array index needing a forward reference.
    // We will save the location of the GUID needing an update, but
    // can only do so once the caller's std::vector is finalized.
    IdToIndexMap[ID].push_back(std::make_pair(Index, Loc));
    Lex.Lex();
  } else if (parseToken(lltok::kw_guid, "expected 'guid' here") ||
             parseToken(lltok::colon, "expected ':' here") ||
             parseUInt64(VFuncId.GUID))
    return true;

  if (parseToken(lltok::comma, "expected ',' here") ||
      parseToken(lltok::kw_offset, "expected 'offset' here") ||
      parseToken(lltok::colon, "expected ':' here") ||
      parseUInt64(VFuncId.Offset) ||
      parseToken(lltok::rparen, "expected ')' here"))
    return true;

  return false;
}

/// GVFlags
///   ::= 'flags' ':' '(' 'linkage' ':' OptionalLinkageAux ','
///         'visibility' ':' Flag 'notEligibleToImport' ':' Flag ','
///         'live' ':' Flag ',' 'dsoLocal' ':' Flag ','
///         'canAutoHide' ':' Flag ',' ')'
bool LLParser::parseGVFlags(GlobalValueSummary::GVFlags &GVFlags) {
  assert(Lex.getKind() == lltok::kw_flags);
  Lex.Lex();

  if (parseToken(lltok::colon, "expected ':' here") ||
      parseToken(lltok::lparen, "expected '(' here"))
    return true;

  do {
    unsigned Flag = 0;
    switch (Lex.getKind()) {
    case lltok::kw_linkage:
      Lex.Lex();
      if (parseToken(lltok::colon, "expected ':'"))
        return true;
      bool HasLinkage;
      GVFlags.Linkage = parseOptionalLinkageAux(Lex.getKind(), HasLinkage);
      assert(HasLinkage && "Linkage not optional in summary entry");
      Lex.Lex();
      break;
    case lltok::kw_visibility:
      Lex.Lex();
      if (parseToken(lltok::colon, "expected ':'"))
        return true;
      parseOptionalVisibility(Flag);
      GVFlags.Visibility = Flag;
      break;
    case lltok::kw_notEligibleToImport:
      Lex.Lex();
      if (parseToken(lltok::colon, "expected ':'") || parseFlag(Flag))
        return true;
      GVFlags.NotEligibleToImport = Flag;
      break;
    case lltok::kw_live:
      Lex.Lex();
      if (parseToken(lltok::colon, "expected ':'") || parseFlag(Flag))
        return true;
      GVFlags.Live = Flag;
      break;
    case lltok::kw_dsoLocal:
      Lex.Lex();
      if (parseToken(lltok::colon, "expected ':'") || parseFlag(Flag))
        return true;
      GVFlags.DSOLocal = Flag;
      break;
    case lltok::kw_canAutoHide:
      Lex.Lex();
      if (parseToken(lltok::colon, "expected ':'") || parseFlag(Flag))
        return true;
      GVFlags.CanAutoHide = Flag;
      break;
    case lltok::kw_importType:
      Lex.Lex();
      if (parseToken(lltok::colon, "expected ':'"))
        return true;
      GlobalValueSummary::ImportKind IK;
      if (parseOptionalImportType(Lex.getKind(), IK))
        return true;
      GVFlags.ImportType = static_cast<unsigned>(IK);
      Lex.Lex();
      break;
    default:
      return error(Lex.getLoc(), "expected gv flag type");
    }
  } while (EatIfPresent(lltok::comma));

  if (parseToken(lltok::rparen, "expected ')' here"))
    return true;

  return false;
}

/// GVarFlags
///   ::= 'varFlags' ':' '(' 'readonly' ':' Flag
///                      ',' 'writeonly' ':' Flag
///                      ',' 'constant' ':' Flag ')'
bool LLParser::parseGVarFlags(GlobalVarSummary::GVarFlags &GVarFlags) {
  assert(Lex.getKind() == lltok::kw_varFlags);
  Lex.Lex();

  if (parseToken(lltok::colon, "expected ':' here") ||
      parseToken(lltok::lparen, "expected '(' here"))
    return true;

  auto ParseRest = [this](unsigned int &Val) {
    Lex.Lex();
    if (parseToken(lltok::colon, "expected ':'"))
      return true;
    return parseFlag(Val);
  };

  do {
    unsigned Flag = 0;
    switch (Lex.getKind()) {
    case lltok::kw_readonly:
      if (ParseRest(Flag))
        return true;
      GVarFlags.MaybeReadOnly = Flag;
      break;
    case lltok::kw_writeonly:
      if (ParseRest(Flag))
        return true;
      GVarFlags.MaybeWriteOnly = Flag;
      break;
    case lltok::kw_constant:
      if (ParseRest(Flag))
        return true;
      GVarFlags.Constant = Flag;
      break;
    case lltok::kw_vcall_visibility:
      if (ParseRest(Flag))
        return true;
      GVarFlags.VCallVisibility = Flag;
      break;
    default:
      return error(Lex.getLoc(), "expected gvar flag type");
    }
  } while (EatIfPresent(lltok::comma));
  return parseToken(lltok::rparen, "expected ')' here");
}

/// ModuleReference
///   ::= 'module' ':' UInt
bool LLParser::parseModuleReference(StringRef &ModulePath) {
  // parse module id.
  if (parseToken(lltok::kw_module, "expected 'module' here") ||
      parseToken(lltok::colon, "expected ':' here") ||
      parseToken(lltok::SummaryID, "expected module ID"))
    return true;

  unsigned ModuleID = Lex.getUIntVal();
  auto I = ModuleIdMap.find(ModuleID);
  // We should have already parsed all module IDs
  assert(I != ModuleIdMap.end());
  ModulePath = I->second;
  return false;
}

/// GVReference
///   ::= SummaryID
bool LLParser::parseGVReference(ValueInfo &VI, unsigned &GVId) {
  bool WriteOnly = false, ReadOnly = EatIfPresent(lltok::kw_readonly);
  if (!ReadOnly)
    WriteOnly = EatIfPresent(lltok::kw_writeonly);
  if (parseToken(lltok::SummaryID, "expected GV ID"))
    return true;

  GVId = Lex.getUIntVal();
  // Check if we already have a VI for this GV
  if (GVId < NumberedValueInfos.size() && NumberedValueInfos[GVId]) {
    assert(NumberedValueInfos[GVId].getRef() != FwdVIRef);
    VI = NumberedValueInfos[GVId];
  } else
    // We will create a forward reference to the stored location.
    VI = ValueInfo(false, FwdVIRef);

  if (ReadOnly)
    VI.setReadOnly();
  if (WriteOnly)
    VI.setWriteOnly();
  return false;
}

/// OptionalAllocs
///   := 'allocs' ':' '(' Alloc [',' Alloc]* ')'
/// Alloc ::= '(' 'versions' ':' '(' Version [',' Version]* ')'
///              ',' MemProfs ')'
/// Version ::= UInt32
bool LLParser::parseOptionalAllocs(std::vector<AllocInfo> &Allocs) {
  assert(Lex.getKind() == lltok::kw_allocs);
  Lex.Lex();

  if (parseToken(lltok::colon, "expected ':' in allocs") ||
      parseToken(lltok::lparen, "expected '(' in allocs"))
    return true;

  // parse each alloc
  do {
    if (parseToken(lltok::lparen, "expected '(' in alloc") ||
        parseToken(lltok::kw_versions, "expected 'versions' in alloc") ||
        parseToken(lltok::colon, "expected ':'") ||
        parseToken(lltok::lparen, "expected '(' in versions"))
      return true;

    SmallVector<uint8_t> Versions;
    do {
      uint8_t V = 0;
      if (parseAllocType(V))
        return true;
      Versions.push_back(V);
    } while (EatIfPresent(lltok::comma));

    if (parseToken(lltok::rparen, "expected ')' in versions") ||
        parseToken(lltok::comma, "expected ',' in alloc"))
      return true;

    std::vector<MIBInfo> MIBs;
    if (parseMemProfs(MIBs))
      return true;

    Allocs.push_back({Versions, MIBs});

    if (parseToken(lltok::rparen, "expected ')' in alloc"))
      return true;
  } while (EatIfPresent(lltok::comma));

  if (parseToken(lltok::rparen, "expected ')' in allocs"))
    return true;

  return false;
}

/// MemProfs
///   := 'memProf' ':' '(' MemProf [',' MemProf]* ')'
/// MemProf ::= '(' 'type' ':' AllocType
///              ',' 'stackIds' ':' '(' StackId [',' StackId]* ')' ')'
/// StackId ::= UInt64
bool LLParser::parseMemProfs(std::vector<MIBInfo> &MIBs) {
  assert(Lex.getKind() == lltok::kw_memProf);
  Lex.Lex();

  if (parseToken(lltok::colon, "expected ':' in memprof") ||
      parseToken(lltok::lparen, "expected '(' in memprof"))
    return true;

  // parse each MIB
  do {
    if (parseToken(lltok::lparen, "expected '(' in memprof") ||
        parseToken(lltok::kw_type, "expected 'type' in memprof") ||
        parseToken(lltok::colon, "expected ':'"))
      return true;

    uint8_t AllocType;
    if (parseAllocType(AllocType))
      return true;

    if (parseToken(lltok::comma, "expected ',' in memprof") ||
        parseToken(lltok::kw_stackIds, "expected 'stackIds' in memprof") ||
        parseToken(lltok::colon, "expected ':'") ||
        parseToken(lltok::lparen, "expected '(' in stackIds"))
      return true;

    SmallVector<unsigned> StackIdIndices;
    // Combined index alloc records may not have a stack id list.
    if (Lex.getKind() != lltok::rparen) {
      do {
        uint64_t StackId = 0;
        if (parseUInt64(StackId))
          return true;
        StackIdIndices.push_back(Index->addOrGetStackIdIndex(StackId));
      } while (EatIfPresent(lltok::comma));
    }

    if (parseToken(lltok::rparen, "expected ')' in stackIds"))
      return true;

    MIBs.push_back({(AllocationType)AllocType, StackIdIndices});

    if (parseToken(lltok::rparen, "expected ')' in memprof"))
      return true;
  } while (EatIfPresent(lltok::comma));

  if (parseToken(lltok::rparen, "expected ')' in memprof"))
    return true;

  return false;
}

/// AllocType
///   := ('none'|'notcold'|'cold'|'hot')
bool LLParser::parseAllocType(uint8_t &AllocType) {
  switch (Lex.getKind()) {
  case lltok::kw_none:
    AllocType = (uint8_t)AllocationType::None;
    break;
  case lltok::kw_notcold:
    AllocType = (uint8_t)AllocationType::NotCold;
    break;
  case lltok::kw_cold:
    AllocType = (uint8_t)AllocationType::Cold;
    break;
  case lltok::kw_hot:
    AllocType = (uint8_t)AllocationType::Hot;
    break;
  default:
    return error(Lex.getLoc(), "invalid alloc type");
  }
  Lex.Lex();
  return false;
}

/// OptionalCallsites
///   := 'callsites' ':' '(' Callsite [',' Callsite]* ')'
/// Callsite ::= '(' 'callee' ':' GVReference
///              ',' 'clones' ':' '(' Version [',' Version]* ')'
///              ',' 'stackIds' ':' '(' StackId [',' StackId]* ')' ')'
/// Version ::= UInt32
/// StackId ::= UInt64
bool LLParser::parseOptionalCallsites(std::vector<CallsiteInfo> &Callsites) {
  assert(Lex.getKind() == lltok::kw_callsites);
  Lex.Lex();

  if (parseToken(lltok::colon, "expected ':' in callsites") ||
      parseToken(lltok::lparen, "expected '(' in callsites"))
    return true;

  IdToIndexMapType IdToIndexMap;
  // parse each callsite
  do {
    if (parseToken(lltok::lparen, "expected '(' in callsite") ||
        parseToken(lltok::kw_callee, "expected 'callee' in callsite") ||
        parseToken(lltok::colon, "expected ':'"))
      return true;

    ValueInfo VI;
    unsigned GVId = 0;
    LocTy Loc = Lex.getLoc();
    if (!EatIfPresent(lltok::kw_null)) {
      if (parseGVReference(VI, GVId))
        return true;
    }

    if (parseToken(lltok::comma, "expected ',' in callsite") ||
        parseToken(lltok::kw_clones, "expected 'clones' in callsite") ||
        parseToken(lltok::colon, "expected ':'") ||
        parseToken(lltok::lparen, "expected '(' in clones"))
      return true;

    SmallVector<unsigned> Clones;
    do {
      unsigned V = 0;
      if (parseUInt32(V))
        return true;
      Clones.push_back(V);
    } while (EatIfPresent(lltok::comma));

    if (parseToken(lltok::rparen, "expected ')' in clones") ||
        parseToken(lltok::comma, "expected ',' in callsite") ||
        parseToken(lltok::kw_stackIds, "expected 'stackIds' in callsite") ||
        parseToken(lltok::colon, "expected ':'") ||
        parseToken(lltok::lparen, "expected '(' in stackIds"))
      return true;

    SmallVector<unsigned> StackIdIndices;
    // Synthesized callsite records will not have a stack id list.
    if (Lex.getKind() != lltok::rparen) {
      do {
        uint64_t StackId = 0;
        if (parseUInt64(StackId))
          return true;
        StackIdIndices.push_back(Index->addOrGetStackIdIndex(StackId));
      } while (EatIfPresent(lltok::comma));
    }

    if (parseToken(lltok::rparen, "expected ')' in stackIds"))
      return true;

    // Keep track of the Callsites array index needing a forward reference.
    // We will save the location of the ValueInfo needing an update, but
    // can only do so once the SmallVector is finalized.
    if (VI.getRef() == FwdVIRef)
      IdToIndexMap[GVId].push_back(std::make_pair(Callsites.size(), Loc));
    Callsites.push_back({VI, Clones, StackIdIndices});

    if (parseToken(lltok::rparen, "expected ')' in callsite"))
      return true;
  } while (EatIfPresent(lltok::comma));

  // Now that the Callsites vector is finalized, it is safe to save the
  // locations of any forward GV references that need updating later.
  for (auto I : IdToIndexMap) {
    auto &Infos = ForwardRefValueInfos[I.first];
    for (auto P : I.second) {
      assert(Callsites[P.first].Callee.getRef() == FwdVIRef &&
             "Forward referenced ValueInfo expected to be empty");
      Infos.emplace_back(&Callsites[P.first].Callee, P.second);
    }
  }

  if (parseToken(lltok::rparen, "expected ')' in callsites"))
    return true;

  return false;
}<|MERGE_RESOLUTION|>--- conflicted
+++ resolved
@@ -4296,11 +4296,7 @@
   case lltok::kw_bitcast:
   case lltok::kw_addrspacecast:
   case lltok::kw_inttoptr:
-<<<<<<< HEAD
-  // ptrtoaddr not supported in constant exprs (yet?).
-=======
   case lltok::kw_ptrtoaddr:
->>>>>>> c4228816
   case lltok::kw_ptrtoint: {
     unsigned Opc = Lex.getUIntVal();
     Type *DestTy = nullptr;
