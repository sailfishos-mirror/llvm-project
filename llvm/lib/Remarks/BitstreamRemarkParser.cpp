--- conflicted
+++ resolved
@@ -14,7 +14,6 @@
 #include "BitstreamRemarkParser.h"
 #include "llvm/Support/MemoryBuffer.h"
 #include "llvm/Support/Path.h"
-#include <cassert>
 #include <optional>
 
 using namespace llvm;
@@ -27,19 +26,14 @@
   raw_string_ostream OS(Buffer);
   OS << formatv(Fmt, Vals...);
   return make_error<StringError>(
-<<<<<<< HEAD
-      Buffer, std::make_error_code(std::errc::illegal_byte_sequence));
-=======
       std::move(Buffer),
       std::make_error_code(std::errc::illegal_byte_sequence));
->>>>>>> 45f1440d
 }
 
 } // namespace
 
 Error BitstreamBlockParserHelperBase::unknownRecord(unsigned AbbrevID) {
   return error("Unknown record entry ({}).", AbbrevID);
-<<<<<<< HEAD
 }
 
 Error BitstreamBlockParserHelperBase::unexpectedRecord(StringRef RecordName) {
@@ -67,40 +61,9 @@
   case BitstreamEntry::Error:
     return error("Expected subblock, but got unexpected end of bitstream.");
   }
-}
-
-=======
-}
-
-Error BitstreamBlockParserHelperBase::unexpectedRecord(StringRef RecordName) {
-  return error("Unexpected record entry ({}).", RecordName);
-}
-
-Error BitstreamBlockParserHelperBase::malformedRecord(StringRef RecordName) {
-  return error("Malformed record entry ({}).", RecordName);
-}
-
-Error BitstreamBlockParserHelperBase::unexpectedBlock(unsigned Code) {
-  return error("Unexpected subblock ({}).", Code);
-}
-
-static Expected<unsigned> expectSubBlock(BitstreamCursor &Stream) {
-  Expected<BitstreamEntry> Next = Stream.advance();
-  if (!Next)
-    return Next.takeError();
-  switch (Next->Kind) {
-  case BitstreamEntry::SubBlock:
-    return Next->ID;
-  case BitstreamEntry::Record:
-  case BitstreamEntry::EndBlock:
-    return error("Expected subblock, but got unexpected record.");
-  case BitstreamEntry::Error:
-    return error("Expected subblock, but got unexpected end of bitstream.");
-  }
   llvm_unreachable("Unexpected BitstreamEntry");
 }
 
->>>>>>> 45f1440d
 Error BitstreamBlockParserHelperBase::expectBlock() {
   auto MaybeBlockID = expectSubBlock(Stream);
   if (!MaybeBlockID)
@@ -110,7 +73,6 @@
                  *MaybeBlockID);
   return Error::success();
 }
-<<<<<<< HEAD
 
 Error BitstreamBlockParserHelperBase::enterBlock() {
   if (Stream.EnterSubBlock(BlockID))
@@ -118,16 +80,6 @@
   return Error::success();
 }
 
-/// Parse a record and fill in the fields in the parser.
-=======
-
-Error BitstreamBlockParserHelperBase::enterBlock() {
-  if (Stream.EnterSubBlock(BlockID))
-    return error("Error while entering {} block.", BlockName);
-  return Error::success();
-}
-
->>>>>>> 45f1440d
 Error BitstreamMetaParserHelper::parseRecord(unsigned Code) {
   // Note: 2 is used here because it's the max number of fields we have per
   // record.
@@ -141,13 +93,7 @@
   case RECORD_META_CONTAINER_INFO: {
     if (Record.size() != 2)
       return malformedRecord(MetaContainerInfoName);
-<<<<<<< HEAD
-    Container.emplace();
-    Container->Version = Record[0];
-    Container->Type = Record[1];
-=======
     Container = {Record[0], Record[1]};
->>>>>>> 45f1440d
     // Error immediately if container version is outdated, so the user sees an
     // explanation instead of a parser error.
     if (Container->Version != CurrentContainerVersion) {
@@ -214,14 +160,7 @@
   case RECORD_REMARK_DEBUG_LOC: {
     if (Record.size() != 3)
       return malformedRecord(RemarkDebugLocName);
-<<<<<<< HEAD
-    Loc.emplace();
-    Loc->SourceFileNameIdx = Record[0];
-    Loc->SourceLine = Record[1];
-    Loc->SourceColumn = Record[2];
-=======
     Loc = {Record[0], Record[1], Record[2]};
->>>>>>> 45f1440d
     break;
   }
   case RECORD_REMARK_HOTNESS: {
@@ -233,30 +172,14 @@
   case RECORD_REMARK_ARG_WITH_DEBUGLOC: {
     if (Record.size() != 5)
       return malformedRecord(RemarkArgWithDebugLocName);
-<<<<<<< HEAD
-    auto &Arg = Args.emplace_back();
-    Arg.KeyIdx = Record[0];
-    Arg.ValueIdx = Record[1];
-    Arg.Loc.emplace();
-    Arg.Loc->SourceFileNameIdx = Record[2];
-    Arg.Loc->SourceLine = Record[3];
-    Arg.Loc->SourceColumn = Record[4];
-=======
     auto &Arg = Args.emplace_back(Record[0], Record[1]);
     Arg.Loc = {Record[2], Record[3], Record[4]};
->>>>>>> 45f1440d
     break;
   }
   case RECORD_REMARK_ARG_WITHOUT_DEBUGLOC: {
     if (Record.size() != 2)
       return malformedRecord(RemarkArgWithoutDebugLocName);
-<<<<<<< HEAD
-    auto &Arg = Args.emplace_back();
-    Arg.KeyIdx = Record[0];
-    Arg.ValueIdx = Record[1];
-=======
     Args.emplace_back(Record[0], Record[1]);
->>>>>>> 45f1440d
     break;
   }
   default:
@@ -379,18 +302,6 @@
 
 Error BitstreamRemarkParser::processCommonMeta(
     BitstreamMetaParserHelper &Helper) {
-<<<<<<< HEAD
-  if (auto Container = Helper.Container) {
-    ContainerVersion = Container->Version;
-    // Always >= BitstreamRemarkContainerType::First since it's unsigned.
-    if (Container->Type >
-        static_cast<uint8_t>(BitstreamRemarkContainerType::Last))
-      return Helper.error("Invalid container type.");
-    ContainerType = static_cast<BitstreamRemarkContainerType>(Container->Type);
-  } else {
-    return Helper.error("Missing container info.");
-  }
-=======
   if (!Helper.Container)
     return Helper.error("Missing container info.");
   auto &Container = *Helper.Container;
@@ -399,7 +310,6 @@
   if (Container.Type > static_cast<uint8_t>(BitstreamRemarkContainerType::Last))
     return Helper.error("Invalid container type.");
   ContainerType = static_cast<BitstreamRemarkContainerType>(Container.Type);
->>>>>>> 45f1440d
   return Error::success();
 }
 
