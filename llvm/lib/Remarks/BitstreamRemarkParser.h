--- conflicted
+++ resolved
@@ -33,22 +33,13 @@
 protected:
   BitstreamCursor &Stream;
 
-<<<<<<< HEAD
-  unsigned BlockID;
-  StringRef BlockName;
-=======
   StringRef BlockName;
   unsigned BlockID;
->>>>>>> 45f1440d
 
 public:
   BitstreamBlockParserHelperBase(BitstreamCursor &Stream, unsigned BlockID,
                                  StringRef BlockName)
-<<<<<<< HEAD
-      : Stream(Stream), BlockID(BlockID), BlockName(BlockName) {}
-=======
       : Stream(Stream), BlockName(BlockName), BlockID(BlockID) {}
->>>>>>> 45f1440d
 
   template <typename... Ts> Error error(char const *Fmt, const Ts &...Vals) {
     std::string Buffer;
@@ -56,12 +47,8 @@
     OS << "Error while parsing " << BlockName << " block: ";
     OS << formatv(Fmt, Vals...);
     return make_error<StringError>(
-<<<<<<< HEAD
-        Buffer, std::make_error_code(std::errc::illegal_byte_sequence));
-=======
         std::move(Buffer),
         std::make_error_code(std::errc::illegal_byte_sequence));
->>>>>>> 45f1440d
   }
 
   Error expectBlock();
@@ -81,16 +68,12 @@
   using BitstreamBlockParserHelperBase::BitstreamBlockParserHelperBase;
   Derived &derived() { return *static_cast<Derived *>(this); }
 
-<<<<<<< HEAD
-  Error parseRecord(unsigned Code) { return unexpectedRecord(Code); }
-=======
   /// Parse a record and fill in the fields in the parser.
   /// The subclass must statically override this method.
   Error parseRecord(unsigned Code) = delete;
 
   /// Parse a subblock and fill in the fields in the parser.
   /// The subclass can statically override this method.
->>>>>>> 45f1440d
   Error parseSubBlock(unsigned Code) { return unexpectedBlock(Code); }
 
 public:
@@ -121,10 +104,7 @@
       case BitstreamEntry::Error:
         return error("Unexpected end of bitstream.");
       }
-<<<<<<< HEAD
-=======
       llvm_unreachable("Unexpected BitstreamEntry");
->>>>>>> 45f1440d
     }
   }
 };
@@ -160,15 +140,9 @@
   friend class BitstreamBlockParserHelper;
 
 protected:
-<<<<<<< HEAD
-  unsigned RecordID;
-  SmallVector<uint64_t, 5> Record;
-  StringRef RecordBlob;
-=======
   SmallVector<uint64_t, 5> Record;
   StringRef RecordBlob;
   unsigned RecordID;
->>>>>>> 45f1440d
 
 public:
   struct RemarkLoc {
@@ -181,12 +155,9 @@
     std::optional<uint64_t> KeyIdx;
     std::optional<uint64_t> ValueIdx;
     std::optional<RemarkLoc> Loc;
-<<<<<<< HEAD
-=======
 
     Argument(std::optional<uint64_t> KeyIdx, std::optional<uint64_t> ValueIdx)
         : KeyIdx(KeyIdx), ValueIdx(ValueIdx) {}
->>>>>>> 45f1440d
   };
 
   /// The parsed content: depending on the remark, some fields might be empty.
