//===-- AutoUpgrade.cpp - Implement auto-upgrade helper functions ---------===//
//
// Part of the LLVM Project, under the Apache License v2.0 with LLVM Exceptions.
// See https://llvm.org/LICENSE.txt for license information.
// SPDX-License-Identifier: Apache-2.0 WITH LLVM-exception
//
//===----------------------------------------------------------------------===//
//
// This file implements the auto-upgrade helper functions.
// This is where deprecated IR intrinsics and other IR features are updated to
// current specifications.
//
//===----------------------------------------------------------------------===//

#include "llvm/IR/AutoUpgrade.h"
#include "llvm/ADT/ArrayRef.h"
#include "llvm/ADT/StringExtras.h"
#include "llvm/ADT/StringRef.h"
#include "llvm/ADT/StringSwitch.h"
#include "llvm/BinaryFormat/Dwarf.h"
#include "llvm/IR/AttributeMask.h"
#include "llvm/IR/Attributes.h"
#include "llvm/IR/CallingConv.h"
#include "llvm/IR/Constants.h"
#include "llvm/IR/DebugInfo.h"
#include "llvm/IR/DebugInfoMetadata.h"
#include "llvm/IR/DiagnosticInfo.h"
#include "llvm/IR/Function.h"
#include "llvm/IR/IRBuilder.h"
#include "llvm/IR/InstVisitor.h"
#include "llvm/IR/Instruction.h"
#include "llvm/IR/IntrinsicInst.h"
#include "llvm/IR/Intrinsics.h"
#include "llvm/IR/IntrinsicsAArch64.h"
#include "llvm/IR/IntrinsicsARM.h"
#include "llvm/IR/IntrinsicsNVPTX.h"
#include "llvm/IR/IntrinsicsRISCV.h"
#include "llvm/IR/IntrinsicsWebAssembly.h"
#include "llvm/IR/IntrinsicsX86.h"
#include "llvm/IR/LLVMContext.h"
#include "llvm/IR/MDBuilder.h"
#include "llvm/IR/Metadata.h"
#include "llvm/IR/Module.h"
#include "llvm/IR/Value.h"
#include "llvm/IR/Verifier.h"
#include "llvm/Support/AMDGPUAddrSpace.h"
#include "llvm/Support/CommandLine.h"
#include "llvm/Support/ErrorHandling.h"
#include "llvm/Support/NVPTXAddrSpace.h"
#include "llvm/Support/Regex.h"
#include "llvm/TargetParser/Triple.h"
#include <cstdint>
#include <cstring>
#include <numeric>

using namespace llvm;

static cl::opt<bool>
    DisableAutoUpgradeDebugInfo("disable-auto-upgrade-debug-info",
                                cl::desc("Disable autoupgrade of debug info"));

static void rename(GlobalValue *GV) { GV->setName(GV->getName() + ".old"); }

// Upgrade the declarations of the SSE4.1 ptest intrinsics whose arguments have
// changed their type from v4f32 to v2i64.
static bool upgradePTESTIntrinsic(Function *F, Intrinsic::ID IID,
                                  Function *&NewFn) {
  // Check whether this is an old version of the function, which received
  // v4f32 arguments.
  Type *Arg0Type = F->getFunctionType()->getParamType(0);
  if (Arg0Type != FixedVectorType::get(Type::getFloatTy(F->getContext()), 4))
    return false;

  // Yes, it's old, replace it with new version.
  rename(F);
  NewFn = Intrinsic::getOrInsertDeclaration(F->getParent(), IID);
  return true;
}

// Upgrade the declarations of intrinsic functions whose 8-bit immediate mask
// arguments have changed their type from i32 to i8.
static bool upgradeX86IntrinsicsWith8BitMask(Function *F, Intrinsic::ID IID,
                                             Function *&NewFn) {
  // Check that the last argument is an i32.
  Type *LastArgType = F->getFunctionType()->getParamType(
     F->getFunctionType()->getNumParams() - 1);
  if (!LastArgType->isIntegerTy(32))
    return false;

  // Move this function aside and map down.
  rename(F);
  NewFn = Intrinsic::getOrInsertDeclaration(F->getParent(), IID);
  return true;
}

// Upgrade the declaration of fp compare intrinsics that change return type
// from scalar to vXi1 mask.
static bool upgradeX86MaskedFPCompare(Function *F, Intrinsic::ID IID,
                                      Function *&NewFn) {
  // Check if the return type is a vector.
  if (F->getReturnType()->isVectorTy())
    return false;

  rename(F);
  NewFn = Intrinsic::getOrInsertDeclaration(F->getParent(), IID);
  return true;
}

static bool upgradeX86BF16Intrinsic(Function *F, Intrinsic::ID IID,
                                    Function *&NewFn) {
  if (F->getReturnType()->getScalarType()->isBFloatTy())
    return false;

  rename(F);
  NewFn = Intrinsic::getOrInsertDeclaration(F->getParent(), IID);
  return true;
}

static bool upgradeX86BF16DPIntrinsic(Function *F, Intrinsic::ID IID,
                                      Function *&NewFn) {
  if (F->getFunctionType()->getParamType(1)->getScalarType()->isBFloatTy())
    return false;

  rename(F);
  NewFn = Intrinsic::getOrInsertDeclaration(F->getParent(), IID);
  return true;
}

static bool shouldUpgradeX86Intrinsic(Function *F, StringRef Name) {
  // All of the intrinsics matches below should be marked with which llvm
  // version started autoupgrading them. At some point in the future we would
  // like to use this information to remove upgrade code for some older
  // intrinsics. It is currently undecided how we will determine that future
  // point.
  if (Name.consume_front("avx."))
    return (Name.starts_with("blend.p") ||        // Added in 3.7
            Name == "cvt.ps2.pd.256" ||           // Added in 3.9
            Name == "cvtdq2.pd.256" ||            // Added in 3.9
            Name == "cvtdq2.ps.256" ||            // Added in 7.0
            Name.starts_with("movnt.") ||         // Added in 3.2
            Name.starts_with("sqrt.p") ||         // Added in 7.0
            Name.starts_with("storeu.") ||        // Added in 3.9
            Name.starts_with("vbroadcast.s") ||   // Added in 3.5
            Name.starts_with("vbroadcastf128") || // Added in 4.0
            Name.starts_with("vextractf128.") ||  // Added in 3.7
            Name.starts_with("vinsertf128.") ||   // Added in 3.7
            Name.starts_with("vperm2f128.") ||    // Added in 6.0
            Name.starts_with("vpermil."));        // Added in 3.1

  if (Name.consume_front("avx2."))
    return (Name == "movntdqa" ||             // Added in 5.0
            Name.starts_with("pabs.") ||      // Added in 6.0
            Name.starts_with("padds.") ||     // Added in 8.0
            Name.starts_with("paddus.") ||    // Added in 8.0
            Name.starts_with("pblendd.") ||   // Added in 3.7
            Name == "pblendw" ||              // Added in 3.7
            Name.starts_with("pbroadcast") || // Added in 3.8
            Name.starts_with("pcmpeq.") ||    // Added in 3.1
            Name.starts_with("pcmpgt.") ||    // Added in 3.1
            Name.starts_with("pmax") ||       // Added in 3.9
            Name.starts_with("pmin") ||       // Added in 3.9
            Name.starts_with("pmovsx") ||     // Added in 3.9
            Name.starts_with("pmovzx") ||     // Added in 3.9
            Name == "pmul.dq" ||              // Added in 7.0
            Name == "pmulu.dq" ||             // Added in 7.0
            Name.starts_with("psll.dq") ||    // Added in 3.7
            Name.starts_with("psrl.dq") ||    // Added in 3.7
            Name.starts_with("psubs.") ||     // Added in 8.0
            Name.starts_with("psubus.") ||    // Added in 8.0
            Name.starts_with("vbroadcast") || // Added in 3.8
            Name == "vbroadcasti128" ||       // Added in 3.7
            Name == "vextracti128" ||         // Added in 3.7
            Name == "vinserti128" ||          // Added in 3.7
            Name == "vperm2i128");            // Added in 6.0

  if (Name.consume_front("avx512.")) {
    if (Name.consume_front("mask."))
      // 'avx512.mask.*'
      return (Name.starts_with("add.p") ||       // Added in 7.0. 128/256 in 4.0
              Name.starts_with("and.") ||        // Added in 3.9
              Name.starts_with("andn.") ||       // Added in 3.9
              Name.starts_with("broadcast.s") || // Added in 3.9
              Name.starts_with("broadcastf32x4.") || // Added in 6.0
              Name.starts_with("broadcastf32x8.") || // Added in 6.0
              Name.starts_with("broadcastf64x2.") || // Added in 6.0
              Name.starts_with("broadcastf64x4.") || // Added in 6.0
              Name.starts_with("broadcasti32x4.") || // Added in 6.0
              Name.starts_with("broadcasti32x8.") || // Added in 6.0
              Name.starts_with("broadcasti64x2.") || // Added in 6.0
              Name.starts_with("broadcasti64x4.") || // Added in 6.0
              Name.starts_with("cmp.b") ||           // Added in 5.0
              Name.starts_with("cmp.d") ||           // Added in 5.0
              Name.starts_with("cmp.q") ||           // Added in 5.0
              Name.starts_with("cmp.w") ||           // Added in 5.0
              Name.starts_with("compress.b") ||      // Added in 9.0
              Name.starts_with("compress.d") ||      // Added in 9.0
              Name.starts_with("compress.p") ||      // Added in 9.0
              Name.starts_with("compress.q") ||      // Added in 9.0
              Name.starts_with("compress.store.") || // Added in 7.0
              Name.starts_with("compress.w") ||      // Added in 9.0
              Name.starts_with("conflict.") ||       // Added in 9.0
              Name.starts_with("cvtdq2pd.") ||       // Added in 4.0
              Name.starts_with("cvtdq2ps.") ||       // Added in 7.0 updated 9.0
              Name == "cvtpd2dq.256" ||              // Added in 7.0
              Name == "cvtpd2ps.256" ||              // Added in 7.0
              Name == "cvtps2pd.128" ||              // Added in 7.0
              Name == "cvtps2pd.256" ||              // Added in 7.0
              Name.starts_with("cvtqq2pd.") ||       // Added in 7.0 updated 9.0
              Name == "cvtqq2ps.256" ||              // Added in 9.0
              Name == "cvtqq2ps.512" ||              // Added in 9.0
              Name == "cvttpd2dq.256" ||             // Added in 7.0
              Name == "cvttps2dq.128" ||             // Added in 7.0
              Name == "cvttps2dq.256" ||             // Added in 7.0
              Name.starts_with("cvtudq2pd.") ||      // Added in 4.0
              Name.starts_with("cvtudq2ps.") ||      // Added in 7.0 updated 9.0
              Name.starts_with("cvtuqq2pd.") ||      // Added in 7.0 updated 9.0
              Name == "cvtuqq2ps.256" ||             // Added in 9.0
              Name == "cvtuqq2ps.512" ||             // Added in 9.0
              Name.starts_with("dbpsadbw.") ||       // Added in 7.0
              Name.starts_with("div.p") ||    // Added in 7.0. 128/256 in 4.0
              Name.starts_with("expand.b") || // Added in 9.0
              Name.starts_with("expand.d") || // Added in 9.0
              Name.starts_with("expand.load.") || // Added in 7.0
              Name.starts_with("expand.p") ||     // Added in 9.0
              Name.starts_with("expand.q") ||     // Added in 9.0
              Name.starts_with("expand.w") ||     // Added in 9.0
              Name.starts_with("fpclass.p") ||    // Added in 7.0
              Name.starts_with("insert") ||       // Added in 4.0
              Name.starts_with("load.") ||        // Added in 3.9
              Name.starts_with("loadu.") ||       // Added in 3.9
              Name.starts_with("lzcnt.") ||       // Added in 5.0
              Name.starts_with("max.p") ||       // Added in 7.0. 128/256 in 5.0
              Name.starts_with("min.p") ||       // Added in 7.0. 128/256 in 5.0
              Name.starts_with("movddup") ||     // Added in 3.9
              Name.starts_with("move.s") ||      // Added in 4.0
              Name.starts_with("movshdup") ||    // Added in 3.9
              Name.starts_with("movsldup") ||    // Added in 3.9
              Name.starts_with("mul.p") ||       // Added in 7.0. 128/256 in 4.0
              Name.starts_with("or.") ||         // Added in 3.9
              Name.starts_with("pabs.") ||       // Added in 6.0
              Name.starts_with("packssdw.") ||   // Added in 5.0
              Name.starts_with("packsswb.") ||   // Added in 5.0
              Name.starts_with("packusdw.") ||   // Added in 5.0
              Name.starts_with("packuswb.") ||   // Added in 5.0
              Name.starts_with("padd.") ||       // Added in 4.0
              Name.starts_with("padds.") ||      // Added in 8.0
              Name.starts_with("paddus.") ||     // Added in 8.0
              Name.starts_with("palignr.") ||    // Added in 3.9
              Name.starts_with("pand.") ||       // Added in 3.9
              Name.starts_with("pandn.") ||      // Added in 3.9
              Name.starts_with("pavg") ||        // Added in 6.0
              Name.starts_with("pbroadcast") ||  // Added in 6.0
              Name.starts_with("pcmpeq.") ||     // Added in 3.9
              Name.starts_with("pcmpgt.") ||     // Added in 3.9
              Name.starts_with("perm.df.") ||    // Added in 3.9
              Name.starts_with("perm.di.") ||    // Added in 3.9
              Name.starts_with("permvar.") ||    // Added in 7.0
              Name.starts_with("pmaddubs.w.") || // Added in 7.0
              Name.starts_with("pmaddw.d.") ||   // Added in 7.0
              Name.starts_with("pmax") ||        // Added in 4.0
              Name.starts_with("pmin") ||        // Added in 4.0
              Name == "pmov.qd.256" ||           // Added in 9.0
              Name == "pmov.qd.512" ||           // Added in 9.0
              Name == "pmov.wb.256" ||           // Added in 9.0
              Name == "pmov.wb.512" ||           // Added in 9.0
              Name.starts_with("pmovsx") ||      // Added in 4.0
              Name.starts_with("pmovzx") ||      // Added in 4.0
              Name.starts_with("pmul.dq.") ||    // Added in 4.0
              Name.starts_with("pmul.hr.sw.") || // Added in 7.0
              Name.starts_with("pmulh.w.") ||    // Added in 7.0
              Name.starts_with("pmulhu.w.") ||   // Added in 7.0
              Name.starts_with("pmull.") ||      // Added in 4.0
              Name.starts_with("pmultishift.qb.") || // Added in 8.0
              Name.starts_with("pmulu.dq.") ||       // Added in 4.0
              Name.starts_with("por.") ||            // Added in 3.9
              Name.starts_with("prol.") ||           // Added in 8.0
              Name.starts_with("prolv.") ||          // Added in 8.0
              Name.starts_with("pror.") ||           // Added in 8.0
              Name.starts_with("prorv.") ||          // Added in 8.0
              Name.starts_with("pshuf.b.") ||        // Added in 4.0
              Name.starts_with("pshuf.d.") ||        // Added in 3.9
              Name.starts_with("pshufh.w.") ||       // Added in 3.9
              Name.starts_with("pshufl.w.") ||       // Added in 3.9
              Name.starts_with("psll.d") ||          // Added in 4.0
              Name.starts_with("psll.q") ||          // Added in 4.0
              Name.starts_with("psll.w") ||          // Added in 4.0
              Name.starts_with("pslli") ||           // Added in 4.0
              Name.starts_with("psllv") ||           // Added in 4.0
              Name.starts_with("psra.d") ||          // Added in 4.0
              Name.starts_with("psra.q") ||          // Added in 4.0
              Name.starts_with("psra.w") ||          // Added in 4.0
              Name.starts_with("psrai") ||           // Added in 4.0
              Name.starts_with("psrav") ||           // Added in 4.0
              Name.starts_with("psrl.d") ||          // Added in 4.0
              Name.starts_with("psrl.q") ||          // Added in 4.0
              Name.starts_with("psrl.w") ||          // Added in 4.0
              Name.starts_with("psrli") ||           // Added in 4.0
              Name.starts_with("psrlv") ||           // Added in 4.0
              Name.starts_with("psub.") ||           // Added in 4.0
              Name.starts_with("psubs.") ||          // Added in 8.0
              Name.starts_with("psubus.") ||         // Added in 8.0
              Name.starts_with("pternlog.") ||       // Added in 7.0
              Name.starts_with("punpckh") ||         // Added in 3.9
              Name.starts_with("punpckl") ||         // Added in 3.9
              Name.starts_with("pxor.") ||           // Added in 3.9
              Name.starts_with("shuf.f") ||          // Added in 6.0
              Name.starts_with("shuf.i") ||          // Added in 6.0
              Name.starts_with("shuf.p") ||          // Added in 4.0
              Name.starts_with("sqrt.p") ||          // Added in 7.0
              Name.starts_with("store.b.") ||        // Added in 3.9
              Name.starts_with("store.d.") ||        // Added in 3.9
              Name.starts_with("store.p") ||         // Added in 3.9
              Name.starts_with("store.q.") ||        // Added in 3.9
              Name.starts_with("store.w.") ||        // Added in 3.9
              Name == "store.ss" ||                  // Added in 7.0
              Name.starts_with("storeu.") ||         // Added in 3.9
              Name.starts_with("sub.p") ||       // Added in 7.0. 128/256 in 4.0
              Name.starts_with("ucmp.") ||       // Added in 5.0
              Name.starts_with("unpckh.") ||     // Added in 3.9
              Name.starts_with("unpckl.") ||     // Added in 3.9
              Name.starts_with("valign.") ||     // Added in 4.0
              Name == "vcvtph2ps.128" ||         // Added in 11.0
              Name == "vcvtph2ps.256" ||         // Added in 11.0
              Name.starts_with("vextract") ||    // Added in 4.0
              Name.starts_with("vfmadd.") ||     // Added in 7.0
              Name.starts_with("vfmaddsub.") ||  // Added in 7.0
              Name.starts_with("vfnmadd.") ||    // Added in 7.0
              Name.starts_with("vfnmsub.") ||    // Added in 7.0
              Name.starts_with("vpdpbusd.") ||   // Added in 7.0
              Name.starts_with("vpdpbusds.") ||  // Added in 7.0
              Name.starts_with("vpdpwssd.") ||   // Added in 7.0
              Name.starts_with("vpdpwssds.") ||  // Added in 7.0
              Name.starts_with("vpermi2var.") || // Added in 7.0
              Name.starts_with("vpermil.p") ||   // Added in 3.9
              Name.starts_with("vpermilvar.") || // Added in 4.0
              Name.starts_with("vpermt2var.") || // Added in 7.0
              Name.starts_with("vpmadd52") ||    // Added in 7.0
              Name.starts_with("vpshld.") ||     // Added in 7.0
              Name.starts_with("vpshldv.") ||    // Added in 8.0
              Name.starts_with("vpshrd.") ||     // Added in 7.0
              Name.starts_with("vpshrdv.") ||    // Added in 8.0
              Name.starts_with("vpshufbitqmb.") || // Added in 8.0
              Name.starts_with("xor."));           // Added in 3.9

    if (Name.consume_front("mask3."))
      // 'avx512.mask3.*'
      return (Name.starts_with("vfmadd.") ||    // Added in 7.0
              Name.starts_with("vfmaddsub.") || // Added in 7.0
              Name.starts_with("vfmsub.") ||    // Added in 7.0
              Name.starts_with("vfmsubadd.") || // Added in 7.0
              Name.starts_with("vfnmsub."));    // Added in 7.0

    if (Name.consume_front("maskz."))
      // 'avx512.maskz.*'
      return (Name.starts_with("pternlog.") ||   // Added in 7.0
              Name.starts_with("vfmadd.") ||     // Added in 7.0
              Name.starts_with("vfmaddsub.") ||  // Added in 7.0
              Name.starts_with("vpdpbusd.") ||   // Added in 7.0
              Name.starts_with("vpdpbusds.") ||  // Added in 7.0
              Name.starts_with("vpdpwssd.") ||   // Added in 7.0
              Name.starts_with("vpdpwssds.") ||  // Added in 7.0
              Name.starts_with("vpermt2var.") || // Added in 7.0
              Name.starts_with("vpmadd52") ||    // Added in 7.0
              Name.starts_with("vpshldv.") ||    // Added in 8.0
              Name.starts_with("vpshrdv."));     // Added in 8.0

    // 'avx512.*'
    return (Name == "movntdqa" ||               // Added in 5.0
            Name == "pmul.dq.512" ||            // Added in 7.0
            Name == "pmulu.dq.512" ||           // Added in 7.0
            Name.starts_with("broadcastm") ||   // Added in 6.0
            Name.starts_with("cmp.p") ||        // Added in 12.0
            Name.starts_with("cvtb2mask.") ||   // Added in 7.0
            Name.starts_with("cvtd2mask.") ||   // Added in 7.0
            Name.starts_with("cvtmask2") ||     // Added in 5.0
            Name.starts_with("cvtq2mask.") ||   // Added in 7.0
            Name == "cvtusi2sd" ||              // Added in 7.0
            Name.starts_with("cvtw2mask.") ||   // Added in 7.0
            Name == "kand.w" ||                 // Added in 7.0
            Name == "kandn.w" ||                // Added in 7.0
            Name == "knot.w" ||                 // Added in 7.0
            Name == "kor.w" ||                  // Added in 7.0
            Name == "kortestc.w" ||             // Added in 7.0
            Name == "kortestz.w" ||             // Added in 7.0
            Name.starts_with("kunpck") ||       // added in 6.0
            Name == "kxnor.w" ||                // Added in 7.0
            Name == "kxor.w" ||                 // Added in 7.0
            Name.starts_with("padds.") ||       // Added in 8.0
            Name.starts_with("pbroadcast") ||   // Added in 3.9
            Name.starts_with("prol") ||         // Added in 8.0
            Name.starts_with("pror") ||         // Added in 8.0
            Name.starts_with("psll.dq") ||      // Added in 3.9
            Name.starts_with("psrl.dq") ||      // Added in 3.9
            Name.starts_with("psubs.") ||       // Added in 8.0
            Name.starts_with("ptestm") ||       // Added in 6.0
            Name.starts_with("ptestnm") ||      // Added in 6.0
            Name.starts_with("storent.") ||     // Added in 3.9
            Name.starts_with("vbroadcast.s") || // Added in 7.0
            Name.starts_with("vpshld.") ||      // Added in 8.0
            Name.starts_with("vpshrd."));       // Added in 8.0
  }

  if (Name.consume_front("fma."))
    return (Name.starts_with("vfmadd.") ||    // Added in 7.0
            Name.starts_with("vfmsub.") ||    // Added in 7.0
            Name.starts_with("vfmsubadd.") || // Added in 7.0
            Name.starts_with("vfnmadd.") ||   // Added in 7.0
            Name.starts_with("vfnmsub."));    // Added in 7.0

  if (Name.consume_front("fma4."))
    return Name.starts_with("vfmadd.s"); // Added in 7.0

  if (Name.consume_front("sse."))
    return (Name == "add.ss" ||            // Added in 4.0
            Name == "cvtsi2ss" ||          // Added in 7.0
            Name == "cvtsi642ss" ||        // Added in 7.0
            Name == "div.ss" ||            // Added in 4.0
            Name == "mul.ss" ||            // Added in 4.0
            Name.starts_with("sqrt.p") ||  // Added in 7.0
            Name == "sqrt.ss" ||           // Added in 7.0
            Name.starts_with("storeu.") || // Added in 3.9
            Name == "sub.ss");             // Added in 4.0

  if (Name.consume_front("sse2."))
    return (Name == "add.sd" ||            // Added in 4.0
            Name == "cvtdq2pd" ||          // Added in 3.9
            Name == "cvtdq2ps" ||          // Added in 7.0
            Name == "cvtps2pd" ||          // Added in 3.9
            Name == "cvtsi2sd" ||          // Added in 7.0
            Name == "cvtsi642sd" ||        // Added in 7.0
            Name == "cvtss2sd" ||          // Added in 7.0
            Name == "div.sd" ||            // Added in 4.0
            Name == "mul.sd" ||            // Added in 4.0
            Name.starts_with("padds.") ||  // Added in 8.0
            Name.starts_with("paddus.") || // Added in 8.0
            Name.starts_with("pcmpeq.") || // Added in 3.1
            Name.starts_with("pcmpgt.") || // Added in 3.1
            Name == "pmaxs.w" ||           // Added in 3.9
            Name == "pmaxu.b" ||           // Added in 3.9
            Name == "pmins.w" ||           // Added in 3.9
            Name == "pminu.b" ||           // Added in 3.9
            Name == "pmulu.dq" ||          // Added in 7.0
            Name.starts_with("pshuf") ||   // Added in 3.9
            Name.starts_with("psll.dq") || // Added in 3.7
            Name.starts_with("psrl.dq") || // Added in 3.7
            Name.starts_with("psubs.") ||  // Added in 8.0
            Name.starts_with("psubus.") || // Added in 8.0
            Name.starts_with("sqrt.p") ||  // Added in 7.0
            Name == "sqrt.sd" ||           // Added in 7.0
            Name == "storel.dq" ||         // Added in 3.9
            Name.starts_with("storeu.") || // Added in 3.9
            Name == "sub.sd");             // Added in 4.0

  if (Name.consume_front("sse41."))
    return (Name.starts_with("blendp") || // Added in 3.7
            Name == "movntdqa" ||         // Added in 5.0
            Name == "pblendw" ||          // Added in 3.7
            Name == "pmaxsb" ||           // Added in 3.9
            Name == "pmaxsd" ||           // Added in 3.9
            Name == "pmaxud" ||           // Added in 3.9
            Name == "pmaxuw" ||           // Added in 3.9
            Name == "pminsb" ||           // Added in 3.9
            Name == "pminsd" ||           // Added in 3.9
            Name == "pminud" ||           // Added in 3.9
            Name == "pminuw" ||           // Added in 3.9
            Name.starts_with("pmovsx") || // Added in 3.8
            Name.starts_with("pmovzx") || // Added in 3.9
            Name == "pmuldq");            // Added in 7.0

  if (Name.consume_front("sse42."))
    return Name == "crc32.64.8"; // Added in 3.4

  if (Name.consume_front("sse4a."))
    return Name.starts_with("movnt."); // Added in 3.9

  if (Name.consume_front("ssse3."))
    return (Name == "pabs.b.128" || // Added in 6.0
            Name == "pabs.d.128" || // Added in 6.0
            Name == "pabs.w.128");  // Added in 6.0

  if (Name.consume_front("xop."))
    return (Name == "vpcmov" ||          // Added in 3.8
            Name == "vpcmov.256" ||      // Added in 5.0
            Name.starts_with("vpcom") || // Added in 3.2, Updated in 9.0
            Name.starts_with("vprot"));  // Added in 8.0

  return (Name == "addcarry.u32" ||        // Added in 8.0
          Name == "addcarry.u64" ||        // Added in 8.0
          Name == "addcarryx.u32" ||       // Added in 8.0
          Name == "addcarryx.u64" ||       // Added in 8.0
          Name == "subborrow.u32" ||       // Added in 8.0
          Name == "subborrow.u64" ||       // Added in 8.0
          Name.starts_with("vcvtph2ps.")); // Added in 11.0
}

static bool upgradeX86IntrinsicFunction(Function *F, StringRef Name,
                                        Function *&NewFn) {
  // Only handle intrinsics that start with "x86.".
  if (!Name.consume_front("x86."))
    return false;

  if (shouldUpgradeX86Intrinsic(F, Name)) {
    NewFn = nullptr;
    return true;
  }

  if (Name == "rdtscp") { // Added in 8.0
    // If this intrinsic has 0 operands, it's the new version.
    if (F->getFunctionType()->getNumParams() == 0)
      return false;

    rename(F);
    NewFn = Intrinsic::getOrInsertDeclaration(F->getParent(),
                                              Intrinsic::x86_rdtscp);
    return true;
  }

  Intrinsic::ID ID;

  // SSE4.1 ptest functions may have an old signature.
  if (Name.consume_front("sse41.ptest")) { // Added in 3.2
    ID = StringSwitch<Intrinsic::ID>(Name)
             .Case("c", Intrinsic::x86_sse41_ptestc)
             .Case("z", Intrinsic::x86_sse41_ptestz)
             .Case("nzc", Intrinsic::x86_sse41_ptestnzc)
             .Default(Intrinsic::not_intrinsic);
    if (ID != Intrinsic::not_intrinsic)
      return upgradePTESTIntrinsic(F, ID, NewFn);

    return false;
  }

  // Several blend and other instructions with masks used the wrong number of
  // bits.

  // Added in 3.6
  ID = StringSwitch<Intrinsic::ID>(Name)
           .Case("sse41.insertps", Intrinsic::x86_sse41_insertps)
           .Case("sse41.dppd", Intrinsic::x86_sse41_dppd)
           .Case("sse41.dpps", Intrinsic::x86_sse41_dpps)
           .Case("sse41.mpsadbw", Intrinsic::x86_sse41_mpsadbw)
           .Case("avx.dp.ps.256", Intrinsic::x86_avx_dp_ps_256)
           .Case("avx2.mpsadbw", Intrinsic::x86_avx2_mpsadbw)
           .Default(Intrinsic::not_intrinsic);
  if (ID != Intrinsic::not_intrinsic)
    return upgradeX86IntrinsicsWith8BitMask(F, ID, NewFn);

  if (Name.consume_front("avx512.mask.cmp.")) {
    // Added in 7.0
    ID = StringSwitch<Intrinsic::ID>(Name)
             .Case("pd.128", Intrinsic::x86_avx512_mask_cmp_pd_128)
             .Case("pd.256", Intrinsic::x86_avx512_mask_cmp_pd_256)
             .Case("pd.512", Intrinsic::x86_avx512_mask_cmp_pd_512)
             .Case("ps.128", Intrinsic::x86_avx512_mask_cmp_ps_128)
             .Case("ps.256", Intrinsic::x86_avx512_mask_cmp_ps_256)
             .Case("ps.512", Intrinsic::x86_avx512_mask_cmp_ps_512)
             .Default(Intrinsic::not_intrinsic);
    if (ID != Intrinsic::not_intrinsic)
      return upgradeX86MaskedFPCompare(F, ID, NewFn);
    return false; // No other 'x86.avx523.mask.cmp.*'.
  }

  if (Name.consume_front("avx512bf16.")) {
    // Added in 9.0
    ID = StringSwitch<Intrinsic::ID>(Name)
             .Case("cvtne2ps2bf16.128",
                   Intrinsic::x86_avx512bf16_cvtne2ps2bf16_128)
             .Case("cvtne2ps2bf16.256",
                   Intrinsic::x86_avx512bf16_cvtne2ps2bf16_256)
             .Case("cvtne2ps2bf16.512",
                   Intrinsic::x86_avx512bf16_cvtne2ps2bf16_512)
             .Case("mask.cvtneps2bf16.128",
                   Intrinsic::x86_avx512bf16_mask_cvtneps2bf16_128)
             .Case("cvtneps2bf16.256",
                   Intrinsic::x86_avx512bf16_cvtneps2bf16_256)
             .Case("cvtneps2bf16.512",
                   Intrinsic::x86_avx512bf16_cvtneps2bf16_512)
             .Default(Intrinsic::not_intrinsic);
    if (ID != Intrinsic::not_intrinsic)
      return upgradeX86BF16Intrinsic(F, ID, NewFn);

    // Added in 9.0
    ID = StringSwitch<Intrinsic::ID>(Name)
             .Case("dpbf16ps.128", Intrinsic::x86_avx512bf16_dpbf16ps_128)
             .Case("dpbf16ps.256", Intrinsic::x86_avx512bf16_dpbf16ps_256)
             .Case("dpbf16ps.512", Intrinsic::x86_avx512bf16_dpbf16ps_512)
             .Default(Intrinsic::not_intrinsic);
    if (ID != Intrinsic::not_intrinsic)
      return upgradeX86BF16DPIntrinsic(F, ID, NewFn);
    return false; // No other 'x86.avx512bf16.*'.
  }

  if (Name.consume_front("xop.")) {
    Intrinsic::ID ID = Intrinsic::not_intrinsic;
    if (Name.starts_with("vpermil2")) { // Added in 3.9
      // Upgrade any XOP PERMIL2 index operand still using a float/double
      // vector.
      auto Idx = F->getFunctionType()->getParamType(2);
      if (Idx->isFPOrFPVectorTy()) {
        unsigned IdxSize = Idx->getPrimitiveSizeInBits();
        unsigned EltSize = Idx->getScalarSizeInBits();
        if (EltSize == 64 && IdxSize == 128)
          ID = Intrinsic::x86_xop_vpermil2pd;
        else if (EltSize == 32 && IdxSize == 128)
          ID = Intrinsic::x86_xop_vpermil2ps;
        else if (EltSize == 64 && IdxSize == 256)
          ID = Intrinsic::x86_xop_vpermil2pd_256;
        else
          ID = Intrinsic::x86_xop_vpermil2ps_256;
      }
    } else if (F->arg_size() == 2)
      // frcz.ss/sd may need to have an argument dropped. Added in 3.2
      ID = StringSwitch<Intrinsic::ID>(Name)
               .Case("vfrcz.ss", Intrinsic::x86_xop_vfrcz_ss)
               .Case("vfrcz.sd", Intrinsic::x86_xop_vfrcz_sd)
               .Default(Intrinsic::not_intrinsic);

    if (ID != Intrinsic::not_intrinsic) {
      rename(F);
      NewFn = Intrinsic::getOrInsertDeclaration(F->getParent(), ID);
      return true;
    }
    return false; // No other 'x86.xop.*'
  }

  if (Name == "seh.recoverfp") {
    NewFn = Intrinsic::getOrInsertDeclaration(F->getParent(),
                                              Intrinsic::eh_recoverfp);
    return true;
  }

  return false;
}

// Upgrade ARM (IsArm) or Aarch64 (!IsArm) intrinsic fns. Return true iff so.
// IsArm: 'arm.*', !IsArm: 'aarch64.*'.
static bool upgradeArmOrAarch64IntrinsicFunction(bool IsArm, Function *F,
                                                 StringRef Name,
                                                 Function *&NewFn) {
  if (Name.starts_with("rbit")) {
    // '(arm|aarch64).rbit'.
    NewFn = Intrinsic::getOrInsertDeclaration(
        F->getParent(), Intrinsic::bitreverse, F->arg_begin()->getType());
    return true;
  }

  if (Name == "thread.pointer") {
    // '(arm|aarch64).thread.pointer'.
    NewFn = Intrinsic::getOrInsertDeclaration(
        F->getParent(), Intrinsic::thread_pointer, F->getReturnType());
    return true;
  }

  bool Neon = Name.consume_front("neon.");
  if (Neon) {
    // '(arm|aarch64).neon.*'.
    // Changed in 12.0: bfdot accept v4bf16 and v8bf16 instead of v8i8 and
    // v16i8 respectively.
    if (Name.consume_front("bfdot.")) {
      // (arm|aarch64).neon.bfdot.*'.
      Intrinsic::ID ID =
          StringSwitch<Intrinsic::ID>(Name)
              .Cases("v2f32.v8i8", "v4f32.v16i8",
                     IsArm ? (Intrinsic::ID)Intrinsic::arm_neon_bfdot
                           : (Intrinsic::ID)Intrinsic::aarch64_neon_bfdot)
              .Default(Intrinsic::not_intrinsic);
      if (ID != Intrinsic::not_intrinsic) {
        size_t OperandWidth = F->getReturnType()->getPrimitiveSizeInBits();
        assert((OperandWidth == 64 || OperandWidth == 128) &&
               "Unexpected operand width");
        LLVMContext &Ctx = F->getParent()->getContext();
        std::array<Type *, 2> Tys{
            {F->getReturnType(),
             FixedVectorType::get(Type::getBFloatTy(Ctx), OperandWidth / 16)}};
        NewFn = Intrinsic::getOrInsertDeclaration(F->getParent(), ID, Tys);
        return true;
      }
      return false; // No other '(arm|aarch64).neon.bfdot.*'.
    }

    // Changed in 12.0: bfmmla, bfmlalb and bfmlalt are not polymorphic
    // anymore and accept v8bf16 instead of v16i8.
    if (Name.consume_front("bfm")) {
      // (arm|aarch64).neon.bfm*'.
      if (Name.consume_back(".v4f32.v16i8")) {
        // (arm|aarch64).neon.bfm*.v4f32.v16i8'.
        Intrinsic::ID ID =
            StringSwitch<Intrinsic::ID>(Name)
                .Case("mla",
                      IsArm ? (Intrinsic::ID)Intrinsic::arm_neon_bfmmla
                            : (Intrinsic::ID)Intrinsic::aarch64_neon_bfmmla)
                .Case("lalb",
                      IsArm ? (Intrinsic::ID)Intrinsic::arm_neon_bfmlalb
                            : (Intrinsic::ID)Intrinsic::aarch64_neon_bfmlalb)
                .Case("lalt",
                      IsArm ? (Intrinsic::ID)Intrinsic::arm_neon_bfmlalt
                            : (Intrinsic::ID)Intrinsic::aarch64_neon_bfmlalt)
                .Default(Intrinsic::not_intrinsic);
        if (ID != Intrinsic::not_intrinsic) {
          NewFn = Intrinsic::getOrInsertDeclaration(F->getParent(), ID);
          return true;
        }
        return false; // No other '(arm|aarch64).neon.bfm*.v16i8'.
      }
      return false; // No other '(arm|aarch64).neon.bfm*.
    }
    // Continue on to Aarch64 Neon or Arm Neon.
  }
  // Continue on to Arm or Aarch64.

  if (IsArm) {
    // 'arm.*'.
    if (Neon) {
      // 'arm.neon.*'.
      Intrinsic::ID ID = StringSwitch<Intrinsic::ID>(Name)
                             .StartsWith("vclz.", Intrinsic::ctlz)
                             .StartsWith("vcnt.", Intrinsic::ctpop)
                             .StartsWith("vqadds.", Intrinsic::sadd_sat)
                             .StartsWith("vqaddu.", Intrinsic::uadd_sat)
                             .StartsWith("vqsubs.", Intrinsic::ssub_sat)
                             .StartsWith("vqsubu.", Intrinsic::usub_sat)
                             .Default(Intrinsic::not_intrinsic);
      if (ID != Intrinsic::not_intrinsic) {
        NewFn = Intrinsic::getOrInsertDeclaration(F->getParent(), ID,
                                                  F->arg_begin()->getType());
        return true;
      }

      if (Name.consume_front("vst")) {
        // 'arm.neon.vst*'.
        static const Regex vstRegex("^([1234]|[234]lane)\\.v[a-z0-9]*$");
        SmallVector<StringRef, 2> Groups;
        if (vstRegex.match(Name, &Groups)) {
          static const Intrinsic::ID StoreInts[] = {
              Intrinsic::arm_neon_vst1, Intrinsic::arm_neon_vst2,
              Intrinsic::arm_neon_vst3, Intrinsic::arm_neon_vst4};

          static const Intrinsic::ID StoreLaneInts[] = {
              Intrinsic::arm_neon_vst2lane, Intrinsic::arm_neon_vst3lane,
              Intrinsic::arm_neon_vst4lane};

          auto fArgs = F->getFunctionType()->params();
          Type *Tys[] = {fArgs[0], fArgs[1]};
          if (Groups[1].size() == 1)
            NewFn = Intrinsic::getOrInsertDeclaration(
                F->getParent(), StoreInts[fArgs.size() - 3], Tys);
          else
            NewFn = Intrinsic::getOrInsertDeclaration(
                F->getParent(), StoreLaneInts[fArgs.size() - 5], Tys);
          return true;
        }
        return false; // No other 'arm.neon.vst*'.
      }

      return false; // No other 'arm.neon.*'.
    }

    if (Name.consume_front("mve.")) {
      // 'arm.mve.*'.
      if (Name == "vctp64") {
        if (cast<FixedVectorType>(F->getReturnType())->getNumElements() == 4) {
          // A vctp64 returning a v4i1 is converted to return a v2i1. Rename
          // the function and deal with it below in UpgradeIntrinsicCall.
          rename(F);
          return true;
        }
        return false; // Not 'arm.mve.vctp64'.
      }

      if (Name.starts_with("vrintn.v")) {
        NewFn = Intrinsic::getOrInsertDeclaration(
            F->getParent(), Intrinsic::roundeven, F->arg_begin()->getType());
        return true;
      }

      // These too are changed to accept a v2i1 instead of the old v4i1.
      if (Name.consume_back(".v4i1")) {
        // 'arm.mve.*.v4i1'.
        if (Name.consume_back(".predicated.v2i64.v4i32"))
          // 'arm.mve.*.predicated.v2i64.v4i32.v4i1'
          return Name == "mull.int" || Name == "vqdmull";

        if (Name.consume_back(".v2i64")) {
          // 'arm.mve.*.v2i64.v4i1'
          bool IsGather = Name.consume_front("vldr.gather.");
          if (IsGather || Name.consume_front("vstr.scatter.")) {
            if (Name.consume_front("base.")) {
              // Optional 'wb.' prefix.
              Name.consume_front("wb.");
              // 'arm.mve.(vldr.gather|vstr.scatter).base.(wb.)?
              // predicated.v2i64.v2i64.v4i1'.
              return Name == "predicated.v2i64";
            }

            if (Name.consume_front("offset.predicated."))
              return Name == (IsGather ? "v2i64.p0i64" : "p0i64.v2i64") ||
                     Name == (IsGather ? "v2i64.p0" : "p0.v2i64");

            // No other 'arm.mve.(vldr.gather|vstr.scatter).*.v2i64.v4i1'.
            return false;
          }

          return false; // No other 'arm.mve.*.v2i64.v4i1'.
        }
        return false; // No other 'arm.mve.*.v4i1'.
      }
      return false; // No other 'arm.mve.*'.
    }

    if (Name.consume_front("cde.vcx")) {
      // 'arm.cde.vcx*'.
      if (Name.consume_back(".predicated.v2i64.v4i1"))
        // 'arm.cde.vcx*.predicated.v2i64.v4i1'.
        return Name == "1q" || Name == "1qa" || Name == "2q" || Name == "2qa" ||
               Name == "3q" || Name == "3qa";

      return false; // No other 'arm.cde.vcx*'.
    }
  } else {
    // 'aarch64.*'.
    if (Neon) {
      // 'aarch64.neon.*'.
      Intrinsic::ID ID = StringSwitch<Intrinsic::ID>(Name)
                             .StartsWith("frintn", Intrinsic::roundeven)
                             .StartsWith("rbit", Intrinsic::bitreverse)
                             .Default(Intrinsic::not_intrinsic);
      if (ID != Intrinsic::not_intrinsic) {
        NewFn = Intrinsic::getOrInsertDeclaration(F->getParent(), ID,
                                                  F->arg_begin()->getType());
        return true;
      }

      if (Name.starts_with("addp")) {
        // 'aarch64.neon.addp*'.
        if (F->arg_size() != 2)
          return false; // Invalid IR.
        VectorType *Ty = dyn_cast<VectorType>(F->getReturnType());
        if (Ty && Ty->getElementType()->isFloatingPointTy()) {
          NewFn = Intrinsic::getOrInsertDeclaration(
              F->getParent(), Intrinsic::aarch64_neon_faddp, Ty);
          return true;
        }
      }

      // Changed in 20.0: bfcvt/bfcvtn/bcvtn2 have been replaced with fptrunc.
      if (Name.starts_with("bfcvt")) {
        NewFn = nullptr;
        return true;
      }

      return false; // No other 'aarch64.neon.*'.
    }
    if (Name.consume_front("sve.")) {
      // 'aarch64.sve.*'.
      if (Name.consume_front("bf")) {
        if (Name.consume_back(".lane")) {
          // 'aarch64.sve.bf*.lane'.
          Intrinsic::ID ID =
              StringSwitch<Intrinsic::ID>(Name)
                  .Case("dot", Intrinsic::aarch64_sve_bfdot_lane_v2)
                  .Case("mlalb", Intrinsic::aarch64_sve_bfmlalb_lane_v2)
                  .Case("mlalt", Intrinsic::aarch64_sve_bfmlalt_lane_v2)
                  .Default(Intrinsic::not_intrinsic);
          if (ID != Intrinsic::not_intrinsic) {
            NewFn = Intrinsic::getOrInsertDeclaration(F->getParent(), ID);
            return true;
          }
          return false; // No other 'aarch64.sve.bf*.lane'.
        }
        return false; // No other 'aarch64.sve.bf*'.
      }

      // 'aarch64.sve.fcvt.bf16f32' || 'aarch64.sve.fcvtnt.bf16f32'
      if (Name == "fcvt.bf16f32" || Name == "fcvtnt.bf16f32") {
        NewFn = nullptr;
        return true;
      }

      if (Name.consume_front("addqv")) {
        // 'aarch64.sve.addqv'.
        if (!F->getReturnType()->isFPOrFPVectorTy())
          return false;

        auto Args = F->getFunctionType()->params();
        Type *Tys[] = {F->getReturnType(), Args[1]};
        NewFn = Intrinsic::getOrInsertDeclaration(
            F->getParent(), Intrinsic::aarch64_sve_faddqv, Tys);
        return true;
      }

      if (Name.consume_front("ld")) {
        // 'aarch64.sve.ld*'.
        static const Regex LdRegex("^[234](.nxv[a-z0-9]+|$)");
        if (LdRegex.match(Name)) {
          Type *ScalarTy =
              cast<VectorType>(F->getReturnType())->getElementType();
          ElementCount EC =
              cast<VectorType>(F->arg_begin()->getType())->getElementCount();
          Type *Ty = VectorType::get(ScalarTy, EC);
          static const Intrinsic::ID LoadIDs[] = {
              Intrinsic::aarch64_sve_ld2_sret,
              Intrinsic::aarch64_sve_ld3_sret,
              Intrinsic::aarch64_sve_ld4_sret,
          };
          NewFn = Intrinsic::getOrInsertDeclaration(F->getParent(),
                                                    LoadIDs[Name[0] - '2'], Ty);
          return true;
        }
        return false; // No other 'aarch64.sve.ld*'.
      }

      if (Name.consume_front("tuple.")) {
        // 'aarch64.sve.tuple.*'.
        if (Name.starts_with("get")) {
          // 'aarch64.sve.tuple.get*'.
          Type *Tys[] = {F->getReturnType(), F->arg_begin()->getType()};
          NewFn = Intrinsic::getOrInsertDeclaration(
              F->getParent(), Intrinsic::vector_extract, Tys);
          return true;
        }

        if (Name.starts_with("set")) {
          // 'aarch64.sve.tuple.set*'.
          auto Args = F->getFunctionType()->params();
          Type *Tys[] = {Args[0], Args[2], Args[1]};
          NewFn = Intrinsic::getOrInsertDeclaration(
              F->getParent(), Intrinsic::vector_insert, Tys);
          return true;
        }

        static const Regex CreateTupleRegex("^create[234](.nxv[a-z0-9]+|$)");
        if (CreateTupleRegex.match(Name)) {
          // 'aarch64.sve.tuple.create*'.
          auto Args = F->getFunctionType()->params();
          Type *Tys[] = {F->getReturnType(), Args[1]};
          NewFn = Intrinsic::getOrInsertDeclaration(
              F->getParent(), Intrinsic::vector_insert, Tys);
          return true;
        }
        return false; // No other 'aarch64.sve.tuple.*'.
      }
      return false; // No other 'aarch64.sve.*'.
    }
  }
  return false; // No other 'arm.*', 'aarch64.*'.
}

static Intrinsic::ID shouldUpgradeNVPTXSharedClusterIntrinsic(Function *F,
                                                              StringRef Name) {
  if (Name.consume_front("mapa.shared.cluster"))
    if (F->getReturnType()->getPointerAddressSpace() ==
        NVPTXAS::ADDRESS_SPACE_SHARED)
      return Intrinsic::nvvm_mapa_shared_cluster;

  if (Name.consume_front("cp.async.bulk.")) {
    Intrinsic::ID ID =
        StringSwitch<Intrinsic::ID>(Name)
            .Case("global.to.shared.cluster",
                  Intrinsic::nvvm_cp_async_bulk_global_to_shared_cluster)
            .Case("shared.cta.to.cluster",
                  Intrinsic::nvvm_cp_async_bulk_shared_cta_to_cluster)
            .Case("tensor.g2s.im2col.3d",
                  Intrinsic::nvvm_cp_async_bulk_tensor_g2s_im2col_3d)
            .Case("tensor.g2s.im2col.4d",
                  Intrinsic::nvvm_cp_async_bulk_tensor_g2s_im2col_4d)
            .Case("tensor.g2s.im2col.5d",
                  Intrinsic::nvvm_cp_async_bulk_tensor_g2s_im2col_5d)
            .Case("tensor.g2s.tile.1d",
                  Intrinsic::nvvm_cp_async_bulk_tensor_g2s_tile_1d)
            .Case("tensor.g2s.tile.2d",
                  Intrinsic::nvvm_cp_async_bulk_tensor_g2s_tile_2d)
            .Case("tensor.g2s.tile.3d",
                  Intrinsic::nvvm_cp_async_bulk_tensor_g2s_tile_3d)
            .Case("tensor.g2s.tile.4d",
                  Intrinsic::nvvm_cp_async_bulk_tensor_g2s_tile_4d)
            .Case("tensor.g2s.tile.5d",
                  Intrinsic::nvvm_cp_async_bulk_tensor_g2s_tile_5d)
            .Default(Intrinsic::not_intrinsic);

    if (ID != Intrinsic::not_intrinsic)
      if (F->getArg(0)->getType()->getPointerAddressSpace() ==
          NVPTXAS::ADDRESS_SPACE_SHARED)
        return ID;
  }

  return Intrinsic::not_intrinsic;
}

static Intrinsic::ID shouldUpgradeNVPTXBF16Intrinsic(StringRef Name) {
  if (Name.consume_front("fma.rn."))
    return StringSwitch<Intrinsic::ID>(Name)
        .Case("bf16", Intrinsic::nvvm_fma_rn_bf16)
        .Case("bf16x2", Intrinsic::nvvm_fma_rn_bf16x2)
        .Case("ftz.bf16", Intrinsic::nvvm_fma_rn_ftz_bf16)
        .Case("ftz.bf16x2", Intrinsic::nvvm_fma_rn_ftz_bf16x2)
        .Case("ftz.relu.bf16", Intrinsic::nvvm_fma_rn_ftz_relu_bf16)
        .Case("ftz.relu.bf16x2", Intrinsic::nvvm_fma_rn_ftz_relu_bf16x2)
        .Case("ftz.sat.bf16", Intrinsic::nvvm_fma_rn_ftz_sat_bf16)
        .Case("ftz.sat.bf16x2", Intrinsic::nvvm_fma_rn_ftz_sat_bf16x2)
        .Case("relu.bf16", Intrinsic::nvvm_fma_rn_relu_bf16)
        .Case("relu.bf16x2", Intrinsic::nvvm_fma_rn_relu_bf16x2)
        .Case("sat.bf16", Intrinsic::nvvm_fma_rn_sat_bf16)
        .Case("sat.bf16x2", Intrinsic::nvvm_fma_rn_sat_bf16x2)
        .Default(Intrinsic::not_intrinsic);

  if (Name.consume_front("fmax."))
    return StringSwitch<Intrinsic::ID>(Name)
        .Case("bf16", Intrinsic::nvvm_fmax_bf16)
        .Case("bf16x2", Intrinsic::nvvm_fmax_bf16x2)
        .Case("ftz.bf16", Intrinsic::nvvm_fmax_ftz_bf16)
        .Case("ftz.bf16x2", Intrinsic::nvvm_fmax_ftz_bf16x2)
        .Case("ftz.nan.bf16", Intrinsic::nvvm_fmax_ftz_nan_bf16)
        .Case("ftz.nan.bf16x2", Intrinsic::nvvm_fmax_ftz_nan_bf16x2)
        .Case("ftz.nan.xorsign.abs.bf16",
              Intrinsic::nvvm_fmax_ftz_nan_xorsign_abs_bf16)
        .Case("ftz.nan.xorsign.abs.bf16x2",
              Intrinsic::nvvm_fmax_ftz_nan_xorsign_abs_bf16x2)
        .Case("ftz.xorsign.abs.bf16", Intrinsic::nvvm_fmax_ftz_xorsign_abs_bf16)
        .Case("ftz.xorsign.abs.bf16x2",
              Intrinsic::nvvm_fmax_ftz_xorsign_abs_bf16x2)
        .Case("nan.bf16", Intrinsic::nvvm_fmax_nan_bf16)
        .Case("nan.bf16x2", Intrinsic::nvvm_fmax_nan_bf16x2)
        .Case("nan.xorsign.abs.bf16", Intrinsic::nvvm_fmax_nan_xorsign_abs_bf16)
        .Case("nan.xorsign.abs.bf16x2",
              Intrinsic::nvvm_fmax_nan_xorsign_abs_bf16x2)
        .Case("xorsign.abs.bf16", Intrinsic::nvvm_fmax_xorsign_abs_bf16)
        .Case("xorsign.abs.bf16x2", Intrinsic::nvvm_fmax_xorsign_abs_bf16x2)
        .Default(Intrinsic::not_intrinsic);

  if (Name.consume_front("fmin."))
    return StringSwitch<Intrinsic::ID>(Name)
        .Case("bf16", Intrinsic::nvvm_fmin_bf16)
        .Case("bf16x2", Intrinsic::nvvm_fmin_bf16x2)
        .Case("ftz.bf16", Intrinsic::nvvm_fmin_ftz_bf16)
        .Case("ftz.bf16x2", Intrinsic::nvvm_fmin_ftz_bf16x2)
        .Case("ftz.nan.bf16", Intrinsic::nvvm_fmin_ftz_nan_bf16)
        .Case("ftz.nan.bf16x2", Intrinsic::nvvm_fmin_ftz_nan_bf16x2)
        .Case("ftz.nan.xorsign.abs.bf16",
              Intrinsic::nvvm_fmin_ftz_nan_xorsign_abs_bf16)
        .Case("ftz.nan.xorsign.abs.bf16x2",
              Intrinsic::nvvm_fmin_ftz_nan_xorsign_abs_bf16x2)
        .Case("ftz.xorsign.abs.bf16", Intrinsic::nvvm_fmin_ftz_xorsign_abs_bf16)
        .Case("ftz.xorsign.abs.bf16x2",
              Intrinsic::nvvm_fmin_ftz_xorsign_abs_bf16x2)
        .Case("nan.bf16", Intrinsic::nvvm_fmin_nan_bf16)
        .Case("nan.bf16x2", Intrinsic::nvvm_fmin_nan_bf16x2)
        .Case("nan.xorsign.abs.bf16", Intrinsic::nvvm_fmin_nan_xorsign_abs_bf16)
        .Case("nan.xorsign.abs.bf16x2",
              Intrinsic::nvvm_fmin_nan_xorsign_abs_bf16x2)
        .Case("xorsign.abs.bf16", Intrinsic::nvvm_fmin_xorsign_abs_bf16)
        .Case("xorsign.abs.bf16x2", Intrinsic::nvvm_fmin_xorsign_abs_bf16x2)
        .Default(Intrinsic::not_intrinsic);

  if (Name.consume_front("neg."))
    return StringSwitch<Intrinsic::ID>(Name)
        .Case("bf16", Intrinsic::nvvm_neg_bf16)
        .Case("bf16x2", Intrinsic::nvvm_neg_bf16x2)
        .Default(Intrinsic::not_intrinsic);

  return Intrinsic::not_intrinsic;
}

static bool consumeNVVMPtrAddrSpace(StringRef &Name) {
  return Name.consume_front("local") || Name.consume_front("shared") ||
         Name.consume_front("global") || Name.consume_front("constant") ||
         Name.consume_front("param");
}

static bool upgradeIntrinsicFunction1(Function *F, Function *&NewFn,
                                      bool CanUpgradeDebugIntrinsicsToRecords) {
  assert(F && "Illegal to upgrade a non-existent Function.");

  StringRef Name = F->getName();

  // Quickly eliminate it, if it's not a candidate.
  if (!Name.consume_front("llvm.") || Name.empty())
    return false;

  switch (Name[0]) {
  default: break;
  case 'a': {
    bool IsArm = Name.consume_front("arm.");
    if (IsArm || Name.consume_front("aarch64.")) {
      if (upgradeArmOrAarch64IntrinsicFunction(IsArm, F, Name, NewFn))
        return true;
      break;
    }

    if (Name.consume_front("amdgcn.")) {
      if (Name == "alignbit") {
        // Target specific intrinsic became redundant
        NewFn = Intrinsic::getOrInsertDeclaration(
            F->getParent(), Intrinsic::fshr, {F->getReturnType()});
        return true;
      }

      if (Name.consume_front("atomic.")) {
        if (Name.starts_with("inc") || Name.starts_with("dec")) {
          // These were replaced with atomicrmw uinc_wrap and udec_wrap, so
          // there's no new declaration.
          NewFn = nullptr;
          return true;
        }
        break; // No other 'amdgcn.atomic.*'
      }

      if (Name.consume_front("ds.") || Name.consume_front("global.atomic.") ||
          Name.consume_front("flat.atomic.")) {
        if (Name.starts_with("fadd") ||
            // FIXME: We should also remove fmin.num and fmax.num intrinsics.
            (Name.starts_with("fmin") && !Name.starts_with("fmin.num")) ||
            (Name.starts_with("fmax") && !Name.starts_with("fmax.num"))) {
          // Replaced with atomicrmw fadd/fmin/fmax, so there's no new
          // declaration.
          NewFn = nullptr;
          return true;
        }
      }

      if (Name.starts_with("ldexp.")) {
        // Target specific intrinsic became redundant
        NewFn = Intrinsic::getOrInsertDeclaration(
            F->getParent(), Intrinsic::ldexp,
            {F->getReturnType(), F->getArg(1)->getType()});
        return true;
      }
      break; // No other 'amdgcn.*'
    }

    break;
  }
  case 'c': {
    if (F->arg_size() == 1) {
      Intrinsic::ID ID = StringSwitch<Intrinsic::ID>(Name)
                             .StartsWith("ctlz.", Intrinsic::ctlz)
                             .StartsWith("cttz.", Intrinsic::cttz)
                             .Default(Intrinsic::not_intrinsic);
      if (ID != Intrinsic::not_intrinsic) {
        rename(F);
        NewFn = Intrinsic::getOrInsertDeclaration(F->getParent(), ID,
                                                  F->arg_begin()->getType());
        return true;
      }
    }

    if (F->arg_size() == 2 && Name == "coro.end") {
      rename(F);
      NewFn = Intrinsic::getOrInsertDeclaration(F->getParent(),
                                                Intrinsic::coro_end);
      return true;
    }

    break;
  }
  case 'd':
    if (Name.consume_front("dbg.")) {
      // Mark debug intrinsics for upgrade to new debug format.
      if (CanUpgradeDebugIntrinsicsToRecords) {
        if (Name == "addr" || Name == "value" || Name == "assign" ||
            Name == "declare" || Name == "label") {
          // There's no function to replace these with.
          NewFn = nullptr;
          // But we do want these to get upgraded.
          return true;
        }
      }
      // Update llvm.dbg.addr intrinsics even in "new debug mode"; they'll get
      // converted to DbgVariableRecords later.
      if (Name == "addr" || (Name == "value" && F->arg_size() == 4)) {
        rename(F);
        NewFn = Intrinsic::getOrInsertDeclaration(F->getParent(),
                                                  Intrinsic::dbg_value);
        return true;
      }
      break; // No other 'dbg.*'.
    }
    break;
  case 'e':
    if (Name.consume_front("experimental.vector.")) {
      Intrinsic::ID ID =
          StringSwitch<Intrinsic::ID>(Name)
              // Skip over extract.last.active, otherwise it will be 'upgraded'
              // to a regular vector extract which is a different operation.
              .StartsWith("extract.last.active.", Intrinsic::not_intrinsic)
              .StartsWith("extract.", Intrinsic::vector_extract)
              .StartsWith("insert.", Intrinsic::vector_insert)
              .StartsWith("splice.", Intrinsic::vector_splice)
              .StartsWith("reverse.", Intrinsic::vector_reverse)
              .StartsWith("interleave2.", Intrinsic::vector_interleave2)
              .StartsWith("deinterleave2.", Intrinsic::vector_deinterleave2)
              .Default(Intrinsic::not_intrinsic);
      if (ID != Intrinsic::not_intrinsic) {
        const auto *FT = F->getFunctionType();
        SmallVector<Type *, 2> Tys;
        if (ID == Intrinsic::vector_extract ||
            ID == Intrinsic::vector_interleave2)
          // Extracting overloads the return type.
          Tys.push_back(FT->getReturnType());
        if (ID != Intrinsic::vector_interleave2)
          Tys.push_back(FT->getParamType(0));
        if (ID == Intrinsic::vector_insert)
          // Inserting overloads the inserted type.
          Tys.push_back(FT->getParamType(1));
        rename(F);
        NewFn = Intrinsic::getOrInsertDeclaration(F->getParent(), ID, Tys);
        return true;
      }

      if (Name.consume_front("reduce.")) {
        SmallVector<StringRef, 2> Groups;
        static const Regex R("^([a-z]+)\\.[a-z][0-9]+");
        if (R.match(Name, &Groups))
          ID = StringSwitch<Intrinsic::ID>(Groups[1])
                   .Case("add", Intrinsic::vector_reduce_add)
                   .Case("mul", Intrinsic::vector_reduce_mul)
                   .Case("and", Intrinsic::vector_reduce_and)
                   .Case("or", Intrinsic::vector_reduce_or)
                   .Case("xor", Intrinsic::vector_reduce_xor)
                   .Case("smax", Intrinsic::vector_reduce_smax)
                   .Case("smin", Intrinsic::vector_reduce_smin)
                   .Case("umax", Intrinsic::vector_reduce_umax)
                   .Case("umin", Intrinsic::vector_reduce_umin)
                   .Case("fmax", Intrinsic::vector_reduce_fmax)
                   .Case("fmin", Intrinsic::vector_reduce_fmin)
                   .Default(Intrinsic::not_intrinsic);

        bool V2 = false;
        if (ID == Intrinsic::not_intrinsic) {
          static const Regex R2("^v2\\.([a-z]+)\\.[fi][0-9]+");
          Groups.clear();
          V2 = true;
          if (R2.match(Name, &Groups))
            ID = StringSwitch<Intrinsic::ID>(Groups[1])
                     .Case("fadd", Intrinsic::vector_reduce_fadd)
                     .Case("fmul", Intrinsic::vector_reduce_fmul)
                     .Default(Intrinsic::not_intrinsic);
        }
        if (ID != Intrinsic::not_intrinsic) {
          rename(F);
          auto Args = F->getFunctionType()->params();
          NewFn = Intrinsic::getOrInsertDeclaration(F->getParent(), ID,
                                                    {Args[V2 ? 1 : 0]});
          return true;
        }
        break; // No other 'expermental.vector.reduce.*'.
      }
      break; // No other 'experimental.vector.*'.
    }
    if (Name.consume_front("experimental.stepvector.")) {
      Intrinsic::ID ID = Intrinsic::stepvector;
      rename(F);
      NewFn = Intrinsic::getOrInsertDeclaration(
          F->getParent(), ID, F->getFunctionType()->getReturnType());
      return true;
    }
    break; // No other 'e*'.
  case 'f':
    if (Name.starts_with("flt.rounds")) {
      rename(F);
      NewFn = Intrinsic::getOrInsertDeclaration(F->getParent(),
                                                Intrinsic::get_rounding);
      return true;
    }
    break;
  case 'i':
    if (Name.starts_with("invariant.group.barrier")) {
      // Rename invariant.group.barrier to launder.invariant.group
      auto Args = F->getFunctionType()->params();
      Type* ObjectPtr[1] = {Args[0]};
      rename(F);
      NewFn = Intrinsic::getOrInsertDeclaration(
          F->getParent(), Intrinsic::launder_invariant_group, ObjectPtr);
      return true;
    }
    break;
  case 'm': {
    // Updating the memory intrinsics (memcpy/memmove/memset) that have an
    // alignment parameter to embedding the alignment as an attribute of
    // the pointer args.
    if (unsigned ID = StringSwitch<unsigned>(Name)
                          .StartsWith("memcpy.", Intrinsic::memcpy)
                          .StartsWith("memmove.", Intrinsic::memmove)
                          .Default(0)) {
      if (F->arg_size() == 5) {
        rename(F);
        // Get the types of dest, src, and len
        ArrayRef<Type *> ParamTypes =
            F->getFunctionType()->params().slice(0, 3);
        NewFn =
            Intrinsic::getOrInsertDeclaration(F->getParent(), ID, ParamTypes);
        return true;
      }
    }
    if (Name.starts_with("memset.") && F->arg_size() == 5) {
      rename(F);
      // Get the types of dest, and len
      const auto *FT = F->getFunctionType();
      Type *ParamTypes[2] = {
          FT->getParamType(0), // Dest
          FT->getParamType(2)  // len
      };
      NewFn = Intrinsic::getOrInsertDeclaration(F->getParent(),
                                                Intrinsic::memset, ParamTypes);
      return true;
    }
    break;
  }
  case 'n': {
    if (Name.consume_front("nvvm.")) {
      // Check for nvvm intrinsics corresponding exactly to an LLVM intrinsic.
      if (F->arg_size() == 1) {
        Intrinsic::ID IID =
            StringSwitch<Intrinsic::ID>(Name)
                .Cases("brev32", "brev64", Intrinsic::bitreverse)
                .Case("clz.i", Intrinsic::ctlz)
                .Case("popc.i", Intrinsic::ctpop)
                .Default(Intrinsic::not_intrinsic);
        if (IID != Intrinsic::not_intrinsic) {
          NewFn = Intrinsic::getOrInsertDeclaration(F->getParent(), IID,
                                                    {F->getReturnType()});
          return true;
        }
      }

      // Check for nvvm intrinsics that need a return type adjustment.
      if (!F->getReturnType()->getScalarType()->isBFloatTy()) {
        Intrinsic::ID IID = shouldUpgradeNVPTXBF16Intrinsic(Name);
        if (IID != Intrinsic::not_intrinsic) {
          NewFn = nullptr;
          return true;
        }
      }

      // Upgrade Distributed Shared Memory Intrinsics
      Intrinsic::ID IID = shouldUpgradeNVPTXSharedClusterIntrinsic(F, Name);
      if (IID != Intrinsic::not_intrinsic) {
        rename(F);
        NewFn = Intrinsic::getOrInsertDeclaration(F->getParent(), IID);
        return true;
      }

      // The following nvvm intrinsics correspond exactly to an LLVM idiom, but
      // not to an intrinsic alone.  We expand them in UpgradeIntrinsicCall.
      //
      // TODO: We could add lohi.i2d.
      bool Expand = false;
      if (Name.consume_front("abs."))
        // nvvm.abs.{i,ii}
        Expand =
            Name == "i" || Name == "ll" || Name == "bf16" || Name == "bf16x2";
      else if (Name.consume_front("fabs."))
        // nvvm.fabs.{f,ftz.f,d}
        Expand = Name == "f" || Name == "ftz.f" || Name == "d";
      else if (Name.consume_front("max.") || Name.consume_front("min."))
        // nvvm.{min,max}.{i,ii,ui,ull}
        Expand = Name == "s" || Name == "i" || Name == "ll" || Name == "us" ||
                 Name == "ui" || Name == "ull";
      else if (Name.consume_front("atomic.load."))
        // nvvm.atomic.load.add.{f32,f64}.p
        // nvvm.atomic.load.{inc,dec}.32.p
        Expand = StringSwitch<bool>(Name)
                     .StartsWith("add.f32.p", true)
                     .StartsWith("add.f64.p", true)
                     .StartsWith("inc.32.p", true)
                     .StartsWith("dec.32.p", true)
                     .Default(false);
      else if (Name.consume_front("bitcast."))
        // nvvm.bitcast.{f2i,i2f,ll2d,d2ll}
        Expand =
            Name == "f2i" || Name == "i2f" || Name == "ll2d" || Name == "d2ll";
      else if (Name.consume_front("rotate."))
        // nvvm.rotate.{b32,b64,right.b64}
        Expand = Name == "b32" || Name == "b64" || Name == "right.b64";
      else if (Name.consume_front("ptr.gen.to."))
        // nvvm.ptr.gen.to.{local,shared,global,constant,param}
        Expand = consumeNVVMPtrAddrSpace(Name);
      else if (Name.consume_front("ptr."))
        // nvvm.ptr.{local,shared,global,constant,param}.to.gen
        Expand = consumeNVVMPtrAddrSpace(Name) && Name.starts_with(".to.gen");
      else if (Name.consume_front("ldg.global."))
        // nvvm.ldg.global.{i,p,f}
        Expand = (Name.starts_with("i.") || Name.starts_with("f.") ||
                  Name.starts_with("p."));
      else
        Expand = StringSwitch<bool>(Name)
                     .Case("barrier0", true)
                     .Case("barrier.n", true)
                     .Case("barrier.sync.cnt", true)
                     .Case("barrier.sync", true)
                     .Case("barrier", true)
                     .Case("bar.sync", true)
                     .Case("clz.ll", true)
                     .Case("popc.ll", true)
                     .Case("h2f", true)
                     .Case("swap.lo.hi.b64", true)
                     .Default(false);

      if (Expand) {
        NewFn = nullptr;
        return true;
      }
      break; // No other 'nvvm.*'.
    }
    break;
  }
  case 'o':
    // We only need to change the name to match the mangling including the
    // address space.
    if (Name.starts_with("objectsize.")) {
      Type *Tys[2] = { F->getReturnType(), F->arg_begin()->getType() };
      if (F->arg_size() == 2 || F->arg_size() == 3 ||
          F->getName() !=
              Intrinsic::getName(Intrinsic::objectsize, Tys, F->getParent())) {
        rename(F);
        NewFn = Intrinsic::getOrInsertDeclaration(F->getParent(),
                                                  Intrinsic::objectsize, Tys);
        return true;
      }
    }
    break;

  case 'p':
    if (Name.starts_with("ptr.annotation.") && F->arg_size() == 4) {
      rename(F);
      NewFn = Intrinsic::getOrInsertDeclaration(
          F->getParent(), Intrinsic::ptr_annotation,
          {F->arg_begin()->getType(), F->getArg(1)->getType()});
      return true;
    }
    break;

  case 'r': {
    if (Name.consume_front("riscv.")) {
      Intrinsic::ID ID;
      ID = StringSwitch<Intrinsic::ID>(Name)
               .Case("aes32dsi", Intrinsic::riscv_aes32dsi)
               .Case("aes32dsmi", Intrinsic::riscv_aes32dsmi)
               .Case("aes32esi", Intrinsic::riscv_aes32esi)
               .Case("aes32esmi", Intrinsic::riscv_aes32esmi)
               .Default(Intrinsic::not_intrinsic);
      if (ID != Intrinsic::not_intrinsic) {
        if (!F->getFunctionType()->getParamType(2)->isIntegerTy(32)) {
          rename(F);
          NewFn = Intrinsic::getOrInsertDeclaration(F->getParent(), ID);
          return true;
        }
        break; // No other applicable upgrades.
      }

      ID = StringSwitch<Intrinsic::ID>(Name)
               .StartsWith("sm4ks", Intrinsic::riscv_sm4ks)
               .StartsWith("sm4ed", Intrinsic::riscv_sm4ed)
               .Default(Intrinsic::not_intrinsic);
      if (ID != Intrinsic::not_intrinsic) {
        if (!F->getFunctionType()->getParamType(2)->isIntegerTy(32) ||
            F->getFunctionType()->getReturnType()->isIntegerTy(64)) {
          rename(F);
          NewFn = Intrinsic::getOrInsertDeclaration(F->getParent(), ID);
          return true;
        }
        break; // No other applicable upgrades.
      }

      ID = StringSwitch<Intrinsic::ID>(Name)
               .StartsWith("sha256sig0", Intrinsic::riscv_sha256sig0)
               .StartsWith("sha256sig1", Intrinsic::riscv_sha256sig1)
               .StartsWith("sha256sum0", Intrinsic::riscv_sha256sum0)
               .StartsWith("sha256sum1", Intrinsic::riscv_sha256sum1)
               .StartsWith("sm3p0", Intrinsic::riscv_sm3p0)
               .StartsWith("sm3p1", Intrinsic::riscv_sm3p1)
               .Default(Intrinsic::not_intrinsic);
      if (ID != Intrinsic::not_intrinsic) {
        if (F->getFunctionType()->getReturnType()->isIntegerTy(64)) {
          rename(F);
          NewFn = Intrinsic::getOrInsertDeclaration(F->getParent(), ID);
          return true;
        }
        break; // No other applicable upgrades.
      }
      break; // No other 'riscv.*' intrinsics
    }
  } break;

  case 's':
    if (Name == "stackprotectorcheck") {
      NewFn = nullptr;
      return true;
    }
    break;

  case 't':
    if (Name == "thread.pointer") {
      NewFn = Intrinsic::getOrInsertDeclaration(
          F->getParent(), Intrinsic::thread_pointer, F->getReturnType());
      return true;
    }
    break;

  case 'v': {
    if (Name == "var.annotation" && F->arg_size() == 4) {
      rename(F);
      NewFn = Intrinsic::getOrInsertDeclaration(
          F->getParent(), Intrinsic::var_annotation,
          {{F->arg_begin()->getType(), F->getArg(1)->getType()}});
      return true;
    }
    break;
  }

  case 'w':
    if (Name.consume_front("wasm.")) {
      Intrinsic::ID ID =
          StringSwitch<Intrinsic::ID>(Name)
              .StartsWith("fma.", Intrinsic::wasm_relaxed_madd)
              .StartsWith("fms.", Intrinsic::wasm_relaxed_nmadd)
              .StartsWith("laneselect.", Intrinsic::wasm_relaxed_laneselect)
              .Default(Intrinsic::not_intrinsic);
      if (ID != Intrinsic::not_intrinsic) {
        rename(F);
        NewFn = Intrinsic::getOrInsertDeclaration(F->getParent(), ID,
                                                  F->getReturnType());
        return true;
      }

      if (Name.consume_front("dot.i8x16.i7x16.")) {
        ID = StringSwitch<Intrinsic::ID>(Name)
                 .Case("signed", Intrinsic::wasm_relaxed_dot_i8x16_i7x16_signed)
                 .Case("add.signed",
                       Intrinsic::wasm_relaxed_dot_i8x16_i7x16_add_signed)
                 .Default(Intrinsic::not_intrinsic);
        if (ID != Intrinsic::not_intrinsic) {
          rename(F);
          NewFn = Intrinsic::getOrInsertDeclaration(F->getParent(), ID);
          return true;
        }
        break; // No other 'wasm.dot.i8x16.i7x16.*'.
      }
      break; // No other 'wasm.*'.
    }
    break;

  case 'x':
    if (upgradeX86IntrinsicFunction(F, Name, NewFn))
      return true;
  }

  auto *ST = dyn_cast<StructType>(F->getReturnType());
  if (ST && (!ST->isLiteral() || ST->isPacked()) &&
      F->getIntrinsicID() != Intrinsic::not_intrinsic) {
    // Replace return type with literal non-packed struct. Only do this for
    // intrinsics declared to return a struct, not for intrinsics with
    // overloaded return type, in which case the exact struct type will be
    // mangled into the name.
    SmallVector<Intrinsic::IITDescriptor> Desc;
    Intrinsic::getIntrinsicInfoTableEntries(F->getIntrinsicID(), Desc);
    if (Desc.front().Kind == Intrinsic::IITDescriptor::Struct) {
      auto *FT = F->getFunctionType();
      auto *NewST = StructType::get(ST->getContext(), ST->elements());
      auto *NewFT = FunctionType::get(NewST, FT->params(), FT->isVarArg());
      std::string Name = F->getName().str();
      rename(F);
      NewFn = Function::Create(NewFT, F->getLinkage(), F->getAddressSpace(),
                               Name, F->getParent());

      // The new function may also need remangling.
      if (auto Result = llvm::Intrinsic::remangleIntrinsicFunction(NewFn))
        NewFn = *Result;
      return true;
    }
  }

  // Remangle our intrinsic since we upgrade the mangling
  auto Result = llvm::Intrinsic::remangleIntrinsicFunction(F);
  if (Result != std::nullopt) {
    NewFn = *Result;
    return true;
  }

  //  This may not belong here. This function is effectively being overloaded
  //  to both detect an intrinsic which needs upgrading, and to provide the
  //  upgraded form of the intrinsic. We should perhaps have two separate
  //  functions for this.
  return false;
}

bool llvm::UpgradeIntrinsicFunction(Function *F, Function *&NewFn,
                                    bool CanUpgradeDebugIntrinsicsToRecords) {
  NewFn = nullptr;
  bool Upgraded =
      upgradeIntrinsicFunction1(F, NewFn, CanUpgradeDebugIntrinsicsToRecords);
  assert(F != NewFn && "Intrinsic function upgraded to the same function");

  // Upgrade intrinsic attributes.  This does not change the function.
  if (NewFn)
    F = NewFn;
  if (Intrinsic::ID id = F->getIntrinsicID()) {
    // Only do this if the intrinsic signature is valid.
    SmallVector<Type *> OverloadTys;
    if (Intrinsic::getIntrinsicSignature(id, F->getFunctionType(), OverloadTys))
      F->setAttributes(
          Intrinsic::getAttributes(F->getContext(), id, F->getFunctionType()));
  }
  return Upgraded;
}

GlobalVariable *llvm::UpgradeGlobalVariable(GlobalVariable *GV) {
  if (!(GV->hasName() && (GV->getName() == "llvm.global_ctors" ||
                          GV->getName() == "llvm.global_dtors")) ||
      !GV->hasInitializer())
    return nullptr;
  ArrayType *ATy = dyn_cast<ArrayType>(GV->getValueType());
  if (!ATy)
    return nullptr;
  StructType *STy = dyn_cast<StructType>(ATy->getElementType());
  if (!STy || STy->getNumElements() != 2)
    return nullptr;

  LLVMContext &C = GV->getContext();
  IRBuilder<> IRB(C);
  auto EltTy = StructType::get(STy->getElementType(0), STy->getElementType(1),
                               IRB.getPtrTy());
  Constant *Init = GV->getInitializer();
  unsigned N = Init->getNumOperands();
  std::vector<Constant *> NewCtors(N);
  for (unsigned i = 0; i != N; ++i) {
    auto Ctor = cast<Constant>(Init->getOperand(i));
    NewCtors[i] = ConstantStruct::get(EltTy, Ctor->getAggregateElement(0u),
                                      Ctor->getAggregateElement(1),
                                      ConstantPointerNull::get(IRB.getPtrTy()));
  }
  Constant *NewInit = ConstantArray::get(ArrayType::get(EltTy, N), NewCtors);

  return new GlobalVariable(NewInit->getType(), false, GV->getLinkage(),
                            NewInit, GV->getName());
}

// Handles upgrading SSE2/AVX2/AVX512BW PSLLDQ intrinsics by converting them
// to byte shuffles.
static Value *upgradeX86PSLLDQIntrinsics(IRBuilder<> &Builder, Value *Op,
                                         unsigned Shift) {
  auto *ResultTy = cast<FixedVectorType>(Op->getType());
  unsigned NumElts = ResultTy->getNumElements() * 8;

  // Bitcast from a 64-bit element type to a byte element type.
  Type *VecTy = FixedVectorType::get(Builder.getInt8Ty(), NumElts);
  Op = Builder.CreateBitCast(Op, VecTy, "cast");

  // We'll be shuffling in zeroes.
  Value *Res = Constant::getNullValue(VecTy);

  // If shift is less than 16, emit a shuffle to move the bytes. Otherwise,
  // we'll just return the zero vector.
  if (Shift < 16) {
    int Idxs[64];
    // 256/512-bit version is split into 2/4 16-byte lanes.
    for (unsigned l = 0; l != NumElts; l += 16)
      for (unsigned i = 0; i != 16; ++i) {
        unsigned Idx = NumElts + i - Shift;
        if (Idx < NumElts)
          Idx -= NumElts - 16; // end of lane, switch operand.
        Idxs[l + i] = Idx + l;
      }

    Res = Builder.CreateShuffleVector(Res, Op, ArrayRef(Idxs, NumElts));
  }

  // Bitcast back to a 64-bit element type.
  return Builder.CreateBitCast(Res, ResultTy, "cast");
}

// Handles upgrading SSE2/AVX2/AVX512BW PSRLDQ intrinsics by converting them
// to byte shuffles.
static Value *upgradeX86PSRLDQIntrinsics(IRBuilder<> &Builder, Value *Op,
                                         unsigned Shift) {
  auto *ResultTy = cast<FixedVectorType>(Op->getType());
  unsigned NumElts = ResultTy->getNumElements() * 8;

  // Bitcast from a 64-bit element type to a byte element type.
  Type *VecTy = FixedVectorType::get(Builder.getInt8Ty(), NumElts);
  Op = Builder.CreateBitCast(Op, VecTy, "cast");

  // We'll be shuffling in zeroes.
  Value *Res = Constant::getNullValue(VecTy);

  // If shift is less than 16, emit a shuffle to move the bytes. Otherwise,
  // we'll just return the zero vector.
  if (Shift < 16) {
    int Idxs[64];
    // 256/512-bit version is split into 2/4 16-byte lanes.
    for (unsigned l = 0; l != NumElts; l += 16)
      for (unsigned i = 0; i != 16; ++i) {
        unsigned Idx = i + Shift;
        if (Idx >= 16)
          Idx += NumElts - 16; // end of lane, switch operand.
        Idxs[l + i] = Idx + l;
      }

    Res = Builder.CreateShuffleVector(Op, Res, ArrayRef(Idxs, NumElts));
  }

  // Bitcast back to a 64-bit element type.
  return Builder.CreateBitCast(Res, ResultTy, "cast");
}

static Value *getX86MaskVec(IRBuilder<> &Builder, Value *Mask,
                            unsigned NumElts) {
  assert(isPowerOf2_32(NumElts) && "Expected power-of-2 mask elements");
  llvm::VectorType *MaskTy = FixedVectorType::get(
      Builder.getInt1Ty(), cast<IntegerType>(Mask->getType())->getBitWidth());
  Mask = Builder.CreateBitCast(Mask, MaskTy);

  // If we have less than 8 elements (1, 2 or 4), then the starting mask was an
  // i8 and we need to extract down to the right number of elements.
  if (NumElts <= 4) {
    int Indices[4];
    for (unsigned i = 0; i != NumElts; ++i)
      Indices[i] = i;
    Mask = Builder.CreateShuffleVector(Mask, Mask, ArrayRef(Indices, NumElts),
                                       "extract");
  }

  return Mask;
}

static Value *emitX86Select(IRBuilder<> &Builder, Value *Mask, Value *Op0,
                            Value *Op1) {
  // If the mask is all ones just emit the first operation.
  if (const auto *C = dyn_cast<Constant>(Mask))
    if (C->isAllOnesValue())
      return Op0;

  Mask = getX86MaskVec(Builder, Mask,
                       cast<FixedVectorType>(Op0->getType())->getNumElements());
  return Builder.CreateSelect(Mask, Op0, Op1);
}

static Value *emitX86ScalarSelect(IRBuilder<> &Builder, Value *Mask, Value *Op0,
                                  Value *Op1) {
  // If the mask is all ones just emit the first operation.
  if (const auto *C = dyn_cast<Constant>(Mask))
    if (C->isAllOnesValue())
      return Op0;

  auto *MaskTy = FixedVectorType::get(Builder.getInt1Ty(),
                                      Mask->getType()->getIntegerBitWidth());
  Mask = Builder.CreateBitCast(Mask, MaskTy);
  Mask = Builder.CreateExtractElement(Mask, (uint64_t)0);
  return Builder.CreateSelect(Mask, Op0, Op1);
}

// Handle autoupgrade for masked PALIGNR and VALIGND/Q intrinsics.
// PALIGNR handles large immediates by shifting while VALIGN masks the immediate
// so we need to handle both cases. VALIGN also doesn't have 128-bit lanes.
static Value *upgradeX86ALIGNIntrinsics(IRBuilder<> &Builder, Value *Op0,
                                        Value *Op1, Value *Shift,
                                        Value *Passthru, Value *Mask,
                                        bool IsVALIGN) {
  unsigned ShiftVal = cast<llvm::ConstantInt>(Shift)->getZExtValue();

  unsigned NumElts = cast<FixedVectorType>(Op0->getType())->getNumElements();
  assert((IsVALIGN || NumElts % 16 == 0) && "Illegal NumElts for PALIGNR!");
  assert((!IsVALIGN || NumElts <= 16) && "NumElts too large for VALIGN!");
  assert(isPowerOf2_32(NumElts) && "NumElts not a power of 2!");

  // Mask the immediate for VALIGN.
  if (IsVALIGN)
    ShiftVal &= (NumElts - 1);

  // If palignr is shifting the pair of vectors more than the size of two
  // lanes, emit zero.
  if (ShiftVal >= 32)
    return llvm::Constant::getNullValue(Op0->getType());

  // If palignr is shifting the pair of input vectors more than one lane,
  // but less than two lanes, convert to shifting in zeroes.
  if (ShiftVal > 16) {
    ShiftVal -= 16;
    Op1 = Op0;
    Op0 = llvm::Constant::getNullValue(Op0->getType());
  }

  int Indices[64];
  // 256-bit palignr operates on 128-bit lanes so we need to handle that
  for (unsigned l = 0; l < NumElts; l += 16) {
    for (unsigned i = 0; i != 16; ++i) {
      unsigned Idx = ShiftVal + i;
      if (!IsVALIGN && Idx >= 16) // Disable wrap for VALIGN.
        Idx += NumElts - 16; // End of lane, switch operand.
      Indices[l + i] = Idx + l;
    }
  }

  Value *Align = Builder.CreateShuffleVector(
      Op1, Op0, ArrayRef(Indices, NumElts), "palignr");

  return emitX86Select(Builder, Mask, Align, Passthru);
}

static Value *upgradeX86VPERMT2Intrinsics(IRBuilder<> &Builder, CallBase &CI,
                                          bool ZeroMask, bool IndexForm) {
  Type *Ty = CI.getType();
  unsigned VecWidth = Ty->getPrimitiveSizeInBits();
  unsigned EltWidth = Ty->getScalarSizeInBits();
  bool IsFloat = Ty->isFPOrFPVectorTy();
  Intrinsic::ID IID;
  if (VecWidth == 128 && EltWidth == 32 && IsFloat)
    IID = Intrinsic::x86_avx512_vpermi2var_ps_128;
  else if (VecWidth == 128 && EltWidth == 32 && !IsFloat)
    IID = Intrinsic::x86_avx512_vpermi2var_d_128;
  else if (VecWidth == 128 && EltWidth == 64 && IsFloat)
    IID = Intrinsic::x86_avx512_vpermi2var_pd_128;
  else if (VecWidth == 128 && EltWidth == 64 && !IsFloat)
    IID = Intrinsic::x86_avx512_vpermi2var_q_128;
  else if (VecWidth == 256 && EltWidth == 32 && IsFloat)
    IID = Intrinsic::x86_avx512_vpermi2var_ps_256;
  else if (VecWidth == 256 && EltWidth == 32 && !IsFloat)
    IID = Intrinsic::x86_avx512_vpermi2var_d_256;
  else if (VecWidth == 256 && EltWidth == 64 && IsFloat)
    IID = Intrinsic::x86_avx512_vpermi2var_pd_256;
  else if (VecWidth == 256 && EltWidth == 64 && !IsFloat)
    IID = Intrinsic::x86_avx512_vpermi2var_q_256;
  else if (VecWidth == 512 && EltWidth == 32 && IsFloat)
    IID = Intrinsic::x86_avx512_vpermi2var_ps_512;
  else if (VecWidth == 512 && EltWidth == 32 && !IsFloat)
    IID = Intrinsic::x86_avx512_vpermi2var_d_512;
  else if (VecWidth == 512 && EltWidth == 64 && IsFloat)
    IID = Intrinsic::x86_avx512_vpermi2var_pd_512;
  else if (VecWidth == 512 && EltWidth == 64 && !IsFloat)
    IID = Intrinsic::x86_avx512_vpermi2var_q_512;
  else if (VecWidth == 128 && EltWidth == 16)
    IID = Intrinsic::x86_avx512_vpermi2var_hi_128;
  else if (VecWidth == 256 && EltWidth == 16)
    IID = Intrinsic::x86_avx512_vpermi2var_hi_256;
  else if (VecWidth == 512 && EltWidth == 16)
    IID = Intrinsic::x86_avx512_vpermi2var_hi_512;
  else if (VecWidth == 128 && EltWidth == 8)
    IID = Intrinsic::x86_avx512_vpermi2var_qi_128;
  else if (VecWidth == 256 && EltWidth == 8)
    IID = Intrinsic::x86_avx512_vpermi2var_qi_256;
  else if (VecWidth == 512 && EltWidth == 8)
    IID = Intrinsic::x86_avx512_vpermi2var_qi_512;
  else
    llvm_unreachable("Unexpected intrinsic");

  Value *Args[] = { CI.getArgOperand(0) , CI.getArgOperand(1),
                    CI.getArgOperand(2) };

  // If this isn't index form we need to swap operand 0 and 1.
  if (!IndexForm)
    std::swap(Args[0], Args[1]);

  Value *V = Builder.CreateIntrinsic(IID, Args);
  Value *PassThru = ZeroMask ? ConstantAggregateZero::get(Ty)
                             : Builder.CreateBitCast(CI.getArgOperand(1),
                                                     Ty);
  return emitX86Select(Builder, CI.getArgOperand(3), V, PassThru);
}

static Value *upgradeX86BinaryIntrinsics(IRBuilder<> &Builder, CallBase &CI,
                                         Intrinsic::ID IID) {
  Type *Ty = CI.getType();
  Value *Op0 = CI.getOperand(0);
  Value *Op1 = CI.getOperand(1);
  Value *Res = Builder.CreateIntrinsic(IID, Ty, {Op0, Op1});

  if (CI.arg_size() == 4) { // For masked intrinsics.
    Value *VecSrc = CI.getOperand(2);
    Value *Mask = CI.getOperand(3);
    Res = emitX86Select(Builder, Mask, Res, VecSrc);
  }
  return Res;
}

static Value *upgradeX86Rotate(IRBuilder<> &Builder, CallBase &CI,
                               bool IsRotateRight) {
  Type *Ty = CI.getType();
  Value *Src = CI.getArgOperand(0);
  Value *Amt = CI.getArgOperand(1);

  // Amount may be scalar immediate, in which case create a splat vector.
  // Funnel shifts amounts are treated as modulo and types are all power-of-2 so
  // we only care about the lowest log2 bits anyway.
  if (Amt->getType() != Ty) {
    unsigned NumElts = cast<FixedVectorType>(Ty)->getNumElements();
    Amt = Builder.CreateIntCast(Amt, Ty->getScalarType(), false);
    Amt = Builder.CreateVectorSplat(NumElts, Amt);
  }

  Intrinsic::ID IID = IsRotateRight ? Intrinsic::fshr : Intrinsic::fshl;
  Value *Res = Builder.CreateIntrinsic(IID, Ty, {Src, Src, Amt});

  if (CI.arg_size() == 4) { // For masked intrinsics.
    Value *VecSrc = CI.getOperand(2);
    Value *Mask = CI.getOperand(3);
    Res = emitX86Select(Builder, Mask, Res, VecSrc);
  }
  return Res;
}

static Value *upgradeX86vpcom(IRBuilder<> &Builder, CallBase &CI, unsigned Imm,
                              bool IsSigned) {
  Type *Ty = CI.getType();
  Value *LHS = CI.getArgOperand(0);
  Value *RHS = CI.getArgOperand(1);

  CmpInst::Predicate Pred;
  switch (Imm) {
  case 0x0:
    Pred = IsSigned ? ICmpInst::ICMP_SLT : ICmpInst::ICMP_ULT;
    break;
  case 0x1:
    Pred = IsSigned ? ICmpInst::ICMP_SLE : ICmpInst::ICMP_ULE;
    break;
  case 0x2:
    Pred = IsSigned ? ICmpInst::ICMP_SGT : ICmpInst::ICMP_UGT;
    break;
  case 0x3:
    Pred = IsSigned ? ICmpInst::ICMP_SGE : ICmpInst::ICMP_UGE;
    break;
  case 0x4:
    Pred = ICmpInst::ICMP_EQ;
    break;
  case 0x5:
    Pred = ICmpInst::ICMP_NE;
    break;
  case 0x6:
    return Constant::getNullValue(Ty); // FALSE
  case 0x7:
    return Constant::getAllOnesValue(Ty); // TRUE
  default:
    llvm_unreachable("Unknown XOP vpcom/vpcomu predicate");
  }

  Value *Cmp = Builder.CreateICmp(Pred, LHS, RHS);
  Value *Ext = Builder.CreateSExt(Cmp, Ty);
  return Ext;
}

static Value *upgradeX86ConcatShift(IRBuilder<> &Builder, CallBase &CI,
                                    bool IsShiftRight, bool ZeroMask) {
  Type *Ty = CI.getType();
  Value *Op0 = CI.getArgOperand(0);
  Value *Op1 = CI.getArgOperand(1);
  Value *Amt = CI.getArgOperand(2);

  if (IsShiftRight)
    std::swap(Op0, Op1);

  // Amount may be scalar immediate, in which case create a splat vector.
  // Funnel shifts amounts are treated as modulo and types are all power-of-2 so
  // we only care about the lowest log2 bits anyway.
  if (Amt->getType() != Ty) {
    unsigned NumElts = cast<FixedVectorType>(Ty)->getNumElements();
    Amt = Builder.CreateIntCast(Amt, Ty->getScalarType(), false);
    Amt = Builder.CreateVectorSplat(NumElts, Amt);
  }

  Intrinsic::ID IID = IsShiftRight ? Intrinsic::fshr : Intrinsic::fshl;
  Value *Res = Builder.CreateIntrinsic(IID, Ty, {Op0, Op1, Amt});

  unsigned NumArgs = CI.arg_size();
  if (NumArgs >= 4) { // For masked intrinsics.
    Value *VecSrc = NumArgs == 5 ? CI.getArgOperand(3) :
                    ZeroMask     ? ConstantAggregateZero::get(CI.getType()) :
                                   CI.getArgOperand(0);
    Value *Mask = CI.getOperand(NumArgs - 1);
    Res = emitX86Select(Builder, Mask, Res, VecSrc);
  }
  return Res;
}

static Value *upgradeMaskedStore(IRBuilder<> &Builder, Value *Ptr, Value *Data,
                                 Value *Mask, bool Aligned) {
  const Align Alignment =
      Aligned
          ? Align(Data->getType()->getPrimitiveSizeInBits().getFixedValue() / 8)
          : Align(1);

  // If the mask is all ones just emit a regular store.
  if (const auto *C = dyn_cast<Constant>(Mask))
    if (C->isAllOnesValue())
      return Builder.CreateAlignedStore(Data, Ptr, Alignment);

  // Convert the mask from an integer type to a vector of i1.
  unsigned NumElts = cast<FixedVectorType>(Data->getType())->getNumElements();
  Mask = getX86MaskVec(Builder, Mask, NumElts);
  return Builder.CreateMaskedStore(Data, Ptr, Alignment, Mask);
}

static Value *upgradeMaskedLoad(IRBuilder<> &Builder, Value *Ptr,
                                Value *Passthru, Value *Mask, bool Aligned) {
  Type *ValTy = Passthru->getType();
  const Align Alignment =
      Aligned
          ? Align(
                Passthru->getType()->getPrimitiveSizeInBits().getFixedValue() /
                8)
          : Align(1);

  // If the mask is all ones just emit a regular store.
  if (const auto *C = dyn_cast<Constant>(Mask))
    if (C->isAllOnesValue())
      return Builder.CreateAlignedLoad(ValTy, Ptr, Alignment);

  // Convert the mask from an integer type to a vector of i1.
  unsigned NumElts = cast<FixedVectorType>(ValTy)->getNumElements();
  Mask = getX86MaskVec(Builder, Mask, NumElts);
  return Builder.CreateMaskedLoad(ValTy, Ptr, Alignment, Mask, Passthru);
}

static Value *upgradeAbs(IRBuilder<> &Builder, CallBase &CI) {
  Type *Ty = CI.getType();
  Value *Op0 = CI.getArgOperand(0);
  Value *Res = Builder.CreateIntrinsic(Intrinsic::abs, Ty,
                                       {Op0, Builder.getInt1(false)});
  if (CI.arg_size() == 3)
    Res = emitX86Select(Builder, CI.getArgOperand(2), Res, CI.getArgOperand(1));
  return Res;
}

static Value *upgradePMULDQ(IRBuilder<> &Builder, CallBase &CI, bool IsSigned) {
  Type *Ty = CI.getType();

  // Arguments have a vXi32 type so cast to vXi64.
  Value *LHS = Builder.CreateBitCast(CI.getArgOperand(0), Ty);
  Value *RHS = Builder.CreateBitCast(CI.getArgOperand(1), Ty);

  if (IsSigned) {
    // Shift left then arithmetic shift right.
    Constant *ShiftAmt = ConstantInt::get(Ty, 32);
    LHS = Builder.CreateShl(LHS, ShiftAmt);
    LHS = Builder.CreateAShr(LHS, ShiftAmt);
    RHS = Builder.CreateShl(RHS, ShiftAmt);
    RHS = Builder.CreateAShr(RHS, ShiftAmt);
  } else {
    // Clear the upper bits.
    Constant *Mask = ConstantInt::get(Ty, 0xffffffff);
    LHS = Builder.CreateAnd(LHS, Mask);
    RHS = Builder.CreateAnd(RHS, Mask);
  }

  Value *Res = Builder.CreateMul(LHS, RHS);

  if (CI.arg_size() == 4)
    Res = emitX86Select(Builder, CI.getArgOperand(3), Res, CI.getArgOperand(2));

  return Res;
}

// Applying mask on vector of i1's and make sure result is at least 8 bits wide.
static Value *applyX86MaskOn1BitsVec(IRBuilder<> &Builder, Value *Vec,
                                     Value *Mask) {
  unsigned NumElts = cast<FixedVectorType>(Vec->getType())->getNumElements();
  if (Mask) {
    const auto *C = dyn_cast<Constant>(Mask);
    if (!C || !C->isAllOnesValue())
      Vec = Builder.CreateAnd(Vec, getX86MaskVec(Builder, Mask, NumElts));
  }

  if (NumElts < 8) {
    int Indices[8];
    for (unsigned i = 0; i != NumElts; ++i)
      Indices[i] = i;
    for (unsigned i = NumElts; i != 8; ++i)
      Indices[i] = NumElts + i % NumElts;
    Vec = Builder.CreateShuffleVector(Vec,
                                      Constant::getNullValue(Vec->getType()),
                                      Indices);
  }
  return Builder.CreateBitCast(Vec, Builder.getIntNTy(std::max(NumElts, 8U)));
}

static Value *upgradeMaskedCompare(IRBuilder<> &Builder, CallBase &CI,
                                   unsigned CC, bool Signed) {
  Value *Op0 = CI.getArgOperand(0);
  unsigned NumElts = cast<FixedVectorType>(Op0->getType())->getNumElements();

  Value *Cmp;
  if (CC == 3) {
    Cmp = Constant::getNullValue(
        FixedVectorType::get(Builder.getInt1Ty(), NumElts));
  } else if (CC == 7) {
    Cmp = Constant::getAllOnesValue(
        FixedVectorType::get(Builder.getInt1Ty(), NumElts));
  } else {
    ICmpInst::Predicate Pred;
    switch (CC) {
    default: llvm_unreachable("Unknown condition code");
    case 0: Pred = ICmpInst::ICMP_EQ;  break;
    case 1: Pred = Signed ? ICmpInst::ICMP_SLT : ICmpInst::ICMP_ULT; break;
    case 2: Pred = Signed ? ICmpInst::ICMP_SLE : ICmpInst::ICMP_ULE; break;
    case 4: Pred = ICmpInst::ICMP_NE;  break;
    case 5: Pred = Signed ? ICmpInst::ICMP_SGE : ICmpInst::ICMP_UGE; break;
    case 6: Pred = Signed ? ICmpInst::ICMP_SGT : ICmpInst::ICMP_UGT; break;
    }
    Cmp = Builder.CreateICmp(Pred, Op0, CI.getArgOperand(1));
  }

  Value *Mask = CI.getArgOperand(CI.arg_size() - 1);

  return applyX86MaskOn1BitsVec(Builder, Cmp, Mask);
}

// Replace a masked intrinsic with an older unmasked intrinsic.
static Value *upgradeX86MaskedShift(IRBuilder<> &Builder, CallBase &CI,
                                    Intrinsic::ID IID) {
  Value *Rep =
      Builder.CreateIntrinsic(IID, {CI.getArgOperand(0), CI.getArgOperand(1)});
  return emitX86Select(Builder, CI.getArgOperand(3), Rep, CI.getArgOperand(2));
}

static Value *upgradeMaskedMove(IRBuilder<> &Builder, CallBase &CI) {
  Value* A = CI.getArgOperand(0);
  Value* B = CI.getArgOperand(1);
  Value* Src = CI.getArgOperand(2);
  Value* Mask = CI.getArgOperand(3);

  Value* AndNode = Builder.CreateAnd(Mask, APInt(8, 1));
  Value* Cmp = Builder.CreateIsNotNull(AndNode);
  Value* Extract1 = Builder.CreateExtractElement(B, (uint64_t)0);
  Value* Extract2 = Builder.CreateExtractElement(Src, (uint64_t)0);
  Value* Select = Builder.CreateSelect(Cmp, Extract1, Extract2);
  return Builder.CreateInsertElement(A, Select, (uint64_t)0);
}

static Value *upgradeMaskToInt(IRBuilder<> &Builder, CallBase &CI) {
  Value* Op = CI.getArgOperand(0);
  Type* ReturnOp = CI.getType();
  unsigned NumElts = cast<FixedVectorType>(CI.getType())->getNumElements();
  Value *Mask = getX86MaskVec(Builder, Op, NumElts);
  return Builder.CreateSExt(Mask, ReturnOp, "vpmovm2");
}

// Replace intrinsic with unmasked version and a select.
static bool upgradeAVX512MaskToSelect(StringRef Name, IRBuilder<> &Builder,
                                      CallBase &CI, Value *&Rep) {
  Name = Name.substr(12); // Remove avx512.mask.

  unsigned VecWidth = CI.getType()->getPrimitiveSizeInBits();
  unsigned EltWidth = CI.getType()->getScalarSizeInBits();
  Intrinsic::ID IID;
  if (Name.starts_with("max.p")) {
    if (VecWidth == 128 && EltWidth == 32)
      IID = Intrinsic::x86_sse_max_ps;
    else if (VecWidth == 128 && EltWidth == 64)
      IID = Intrinsic::x86_sse2_max_pd;
    else if (VecWidth == 256 && EltWidth == 32)
      IID = Intrinsic::x86_avx_max_ps_256;
    else if (VecWidth == 256 && EltWidth == 64)
      IID = Intrinsic::x86_avx_max_pd_256;
    else
      llvm_unreachable("Unexpected intrinsic");
  } else if (Name.starts_with("min.p")) {
    if (VecWidth == 128 && EltWidth == 32)
      IID = Intrinsic::x86_sse_min_ps;
    else if (VecWidth == 128 && EltWidth == 64)
      IID = Intrinsic::x86_sse2_min_pd;
    else if (VecWidth == 256 && EltWidth == 32)
      IID = Intrinsic::x86_avx_min_ps_256;
    else if (VecWidth == 256 && EltWidth == 64)
      IID = Intrinsic::x86_avx_min_pd_256;
    else
      llvm_unreachable("Unexpected intrinsic");
  } else if (Name.starts_with("pshuf.b.")) {
    if (VecWidth == 128)
      IID = Intrinsic::x86_ssse3_pshuf_b_128;
    else if (VecWidth == 256)
      IID = Intrinsic::x86_avx2_pshuf_b;
    else if (VecWidth == 512)
      IID = Intrinsic::x86_avx512_pshuf_b_512;
    else
      llvm_unreachable("Unexpected intrinsic");
  } else if (Name.starts_with("pmul.hr.sw.")) {
    if (VecWidth == 128)
      IID = Intrinsic::x86_ssse3_pmul_hr_sw_128;
    else if (VecWidth == 256)
      IID = Intrinsic::x86_avx2_pmul_hr_sw;
    else if (VecWidth == 512)
      IID = Intrinsic::x86_avx512_pmul_hr_sw_512;
    else
      llvm_unreachable("Unexpected intrinsic");
  } else if (Name.starts_with("pmulh.w.")) {
    if (VecWidth == 128)
      IID = Intrinsic::x86_sse2_pmulh_w;
    else if (VecWidth == 256)
      IID = Intrinsic::x86_avx2_pmulh_w;
    else if (VecWidth == 512)
      IID = Intrinsic::x86_avx512_pmulh_w_512;
    else
      llvm_unreachable("Unexpected intrinsic");
  } else if (Name.starts_with("pmulhu.w.")) {
    if (VecWidth == 128)
      IID = Intrinsic::x86_sse2_pmulhu_w;
    else if (VecWidth == 256)
      IID = Intrinsic::x86_avx2_pmulhu_w;
    else if (VecWidth == 512)
      IID = Intrinsic::x86_avx512_pmulhu_w_512;
    else
      llvm_unreachable("Unexpected intrinsic");
  } else if (Name.starts_with("pmaddw.d.")) {
    if (VecWidth == 128)
      IID = Intrinsic::x86_sse2_pmadd_wd;
    else if (VecWidth == 256)
      IID = Intrinsic::x86_avx2_pmadd_wd;
    else if (VecWidth == 512)
      IID = Intrinsic::x86_avx512_pmaddw_d_512;
    else
      llvm_unreachable("Unexpected intrinsic");
  } else if (Name.starts_with("pmaddubs.w.")) {
    if (VecWidth == 128)
      IID = Intrinsic::x86_ssse3_pmadd_ub_sw_128;
    else if (VecWidth == 256)
      IID = Intrinsic::x86_avx2_pmadd_ub_sw;
    else if (VecWidth == 512)
      IID = Intrinsic::x86_avx512_pmaddubs_w_512;
    else
      llvm_unreachable("Unexpected intrinsic");
  } else if (Name.starts_with("packsswb.")) {
    if (VecWidth == 128)
      IID = Intrinsic::x86_sse2_packsswb_128;
    else if (VecWidth == 256)
      IID = Intrinsic::x86_avx2_packsswb;
    else if (VecWidth == 512)
      IID = Intrinsic::x86_avx512_packsswb_512;
    else
      llvm_unreachable("Unexpected intrinsic");
  } else if (Name.starts_with("packssdw.")) {
    if (VecWidth == 128)
      IID = Intrinsic::x86_sse2_packssdw_128;
    else if (VecWidth == 256)
      IID = Intrinsic::x86_avx2_packssdw;
    else if (VecWidth == 512)
      IID = Intrinsic::x86_avx512_packssdw_512;
    else
      llvm_unreachable("Unexpected intrinsic");
  } else if (Name.starts_with("packuswb.")) {
    if (VecWidth == 128)
      IID = Intrinsic::x86_sse2_packuswb_128;
    else if (VecWidth == 256)
      IID = Intrinsic::x86_avx2_packuswb;
    else if (VecWidth == 512)
      IID = Intrinsic::x86_avx512_packuswb_512;
    else
      llvm_unreachable("Unexpected intrinsic");
  } else if (Name.starts_with("packusdw.")) {
    if (VecWidth == 128)
      IID = Intrinsic::x86_sse41_packusdw;
    else if (VecWidth == 256)
      IID = Intrinsic::x86_avx2_packusdw;
    else if (VecWidth == 512)
      IID = Intrinsic::x86_avx512_packusdw_512;
    else
      llvm_unreachable("Unexpected intrinsic");
  } else if (Name.starts_with("vpermilvar.")) {
    if (VecWidth == 128 && EltWidth == 32)
      IID = Intrinsic::x86_avx_vpermilvar_ps;
    else if (VecWidth == 128 && EltWidth == 64)
      IID = Intrinsic::x86_avx_vpermilvar_pd;
    else if (VecWidth == 256 && EltWidth == 32)
      IID = Intrinsic::x86_avx_vpermilvar_ps_256;
    else if (VecWidth == 256 && EltWidth == 64)
      IID = Intrinsic::x86_avx_vpermilvar_pd_256;
    else if (VecWidth == 512 && EltWidth == 32)
      IID = Intrinsic::x86_avx512_vpermilvar_ps_512;
    else if (VecWidth == 512 && EltWidth == 64)
      IID = Intrinsic::x86_avx512_vpermilvar_pd_512;
    else
      llvm_unreachable("Unexpected intrinsic");
  } else if (Name == "cvtpd2dq.256") {
    IID = Intrinsic::x86_avx_cvt_pd2dq_256;
  } else if (Name == "cvtpd2ps.256") {
    IID = Intrinsic::x86_avx_cvt_pd2_ps_256;
  } else if (Name == "cvttpd2dq.256") {
    IID = Intrinsic::x86_avx_cvtt_pd2dq_256;
  } else if (Name == "cvttps2dq.128") {
    IID = Intrinsic::x86_sse2_cvttps2dq;
  } else if (Name == "cvttps2dq.256") {
    IID = Intrinsic::x86_avx_cvtt_ps2dq_256;
  } else if (Name.starts_with("permvar.")) {
    bool IsFloat = CI.getType()->isFPOrFPVectorTy();
    if (VecWidth == 256 && EltWidth == 32 && IsFloat)
      IID = Intrinsic::x86_avx2_permps;
    else if (VecWidth == 256 && EltWidth == 32 && !IsFloat)
      IID = Intrinsic::x86_avx2_permd;
    else if (VecWidth == 256 && EltWidth == 64 && IsFloat)
      IID = Intrinsic::x86_avx512_permvar_df_256;
    else if (VecWidth == 256 && EltWidth == 64 && !IsFloat)
      IID = Intrinsic::x86_avx512_permvar_di_256;
    else if (VecWidth == 512 && EltWidth == 32 && IsFloat)
      IID = Intrinsic::x86_avx512_permvar_sf_512;
    else if (VecWidth == 512 && EltWidth == 32 && !IsFloat)
      IID = Intrinsic::x86_avx512_permvar_si_512;
    else if (VecWidth == 512 && EltWidth == 64 && IsFloat)
      IID = Intrinsic::x86_avx512_permvar_df_512;
    else if (VecWidth == 512 && EltWidth == 64 && !IsFloat)
      IID = Intrinsic::x86_avx512_permvar_di_512;
    else if (VecWidth == 128 && EltWidth == 16)
      IID = Intrinsic::x86_avx512_permvar_hi_128;
    else if (VecWidth == 256 && EltWidth == 16)
      IID = Intrinsic::x86_avx512_permvar_hi_256;
    else if (VecWidth == 512 && EltWidth == 16)
      IID = Intrinsic::x86_avx512_permvar_hi_512;
    else if (VecWidth == 128 && EltWidth == 8)
      IID = Intrinsic::x86_avx512_permvar_qi_128;
    else if (VecWidth == 256 && EltWidth == 8)
      IID = Intrinsic::x86_avx512_permvar_qi_256;
    else if (VecWidth == 512 && EltWidth == 8)
      IID = Intrinsic::x86_avx512_permvar_qi_512;
    else
      llvm_unreachable("Unexpected intrinsic");
  } else if (Name.starts_with("dbpsadbw.")) {
    if (VecWidth == 128)
      IID = Intrinsic::x86_avx512_dbpsadbw_128;
    else if (VecWidth == 256)
      IID = Intrinsic::x86_avx512_dbpsadbw_256;
    else if (VecWidth == 512)
      IID = Intrinsic::x86_avx512_dbpsadbw_512;
    else
      llvm_unreachable("Unexpected intrinsic");
  } else if (Name.starts_with("pmultishift.qb.")) {
    if (VecWidth == 128)
      IID = Intrinsic::x86_avx512_pmultishift_qb_128;
    else if (VecWidth == 256)
      IID = Intrinsic::x86_avx512_pmultishift_qb_256;
    else if (VecWidth == 512)
      IID = Intrinsic::x86_avx512_pmultishift_qb_512;
    else
      llvm_unreachable("Unexpected intrinsic");
  } else if (Name.starts_with("conflict.")) {
    if (Name[9] == 'd' && VecWidth == 128)
      IID = Intrinsic::x86_avx512_conflict_d_128;
    else if (Name[9] == 'd' && VecWidth == 256)
      IID = Intrinsic::x86_avx512_conflict_d_256;
    else if (Name[9] == 'd' && VecWidth == 512)
      IID = Intrinsic::x86_avx512_conflict_d_512;
    else if (Name[9] == 'q' && VecWidth == 128)
      IID = Intrinsic::x86_avx512_conflict_q_128;
    else if (Name[9] == 'q' && VecWidth == 256)
      IID = Intrinsic::x86_avx512_conflict_q_256;
    else if (Name[9] == 'q' && VecWidth == 512)
      IID = Intrinsic::x86_avx512_conflict_q_512;
    else
      llvm_unreachable("Unexpected intrinsic");
  } else if (Name.starts_with("pavg.")) {
    if (Name[5] == 'b' && VecWidth == 128)
      IID = Intrinsic::x86_sse2_pavg_b;
    else if (Name[5] == 'b' && VecWidth == 256)
      IID = Intrinsic::x86_avx2_pavg_b;
    else if (Name[5] == 'b' && VecWidth == 512)
      IID = Intrinsic::x86_avx512_pavg_b_512;
    else if (Name[5] == 'w' && VecWidth == 128)
      IID = Intrinsic::x86_sse2_pavg_w;
    else if (Name[5] == 'w' && VecWidth == 256)
      IID = Intrinsic::x86_avx2_pavg_w;
    else if (Name[5] == 'w' && VecWidth == 512)
      IID = Intrinsic::x86_avx512_pavg_w_512;
    else
      llvm_unreachable("Unexpected intrinsic");
  } else
    return false;

  SmallVector<Value *, 4> Args(CI.args());
  Args.pop_back();
  Args.pop_back();
  Rep = Builder.CreateIntrinsic(IID, Args);
  unsigned NumArgs = CI.arg_size();
  Rep = emitX86Select(Builder, CI.getArgOperand(NumArgs - 1), Rep,
                      CI.getArgOperand(NumArgs - 2));
  return true;
}

/// Upgrade comment in call to inline asm that represents an objc retain release
/// marker.
void llvm::UpgradeInlineAsmString(std::string *AsmStr) {
  size_t Pos;
  if (AsmStr->find("mov\tfp") == 0 &&
      AsmStr->find("objc_retainAutoreleaseReturnValue") != std::string::npos &&
      (Pos = AsmStr->find("# marker")) != std::string::npos) {
    AsmStr->replace(Pos, 1, ";");
  }
}

static Value *upgradeNVVMIntrinsicCall(StringRef Name, CallBase *CI,
                                       Function *F, IRBuilder<> &Builder) {
  Value *Rep = nullptr;

  if (Name == "abs.i" || Name == "abs.ll") {
    Value *Arg = CI->getArgOperand(0);
    Value *Neg = Builder.CreateNeg(Arg, "neg");
    Value *Cmp = Builder.CreateICmpSGE(
        Arg, llvm::Constant::getNullValue(Arg->getType()), "abs.cond");
    Rep = Builder.CreateSelect(Cmp, Arg, Neg, "abs");
  } else if (Name == "abs.bf16" || Name == "abs.bf16x2") {
    Type *Ty = (Name == "abs.bf16")
                   ? Builder.getBFloatTy()
                   : FixedVectorType::get(Builder.getBFloatTy(), 2);
    Value *Arg = Builder.CreateBitCast(CI->getArgOperand(0), Ty);
    Value *Abs = Builder.CreateUnaryIntrinsic(Intrinsic::nvvm_fabs, Arg);
    Rep = Builder.CreateBitCast(Abs, CI->getType());
  } else if (Name == "fabs.f" || Name == "fabs.ftz.f" || Name == "fabs.d") {
    Intrinsic::ID IID = (Name == "fabs.ftz.f") ? Intrinsic::nvvm_fabs_ftz
                                               : Intrinsic::nvvm_fabs;
    Rep = Builder.CreateUnaryIntrinsic(IID, CI->getArgOperand(0));
  } else if (Name.starts_with("atomic.load.add.f32.p") ||
             Name.starts_with("atomic.load.add.f64.p")) {
    Value *Ptr = CI->getArgOperand(0);
    Value *Val = CI->getArgOperand(1);
    Rep = Builder.CreateAtomicRMW(AtomicRMWInst::FAdd, Ptr, Val, MaybeAlign(),
                                  AtomicOrdering::SequentiallyConsistent);
  } else if (Name.starts_with("atomic.load.inc.32.p") ||
             Name.starts_with("atomic.load.dec.32.p")) {
    Value *Ptr = CI->getArgOperand(0);
    Value *Val = CI->getArgOperand(1);
    auto Op = Name.starts_with("atomic.load.inc") ? AtomicRMWInst::UIncWrap
                                                  : AtomicRMWInst::UDecWrap;
    Rep = Builder.CreateAtomicRMW(Op, Ptr, Val, MaybeAlign(),
                                  AtomicOrdering::SequentiallyConsistent);
  } else if (Name.consume_front("max.") &&
             (Name == "s" || Name == "i" || Name == "ll" || Name == "us" ||
              Name == "ui" || Name == "ull")) {
    Value *Arg0 = CI->getArgOperand(0);
    Value *Arg1 = CI->getArgOperand(1);
    Value *Cmp = Name.starts_with("u")
                     ? Builder.CreateICmpUGE(Arg0, Arg1, "max.cond")
                     : Builder.CreateICmpSGE(Arg0, Arg1, "max.cond");
    Rep = Builder.CreateSelect(Cmp, Arg0, Arg1, "max");
  } else if (Name.consume_front("min.") &&
             (Name == "s" || Name == "i" || Name == "ll" || Name == "us" ||
              Name == "ui" || Name == "ull")) {
    Value *Arg0 = CI->getArgOperand(0);
    Value *Arg1 = CI->getArgOperand(1);
    Value *Cmp = Name.starts_with("u")
                     ? Builder.CreateICmpULE(Arg0, Arg1, "min.cond")
                     : Builder.CreateICmpSLE(Arg0, Arg1, "min.cond");
    Rep = Builder.CreateSelect(Cmp, Arg0, Arg1, "min");
  } else if (Name == "clz.ll") {
    // llvm.nvvm.clz.ll returns an i32, but llvm.ctlz.i64 returns an i64.
    Value *Arg = CI->getArgOperand(0);
    Value *Ctlz = Builder.CreateIntrinsic(Intrinsic::ctlz, {Arg->getType()},
                                          {Arg, Builder.getFalse()},
                                          /*FMFSource=*/nullptr, "ctlz");
    Rep = Builder.CreateTrunc(Ctlz, Builder.getInt32Ty(), "ctlz.trunc");
  } else if (Name == "popc.ll") {
    // llvm.nvvm.popc.ll returns an i32, but llvm.ctpop.i64 returns an
    // i64.
    Value *Arg = CI->getArgOperand(0);
    Value *Popc = Builder.CreateIntrinsic(Intrinsic::ctpop, {Arg->getType()},
                                          Arg, /*FMFSource=*/nullptr, "ctpop");
    Rep = Builder.CreateTrunc(Popc, Builder.getInt32Ty(), "ctpop.trunc");
  } else if (Name == "h2f") {
    Rep = Builder.CreateIntrinsic(Intrinsic::convert_from_fp16,
                                  {Builder.getFloatTy()}, CI->getArgOperand(0),
                                  /*FMFSource=*/nullptr, "h2f");
  } else if (Name.consume_front("bitcast.") &&
             (Name == "f2i" || Name == "i2f" || Name == "ll2d" ||
              Name == "d2ll")) {
    Rep = Builder.CreateBitCast(CI->getArgOperand(0), CI->getType());
  } else if (Name == "rotate.b32") {
    Value *Arg = CI->getOperand(0);
    Value *ShiftAmt = CI->getOperand(1);
    Rep = Builder.CreateIntrinsic(Builder.getInt32Ty(), Intrinsic::fshl,
                                  {Arg, Arg, ShiftAmt});
  } else if (Name == "rotate.b64") {
    Type *Int64Ty = Builder.getInt64Ty();
    Value *Arg = CI->getOperand(0);
    Value *ZExtShiftAmt = Builder.CreateZExt(CI->getOperand(1), Int64Ty);
    Rep = Builder.CreateIntrinsic(Int64Ty, Intrinsic::fshl,
                                  {Arg, Arg, ZExtShiftAmt});
  } else if (Name == "rotate.right.b64") {
    Type *Int64Ty = Builder.getInt64Ty();
    Value *Arg = CI->getOperand(0);
    Value *ZExtShiftAmt = Builder.CreateZExt(CI->getOperand(1), Int64Ty);
    Rep = Builder.CreateIntrinsic(Int64Ty, Intrinsic::fshr,
                                  {Arg, Arg, ZExtShiftAmt});
  } else if (Name == "swap.lo.hi.b64") {
    Type *Int64Ty = Builder.getInt64Ty();
    Value *Arg = CI->getOperand(0);
    Rep = Builder.CreateIntrinsic(Int64Ty, Intrinsic::fshl,
                                  {Arg, Arg, Builder.getInt64(32)});
  } else if ((Name.consume_front("ptr.gen.to.") &&
              consumeNVVMPtrAddrSpace(Name)) ||
             (Name.consume_front("ptr.") && consumeNVVMPtrAddrSpace(Name) &&
              Name.starts_with(".to.gen"))) {
    Rep = Builder.CreateAddrSpaceCast(CI->getArgOperand(0), CI->getType());
  } else if (Name.consume_front("ldg.global")) {
    Value *Ptr = CI->getArgOperand(0);
    Align PtrAlign = cast<ConstantInt>(CI->getArgOperand(1))->getAlignValue();
    // Use addrspace(1) for NVPTX ADDRESS_SPACE_GLOBAL
    Value *ASC = Builder.CreateAddrSpaceCast(Ptr, Builder.getPtrTy(1));
    Instruction *LD = Builder.CreateAlignedLoad(CI->getType(), ASC, PtrAlign);
    MDNode *MD = MDNode::get(Builder.getContext(), {});
    LD->setMetadata(LLVMContext::MD_invariant_load, MD);
    return LD;
  } else if (Name == "barrier0" || Name == "barrier.n" || Name == "bar.sync") {
    Value *Arg =
        Name.ends_with('0') ? Builder.getInt32(0) : CI->getArgOperand(0);
    Rep = Builder.CreateIntrinsic(Intrinsic::nvvm_barrier_cta_sync_aligned_all,
                                  {}, {Arg});
  } else if (Name == "barrier") {
    Rep = Builder.CreateIntrinsic(
        Intrinsic::nvvm_barrier_cta_sync_aligned_count, {},
        {CI->getArgOperand(0), CI->getArgOperand(1)});
  } else if (Name == "barrier.sync") {
    Rep = Builder.CreateIntrinsic(Intrinsic::nvvm_barrier_cta_sync_all, {},
                                  {CI->getArgOperand(0)});
  } else if (Name == "barrier.sync.cnt") {
    Rep = Builder.CreateIntrinsic(Intrinsic::nvvm_barrier_cta_sync_count, {},
                                  {CI->getArgOperand(0), CI->getArgOperand(1)});
  } else {
    Intrinsic::ID IID = shouldUpgradeNVPTXBF16Intrinsic(Name);
    if (IID != Intrinsic::not_intrinsic &&
        !F->getReturnType()->getScalarType()->isBFloatTy()) {
      rename(F);
      Function *NewFn = Intrinsic::getOrInsertDeclaration(F->getParent(), IID);
      SmallVector<Value *, 2> Args;
      for (size_t I = 0; I < NewFn->arg_size(); ++I) {
        Value *Arg = CI->getArgOperand(I);
        Type *OldType = Arg->getType();
        Type *NewType = NewFn->getArg(I)->getType();
        Args.push_back(
            (OldType->isIntegerTy() && NewType->getScalarType()->isBFloatTy())
                ? Builder.CreateBitCast(Arg, NewType)
                : Arg);
      }
      Rep = Builder.CreateCall(NewFn, Args);
      if (F->getReturnType()->isIntegerTy())
        Rep = Builder.CreateBitCast(Rep, F->getReturnType());
    }
  }

  return Rep;
}

static Value *upgradeX86IntrinsicCall(StringRef Name, CallBase *CI, Function *F,
                                      IRBuilder<> &Builder) {
  LLVMContext &C = F->getContext();
  Value *Rep = nullptr;

  if (Name.starts_with("sse4a.movnt.")) {
    SmallVector<Metadata *, 1> Elts;
    Elts.push_back(
        ConstantAsMetadata::get(ConstantInt::get(Type::getInt32Ty(C), 1)));
    MDNode *Node = MDNode::get(C, Elts);

    Value *Arg0 = CI->getArgOperand(0);
    Value *Arg1 = CI->getArgOperand(1);

    // Nontemporal (unaligned) store of the 0'th element of the float/double
    // vector.
    Value *Extract =
        Builder.CreateExtractElement(Arg1, (uint64_t)0, "extractelement");

    StoreInst *SI = Builder.CreateAlignedStore(Extract, Arg0, Align(1));
    SI->setMetadata(LLVMContext::MD_nontemporal, Node);
  } else if (Name.starts_with("avx.movnt.") ||
             Name.starts_with("avx512.storent.")) {
    SmallVector<Metadata *, 1> Elts;
    Elts.push_back(
        ConstantAsMetadata::get(ConstantInt::get(Type::getInt32Ty(C), 1)));
    MDNode *Node = MDNode::get(C, Elts);

    Value *Arg0 = CI->getArgOperand(0);
    Value *Arg1 = CI->getArgOperand(1);

    StoreInst *SI = Builder.CreateAlignedStore(
        Arg1, Arg0,
        Align(Arg1->getType()->getPrimitiveSizeInBits().getFixedValue() / 8));
    SI->setMetadata(LLVMContext::MD_nontemporal, Node);
  } else if (Name == "sse2.storel.dq") {
    Value *Arg0 = CI->getArgOperand(0);
    Value *Arg1 = CI->getArgOperand(1);

    auto *NewVecTy = FixedVectorType::get(Type::getInt64Ty(C), 2);
    Value *BC0 = Builder.CreateBitCast(Arg1, NewVecTy, "cast");
    Value *Elt = Builder.CreateExtractElement(BC0, (uint64_t)0);
    Builder.CreateAlignedStore(Elt, Arg0, Align(1));
  } else if (Name.starts_with("sse.storeu.") ||
             Name.starts_with("sse2.storeu.") ||
             Name.starts_with("avx.storeu.")) {
    Value *Arg0 = CI->getArgOperand(0);
    Value *Arg1 = CI->getArgOperand(1);
    Builder.CreateAlignedStore(Arg1, Arg0, Align(1));
  } else if (Name == "avx512.mask.store.ss") {
    Value *Mask = Builder.CreateAnd(CI->getArgOperand(2), Builder.getInt8(1));
    upgradeMaskedStore(Builder, CI->getArgOperand(0), CI->getArgOperand(1),
                       Mask, false);
  } else if (Name.starts_with("avx512.mask.store")) {
    // "avx512.mask.storeu." or "avx512.mask.store."
    bool Aligned = Name[17] != 'u'; // "avx512.mask.storeu".
    upgradeMaskedStore(Builder, CI->getArgOperand(0), CI->getArgOperand(1),
                       CI->getArgOperand(2), Aligned);
  } else if (Name.starts_with("sse2.pcmp") || Name.starts_with("avx2.pcmp")) {
    // Upgrade packed integer vector compare intrinsics to compare instructions.
    // "sse2.pcpmpeq." "sse2.pcmpgt." "avx2.pcmpeq." or "avx2.pcmpgt."
    bool CmpEq = Name[9] == 'e';
    Rep = Builder.CreateICmp(CmpEq ? ICmpInst::ICMP_EQ : ICmpInst::ICMP_SGT,
                             CI->getArgOperand(0), CI->getArgOperand(1));
    Rep = Builder.CreateSExt(Rep, CI->getType(), "");
  } else if (Name.starts_with("avx512.broadcastm")) {
    Type *ExtTy = Type::getInt32Ty(C);
    if (CI->getOperand(0)->getType()->isIntegerTy(8))
      ExtTy = Type::getInt64Ty(C);
    unsigned NumElts = CI->getType()->getPrimitiveSizeInBits() /
                       ExtTy->getPrimitiveSizeInBits();
    Rep = Builder.CreateZExt(CI->getArgOperand(0), ExtTy);
    Rep = Builder.CreateVectorSplat(NumElts, Rep);
  } else if (Name == "sse.sqrt.ss" || Name == "sse2.sqrt.sd") {
    Value *Vec = CI->getArgOperand(0);
    Value *Elt0 = Builder.CreateExtractElement(Vec, (uint64_t)0);
    Elt0 = Builder.CreateIntrinsic(Intrinsic::sqrt, Elt0->getType(), Elt0);
    Rep = Builder.CreateInsertElement(Vec, Elt0, (uint64_t)0);
  } else if (Name.starts_with("avx.sqrt.p") ||
             Name.starts_with("sse2.sqrt.p") ||
             Name.starts_with("sse.sqrt.p")) {
    Rep = Builder.CreateIntrinsic(Intrinsic::sqrt, CI->getType(),
                                  {CI->getArgOperand(0)});
  } else if (Name.starts_with("avx512.mask.sqrt.p")) {
    if (CI->arg_size() == 4 &&
        (!isa<ConstantInt>(CI->getArgOperand(3)) ||
         cast<ConstantInt>(CI->getArgOperand(3))->getZExtValue() != 4)) {
      Intrinsic::ID IID = Name[18] == 's' ? Intrinsic::x86_avx512_sqrt_ps_512
                                          : Intrinsic::x86_avx512_sqrt_pd_512;

      Value *Args[] = {CI->getArgOperand(0), CI->getArgOperand(3)};
      Rep = Builder.CreateIntrinsic(IID, Args);
    } else {
      Rep = Builder.CreateIntrinsic(Intrinsic::sqrt, CI->getType(),
                                    {CI->getArgOperand(0)});
    }
    Rep =
        emitX86Select(Builder, CI->getArgOperand(2), Rep, CI->getArgOperand(1));
  } else if (Name.starts_with("avx512.ptestm") ||
             Name.starts_with("avx512.ptestnm")) {
    Value *Op0 = CI->getArgOperand(0);
    Value *Op1 = CI->getArgOperand(1);
    Value *Mask = CI->getArgOperand(2);
    Rep = Builder.CreateAnd(Op0, Op1);
    llvm::Type *Ty = Op0->getType();
    Value *Zero = llvm::Constant::getNullValue(Ty);
    ICmpInst::Predicate Pred = Name.starts_with("avx512.ptestm")
                                   ? ICmpInst::ICMP_NE
                                   : ICmpInst::ICMP_EQ;
    Rep = Builder.CreateICmp(Pred, Rep, Zero);
    Rep = applyX86MaskOn1BitsVec(Builder, Rep, Mask);
  } else if (Name.starts_with("avx512.mask.pbroadcast")) {
    unsigned NumElts = cast<FixedVectorType>(CI->getArgOperand(1)->getType())
                           ->getNumElements();
    Rep = Builder.CreateVectorSplat(NumElts, CI->getArgOperand(0));
    Rep =
        emitX86Select(Builder, CI->getArgOperand(2), Rep, CI->getArgOperand(1));
  } else if (Name.starts_with("avx512.kunpck")) {
    unsigned NumElts = CI->getType()->getScalarSizeInBits();
    Value *LHS = getX86MaskVec(Builder, CI->getArgOperand(0), NumElts);
    Value *RHS = getX86MaskVec(Builder, CI->getArgOperand(1), NumElts);
    int Indices[64];
    for (unsigned i = 0; i != NumElts; ++i)
      Indices[i] = i;

    // First extract half of each vector. This gives better codegen than
    // doing it in a single shuffle.
    LHS = Builder.CreateShuffleVector(LHS, LHS, ArrayRef(Indices, NumElts / 2));
    RHS = Builder.CreateShuffleVector(RHS, RHS, ArrayRef(Indices, NumElts / 2));
    // Concat the vectors.
    // NOTE: Operands have to be swapped to match intrinsic definition.
    Rep = Builder.CreateShuffleVector(RHS, LHS, ArrayRef(Indices, NumElts));
    Rep = Builder.CreateBitCast(Rep, CI->getType());
  } else if (Name == "avx512.kand.w") {
    Value *LHS = getX86MaskVec(Builder, CI->getArgOperand(0), 16);
    Value *RHS = getX86MaskVec(Builder, CI->getArgOperand(1), 16);
    Rep = Builder.CreateAnd(LHS, RHS);
    Rep = Builder.CreateBitCast(Rep, CI->getType());
  } else if (Name == "avx512.kandn.w") {
    Value *LHS = getX86MaskVec(Builder, CI->getArgOperand(0), 16);
    Value *RHS = getX86MaskVec(Builder, CI->getArgOperand(1), 16);
    LHS = Builder.CreateNot(LHS);
    Rep = Builder.CreateAnd(LHS, RHS);
    Rep = Builder.CreateBitCast(Rep, CI->getType());
  } else if (Name == "avx512.kor.w") {
    Value *LHS = getX86MaskVec(Builder, CI->getArgOperand(0), 16);
    Value *RHS = getX86MaskVec(Builder, CI->getArgOperand(1), 16);
    Rep = Builder.CreateOr(LHS, RHS);
    Rep = Builder.CreateBitCast(Rep, CI->getType());
  } else if (Name == "avx512.kxor.w") {
    Value *LHS = getX86MaskVec(Builder, CI->getArgOperand(0), 16);
    Value *RHS = getX86MaskVec(Builder, CI->getArgOperand(1), 16);
    Rep = Builder.CreateXor(LHS, RHS);
    Rep = Builder.CreateBitCast(Rep, CI->getType());
  } else if (Name == "avx512.kxnor.w") {
    Value *LHS = getX86MaskVec(Builder, CI->getArgOperand(0), 16);
    Value *RHS = getX86MaskVec(Builder, CI->getArgOperand(1), 16);
    LHS = Builder.CreateNot(LHS);
    Rep = Builder.CreateXor(LHS, RHS);
    Rep = Builder.CreateBitCast(Rep, CI->getType());
  } else if (Name == "avx512.knot.w") {
    Rep = getX86MaskVec(Builder, CI->getArgOperand(0), 16);
    Rep = Builder.CreateNot(Rep);
    Rep = Builder.CreateBitCast(Rep, CI->getType());
  } else if (Name == "avx512.kortestz.w" || Name == "avx512.kortestc.w") {
    Value *LHS = getX86MaskVec(Builder, CI->getArgOperand(0), 16);
    Value *RHS = getX86MaskVec(Builder, CI->getArgOperand(1), 16);
    Rep = Builder.CreateOr(LHS, RHS);
    Rep = Builder.CreateBitCast(Rep, Builder.getInt16Ty());
    Value *C;
    if (Name[14] == 'c')
      C = ConstantInt::getAllOnesValue(Builder.getInt16Ty());
    else
      C = ConstantInt::getNullValue(Builder.getInt16Ty());
    Rep = Builder.CreateICmpEQ(Rep, C);
    Rep = Builder.CreateZExt(Rep, Builder.getInt32Ty());
  } else if (Name == "sse.add.ss" || Name == "sse2.add.sd" ||
             Name == "sse.sub.ss" || Name == "sse2.sub.sd" ||
             Name == "sse.mul.ss" || Name == "sse2.mul.sd" ||
             Name == "sse.div.ss" || Name == "sse2.div.sd") {
    Type *I32Ty = Type::getInt32Ty(C);
    Value *Elt0 = Builder.CreateExtractElement(CI->getArgOperand(0),
                                               ConstantInt::get(I32Ty, 0));
    Value *Elt1 = Builder.CreateExtractElement(CI->getArgOperand(1),
                                               ConstantInt::get(I32Ty, 0));
    Value *EltOp;
    if (Name.contains(".add."))
      EltOp = Builder.CreateFAdd(Elt0, Elt1);
    else if (Name.contains(".sub."))
      EltOp = Builder.CreateFSub(Elt0, Elt1);
    else if (Name.contains(".mul."))
      EltOp = Builder.CreateFMul(Elt0, Elt1);
    else
      EltOp = Builder.CreateFDiv(Elt0, Elt1);
    Rep = Builder.CreateInsertElement(CI->getArgOperand(0), EltOp,
                                      ConstantInt::get(I32Ty, 0));
  } else if (Name.starts_with("avx512.mask.pcmp")) {
    // "avx512.mask.pcmpeq." or "avx512.mask.pcmpgt."
    bool CmpEq = Name[16] == 'e';
    Rep = upgradeMaskedCompare(Builder, *CI, CmpEq ? 0 : 6, true);
  } else if (Name.starts_with("avx512.mask.vpshufbitqmb.")) {
    Type *OpTy = CI->getArgOperand(0)->getType();
    unsigned VecWidth = OpTy->getPrimitiveSizeInBits();
    Intrinsic::ID IID;
    switch (VecWidth) {
    default:
      llvm_unreachable("Unexpected intrinsic");
    case 128:
      IID = Intrinsic::x86_avx512_vpshufbitqmb_128;
      break;
    case 256:
      IID = Intrinsic::x86_avx512_vpshufbitqmb_256;
      break;
    case 512:
      IID = Intrinsic::x86_avx512_vpshufbitqmb_512;
      break;
    }

    Rep =
        Builder.CreateIntrinsic(IID, {CI->getOperand(0), CI->getArgOperand(1)});
    Rep = applyX86MaskOn1BitsVec(Builder, Rep, CI->getArgOperand(2));
  } else if (Name.starts_with("avx512.mask.fpclass.p")) {
    Type *OpTy = CI->getArgOperand(0)->getType();
    unsigned VecWidth = OpTy->getPrimitiveSizeInBits();
    unsigned EltWidth = OpTy->getScalarSizeInBits();
    Intrinsic::ID IID;
    if (VecWidth == 128 && EltWidth == 32)
      IID = Intrinsic::x86_avx512_fpclass_ps_128;
    else if (VecWidth == 256 && EltWidth == 32)
      IID = Intrinsic::x86_avx512_fpclass_ps_256;
    else if (VecWidth == 512 && EltWidth == 32)
      IID = Intrinsic::x86_avx512_fpclass_ps_512;
    else if (VecWidth == 128 && EltWidth == 64)
      IID = Intrinsic::x86_avx512_fpclass_pd_128;
    else if (VecWidth == 256 && EltWidth == 64)
      IID = Intrinsic::x86_avx512_fpclass_pd_256;
    else if (VecWidth == 512 && EltWidth == 64)
      IID = Intrinsic::x86_avx512_fpclass_pd_512;
    else
      llvm_unreachable("Unexpected intrinsic");

    Rep =
        Builder.CreateIntrinsic(IID, {CI->getOperand(0), CI->getArgOperand(1)});
    Rep = applyX86MaskOn1BitsVec(Builder, Rep, CI->getArgOperand(2));
  } else if (Name.starts_with("avx512.cmp.p")) {
    SmallVector<Value *, 4> Args(CI->args());
    Type *OpTy = Args[0]->getType();
    unsigned VecWidth = OpTy->getPrimitiveSizeInBits();
    unsigned EltWidth = OpTy->getScalarSizeInBits();
    Intrinsic::ID IID;
    if (VecWidth == 128 && EltWidth == 32)
      IID = Intrinsic::x86_avx512_mask_cmp_ps_128;
    else if (VecWidth == 256 && EltWidth == 32)
      IID = Intrinsic::x86_avx512_mask_cmp_ps_256;
    else if (VecWidth == 512 && EltWidth == 32)
      IID = Intrinsic::x86_avx512_mask_cmp_ps_512;
    else if (VecWidth == 128 && EltWidth == 64)
      IID = Intrinsic::x86_avx512_mask_cmp_pd_128;
    else if (VecWidth == 256 && EltWidth == 64)
      IID = Intrinsic::x86_avx512_mask_cmp_pd_256;
    else if (VecWidth == 512 && EltWidth == 64)
      IID = Intrinsic::x86_avx512_mask_cmp_pd_512;
    else
      llvm_unreachable("Unexpected intrinsic");

    Value *Mask = Constant::getAllOnesValue(CI->getType());
    if (VecWidth == 512)
      std::swap(Mask, Args.back());
    Args.push_back(Mask);

    Rep = Builder.CreateIntrinsic(IID, Args);
  } else if (Name.starts_with("avx512.mask.cmp.")) {
    // Integer compare intrinsics.
    unsigned Imm = cast<ConstantInt>(CI->getArgOperand(2))->getZExtValue();
    Rep = upgradeMaskedCompare(Builder, *CI, Imm, true);
  } else if (Name.starts_with("avx512.mask.ucmp.")) {
    unsigned Imm = cast<ConstantInt>(CI->getArgOperand(2))->getZExtValue();
    Rep = upgradeMaskedCompare(Builder, *CI, Imm, false);
  } else if (Name.starts_with("avx512.cvtb2mask.") ||
             Name.starts_with("avx512.cvtw2mask.") ||
             Name.starts_with("avx512.cvtd2mask.") ||
             Name.starts_with("avx512.cvtq2mask.")) {
    Value *Op = CI->getArgOperand(0);
    Value *Zero = llvm::Constant::getNullValue(Op->getType());
    Rep = Builder.CreateICmp(ICmpInst::ICMP_SLT, Op, Zero);
    Rep = applyX86MaskOn1BitsVec(Builder, Rep, nullptr);
  } else if (Name == "ssse3.pabs.b.128" || Name == "ssse3.pabs.w.128" ||
             Name == "ssse3.pabs.d.128" || Name.starts_with("avx2.pabs") ||
             Name.starts_with("avx512.mask.pabs")) {
    Rep = upgradeAbs(Builder, *CI);
  } else if (Name == "sse41.pmaxsb" || Name == "sse2.pmaxs.w" ||
             Name == "sse41.pmaxsd" || Name.starts_with("avx2.pmaxs") ||
             Name.starts_with("avx512.mask.pmaxs")) {
    Rep = upgradeX86BinaryIntrinsics(Builder, *CI, Intrinsic::smax);
  } else if (Name == "sse2.pmaxu.b" || Name == "sse41.pmaxuw" ||
             Name == "sse41.pmaxud" || Name.starts_with("avx2.pmaxu") ||
             Name.starts_with("avx512.mask.pmaxu")) {
    Rep = upgradeX86BinaryIntrinsics(Builder, *CI, Intrinsic::umax);
  } else if (Name == "sse41.pminsb" || Name == "sse2.pmins.w" ||
             Name == "sse41.pminsd" || Name.starts_with("avx2.pmins") ||
             Name.starts_with("avx512.mask.pmins")) {
    Rep = upgradeX86BinaryIntrinsics(Builder, *CI, Intrinsic::smin);
  } else if (Name == "sse2.pminu.b" || Name == "sse41.pminuw" ||
             Name == "sse41.pminud" || Name.starts_with("avx2.pminu") ||
             Name.starts_with("avx512.mask.pminu")) {
    Rep = upgradeX86BinaryIntrinsics(Builder, *CI, Intrinsic::umin);
  } else if (Name == "sse2.pmulu.dq" || Name == "avx2.pmulu.dq" ||
             Name == "avx512.pmulu.dq.512" ||
             Name.starts_with("avx512.mask.pmulu.dq.")) {
    Rep = upgradePMULDQ(Builder, *CI, /*Signed*/ false);
  } else if (Name == "sse41.pmuldq" || Name == "avx2.pmul.dq" ||
             Name == "avx512.pmul.dq.512" ||
             Name.starts_with("avx512.mask.pmul.dq.")) {
    Rep = upgradePMULDQ(Builder, *CI, /*Signed*/ true);
  } else if (Name == "sse.cvtsi2ss" || Name == "sse2.cvtsi2sd" ||
             Name == "sse.cvtsi642ss" || Name == "sse2.cvtsi642sd") {
    Rep =
        Builder.CreateSIToFP(CI->getArgOperand(1),
                             cast<VectorType>(CI->getType())->getElementType());
    Rep = Builder.CreateInsertElement(CI->getArgOperand(0), Rep, (uint64_t)0);
  } else if (Name == "avx512.cvtusi2sd") {
    Rep =
        Builder.CreateUIToFP(CI->getArgOperand(1),
                             cast<VectorType>(CI->getType())->getElementType());
    Rep = Builder.CreateInsertElement(CI->getArgOperand(0), Rep, (uint64_t)0);
  } else if (Name == "sse2.cvtss2sd") {
    Rep = Builder.CreateExtractElement(CI->getArgOperand(1), (uint64_t)0);
    Rep = Builder.CreateFPExt(
        Rep, cast<VectorType>(CI->getType())->getElementType());
    Rep = Builder.CreateInsertElement(CI->getArgOperand(0), Rep, (uint64_t)0);
  } else if (Name == "sse2.cvtdq2pd" || Name == "sse2.cvtdq2ps" ||
             Name == "avx.cvtdq2.pd.256" || Name == "avx.cvtdq2.ps.256" ||
             Name.starts_with("avx512.mask.cvtdq2pd.") ||
             Name.starts_with("avx512.mask.cvtudq2pd.") ||
             Name.starts_with("avx512.mask.cvtdq2ps.") ||
             Name.starts_with("avx512.mask.cvtudq2ps.") ||
             Name.starts_with("avx512.mask.cvtqq2pd.") ||
             Name.starts_with("avx512.mask.cvtuqq2pd.") ||
             Name == "avx512.mask.cvtqq2ps.256" ||
             Name == "avx512.mask.cvtqq2ps.512" ||
             Name == "avx512.mask.cvtuqq2ps.256" ||
             Name == "avx512.mask.cvtuqq2ps.512" || Name == "sse2.cvtps2pd" ||
             Name == "avx.cvt.ps2.pd.256" ||
             Name == "avx512.mask.cvtps2pd.128" ||
             Name == "avx512.mask.cvtps2pd.256") {
    auto *DstTy = cast<FixedVectorType>(CI->getType());
    Rep = CI->getArgOperand(0);
    auto *SrcTy = cast<FixedVectorType>(Rep->getType());

    unsigned NumDstElts = DstTy->getNumElements();
    if (NumDstElts < SrcTy->getNumElements()) {
      assert(NumDstElts == 2 && "Unexpected vector size");
      Rep = Builder.CreateShuffleVector(Rep, Rep, ArrayRef<int>{0, 1});
    }

    bool IsPS2PD = SrcTy->getElementType()->isFloatTy();
    bool IsUnsigned = Name.contains("cvtu");
    if (IsPS2PD)
      Rep = Builder.CreateFPExt(Rep, DstTy, "cvtps2pd");
    else if (CI->arg_size() == 4 &&
             (!isa<ConstantInt>(CI->getArgOperand(3)) ||
              cast<ConstantInt>(CI->getArgOperand(3))->getZExtValue() != 4)) {
      Intrinsic::ID IID = IsUnsigned ? Intrinsic::x86_avx512_uitofp_round
                                     : Intrinsic::x86_avx512_sitofp_round;
      Rep = Builder.CreateIntrinsic(IID, {DstTy, SrcTy},
                                    {Rep, CI->getArgOperand(3)});
    } else {
      Rep = IsUnsigned ? Builder.CreateUIToFP(Rep, DstTy, "cvt")
                       : Builder.CreateSIToFP(Rep, DstTy, "cvt");
    }

    if (CI->arg_size() >= 3)
      Rep = emitX86Select(Builder, CI->getArgOperand(2), Rep,
                          CI->getArgOperand(1));
  } else if (Name.starts_with("avx512.mask.vcvtph2ps.") ||
             Name.starts_with("vcvtph2ps.")) {
    auto *DstTy = cast<FixedVectorType>(CI->getType());
    Rep = CI->getArgOperand(0);
    auto *SrcTy = cast<FixedVectorType>(Rep->getType());
    unsigned NumDstElts = DstTy->getNumElements();
    if (NumDstElts != SrcTy->getNumElements()) {
      assert(NumDstElts == 4 && "Unexpected vector size");
      Rep = Builder.CreateShuffleVector(Rep, Rep, ArrayRef<int>{0, 1, 2, 3});
    }
    Rep = Builder.CreateBitCast(
        Rep, FixedVectorType::get(Type::getHalfTy(C), NumDstElts));
    Rep = Builder.CreateFPExt(Rep, DstTy, "cvtph2ps");
    if (CI->arg_size() >= 3)
      Rep = emitX86Select(Builder, CI->getArgOperand(2), Rep,
                          CI->getArgOperand(1));
  } else if (Name.starts_with("avx512.mask.load")) {
    // "avx512.mask.loadu." or "avx512.mask.load."
    bool Aligned = Name[16] != 'u'; // "avx512.mask.loadu".
    Rep = upgradeMaskedLoad(Builder, CI->getArgOperand(0), CI->getArgOperand(1),
                            CI->getArgOperand(2), Aligned);
  } else if (Name.starts_with("avx512.mask.expand.load.")) {
    auto *ResultTy = cast<FixedVectorType>(CI->getType());
    Value *MaskVec = getX86MaskVec(Builder, CI->getArgOperand(2),
                                   ResultTy->getNumElements());

    Rep = Builder.CreateIntrinsic(
        Intrinsic::masked_expandload, ResultTy,
        {CI->getOperand(0), MaskVec, CI->getOperand(1)});
  } else if (Name.starts_with("avx512.mask.compress.store.")) {
    auto *ResultTy = cast<VectorType>(CI->getArgOperand(1)->getType());
    Value *MaskVec =
        getX86MaskVec(Builder, CI->getArgOperand(2),
                      cast<FixedVectorType>(ResultTy)->getNumElements());

    Rep = Builder.CreateIntrinsic(
        Intrinsic::masked_compressstore, ResultTy,
        {CI->getArgOperand(1), CI->getArgOperand(0), MaskVec});
  } else if (Name.starts_with("avx512.mask.compress.") ||
             Name.starts_with("avx512.mask.expand.")) {
    auto *ResultTy = cast<FixedVectorType>(CI->getType());

    Value *MaskVec = getX86MaskVec(Builder, CI->getArgOperand(2),
                                   ResultTy->getNumElements());

    bool IsCompress = Name[12] == 'c';
    Intrinsic::ID IID = IsCompress ? Intrinsic::x86_avx512_mask_compress
                                   : Intrinsic::x86_avx512_mask_expand;
    Rep = Builder.CreateIntrinsic(
        IID, ResultTy, {CI->getOperand(0), CI->getOperand(1), MaskVec});
  } else if (Name.starts_with("xop.vpcom")) {
    bool IsSigned;
    if (Name.ends_with("ub") || Name.ends_with("uw") || Name.ends_with("ud") ||
        Name.ends_with("uq"))
      IsSigned = false;
    else if (Name.ends_with("b") || Name.ends_with("w") ||
             Name.ends_with("d") || Name.ends_with("q"))
      IsSigned = true;
    else
      llvm_unreachable("Unknown suffix");

    unsigned Imm;
    if (CI->arg_size() == 3) {
      Imm = cast<ConstantInt>(CI->getArgOperand(2))->getZExtValue();
    } else {
      Name = Name.substr(9); // strip off "xop.vpcom"
      if (Name.starts_with("lt"))
        Imm = 0;
      else if (Name.starts_with("le"))
        Imm = 1;
      else if (Name.starts_with("gt"))
        Imm = 2;
      else if (Name.starts_with("ge"))
        Imm = 3;
      else if (Name.starts_with("eq"))
        Imm = 4;
      else if (Name.starts_with("ne"))
        Imm = 5;
      else if (Name.starts_with("false"))
        Imm = 6;
      else if (Name.starts_with("true"))
        Imm = 7;
      else
        llvm_unreachable("Unknown condition");
    }

    Rep = upgradeX86vpcom(Builder, *CI, Imm, IsSigned);
  } else if (Name.starts_with("xop.vpcmov")) {
    Value *Sel = CI->getArgOperand(2);
    Value *NotSel = Builder.CreateNot(Sel);
    Value *Sel0 = Builder.CreateAnd(CI->getArgOperand(0), Sel);
    Value *Sel1 = Builder.CreateAnd(CI->getArgOperand(1), NotSel);
    Rep = Builder.CreateOr(Sel0, Sel1);
  } else if (Name.starts_with("xop.vprot") || Name.starts_with("avx512.prol") ||
             Name.starts_with("avx512.mask.prol")) {
    Rep = upgradeX86Rotate(Builder, *CI, false);
  } else if (Name.starts_with("avx512.pror") ||
             Name.starts_with("avx512.mask.pror")) {
    Rep = upgradeX86Rotate(Builder, *CI, true);
  } else if (Name.starts_with("avx512.vpshld.") ||
             Name.starts_with("avx512.mask.vpshld") ||
             Name.starts_with("avx512.maskz.vpshld")) {
    bool ZeroMask = Name[11] == 'z';
    Rep = upgradeX86ConcatShift(Builder, *CI, false, ZeroMask);
  } else if (Name.starts_with("avx512.vpshrd.") ||
             Name.starts_with("avx512.mask.vpshrd") ||
             Name.starts_with("avx512.maskz.vpshrd")) {
    bool ZeroMask = Name[11] == 'z';
    Rep = upgradeX86ConcatShift(Builder, *CI, true, ZeroMask);
  } else if (Name == "sse42.crc32.64.8") {
    Value *Trunc0 =
        Builder.CreateTrunc(CI->getArgOperand(0), Type::getInt32Ty(C));
    Rep = Builder.CreateIntrinsic(Intrinsic::x86_sse42_crc32_32_8,
                                  {Trunc0, CI->getArgOperand(1)});
    Rep = Builder.CreateZExt(Rep, CI->getType(), "");
  } else if (Name.starts_with("avx.vbroadcast.s") ||
             Name.starts_with("avx512.vbroadcast.s")) {
    // Replace broadcasts with a series of insertelements.
    auto *VecTy = cast<FixedVectorType>(CI->getType());
    Type *EltTy = VecTy->getElementType();
    unsigned EltNum = VecTy->getNumElements();
    Value *Load = Builder.CreateLoad(EltTy, CI->getArgOperand(0));
    Type *I32Ty = Type::getInt32Ty(C);
    Rep = PoisonValue::get(VecTy);
    for (unsigned I = 0; I < EltNum; ++I)
      Rep = Builder.CreateInsertElement(Rep, Load, ConstantInt::get(I32Ty, I));
  } else if (Name.starts_with("sse41.pmovsx") ||
             Name.starts_with("sse41.pmovzx") ||
             Name.starts_with("avx2.pmovsx") ||
             Name.starts_with("avx2.pmovzx") ||
             Name.starts_with("avx512.mask.pmovsx") ||
             Name.starts_with("avx512.mask.pmovzx")) {
    auto *DstTy = cast<FixedVectorType>(CI->getType());
    unsigned NumDstElts = DstTy->getNumElements();

    // Extract a subvector of the first NumDstElts lanes and sign/zero extend.
    SmallVector<int, 8> ShuffleMask(NumDstElts);
    for (unsigned i = 0; i != NumDstElts; ++i)
      ShuffleMask[i] = i;

    Value *SV = Builder.CreateShuffleVector(CI->getArgOperand(0), ShuffleMask);

    bool DoSext = Name.contains("pmovsx");
    Rep =
        DoSext ? Builder.CreateSExt(SV, DstTy) : Builder.CreateZExt(SV, DstTy);
    // If there are 3 arguments, it's a masked intrinsic so we need a select.
    if (CI->arg_size() == 3)
      Rep = emitX86Select(Builder, CI->getArgOperand(2), Rep,
                          CI->getArgOperand(1));
  } else if (Name == "avx512.mask.pmov.qd.256" ||
             Name == "avx512.mask.pmov.qd.512" ||
             Name == "avx512.mask.pmov.wb.256" ||
             Name == "avx512.mask.pmov.wb.512") {
    Type *Ty = CI->getArgOperand(1)->getType();
    Rep = Builder.CreateTrunc(CI->getArgOperand(0), Ty);
    Rep =
        emitX86Select(Builder, CI->getArgOperand(2), Rep, CI->getArgOperand(1));
  } else if (Name.starts_with("avx.vbroadcastf128") ||
             Name == "avx2.vbroadcasti128") {
    // Replace vbroadcastf128/vbroadcasti128 with a vector load+shuffle.
    Type *EltTy = cast<VectorType>(CI->getType())->getElementType();
    unsigned NumSrcElts = 128 / EltTy->getPrimitiveSizeInBits();
    auto *VT = FixedVectorType::get(EltTy, NumSrcElts);
    Value *Load = Builder.CreateAlignedLoad(VT, CI->getArgOperand(0), Align(1));
    if (NumSrcElts == 2)
      Rep = Builder.CreateShuffleVector(Load, ArrayRef<int>{0, 1, 0, 1});
    else
      Rep = Builder.CreateShuffleVector(Load,
                                        ArrayRef<int>{0, 1, 2, 3, 0, 1, 2, 3});
  } else if (Name.starts_with("avx512.mask.shuf.i") ||
             Name.starts_with("avx512.mask.shuf.f")) {
    unsigned Imm = cast<ConstantInt>(CI->getArgOperand(2))->getZExtValue();
    Type *VT = CI->getType();
    unsigned NumLanes = VT->getPrimitiveSizeInBits() / 128;
    unsigned NumElementsInLane = 128 / VT->getScalarSizeInBits();
    unsigned ControlBitsMask = NumLanes - 1;
    unsigned NumControlBits = NumLanes / 2;
    SmallVector<int, 8> ShuffleMask(0);

    for (unsigned l = 0; l != NumLanes; ++l) {
      unsigned LaneMask = (Imm >> (l * NumControlBits)) & ControlBitsMask;
      // We actually need the other source.
      if (l >= NumLanes / 2)
        LaneMask += NumLanes;
      for (unsigned i = 0; i != NumElementsInLane; ++i)
        ShuffleMask.push_back(LaneMask * NumElementsInLane + i);
    }
    Rep = Builder.CreateShuffleVector(CI->getArgOperand(0),
                                      CI->getArgOperand(1), ShuffleMask);
    Rep =
        emitX86Select(Builder, CI->getArgOperand(4), Rep, CI->getArgOperand(3));
  } else if (Name.starts_with("avx512.mask.broadcastf") ||
             Name.starts_with("avx512.mask.broadcasti")) {
    unsigned NumSrcElts = cast<FixedVectorType>(CI->getArgOperand(0)->getType())
                              ->getNumElements();
    unsigned NumDstElts =
        cast<FixedVectorType>(CI->getType())->getNumElements();

    SmallVector<int, 8> ShuffleMask(NumDstElts);
    for (unsigned i = 0; i != NumDstElts; ++i)
      ShuffleMask[i] = i % NumSrcElts;

    Rep = Builder.CreateShuffleVector(CI->getArgOperand(0),
                                      CI->getArgOperand(0), ShuffleMask);
    Rep =
        emitX86Select(Builder, CI->getArgOperand(2), Rep, CI->getArgOperand(1));
  } else if (Name.starts_with("avx2.pbroadcast") ||
             Name.starts_with("avx2.vbroadcast") ||
             Name.starts_with("avx512.pbroadcast") ||
             Name.starts_with("avx512.mask.broadcast.s")) {
    // Replace vp?broadcasts with a vector shuffle.
    Value *Op = CI->getArgOperand(0);
    ElementCount EC = cast<VectorType>(CI->getType())->getElementCount();
    Type *MaskTy = VectorType::get(Type::getInt32Ty(C), EC);
    SmallVector<int, 8> M;
    ShuffleVectorInst::getShuffleMask(Constant::getNullValue(MaskTy), M);
    Rep = Builder.CreateShuffleVector(Op, M);

    if (CI->arg_size() == 3)
      Rep = emitX86Select(Builder, CI->getArgOperand(2), Rep,
                          CI->getArgOperand(1));
  } else if (Name.starts_with("sse2.padds.") ||
             Name.starts_with("avx2.padds.") ||
             Name.starts_with("avx512.padds.") ||
             Name.starts_with("avx512.mask.padds.")) {
    Rep = upgradeX86BinaryIntrinsics(Builder, *CI, Intrinsic::sadd_sat);
  } else if (Name.starts_with("sse2.psubs.") ||
             Name.starts_with("avx2.psubs.") ||
             Name.starts_with("avx512.psubs.") ||
             Name.starts_with("avx512.mask.psubs.")) {
    Rep = upgradeX86BinaryIntrinsics(Builder, *CI, Intrinsic::ssub_sat);
  } else if (Name.starts_with("sse2.paddus.") ||
             Name.starts_with("avx2.paddus.") ||
             Name.starts_with("avx512.mask.paddus.")) {
    Rep = upgradeX86BinaryIntrinsics(Builder, *CI, Intrinsic::uadd_sat);
  } else if (Name.starts_with("sse2.psubus.") ||
             Name.starts_with("avx2.psubus.") ||
             Name.starts_with("avx512.mask.psubus.")) {
    Rep = upgradeX86BinaryIntrinsics(Builder, *CI, Intrinsic::usub_sat);
  } else if (Name.starts_with("avx512.mask.palignr.")) {
    Rep = upgradeX86ALIGNIntrinsics(Builder, CI->getArgOperand(0),
                                    CI->getArgOperand(1), CI->getArgOperand(2),
                                    CI->getArgOperand(3), CI->getArgOperand(4),
                                    false);
  } else if (Name.starts_with("avx512.mask.valign.")) {
    Rep = upgradeX86ALIGNIntrinsics(
        Builder, CI->getArgOperand(0), CI->getArgOperand(1),
        CI->getArgOperand(2), CI->getArgOperand(3), CI->getArgOperand(4), true);
  } else if (Name == "sse2.psll.dq" || Name == "avx2.psll.dq") {
    // 128/256-bit shift left specified in bits.
    unsigned Shift = cast<ConstantInt>(CI->getArgOperand(1))->getZExtValue();
    Rep = upgradeX86PSLLDQIntrinsics(Builder, CI->getArgOperand(0),
                                     Shift / 8); // Shift is in bits.
  } else if (Name == "sse2.psrl.dq" || Name == "avx2.psrl.dq") {
    // 128/256-bit shift right specified in bits.
    unsigned Shift = cast<ConstantInt>(CI->getArgOperand(1))->getZExtValue();
    Rep = upgradeX86PSRLDQIntrinsics(Builder, CI->getArgOperand(0),
                                     Shift / 8); // Shift is in bits.
  } else if (Name == "sse2.psll.dq.bs" || Name == "avx2.psll.dq.bs" ||
             Name == "avx512.psll.dq.512") {
    // 128/256/512-bit shift left specified in bytes.
    unsigned Shift = cast<ConstantInt>(CI->getArgOperand(1))->getZExtValue();
    Rep = upgradeX86PSLLDQIntrinsics(Builder, CI->getArgOperand(0), Shift);
  } else if (Name == "sse2.psrl.dq.bs" || Name == "avx2.psrl.dq.bs" ||
             Name == "avx512.psrl.dq.512") {
    // 128/256/512-bit shift right specified in bytes.
    unsigned Shift = cast<ConstantInt>(CI->getArgOperand(1))->getZExtValue();
    Rep = upgradeX86PSRLDQIntrinsics(Builder, CI->getArgOperand(0), Shift);
  } else if (Name == "sse41.pblendw" || Name.starts_with("sse41.blendp") ||
             Name.starts_with("avx.blend.p") || Name == "avx2.pblendw" ||
             Name.starts_with("avx2.pblendd.")) {
    Value *Op0 = CI->getArgOperand(0);
    Value *Op1 = CI->getArgOperand(1);
    unsigned Imm = cast<ConstantInt>(CI->getArgOperand(2))->getZExtValue();
    auto *VecTy = cast<FixedVectorType>(CI->getType());
    unsigned NumElts = VecTy->getNumElements();

    SmallVector<int, 16> Idxs(NumElts);
    for (unsigned i = 0; i != NumElts; ++i)
      Idxs[i] = ((Imm >> (i % 8)) & 1) ? i + NumElts : i;

    Rep = Builder.CreateShuffleVector(Op0, Op1, Idxs);
  } else if (Name.starts_with("avx.vinsertf128.") ||
             Name == "avx2.vinserti128" ||
             Name.starts_with("avx512.mask.insert")) {
    Value *Op0 = CI->getArgOperand(0);
    Value *Op1 = CI->getArgOperand(1);
    unsigned Imm = cast<ConstantInt>(CI->getArgOperand(2))->getZExtValue();
    unsigned DstNumElts =
        cast<FixedVectorType>(CI->getType())->getNumElements();
    unsigned SrcNumElts =
        cast<FixedVectorType>(Op1->getType())->getNumElements();
    unsigned Scale = DstNumElts / SrcNumElts;

    // Mask off the high bits of the immediate value; hardware ignores those.
    Imm = Imm % Scale;

    // Extend the second operand into a vector the size of the destination.
    SmallVector<int, 8> Idxs(DstNumElts);
    for (unsigned i = 0; i != SrcNumElts; ++i)
      Idxs[i] = i;
    for (unsigned i = SrcNumElts; i != DstNumElts; ++i)
      Idxs[i] = SrcNumElts;
    Rep = Builder.CreateShuffleVector(Op1, Idxs);

    // Insert the second operand into the first operand.

    // Note that there is no guarantee that instruction lowering will actually
    // produce a vinsertf128 instruction for the created shuffles. In
    // particular, the 0 immediate case involves no lane changes, so it can
    // be handled as a blend.

    // Example of shuffle mask for 32-bit elements:
    // Imm = 1  <i32 0, i32 1, i32 2,  i32 3,  i32 8, i32 9, i32 10, i32 11>
    // Imm = 0  <i32 8, i32 9, i32 10, i32 11, i32 4, i32 5, i32 6,  i32 7 >

    // First fill with identify mask.
    for (unsigned i = 0; i != DstNumElts; ++i)
      Idxs[i] = i;
    // Then replace the elements where we need to insert.
    for (unsigned i = 0; i != SrcNumElts; ++i)
      Idxs[i + Imm * SrcNumElts] = i + DstNumElts;
    Rep = Builder.CreateShuffleVector(Op0, Rep, Idxs);

    // If the intrinsic has a mask operand, handle that.
    if (CI->arg_size() == 5)
      Rep = emitX86Select(Builder, CI->getArgOperand(4), Rep,
                          CI->getArgOperand(3));
  } else if (Name.starts_with("avx.vextractf128.") ||
             Name == "avx2.vextracti128" ||
             Name.starts_with("avx512.mask.vextract")) {
    Value *Op0 = CI->getArgOperand(0);
    unsigned Imm = cast<ConstantInt>(CI->getArgOperand(1))->getZExtValue();
    unsigned DstNumElts =
        cast<FixedVectorType>(CI->getType())->getNumElements();
    unsigned SrcNumElts =
        cast<FixedVectorType>(Op0->getType())->getNumElements();
    unsigned Scale = SrcNumElts / DstNumElts;

    // Mask off the high bits of the immediate value; hardware ignores those.
    Imm = Imm % Scale;

    // Get indexes for the subvector of the input vector.
    SmallVector<int, 8> Idxs(DstNumElts);
    for (unsigned i = 0; i != DstNumElts; ++i) {
      Idxs[i] = i + (Imm * DstNumElts);
    }
    Rep = Builder.CreateShuffleVector(Op0, Op0, Idxs);

    // If the intrinsic has a mask operand, handle that.
    if (CI->arg_size() == 4)
      Rep = emitX86Select(Builder, CI->getArgOperand(3), Rep,
                          CI->getArgOperand(2));
  } else if (Name.starts_with("avx512.mask.perm.df.") ||
             Name.starts_with("avx512.mask.perm.di.")) {
    Value *Op0 = CI->getArgOperand(0);
    unsigned Imm = cast<ConstantInt>(CI->getArgOperand(1))->getZExtValue();
    auto *VecTy = cast<FixedVectorType>(CI->getType());
    unsigned NumElts = VecTy->getNumElements();

    SmallVector<int, 8> Idxs(NumElts);
    for (unsigned i = 0; i != NumElts; ++i)
      Idxs[i] = (i & ~0x3) + ((Imm >> (2 * (i & 0x3))) & 3);

    Rep = Builder.CreateShuffleVector(Op0, Op0, Idxs);

    if (CI->arg_size() == 4)
      Rep = emitX86Select(Builder, CI->getArgOperand(3), Rep,
                          CI->getArgOperand(2));
  } else if (Name.starts_with("avx.vperm2f128.") || Name == "avx2.vperm2i128") {
    // The immediate permute control byte looks like this:
    //    [1:0] - select 128 bits from sources for low half of destination
    //    [2]   - ignore
    //    [3]   - zero low half of destination
    //    [5:4] - select 128 bits from sources for high half of destination
    //    [6]   - ignore
    //    [7]   - zero high half of destination

    uint8_t Imm = cast<ConstantInt>(CI->getArgOperand(2))->getZExtValue();

    unsigned NumElts = cast<FixedVectorType>(CI->getType())->getNumElements();
    unsigned HalfSize = NumElts / 2;
    SmallVector<int, 8> ShuffleMask(NumElts);

    // Determine which operand(s) are actually in use for this instruction.
    Value *V0 = (Imm & 0x02) ? CI->getArgOperand(1) : CI->getArgOperand(0);
    Value *V1 = (Imm & 0x20) ? CI->getArgOperand(1) : CI->getArgOperand(0);

    // If needed, replace operands based on zero mask.
    V0 = (Imm & 0x08) ? ConstantAggregateZero::get(CI->getType()) : V0;
    V1 = (Imm & 0x80) ? ConstantAggregateZero::get(CI->getType()) : V1;

    // Permute low half of result.
    unsigned StartIndex = (Imm & 0x01) ? HalfSize : 0;
    for (unsigned i = 0; i < HalfSize; ++i)
      ShuffleMask[i] = StartIndex + i;

    // Permute high half of result.
    StartIndex = (Imm & 0x10) ? HalfSize : 0;
    for (unsigned i = 0; i < HalfSize; ++i)
      ShuffleMask[i + HalfSize] = NumElts + StartIndex + i;

    Rep = Builder.CreateShuffleVector(V0, V1, ShuffleMask);

  } else if (Name.starts_with("avx.vpermil.") || Name == "sse2.pshuf.d" ||
             Name.starts_with("avx512.mask.vpermil.p") ||
             Name.starts_with("avx512.mask.pshuf.d.")) {
    Value *Op0 = CI->getArgOperand(0);
    unsigned Imm = cast<ConstantInt>(CI->getArgOperand(1))->getZExtValue();
    auto *VecTy = cast<FixedVectorType>(CI->getType());
    unsigned NumElts = VecTy->getNumElements();
    // Calculate the size of each index in the immediate.
    unsigned IdxSize = 64 / VecTy->getScalarSizeInBits();
    unsigned IdxMask = ((1 << IdxSize) - 1);

    SmallVector<int, 8> Idxs(NumElts);
    // Lookup the bits for this element, wrapping around the immediate every
    // 8-bits. Elements are grouped into sets of 2 or 4 elements so we need
    // to offset by the first index of each group.
    for (unsigned i = 0; i != NumElts; ++i)
      Idxs[i] = ((Imm >> ((i * IdxSize) % 8)) & IdxMask) | (i & ~IdxMask);

    Rep = Builder.CreateShuffleVector(Op0, Op0, Idxs);

    if (CI->arg_size() == 4)
      Rep = emitX86Select(Builder, CI->getArgOperand(3), Rep,
                          CI->getArgOperand(2));
  } else if (Name == "sse2.pshufl.w" ||
             Name.starts_with("avx512.mask.pshufl.w.")) {
    Value *Op0 = CI->getArgOperand(0);
    unsigned Imm = cast<ConstantInt>(CI->getArgOperand(1))->getZExtValue();
    unsigned NumElts = cast<FixedVectorType>(CI->getType())->getNumElements();

    SmallVector<int, 16> Idxs(NumElts);
    for (unsigned l = 0; l != NumElts; l += 8) {
      for (unsigned i = 0; i != 4; ++i)
        Idxs[i + l] = ((Imm >> (2 * i)) & 0x3) + l;
      for (unsigned i = 4; i != 8; ++i)
        Idxs[i + l] = i + l;
    }

    Rep = Builder.CreateShuffleVector(Op0, Op0, Idxs);

    if (CI->arg_size() == 4)
      Rep = emitX86Select(Builder, CI->getArgOperand(3), Rep,
                          CI->getArgOperand(2));
  } else if (Name == "sse2.pshufh.w" ||
             Name.starts_with("avx512.mask.pshufh.w.")) {
    Value *Op0 = CI->getArgOperand(0);
    unsigned Imm = cast<ConstantInt>(CI->getArgOperand(1))->getZExtValue();
    unsigned NumElts = cast<FixedVectorType>(CI->getType())->getNumElements();

    SmallVector<int, 16> Idxs(NumElts);
    for (unsigned l = 0; l != NumElts; l += 8) {
      for (unsigned i = 0; i != 4; ++i)
        Idxs[i + l] = i + l;
      for (unsigned i = 0; i != 4; ++i)
        Idxs[i + l + 4] = ((Imm >> (2 * i)) & 0x3) + 4 + l;
    }

    Rep = Builder.CreateShuffleVector(Op0, Op0, Idxs);

    if (CI->arg_size() == 4)
      Rep = emitX86Select(Builder, CI->getArgOperand(3), Rep,
                          CI->getArgOperand(2));
  } else if (Name.starts_with("avx512.mask.shuf.p")) {
    Value *Op0 = CI->getArgOperand(0);
    Value *Op1 = CI->getArgOperand(1);
    unsigned Imm = cast<ConstantInt>(CI->getArgOperand(2))->getZExtValue();
    unsigned NumElts = cast<FixedVectorType>(CI->getType())->getNumElements();

    unsigned NumLaneElts = 128 / CI->getType()->getScalarSizeInBits();
    unsigned HalfLaneElts = NumLaneElts / 2;

    SmallVector<int, 16> Idxs(NumElts);
    for (unsigned i = 0; i != NumElts; ++i) {
      // Base index is the starting element of the lane.
      Idxs[i] = i - (i % NumLaneElts);
      // If we are half way through the lane switch to the other source.
      if ((i % NumLaneElts) >= HalfLaneElts)
        Idxs[i] += NumElts;
      // Now select the specific element. By adding HalfLaneElts bits from
      // the immediate. Wrapping around the immediate every 8-bits.
      Idxs[i] += (Imm >> ((i * HalfLaneElts) % 8)) & ((1 << HalfLaneElts) - 1);
    }

    Rep = Builder.CreateShuffleVector(Op0, Op1, Idxs);

    Rep =
        emitX86Select(Builder, CI->getArgOperand(4), Rep, CI->getArgOperand(3));
  } else if (Name.starts_with("avx512.mask.movddup") ||
             Name.starts_with("avx512.mask.movshdup") ||
             Name.starts_with("avx512.mask.movsldup")) {
    Value *Op0 = CI->getArgOperand(0);
    unsigned NumElts = cast<FixedVectorType>(CI->getType())->getNumElements();
    unsigned NumLaneElts = 128 / CI->getType()->getScalarSizeInBits();

    unsigned Offset = 0;
    if (Name.starts_with("avx512.mask.movshdup."))
      Offset = 1;

    SmallVector<int, 16> Idxs(NumElts);
    for (unsigned l = 0; l != NumElts; l += NumLaneElts)
      for (unsigned i = 0; i != NumLaneElts; i += 2) {
        Idxs[i + l + 0] = i + l + Offset;
        Idxs[i + l + 1] = i + l + Offset;
      }

    Rep = Builder.CreateShuffleVector(Op0, Op0, Idxs);

    Rep =
        emitX86Select(Builder, CI->getArgOperand(2), Rep, CI->getArgOperand(1));
  } else if (Name.starts_with("avx512.mask.punpckl") ||
             Name.starts_with("avx512.mask.unpckl.")) {
    Value *Op0 = CI->getArgOperand(0);
    Value *Op1 = CI->getArgOperand(1);
    int NumElts = cast<FixedVectorType>(CI->getType())->getNumElements();
    int NumLaneElts = 128 / CI->getType()->getScalarSizeInBits();

    SmallVector<int, 64> Idxs(NumElts);
    for (int l = 0; l != NumElts; l += NumLaneElts)
      for (int i = 0; i != NumLaneElts; ++i)
        Idxs[i + l] = l + (i / 2) + NumElts * (i % 2);

    Rep = Builder.CreateShuffleVector(Op0, Op1, Idxs);

    Rep =
        emitX86Select(Builder, CI->getArgOperand(3), Rep, CI->getArgOperand(2));
  } else if (Name.starts_with("avx512.mask.punpckh") ||
             Name.starts_with("avx512.mask.unpckh.")) {
    Value *Op0 = CI->getArgOperand(0);
    Value *Op1 = CI->getArgOperand(1);
    int NumElts = cast<FixedVectorType>(CI->getType())->getNumElements();
    int NumLaneElts = 128 / CI->getType()->getScalarSizeInBits();

    SmallVector<int, 64> Idxs(NumElts);
    for (int l = 0; l != NumElts; l += NumLaneElts)
      for (int i = 0; i != NumLaneElts; ++i)
        Idxs[i + l] = (NumLaneElts / 2) + l + (i / 2) + NumElts * (i % 2);

    Rep = Builder.CreateShuffleVector(Op0, Op1, Idxs);

    Rep =
        emitX86Select(Builder, CI->getArgOperand(3), Rep, CI->getArgOperand(2));
  } else if (Name.starts_with("avx512.mask.and.") ||
             Name.starts_with("avx512.mask.pand.")) {
    VectorType *FTy = cast<VectorType>(CI->getType());
    VectorType *ITy = VectorType::getInteger(FTy);
    Rep = Builder.CreateAnd(Builder.CreateBitCast(CI->getArgOperand(0), ITy),
                            Builder.CreateBitCast(CI->getArgOperand(1), ITy));
    Rep = Builder.CreateBitCast(Rep, FTy);
    Rep =
        emitX86Select(Builder, CI->getArgOperand(3), Rep, CI->getArgOperand(2));
  } else if (Name.starts_with("avx512.mask.andn.") ||
             Name.starts_with("avx512.mask.pandn.")) {
    VectorType *FTy = cast<VectorType>(CI->getType());
    VectorType *ITy = VectorType::getInteger(FTy);
    Rep = Builder.CreateNot(Builder.CreateBitCast(CI->getArgOperand(0), ITy));
    Rep = Builder.CreateAnd(Rep,
                            Builder.CreateBitCast(CI->getArgOperand(1), ITy));
    Rep = Builder.CreateBitCast(Rep, FTy);
    Rep =
        emitX86Select(Builder, CI->getArgOperand(3), Rep, CI->getArgOperand(2));
  } else if (Name.starts_with("avx512.mask.or.") ||
             Name.starts_with("avx512.mask.por.")) {
    VectorType *FTy = cast<VectorType>(CI->getType());
    VectorType *ITy = VectorType::getInteger(FTy);
    Rep = Builder.CreateOr(Builder.CreateBitCast(CI->getArgOperand(0), ITy),
                           Builder.CreateBitCast(CI->getArgOperand(1), ITy));
    Rep = Builder.CreateBitCast(Rep, FTy);
    Rep =
        emitX86Select(Builder, CI->getArgOperand(3), Rep, CI->getArgOperand(2));
  } else if (Name.starts_with("avx512.mask.xor.") ||
             Name.starts_with("avx512.mask.pxor.")) {
    VectorType *FTy = cast<VectorType>(CI->getType());
    VectorType *ITy = VectorType::getInteger(FTy);
    Rep = Builder.CreateXor(Builder.CreateBitCast(CI->getArgOperand(0), ITy),
                            Builder.CreateBitCast(CI->getArgOperand(1), ITy));
    Rep = Builder.CreateBitCast(Rep, FTy);
    Rep =
        emitX86Select(Builder, CI->getArgOperand(3), Rep, CI->getArgOperand(2));
  } else if (Name.starts_with("avx512.mask.padd.")) {
    Rep = Builder.CreateAdd(CI->getArgOperand(0), CI->getArgOperand(1));
    Rep =
        emitX86Select(Builder, CI->getArgOperand(3), Rep, CI->getArgOperand(2));
  } else if (Name.starts_with("avx512.mask.psub.")) {
    Rep = Builder.CreateSub(CI->getArgOperand(0), CI->getArgOperand(1));
    Rep =
        emitX86Select(Builder, CI->getArgOperand(3), Rep, CI->getArgOperand(2));
  } else if (Name.starts_with("avx512.mask.pmull.")) {
    Rep = Builder.CreateMul(CI->getArgOperand(0), CI->getArgOperand(1));
    Rep =
        emitX86Select(Builder, CI->getArgOperand(3), Rep, CI->getArgOperand(2));
  } else if (Name.starts_with("avx512.mask.add.p")) {
    if (Name.ends_with(".512")) {
      Intrinsic::ID IID;
      if (Name[17] == 's')
        IID = Intrinsic::x86_avx512_add_ps_512;
      else
        IID = Intrinsic::x86_avx512_add_pd_512;

      Rep = Builder.CreateIntrinsic(
          IID,
          {CI->getArgOperand(0), CI->getArgOperand(1), CI->getArgOperand(4)});
    } else {
      Rep = Builder.CreateFAdd(CI->getArgOperand(0), CI->getArgOperand(1));
    }
    Rep =
        emitX86Select(Builder, CI->getArgOperand(3), Rep, CI->getArgOperand(2));
  } else if (Name.starts_with("avx512.mask.div.p")) {
    if (Name.ends_with(".512")) {
      Intrinsic::ID IID;
      if (Name[17] == 's')
        IID = Intrinsic::x86_avx512_div_ps_512;
      else
        IID = Intrinsic::x86_avx512_div_pd_512;

      Rep = Builder.CreateIntrinsic(
          IID,
          {CI->getArgOperand(0), CI->getArgOperand(1), CI->getArgOperand(4)});
    } else {
      Rep = Builder.CreateFDiv(CI->getArgOperand(0), CI->getArgOperand(1));
    }
    Rep =
        emitX86Select(Builder, CI->getArgOperand(3), Rep, CI->getArgOperand(2));
  } else if (Name.starts_with("avx512.mask.mul.p")) {
    if (Name.ends_with(".512")) {
      Intrinsic::ID IID;
      if (Name[17] == 's')
        IID = Intrinsic::x86_avx512_mul_ps_512;
      else
        IID = Intrinsic::x86_avx512_mul_pd_512;

      Rep = Builder.CreateIntrinsic(
          IID,
          {CI->getArgOperand(0), CI->getArgOperand(1), CI->getArgOperand(4)});
    } else {
      Rep = Builder.CreateFMul(CI->getArgOperand(0), CI->getArgOperand(1));
    }
    Rep =
        emitX86Select(Builder, CI->getArgOperand(3), Rep, CI->getArgOperand(2));
  } else if (Name.starts_with("avx512.mask.sub.p")) {
    if (Name.ends_with(".512")) {
      Intrinsic::ID IID;
      if (Name[17] == 's')
        IID = Intrinsic::x86_avx512_sub_ps_512;
      else
        IID = Intrinsic::x86_avx512_sub_pd_512;

      Rep = Builder.CreateIntrinsic(
          IID,
          {CI->getArgOperand(0), CI->getArgOperand(1), CI->getArgOperand(4)});
    } else {
      Rep = Builder.CreateFSub(CI->getArgOperand(0), CI->getArgOperand(1));
    }
    Rep =
        emitX86Select(Builder, CI->getArgOperand(3), Rep, CI->getArgOperand(2));
  } else if ((Name.starts_with("avx512.mask.max.p") ||
              Name.starts_with("avx512.mask.min.p")) &&
             Name.drop_front(18) == ".512") {
    bool IsDouble = Name[17] == 'd';
    bool IsMin = Name[13] == 'i';
    static const Intrinsic::ID MinMaxTbl[2][2] = {
        {Intrinsic::x86_avx512_max_ps_512, Intrinsic::x86_avx512_max_pd_512},
        {Intrinsic::x86_avx512_min_ps_512, Intrinsic::x86_avx512_min_pd_512}};
    Intrinsic::ID IID = MinMaxTbl[IsMin][IsDouble];

    Rep = Builder.CreateIntrinsic(
        IID,
        {CI->getArgOperand(0), CI->getArgOperand(1), CI->getArgOperand(4)});
    Rep =
        emitX86Select(Builder, CI->getArgOperand(3), Rep, CI->getArgOperand(2));
  } else if (Name.starts_with("avx512.mask.lzcnt.")) {
    Rep =
        Builder.CreateIntrinsic(Intrinsic::ctlz, CI->getType(),
                                {CI->getArgOperand(0), Builder.getInt1(false)});
    Rep =
        emitX86Select(Builder, CI->getArgOperand(2), Rep, CI->getArgOperand(1));
  } else if (Name.starts_with("avx512.mask.psll")) {
    bool IsImmediate = Name[16] == 'i' || (Name.size() > 18 && Name[18] == 'i');
    bool IsVariable = Name[16] == 'v';
    char Size = Name[16] == '.'   ? Name[17]
                : Name[17] == '.' ? Name[18]
                : Name[18] == '.' ? Name[19]
                                  : Name[20];

    Intrinsic::ID IID;
    if (IsVariable && Name[17] != '.') {
      if (Size == 'd' && Name[17] == '2') // avx512.mask.psllv2.di
        IID = Intrinsic::x86_avx2_psllv_q;
      else if (Size == 'd' && Name[17] == '4') // avx512.mask.psllv4.di
        IID = Intrinsic::x86_avx2_psllv_q_256;
      else if (Size == 's' && Name[17] == '4') // avx512.mask.psllv4.si
        IID = Intrinsic::x86_avx2_psllv_d;
      else if (Size == 's' && Name[17] == '8') // avx512.mask.psllv8.si
        IID = Intrinsic::x86_avx2_psllv_d_256;
      else if (Size == 'h' && Name[17] == '8') // avx512.mask.psllv8.hi
        IID = Intrinsic::x86_avx512_psllv_w_128;
      else if (Size == 'h' && Name[17] == '1') // avx512.mask.psllv16.hi
        IID = Intrinsic::x86_avx512_psllv_w_256;
      else if (Name[17] == '3' && Name[18] == '2') // avx512.mask.psllv32hi
        IID = Intrinsic::x86_avx512_psllv_w_512;
      else
        llvm_unreachable("Unexpected size");
    } else if (Name.ends_with(".128")) {
      if (Size == 'd') // avx512.mask.psll.d.128, avx512.mask.psll.di.128
        IID = IsImmediate ? Intrinsic::x86_sse2_pslli_d
                          : Intrinsic::x86_sse2_psll_d;
      else if (Size == 'q') // avx512.mask.psll.q.128, avx512.mask.psll.qi.128
        IID = IsImmediate ? Intrinsic::x86_sse2_pslli_q
                          : Intrinsic::x86_sse2_psll_q;
      else if (Size == 'w') // avx512.mask.psll.w.128, avx512.mask.psll.wi.128
        IID = IsImmediate ? Intrinsic::x86_sse2_pslli_w
                          : Intrinsic::x86_sse2_psll_w;
      else
        llvm_unreachable("Unexpected size");
    } else if (Name.ends_with(".256")) {
      if (Size == 'd') // avx512.mask.psll.d.256, avx512.mask.psll.di.256
        IID = IsImmediate ? Intrinsic::x86_avx2_pslli_d
                          : Intrinsic::x86_avx2_psll_d;
      else if (Size == 'q') // avx512.mask.psll.q.256, avx512.mask.psll.qi.256
        IID = IsImmediate ? Intrinsic::x86_avx2_pslli_q
                          : Intrinsic::x86_avx2_psll_q;
      else if (Size == 'w') // avx512.mask.psll.w.256, avx512.mask.psll.wi.256
        IID = IsImmediate ? Intrinsic::x86_avx2_pslli_w
                          : Intrinsic::x86_avx2_psll_w;
      else
        llvm_unreachable("Unexpected size");
    } else {
      if (Size == 'd') // psll.di.512, pslli.d, psll.d, psllv.d.512
        IID = IsImmediate  ? Intrinsic::x86_avx512_pslli_d_512
              : IsVariable ? Intrinsic::x86_avx512_psllv_d_512
                           : Intrinsic::x86_avx512_psll_d_512;
      else if (Size == 'q') // psll.qi.512, pslli.q, psll.q, psllv.q.512
        IID = IsImmediate  ? Intrinsic::x86_avx512_pslli_q_512
              : IsVariable ? Intrinsic::x86_avx512_psllv_q_512
                           : Intrinsic::x86_avx512_psll_q_512;
      else if (Size == 'w') // psll.wi.512, pslli.w, psll.w
        IID = IsImmediate ? Intrinsic::x86_avx512_pslli_w_512
                          : Intrinsic::x86_avx512_psll_w_512;
      else
        llvm_unreachable("Unexpected size");
    }

    Rep = upgradeX86MaskedShift(Builder, *CI, IID);
  } else if (Name.starts_with("avx512.mask.psrl")) {
    bool IsImmediate = Name[16] == 'i' || (Name.size() > 18 && Name[18] == 'i');
    bool IsVariable = Name[16] == 'v';
    char Size = Name[16] == '.'   ? Name[17]
                : Name[17] == '.' ? Name[18]
                : Name[18] == '.' ? Name[19]
                                  : Name[20];

    Intrinsic::ID IID;
    if (IsVariable && Name[17] != '.') {
      if (Size == 'd' && Name[17] == '2') // avx512.mask.psrlv2.di
        IID = Intrinsic::x86_avx2_psrlv_q;
      else if (Size == 'd' && Name[17] == '4') // avx512.mask.psrlv4.di
        IID = Intrinsic::x86_avx2_psrlv_q_256;
      else if (Size == 's' && Name[17] == '4') // avx512.mask.psrlv4.si
        IID = Intrinsic::x86_avx2_psrlv_d;
      else if (Size == 's' && Name[17] == '8') // avx512.mask.psrlv8.si
        IID = Intrinsic::x86_avx2_psrlv_d_256;
      else if (Size == 'h' && Name[17] == '8') // avx512.mask.psrlv8.hi
        IID = Intrinsic::x86_avx512_psrlv_w_128;
      else if (Size == 'h' && Name[17] == '1') // avx512.mask.psrlv16.hi
        IID = Intrinsic::x86_avx512_psrlv_w_256;
      else if (Name[17] == '3' && Name[18] == '2') // avx512.mask.psrlv32hi
        IID = Intrinsic::x86_avx512_psrlv_w_512;
      else
        llvm_unreachable("Unexpected size");
    } else if (Name.ends_with(".128")) {
      if (Size == 'd') // avx512.mask.psrl.d.128, avx512.mask.psrl.di.128
        IID = IsImmediate ? Intrinsic::x86_sse2_psrli_d
                          : Intrinsic::x86_sse2_psrl_d;
      else if (Size == 'q') // avx512.mask.psrl.q.128, avx512.mask.psrl.qi.128
        IID = IsImmediate ? Intrinsic::x86_sse2_psrli_q
                          : Intrinsic::x86_sse2_psrl_q;
      else if (Size == 'w') // avx512.mask.psrl.w.128, avx512.mask.psrl.wi.128
        IID = IsImmediate ? Intrinsic::x86_sse2_psrli_w
                          : Intrinsic::x86_sse2_psrl_w;
      else
        llvm_unreachable("Unexpected size");
    } else if (Name.ends_with(".256")) {
      if (Size == 'd') // avx512.mask.psrl.d.256, avx512.mask.psrl.di.256
        IID = IsImmediate ? Intrinsic::x86_avx2_psrli_d
                          : Intrinsic::x86_avx2_psrl_d;
      else if (Size == 'q') // avx512.mask.psrl.q.256, avx512.mask.psrl.qi.256
        IID = IsImmediate ? Intrinsic::x86_avx2_psrli_q
                          : Intrinsic::x86_avx2_psrl_q;
      else if (Size == 'w') // avx512.mask.psrl.w.256, avx512.mask.psrl.wi.256
        IID = IsImmediate ? Intrinsic::x86_avx2_psrli_w
                          : Intrinsic::x86_avx2_psrl_w;
      else
        llvm_unreachable("Unexpected size");
    } else {
      if (Size == 'd') // psrl.di.512, psrli.d, psrl.d, psrl.d.512
        IID = IsImmediate  ? Intrinsic::x86_avx512_psrli_d_512
              : IsVariable ? Intrinsic::x86_avx512_psrlv_d_512
                           : Intrinsic::x86_avx512_psrl_d_512;
      else if (Size == 'q') // psrl.qi.512, psrli.q, psrl.q, psrl.q.512
        IID = IsImmediate  ? Intrinsic::x86_avx512_psrli_q_512
              : IsVariable ? Intrinsic::x86_avx512_psrlv_q_512
                           : Intrinsic::x86_avx512_psrl_q_512;
      else if (Size == 'w') // psrl.wi.512, psrli.w, psrl.w)
        IID = IsImmediate ? Intrinsic::x86_avx512_psrli_w_512
                          : Intrinsic::x86_avx512_psrl_w_512;
      else
        llvm_unreachable("Unexpected size");
    }

    Rep = upgradeX86MaskedShift(Builder, *CI, IID);
  } else if (Name.starts_with("avx512.mask.psra")) {
    bool IsImmediate = Name[16] == 'i' || (Name.size() > 18 && Name[18] == 'i');
    bool IsVariable = Name[16] == 'v';
    char Size = Name[16] == '.'   ? Name[17]
                : Name[17] == '.' ? Name[18]
                : Name[18] == '.' ? Name[19]
                                  : Name[20];

    Intrinsic::ID IID;
    if (IsVariable && Name[17] != '.') {
      if (Size == 's' && Name[17] == '4') // avx512.mask.psrav4.si
        IID = Intrinsic::x86_avx2_psrav_d;
      else if (Size == 's' && Name[17] == '8') // avx512.mask.psrav8.si
        IID = Intrinsic::x86_avx2_psrav_d_256;
      else if (Size == 'h' && Name[17] == '8') // avx512.mask.psrav8.hi
        IID = Intrinsic::x86_avx512_psrav_w_128;
      else if (Size == 'h' && Name[17] == '1') // avx512.mask.psrav16.hi
        IID = Intrinsic::x86_avx512_psrav_w_256;
      else if (Name[17] == '3' && Name[18] == '2') // avx512.mask.psrav32hi
        IID = Intrinsic::x86_avx512_psrav_w_512;
      else
        llvm_unreachable("Unexpected size");
    } else if (Name.ends_with(".128")) {
      if (Size == 'd') // avx512.mask.psra.d.128, avx512.mask.psra.di.128
        IID = IsImmediate ? Intrinsic::x86_sse2_psrai_d
                          : Intrinsic::x86_sse2_psra_d;
      else if (Size == 'q') // avx512.mask.psra.q.128, avx512.mask.psra.qi.128
        IID = IsImmediate  ? Intrinsic::x86_avx512_psrai_q_128
              : IsVariable ? Intrinsic::x86_avx512_psrav_q_128
                           : Intrinsic::x86_avx512_psra_q_128;
      else if (Size == 'w') // avx512.mask.psra.w.128, avx512.mask.psra.wi.128
        IID = IsImmediate ? Intrinsic::x86_sse2_psrai_w
                          : Intrinsic::x86_sse2_psra_w;
      else
        llvm_unreachable("Unexpected size");
    } else if (Name.ends_with(".256")) {
      if (Size == 'd') // avx512.mask.psra.d.256, avx512.mask.psra.di.256
        IID = IsImmediate ? Intrinsic::x86_avx2_psrai_d
                          : Intrinsic::x86_avx2_psra_d;
      else if (Size == 'q') // avx512.mask.psra.q.256, avx512.mask.psra.qi.256
        IID = IsImmediate  ? Intrinsic::x86_avx512_psrai_q_256
              : IsVariable ? Intrinsic::x86_avx512_psrav_q_256
                           : Intrinsic::x86_avx512_psra_q_256;
      else if (Size == 'w') // avx512.mask.psra.w.256, avx512.mask.psra.wi.256
        IID = IsImmediate ? Intrinsic::x86_avx2_psrai_w
                          : Intrinsic::x86_avx2_psra_w;
      else
        llvm_unreachable("Unexpected size");
    } else {
      if (Size == 'd') // psra.di.512, psrai.d, psra.d, psrav.d.512
        IID = IsImmediate  ? Intrinsic::x86_avx512_psrai_d_512
              : IsVariable ? Intrinsic::x86_avx512_psrav_d_512
                           : Intrinsic::x86_avx512_psra_d_512;
      else if (Size == 'q') // psra.qi.512, psrai.q, psra.q
        IID = IsImmediate  ? Intrinsic::x86_avx512_psrai_q_512
              : IsVariable ? Intrinsic::x86_avx512_psrav_q_512
                           : Intrinsic::x86_avx512_psra_q_512;
      else if (Size == 'w') // psra.wi.512, psrai.w, psra.w
        IID = IsImmediate ? Intrinsic::x86_avx512_psrai_w_512
                          : Intrinsic::x86_avx512_psra_w_512;
      else
        llvm_unreachable("Unexpected size");
    }

    Rep = upgradeX86MaskedShift(Builder, *CI, IID);
  } else if (Name.starts_with("avx512.mask.move.s")) {
    Rep = upgradeMaskedMove(Builder, *CI);
  } else if (Name.starts_with("avx512.cvtmask2")) {
    Rep = upgradeMaskToInt(Builder, *CI);
  } else if (Name.ends_with(".movntdqa")) {
    MDNode *Node = MDNode::get(
        C, ConstantAsMetadata::get(ConstantInt::get(Type::getInt32Ty(C), 1)));

    LoadInst *LI = Builder.CreateAlignedLoad(
        CI->getType(), CI->getArgOperand(0),
        Align(CI->getType()->getPrimitiveSizeInBits().getFixedValue() / 8));
    LI->setMetadata(LLVMContext::MD_nontemporal, Node);
    Rep = LI;
  } else if (Name.starts_with("fma.vfmadd.") ||
             Name.starts_with("fma.vfmsub.") ||
             Name.starts_with("fma.vfnmadd.") ||
             Name.starts_with("fma.vfnmsub.")) {
    bool NegMul = Name[6] == 'n';
    bool NegAcc = NegMul ? Name[8] == 's' : Name[7] == 's';
    bool IsScalar = NegMul ? Name[12] == 's' : Name[11] == 's';

    Value *Ops[] = {CI->getArgOperand(0), CI->getArgOperand(1),
                    CI->getArgOperand(2)};

    if (IsScalar) {
      Ops[0] = Builder.CreateExtractElement(Ops[0], (uint64_t)0);
      Ops[1] = Builder.CreateExtractElement(Ops[1], (uint64_t)0);
      Ops[2] = Builder.CreateExtractElement(Ops[2], (uint64_t)0);
    }

    if (NegMul && !IsScalar)
      Ops[0] = Builder.CreateFNeg(Ops[0]);
    if (NegMul && IsScalar)
      Ops[1] = Builder.CreateFNeg(Ops[1]);
    if (NegAcc)
      Ops[2] = Builder.CreateFNeg(Ops[2]);

    Rep = Builder.CreateIntrinsic(Intrinsic::fma, Ops[0]->getType(), Ops);

    if (IsScalar)
      Rep = Builder.CreateInsertElement(CI->getArgOperand(0), Rep, (uint64_t)0);
  } else if (Name.starts_with("fma4.vfmadd.s")) {
    Value *Ops[] = {CI->getArgOperand(0), CI->getArgOperand(1),
                    CI->getArgOperand(2)};

    Ops[0] = Builder.CreateExtractElement(Ops[0], (uint64_t)0);
    Ops[1] = Builder.CreateExtractElement(Ops[1], (uint64_t)0);
    Ops[2] = Builder.CreateExtractElement(Ops[2], (uint64_t)0);

    Rep = Builder.CreateIntrinsic(Intrinsic::fma, Ops[0]->getType(), Ops);

    Rep = Builder.CreateInsertElement(Constant::getNullValue(CI->getType()),
                                      Rep, (uint64_t)0);
  } else if (Name.starts_with("avx512.mask.vfmadd.s") ||
             Name.starts_with("avx512.maskz.vfmadd.s") ||
             Name.starts_with("avx512.mask3.vfmadd.s") ||
             Name.starts_with("avx512.mask3.vfmsub.s") ||
             Name.starts_with("avx512.mask3.vfnmsub.s")) {
    bool IsMask3 = Name[11] == '3';
    bool IsMaskZ = Name[11] == 'z';
    // Drop the "avx512.mask." to make it easier.
    Name = Name.drop_front(IsMask3 || IsMaskZ ? 13 : 12);
    bool NegMul = Name[2] == 'n';
    bool NegAcc = NegMul ? Name[4] == 's' : Name[3] == 's';

    Value *A = CI->getArgOperand(0);
    Value *B = CI->getArgOperand(1);
    Value *C = CI->getArgOperand(2);

    if (NegMul && (IsMask3 || IsMaskZ))
      A = Builder.CreateFNeg(A);
    if (NegMul && !(IsMask3 || IsMaskZ))
      B = Builder.CreateFNeg(B);
    if (NegAcc)
      C = Builder.CreateFNeg(C);

    A = Builder.CreateExtractElement(A, (uint64_t)0);
    B = Builder.CreateExtractElement(B, (uint64_t)0);
    C = Builder.CreateExtractElement(C, (uint64_t)0);

    if (!isa<ConstantInt>(CI->getArgOperand(4)) ||
        cast<ConstantInt>(CI->getArgOperand(4))->getZExtValue() != 4) {
      Value *Ops[] = {A, B, C, CI->getArgOperand(4)};

      Intrinsic::ID IID;
      if (Name.back() == 'd')
        IID = Intrinsic::x86_avx512_vfmadd_f64;
      else
        IID = Intrinsic::x86_avx512_vfmadd_f32;
      Rep = Builder.CreateIntrinsic(IID, Ops);
    } else {
      Rep = Builder.CreateFMA(A, B, C);
    }

    Value *PassThru = IsMaskZ   ? Constant::getNullValue(Rep->getType())
                      : IsMask3 ? C
                                : A;

    // For Mask3 with NegAcc, we need to create a new extractelement that
    // avoids the negation above.
    if (NegAcc && IsMask3)
      PassThru =
          Builder.CreateExtractElement(CI->getArgOperand(2), (uint64_t)0);

    Rep = emitX86ScalarSelect(Builder, CI->getArgOperand(3), Rep, PassThru);
    Rep = Builder.CreateInsertElement(CI->getArgOperand(IsMask3 ? 2 : 0), Rep,
                                      (uint64_t)0);
  } else if (Name.starts_with("avx512.mask.vfmadd.p") ||
             Name.starts_with("avx512.mask.vfnmadd.p") ||
             Name.starts_with("avx512.mask.vfnmsub.p") ||
             Name.starts_with("avx512.mask3.vfmadd.p") ||
             Name.starts_with("avx512.mask3.vfmsub.p") ||
             Name.starts_with("avx512.mask3.vfnmsub.p") ||
             Name.starts_with("avx512.maskz.vfmadd.p")) {
    bool IsMask3 = Name[11] == '3';
    bool IsMaskZ = Name[11] == 'z';
    // Drop the "avx512.mask." to make it easier.
    Name = Name.drop_front(IsMask3 || IsMaskZ ? 13 : 12);
    bool NegMul = Name[2] == 'n';
    bool NegAcc = NegMul ? Name[4] == 's' : Name[3] == 's';

    Value *A = CI->getArgOperand(0);
    Value *B = CI->getArgOperand(1);
    Value *C = CI->getArgOperand(2);

    if (NegMul && (IsMask3 || IsMaskZ))
      A = Builder.CreateFNeg(A);
    if (NegMul && !(IsMask3 || IsMaskZ))
      B = Builder.CreateFNeg(B);
    if (NegAcc)
      C = Builder.CreateFNeg(C);

    if (CI->arg_size() == 5 &&
        (!isa<ConstantInt>(CI->getArgOperand(4)) ||
         cast<ConstantInt>(CI->getArgOperand(4))->getZExtValue() != 4)) {
      Intrinsic::ID IID;
      // Check the character before ".512" in string.
      if (Name[Name.size() - 5] == 's')
        IID = Intrinsic::x86_avx512_vfmadd_ps_512;
      else
        IID = Intrinsic::x86_avx512_vfmadd_pd_512;

      Rep = Builder.CreateIntrinsic(IID, {A, B, C, CI->getArgOperand(4)});
    } else {
      Rep = Builder.CreateFMA(A, B, C);
    }

    Value *PassThru = IsMaskZ   ? llvm::Constant::getNullValue(CI->getType())
                      : IsMask3 ? CI->getArgOperand(2)
                                : CI->getArgOperand(0);

    Rep = emitX86Select(Builder, CI->getArgOperand(3), Rep, PassThru);
  } else if (Name.starts_with("fma.vfmsubadd.p")) {
    unsigned VecWidth = CI->getType()->getPrimitiveSizeInBits();
    unsigned EltWidth = CI->getType()->getScalarSizeInBits();
    Intrinsic::ID IID;
    if (VecWidth == 128 && EltWidth == 32)
      IID = Intrinsic::x86_fma_vfmaddsub_ps;
    else if (VecWidth == 256 && EltWidth == 32)
      IID = Intrinsic::x86_fma_vfmaddsub_ps_256;
    else if (VecWidth == 128 && EltWidth == 64)
      IID = Intrinsic::x86_fma_vfmaddsub_pd;
    else if (VecWidth == 256 && EltWidth == 64)
      IID = Intrinsic::x86_fma_vfmaddsub_pd_256;
    else
      llvm_unreachable("Unexpected intrinsic");

    Value *Ops[] = {CI->getArgOperand(0), CI->getArgOperand(1),
                    CI->getArgOperand(2)};
    Ops[2] = Builder.CreateFNeg(Ops[2]);
    Rep = Builder.CreateIntrinsic(IID, Ops);
  } else if (Name.starts_with("avx512.mask.vfmaddsub.p") ||
             Name.starts_with("avx512.mask3.vfmaddsub.p") ||
             Name.starts_with("avx512.maskz.vfmaddsub.p") ||
             Name.starts_with("avx512.mask3.vfmsubadd.p")) {
    bool IsMask3 = Name[11] == '3';
    bool IsMaskZ = Name[11] == 'z';
    // Drop the "avx512.mask." to make it easier.
    Name = Name.drop_front(IsMask3 || IsMaskZ ? 13 : 12);
    bool IsSubAdd = Name[3] == 's';
    if (CI->arg_size() == 5) {
      Intrinsic::ID IID;
      // Check the character before ".512" in string.
      if (Name[Name.size() - 5] == 's')
        IID = Intrinsic::x86_avx512_vfmaddsub_ps_512;
      else
        IID = Intrinsic::x86_avx512_vfmaddsub_pd_512;

      Value *Ops[] = {CI->getArgOperand(0), CI->getArgOperand(1),
                      CI->getArgOperand(2), CI->getArgOperand(4)};
      if (IsSubAdd)
        Ops[2] = Builder.CreateFNeg(Ops[2]);

      Rep = Builder.CreateIntrinsic(IID, Ops);
    } else {
      int NumElts = cast<FixedVectorType>(CI->getType())->getNumElements();

      Value *Ops[] = {CI->getArgOperand(0), CI->getArgOperand(1),
                      CI->getArgOperand(2)};

      Function *FMA = Intrinsic::getOrInsertDeclaration(
          CI->getModule(), Intrinsic::fma, Ops[0]->getType());
      Value *Odd = Builder.CreateCall(FMA, Ops);
      Ops[2] = Builder.CreateFNeg(Ops[2]);
      Value *Even = Builder.CreateCall(FMA, Ops);

      if (IsSubAdd)
        std::swap(Even, Odd);

      SmallVector<int, 32> Idxs(NumElts);
      for (int i = 0; i != NumElts; ++i)
        Idxs[i] = i + (i % 2) * NumElts;

      Rep = Builder.CreateShuffleVector(Even, Odd, Idxs);
    }

    Value *PassThru = IsMaskZ   ? llvm::Constant::getNullValue(CI->getType())
                      : IsMask3 ? CI->getArgOperand(2)
                                : CI->getArgOperand(0);

    Rep = emitX86Select(Builder, CI->getArgOperand(3), Rep, PassThru);
  } else if (Name.starts_with("avx512.mask.pternlog.") ||
             Name.starts_with("avx512.maskz.pternlog.")) {
    bool ZeroMask = Name[11] == 'z';
    unsigned VecWidth = CI->getType()->getPrimitiveSizeInBits();
    unsigned EltWidth = CI->getType()->getScalarSizeInBits();
    Intrinsic::ID IID;
    if (VecWidth == 128 && EltWidth == 32)
      IID = Intrinsic::x86_avx512_pternlog_d_128;
    else if (VecWidth == 256 && EltWidth == 32)
      IID = Intrinsic::x86_avx512_pternlog_d_256;
    else if (VecWidth == 512 && EltWidth == 32)
      IID = Intrinsic::x86_avx512_pternlog_d_512;
    else if (VecWidth == 128 && EltWidth == 64)
      IID = Intrinsic::x86_avx512_pternlog_q_128;
    else if (VecWidth == 256 && EltWidth == 64)
      IID = Intrinsic::x86_avx512_pternlog_q_256;
    else if (VecWidth == 512 && EltWidth == 64)
      IID = Intrinsic::x86_avx512_pternlog_q_512;
    else
      llvm_unreachable("Unexpected intrinsic");

    Value *Args[] = {CI->getArgOperand(0), CI->getArgOperand(1),
                     CI->getArgOperand(2), CI->getArgOperand(3)};
    Rep = Builder.CreateIntrinsic(IID, Args);
    Value *PassThru = ZeroMask ? ConstantAggregateZero::get(CI->getType())
                               : CI->getArgOperand(0);
    Rep = emitX86Select(Builder, CI->getArgOperand(4), Rep, PassThru);
  } else if (Name.starts_with("avx512.mask.vpmadd52") ||
             Name.starts_with("avx512.maskz.vpmadd52")) {
    bool ZeroMask = Name[11] == 'z';
    bool High = Name[20] == 'h' || Name[21] == 'h';
    unsigned VecWidth = CI->getType()->getPrimitiveSizeInBits();
    Intrinsic::ID IID;
    if (VecWidth == 128 && !High)
      IID = Intrinsic::x86_avx512_vpmadd52l_uq_128;
    else if (VecWidth == 256 && !High)
      IID = Intrinsic::x86_avx512_vpmadd52l_uq_256;
    else if (VecWidth == 512 && !High)
      IID = Intrinsic::x86_avx512_vpmadd52l_uq_512;
    else if (VecWidth == 128 && High)
      IID = Intrinsic::x86_avx512_vpmadd52h_uq_128;
    else if (VecWidth == 256 && High)
      IID = Intrinsic::x86_avx512_vpmadd52h_uq_256;
    else if (VecWidth == 512 && High)
      IID = Intrinsic::x86_avx512_vpmadd52h_uq_512;
    else
      llvm_unreachable("Unexpected intrinsic");

    Value *Args[] = {CI->getArgOperand(0), CI->getArgOperand(1),
                     CI->getArgOperand(2)};
    Rep = Builder.CreateIntrinsic(IID, Args);
    Value *PassThru = ZeroMask ? ConstantAggregateZero::get(CI->getType())
                               : CI->getArgOperand(0);
    Rep = emitX86Select(Builder, CI->getArgOperand(3), Rep, PassThru);
  } else if (Name.starts_with("avx512.mask.vpermi2var.") ||
             Name.starts_with("avx512.mask.vpermt2var.") ||
             Name.starts_with("avx512.maskz.vpermt2var.")) {
    bool ZeroMask = Name[11] == 'z';
    bool IndexForm = Name[17] == 'i';
    Rep = upgradeX86VPERMT2Intrinsics(Builder, *CI, ZeroMask, IndexForm);
  } else if (Name.starts_with("avx512.mask.vpdpbusd.") ||
             Name.starts_with("avx512.maskz.vpdpbusd.") ||
             Name.starts_with("avx512.mask.vpdpbusds.") ||
             Name.starts_with("avx512.maskz.vpdpbusds.")) {
    bool ZeroMask = Name[11] == 'z';
    bool IsSaturating = Name[ZeroMask ? 21 : 20] == 's';
    unsigned VecWidth = CI->getType()->getPrimitiveSizeInBits();
    Intrinsic::ID IID;
    if (VecWidth == 128 && !IsSaturating)
      IID = Intrinsic::x86_avx512_vpdpbusd_128;
    else if (VecWidth == 256 && !IsSaturating)
      IID = Intrinsic::x86_avx512_vpdpbusd_256;
    else if (VecWidth == 512 && !IsSaturating)
      IID = Intrinsic::x86_avx512_vpdpbusd_512;
    else if (VecWidth == 128 && IsSaturating)
      IID = Intrinsic::x86_avx512_vpdpbusds_128;
    else if (VecWidth == 256 && IsSaturating)
      IID = Intrinsic::x86_avx512_vpdpbusds_256;
    else if (VecWidth == 512 && IsSaturating)
      IID = Intrinsic::x86_avx512_vpdpbusds_512;
    else
      llvm_unreachable("Unexpected intrinsic");

    Value *Args[] = {CI->getArgOperand(0), CI->getArgOperand(1),
                     CI->getArgOperand(2)};
    Rep = Builder.CreateIntrinsic(IID, Args);
    Value *PassThru = ZeroMask ? ConstantAggregateZero::get(CI->getType())
                               : CI->getArgOperand(0);
    Rep = emitX86Select(Builder, CI->getArgOperand(3), Rep, PassThru);
  } else if (Name.starts_with("avx512.mask.vpdpwssd.") ||
             Name.starts_with("avx512.maskz.vpdpwssd.") ||
             Name.starts_with("avx512.mask.vpdpwssds.") ||
             Name.starts_with("avx512.maskz.vpdpwssds.")) {
    bool ZeroMask = Name[11] == 'z';
    bool IsSaturating = Name[ZeroMask ? 21 : 20] == 's';
    unsigned VecWidth = CI->getType()->getPrimitiveSizeInBits();
    Intrinsic::ID IID;
    if (VecWidth == 128 && !IsSaturating)
      IID = Intrinsic::x86_avx512_vpdpwssd_128;
    else if (VecWidth == 256 && !IsSaturating)
      IID = Intrinsic::x86_avx512_vpdpwssd_256;
    else if (VecWidth == 512 && !IsSaturating)
      IID = Intrinsic::x86_avx512_vpdpwssd_512;
    else if (VecWidth == 128 && IsSaturating)
      IID = Intrinsic::x86_avx512_vpdpwssds_128;
    else if (VecWidth == 256 && IsSaturating)
      IID = Intrinsic::x86_avx512_vpdpwssds_256;
    else if (VecWidth == 512 && IsSaturating)
      IID = Intrinsic::x86_avx512_vpdpwssds_512;
    else
      llvm_unreachable("Unexpected intrinsic");

    Value *Args[] = {CI->getArgOperand(0), CI->getArgOperand(1),
                     CI->getArgOperand(2)};
    Rep = Builder.CreateIntrinsic(IID, Args);
    Value *PassThru = ZeroMask ? ConstantAggregateZero::get(CI->getType())
                               : CI->getArgOperand(0);
    Rep = emitX86Select(Builder, CI->getArgOperand(3), Rep, PassThru);
  } else if (Name == "addcarryx.u32" || Name == "addcarryx.u64" ||
             Name == "addcarry.u32" || Name == "addcarry.u64" ||
             Name == "subborrow.u32" || Name == "subborrow.u64") {
    Intrinsic::ID IID;
    if (Name[0] == 'a' && Name.back() == '2')
      IID = Intrinsic::x86_addcarry_32;
    else if (Name[0] == 'a' && Name.back() == '4')
      IID = Intrinsic::x86_addcarry_64;
    else if (Name[0] == 's' && Name.back() == '2')
      IID = Intrinsic::x86_subborrow_32;
    else if (Name[0] == 's' && Name.back() == '4')
      IID = Intrinsic::x86_subborrow_64;
    else
      llvm_unreachable("Unexpected intrinsic");

    // Make a call with 3 operands.
    Value *Args[] = {CI->getArgOperand(0), CI->getArgOperand(1),
                     CI->getArgOperand(2)};
    Value *NewCall = Builder.CreateIntrinsic(IID, Args);

    // Extract the second result and store it.
    Value *Data = Builder.CreateExtractValue(NewCall, 1);
    Builder.CreateAlignedStore(Data, CI->getArgOperand(3), Align(1));
    // Replace the original call result with the first result of the new call.
    Value *CF = Builder.CreateExtractValue(NewCall, 0);

    CI->replaceAllUsesWith(CF);
    Rep = nullptr;
  } else if (Name.starts_with("avx512.mask.") &&
             upgradeAVX512MaskToSelect(Name, Builder, *CI, Rep)) {
    // Rep will be updated by the call in the condition.
  }

  return Rep;
}

static Value *upgradeAArch64IntrinsicCall(StringRef Name, CallBase *CI,
                                          Function *F, IRBuilder<> &Builder) {
  if (Name.starts_with("neon.bfcvt")) {
    if (Name.starts_with("neon.bfcvtn2")) {
      SmallVector<int, 32> LoMask(4);
      std::iota(LoMask.begin(), LoMask.end(), 0);
      SmallVector<int, 32> ConcatMask(8);
      std::iota(ConcatMask.begin(), ConcatMask.end(), 0);
      Value *Inactive = Builder.CreateShuffleVector(CI->getOperand(0), LoMask);
      Value *Trunc =
          Builder.CreateFPTrunc(CI->getOperand(1), Inactive->getType());
      return Builder.CreateShuffleVector(Inactive, Trunc, ConcatMask);
    } else if (Name.starts_with("neon.bfcvtn")) {
      SmallVector<int, 32> ConcatMask(8);
      std::iota(ConcatMask.begin(), ConcatMask.end(), 0);
      Type *V4BF16 =
          FixedVectorType::get(Type::getBFloatTy(F->getContext()), 4);
      Value *Trunc = Builder.CreateFPTrunc(CI->getOperand(0), V4BF16);
      dbgs() << "Trunc: " << *Trunc << "\n";
      return Builder.CreateShuffleVector(
          Trunc, ConstantAggregateZero::get(V4BF16), ConcatMask);
    } else {
      return Builder.CreateFPTrunc(CI->getOperand(0),
                                   Type::getBFloatTy(F->getContext()));
    }
  } else if (Name.starts_with("sve.fcvt")) {
    Intrinsic::ID NewID =
        StringSwitch<Intrinsic::ID>(Name)
            .Case("sve.fcvt.bf16f32", Intrinsic::aarch64_sve_fcvt_bf16f32_v2)
            .Case("sve.fcvtnt.bf16f32",
                  Intrinsic::aarch64_sve_fcvtnt_bf16f32_v2)
            .Default(Intrinsic::not_intrinsic);
    if (NewID == Intrinsic::not_intrinsic)
      llvm_unreachable("Unhandled Intrinsic!");

    SmallVector<Value *, 3> Args(CI->args());

    // The original intrinsics incorrectly used a predicate based on the
    // smallest element type rather than the largest.
    Type *BadPredTy = ScalableVectorType::get(Builder.getInt1Ty(), 8);
    Type *GoodPredTy = ScalableVectorType::get(Builder.getInt1Ty(), 4);

    if (Args[1]->getType() != BadPredTy)
      llvm_unreachable("Unexpected predicate type!");

    Args[1] = Builder.CreateIntrinsic(Intrinsic::aarch64_sve_convert_to_svbool,
                                      BadPredTy, Args[1]);
    Args[1] = Builder.CreateIntrinsic(
        Intrinsic::aarch64_sve_convert_from_svbool, GoodPredTy, Args[1]);

    return Builder.CreateIntrinsic(NewID, Args, /*FMFSource=*/nullptr,
                                   CI->getName());
  }

  llvm_unreachable("Unhandled Intrinsic!");
}

static Value *upgradeARMIntrinsicCall(StringRef Name, CallBase *CI, Function *F,
                                      IRBuilder<> &Builder) {
  if (Name == "mve.vctp64.old") {
    // Replace the old v4i1 vctp64 with a v2i1 vctp and predicate-casts to the
    // correct type.
    Value *VCTP = Builder.CreateIntrinsic(Intrinsic::arm_mve_vctp64, {},
                                          CI->getArgOperand(0),
                                          /*FMFSource=*/nullptr, CI->getName());
    Value *C1 = Builder.CreateIntrinsic(
        Intrinsic::arm_mve_pred_v2i,
        {VectorType::get(Builder.getInt1Ty(), 2, false)}, VCTP);
    return Builder.CreateIntrinsic(
        Intrinsic::arm_mve_pred_i2v,
        {VectorType::get(Builder.getInt1Ty(), 4, false)}, C1);
  } else if (Name == "mve.mull.int.predicated.v2i64.v4i32.v4i1" ||
             Name == "mve.vqdmull.predicated.v2i64.v4i32.v4i1" ||
             Name == "mve.vldr.gather.base.predicated.v2i64.v2i64.v4i1" ||
             Name == "mve.vldr.gather.base.wb.predicated.v2i64.v2i64.v4i1" ||
             Name ==
                 "mve.vldr.gather.offset.predicated.v2i64.p0i64.v2i64.v4i1" ||
             Name == "mve.vldr.gather.offset.predicated.v2i64.p0.v2i64.v4i1" ||
             Name == "mve.vstr.scatter.base.predicated.v2i64.v2i64.v4i1" ||
             Name == "mve.vstr.scatter.base.wb.predicated.v2i64.v2i64.v4i1" ||
             Name ==
                 "mve.vstr.scatter.offset.predicated.p0i64.v2i64.v2i64.v4i1" ||
             Name == "mve.vstr.scatter.offset.predicated.p0.v2i64.v2i64.v4i1" ||
             Name == "cde.vcx1q.predicated.v2i64.v4i1" ||
             Name == "cde.vcx1qa.predicated.v2i64.v4i1" ||
             Name == "cde.vcx2q.predicated.v2i64.v4i1" ||
             Name == "cde.vcx2qa.predicated.v2i64.v4i1" ||
             Name == "cde.vcx3q.predicated.v2i64.v4i1" ||
             Name == "cde.vcx3qa.predicated.v2i64.v4i1") {
    std::vector<Type *> Tys;
    unsigned ID = CI->getIntrinsicID();
    Type *V2I1Ty = FixedVectorType::get(Builder.getInt1Ty(), 2);
    switch (ID) {
    case Intrinsic::arm_mve_mull_int_predicated:
    case Intrinsic::arm_mve_vqdmull_predicated:
    case Intrinsic::arm_mve_vldr_gather_base_predicated:
      Tys = {CI->getType(), CI->getOperand(0)->getType(), V2I1Ty};
      break;
    case Intrinsic::arm_mve_vldr_gather_base_wb_predicated:
    case Intrinsic::arm_mve_vstr_scatter_base_predicated:
    case Intrinsic::arm_mve_vstr_scatter_base_wb_predicated:
      Tys = {CI->getOperand(0)->getType(), CI->getOperand(0)->getType(),
             V2I1Ty};
      break;
    case Intrinsic::arm_mve_vldr_gather_offset_predicated:
      Tys = {CI->getType(), CI->getOperand(0)->getType(),
             CI->getOperand(1)->getType(), V2I1Ty};
      break;
    case Intrinsic::arm_mve_vstr_scatter_offset_predicated:
      Tys = {CI->getOperand(0)->getType(), CI->getOperand(1)->getType(),
             CI->getOperand(2)->getType(), V2I1Ty};
      break;
    case Intrinsic::arm_cde_vcx1q_predicated:
    case Intrinsic::arm_cde_vcx1qa_predicated:
    case Intrinsic::arm_cde_vcx2q_predicated:
    case Intrinsic::arm_cde_vcx2qa_predicated:
    case Intrinsic::arm_cde_vcx3q_predicated:
    case Intrinsic::arm_cde_vcx3qa_predicated:
      Tys = {CI->getOperand(1)->getType(), V2I1Ty};
      break;
    default:
      llvm_unreachable("Unhandled Intrinsic!");
    }

    std::vector<Value *> Ops;
    for (Value *Op : CI->args()) {
      Type *Ty = Op->getType();
      if (Ty->getScalarSizeInBits() == 1) {
        Value *C1 = Builder.CreateIntrinsic(
            Intrinsic::arm_mve_pred_v2i,
            {VectorType::get(Builder.getInt1Ty(), 4, false)}, Op);
        Op = Builder.CreateIntrinsic(Intrinsic::arm_mve_pred_i2v, {V2I1Ty}, C1);
      }
      Ops.push_back(Op);
    }

    return Builder.CreateIntrinsic(ID, Tys, Ops, /*FMFSource=*/nullptr,
                                   CI->getName());
  }
  llvm_unreachable("Unknown function for ARM CallBase upgrade.");
}

// These are expected to have the arguments:
// atomic.intrin (ptr, rmw_value, ordering, scope, isVolatile)
//
// Except for int_amdgcn_ds_fadd_v2bf16 which only has (ptr, rmw_value).
//
static Value *upgradeAMDGCNIntrinsicCall(StringRef Name, CallBase *CI,
                                         Function *F, IRBuilder<> &Builder) {
  AtomicRMWInst::BinOp RMWOp =
      StringSwitch<AtomicRMWInst::BinOp>(Name)
          .StartsWith("ds.fadd", AtomicRMWInst::FAdd)
          .StartsWith("ds.fmin", AtomicRMWInst::FMin)
          .StartsWith("ds.fmax", AtomicRMWInst::FMax)
          .StartsWith("atomic.inc.", AtomicRMWInst::UIncWrap)
          .StartsWith("atomic.dec.", AtomicRMWInst::UDecWrap)
          .StartsWith("global.atomic.fadd", AtomicRMWInst::FAdd)
          .StartsWith("flat.atomic.fadd", AtomicRMWInst::FAdd)
          .StartsWith("global.atomic.fmin", AtomicRMWInst::FMin)
          .StartsWith("flat.atomic.fmin", AtomicRMWInst::FMin)
          .StartsWith("global.atomic.fmax", AtomicRMWInst::FMax)
          .StartsWith("flat.atomic.fmax", AtomicRMWInst::FMax);

  unsigned NumOperands = CI->getNumOperands();
  if (NumOperands < 3) // Malformed bitcode.
    return nullptr;

  Value *Ptr = CI->getArgOperand(0);
  PointerType *PtrTy = dyn_cast<PointerType>(Ptr->getType());
  if (!PtrTy) // Malformed.
    return nullptr;

  Value *Val = CI->getArgOperand(1);
  if (Val->getType() != CI->getType()) // Malformed.
    return nullptr;

  ConstantInt *OrderArg = nullptr;
  bool IsVolatile = false;

  // These should have 5 arguments (plus the callee). A separate version of the
  // ds_fadd intrinsic was defined for bf16 which was missing arguments.
  if (NumOperands > 3)
    OrderArg = dyn_cast<ConstantInt>(CI->getArgOperand(2));

  // Ignore scope argument at 3

  if (NumOperands > 5) {
    ConstantInt *VolatileArg = dyn_cast<ConstantInt>(CI->getArgOperand(4));
    IsVolatile = !VolatileArg || !VolatileArg->isZero();
  }

  AtomicOrdering Order = AtomicOrdering::SequentiallyConsistent;
  if (OrderArg && isValidAtomicOrdering(OrderArg->getZExtValue()))
    Order = static_cast<AtomicOrdering>(OrderArg->getZExtValue());
  if (Order == AtomicOrdering::NotAtomic || Order == AtomicOrdering::Unordered)
    Order = AtomicOrdering::SequentiallyConsistent;

  LLVMContext &Ctx = F->getContext();

  // Handle the v2bf16 intrinsic which used <2 x i16> instead of <2 x bfloat>
  Type *RetTy = CI->getType();
  if (VectorType *VT = dyn_cast<VectorType>(RetTy)) {
    if (VT->getElementType()->isIntegerTy(16)) {
      VectorType *AsBF16 =
          VectorType::get(Type::getBFloatTy(Ctx), VT->getElementCount());
      Val = Builder.CreateBitCast(Val, AsBF16);
    }
  }

  // The scope argument never really worked correctly. Use agent as the most
  // conservative option which should still always produce the instruction.
  SyncScope::ID SSID = Ctx.getOrInsertSyncScopeID("agent");
  AtomicRMWInst *RMW =
      Builder.CreateAtomicRMW(RMWOp, Ptr, Val, std::nullopt, Order, SSID);

  unsigned AddrSpace = PtrTy->getAddressSpace();
  if (AddrSpace != AMDGPUAS::LOCAL_ADDRESS) {
    MDNode *EmptyMD = MDNode::get(F->getContext(), {});
    RMW->setMetadata("amdgpu.no.fine.grained.memory", EmptyMD);
    if (RMWOp == AtomicRMWInst::FAdd && RetTy->isFloatTy())
      RMW->setMetadata("amdgpu.ignore.denormal.mode", EmptyMD);
  }

  if (AddrSpace == AMDGPUAS::FLAT_ADDRESS) {
    MDBuilder MDB(F->getContext());
    MDNode *RangeNotPrivate =
        MDB.createRange(APInt(32, AMDGPUAS::PRIVATE_ADDRESS),
                        APInt(32, AMDGPUAS::PRIVATE_ADDRESS + 1));
    RMW->setMetadata(LLVMContext::MD_noalias_addrspace, RangeNotPrivate);
  }

  if (IsVolatile)
    RMW->setVolatile(true);

  return Builder.CreateBitCast(RMW, RetTy);
}

/// Helper to unwrap intrinsic call MetadataAsValue operands. Return as a
/// plain MDNode, as it's the verifier's job to check these are the correct
/// types later.
static MDNode *unwrapMAVOp(CallBase *CI, unsigned Op) {
  if (Op < CI->arg_size()) {
    if (MetadataAsValue *MAV =
            dyn_cast<MetadataAsValue>(CI->getArgOperand(Op))) {
      Metadata *MD = MAV->getMetadata();
      return dyn_cast_if_present<MDNode>(MD);
    }
  }
  return nullptr;
}

/// Helper to unwrap Metadata MetadataAsValue operands, such as the Value field.
static Metadata *unwrapMAVMetadataOp(CallBase *CI, unsigned Op) {
  if (Op < CI->arg_size())
    if (MetadataAsValue *MAV = dyn_cast<MetadataAsValue>(CI->getArgOperand(Op)))
      return MAV->getMetadata();
  return nullptr;
}

static MDNode *getDebugLocSafe(const Instruction *I) {
  // The MDNode attached to this instruction might not be the correct type,
  // as the verifier has not yet be run. Fetch it as a bare MDNode.
  return I->getDebugLoc().getAsMDNode();
}

/// Convert debug intrinsic calls to non-instruction debug records.
/// \p Name - Final part of the intrinsic name, e.g. 'value' in llvm.dbg.value.
/// \p CI - The debug intrinsic call.
static void upgradeDbgIntrinsicToDbgRecord(StringRef Name, CallBase *CI) {
  DbgRecord *DR = nullptr;
  if (Name == "label") {
    DR = DbgLabelRecord::createUnresolvedDbgLabelRecord(unwrapMAVOp(CI, 0),
                                                        CI->getDebugLoc());
  } else if (Name == "assign") {
    DR = DbgVariableRecord::createUnresolvedDbgVariableRecord(
        DbgVariableRecord::LocationType::Assign, unwrapMAVMetadataOp(CI, 0),
        unwrapMAVOp(CI, 1), unwrapMAVOp(CI, 2), unwrapMAVOp(CI, 3),
        unwrapMAVMetadataOp(CI, 4),
        /*The address is a Value ref, it will be stored as a Metadata */
        unwrapMAVOp(CI, 5), getDebugLocSafe(CI));
  } else if (Name == "declare") {
    DR = DbgVariableRecord::createUnresolvedDbgVariableRecord(
        DbgVariableRecord::LocationType::Declare, unwrapMAVMetadataOp(CI, 0),
        unwrapMAVOp(CI, 1), unwrapMAVOp(CI, 2), nullptr, nullptr, nullptr,
        getDebugLocSafe(CI));
  } else if (Name == "addr") {
    // Upgrade dbg.addr to dbg.value with DW_OP_deref.
    MDNode *ExprNode = unwrapMAVOp(CI, 2);
    // Don't try to add something to the expression if it's not an expression.
    // Instead, allow the verifier to fail later.
    if (DIExpression *Expr = dyn_cast<DIExpression>(ExprNode)) {
      ExprNode = DIExpression::append(Expr, dwarf::DW_OP_deref);
    }
    DR = DbgVariableRecord::createUnresolvedDbgVariableRecord(
        DbgVariableRecord::LocationType::Value, unwrapMAVMetadataOp(CI, 0),
        unwrapMAVOp(CI, 1), ExprNode, nullptr, nullptr, nullptr,
        getDebugLocSafe(CI));
  } else if (Name == "value") {
    // An old version of dbg.value had an extra offset argument.
    unsigned VarOp = 1;
    unsigned ExprOp = 2;
    if (CI->arg_size() == 4) {
      auto *Offset = dyn_cast_or_null<Constant>(CI->getArgOperand(1));
      // Nonzero offset dbg.values get dropped without a replacement.
      if (!Offset || !Offset->isZeroValue())
        return;
      VarOp = 2;
      ExprOp = 3;
    }
    DR = DbgVariableRecord::createUnresolvedDbgVariableRecord(
        DbgVariableRecord::LocationType::Value, unwrapMAVMetadataOp(CI, 0),
        unwrapMAVOp(CI, VarOp), unwrapMAVOp(CI, ExprOp), nullptr, nullptr,
        nullptr, getDebugLocSafe(CI));
  }
  assert(DR && "Unhandled intrinsic kind in upgrade to DbgRecord");
  CI->getParent()->insertDbgRecordBefore(DR, CI->getIterator());
}

/// Upgrade a call to an old intrinsic. All argument and return casting must be
/// provided to seamlessly integrate with existing context.
void llvm::UpgradeIntrinsicCall(CallBase *CI, Function *NewFn) {
  // Note dyn_cast to Function is not quite the same as getCalledFunction, which
  // checks the callee's function type matches. It's likely we need to handle
  // type changes here.
  Function *F = dyn_cast<Function>(CI->getCalledOperand());
  if (!F)
    return;

  LLVMContext &C = CI->getContext();
  IRBuilder<> Builder(C);
  Builder.SetInsertPoint(CI->getParent(), CI->getIterator());

  if (!NewFn) {
    // Get the Function's name.
    StringRef Name = F->getName();

    assert(Name.starts_with("llvm.") && "Intrinsic doesn't start with 'llvm.'");
    Name = Name.substr(5);

    bool IsX86 = Name.consume_front("x86.");
    bool IsNVVM = Name.consume_front("nvvm.");
    bool IsAArch64 = Name.consume_front("aarch64.");
    bool IsARM = Name.consume_front("arm.");
    bool IsAMDGCN = Name.consume_front("amdgcn.");
    bool IsDbg = Name.consume_front("dbg.");
    Value *Rep = nullptr;

    if (!IsX86 && Name == "stackprotectorcheck") {
      Rep = nullptr;
    } else if (IsNVVM) {
      Rep = upgradeNVVMIntrinsicCall(Name, CI, F, Builder);
    } else if (IsX86) {
      Rep = upgradeX86IntrinsicCall(Name, CI, F, Builder);
    } else if (IsAArch64) {
      Rep = upgradeAArch64IntrinsicCall(Name, CI, F, Builder);
    } else if (IsARM) {
      Rep = upgradeARMIntrinsicCall(Name, CI, F, Builder);
    } else if (IsAMDGCN) {
      Rep = upgradeAMDGCNIntrinsicCall(Name, CI, F, Builder);
    } else if (IsDbg) {
      upgradeDbgIntrinsicToDbgRecord(Name, CI);
    } else {
      llvm_unreachable("Unknown function for CallBase upgrade.");
    }

    if (Rep)
      CI->replaceAllUsesWith(Rep);
    CI->eraseFromParent();
    return;
  }

  const auto &DefaultCase = [&]() -> void {
    if (CI->getFunctionType() == NewFn->getFunctionType()) {
      // Handle generic mangling change.
      assert(
          (CI->getCalledFunction()->getName() != NewFn->getName()) &&
          "Unknown function for CallBase upgrade and isn't just a name change");
      CI->setCalledFunction(NewFn);
      return;
    }

    // This must be an upgrade from a named to a literal struct.
    if (auto *OldST = dyn_cast<StructType>(CI->getType())) {
      assert(OldST != NewFn->getReturnType() &&
             "Return type must have changed");
      assert(OldST->getNumElements() ==
                 cast<StructType>(NewFn->getReturnType())->getNumElements() &&
             "Must have same number of elements");

      SmallVector<Value *> Args(CI->args());
      CallInst *NewCI = Builder.CreateCall(NewFn, Args);
      NewCI->setAttributes(CI->getAttributes());
      Value *Res = PoisonValue::get(OldST);
      for (unsigned Idx = 0; Idx < OldST->getNumElements(); ++Idx) {
        Value *Elem = Builder.CreateExtractValue(NewCI, Idx);
        Res = Builder.CreateInsertValue(Res, Elem, Idx);
      }
      CI->replaceAllUsesWith(Res);
      CI->eraseFromParent();
      return;
    }

    // We're probably about to produce something invalid. Let the verifier catch
    // it instead of dying here.
    CI->setCalledOperand(
        ConstantExpr::getPointerCast(NewFn, CI->getCalledOperand()->getType()));
    return;
  };
  CallInst *NewCall = nullptr;
  switch (NewFn->getIntrinsicID()) {
  default: {
    DefaultCase();
    return;
  }
  case Intrinsic::arm_neon_vst1:
  case Intrinsic::arm_neon_vst2:
  case Intrinsic::arm_neon_vst3:
  case Intrinsic::arm_neon_vst4:
  case Intrinsic::arm_neon_vst2lane:
  case Intrinsic::arm_neon_vst3lane:
  case Intrinsic::arm_neon_vst4lane: {
    SmallVector<Value *, 4> Args(CI->args());
    NewCall = Builder.CreateCall(NewFn, Args);
    break;
  }
  case Intrinsic::aarch64_sve_bfmlalb_lane_v2:
  case Intrinsic::aarch64_sve_bfmlalt_lane_v2:
  case Intrinsic::aarch64_sve_bfdot_lane_v2: {
    LLVMContext &Ctx = F->getParent()->getContext();
    SmallVector<Value *, 4> Args(CI->args());
    Args[3] = ConstantInt::get(Type::getInt32Ty(Ctx),
                               cast<ConstantInt>(Args[3])->getZExtValue());
    NewCall = Builder.CreateCall(NewFn, Args);
    break;
  }
  case Intrinsic::aarch64_sve_ld3_sret:
  case Intrinsic::aarch64_sve_ld4_sret:
  case Intrinsic::aarch64_sve_ld2_sret: {
    StringRef Name = F->getName();
    Name = Name.substr(5);
    unsigned N = StringSwitch<unsigned>(Name)
                     .StartsWith("aarch64.sve.ld2", 2)
                     .StartsWith("aarch64.sve.ld3", 3)
                     .StartsWith("aarch64.sve.ld4", 4)
                     .Default(0);
    auto *RetTy = cast<ScalableVectorType>(F->getReturnType());
    unsigned MinElts = RetTy->getMinNumElements() / N;
    SmallVector<Value *, 2> Args(CI->args());
    Value *NewLdCall = Builder.CreateCall(NewFn, Args);
    Value *Ret = llvm::PoisonValue::get(RetTy);
    for (unsigned I = 0; I < N; I++) {
      Value *SRet = Builder.CreateExtractValue(NewLdCall, I);
      Ret = Builder.CreateInsertVector(RetTy, Ret, SRet, I * MinElts);
    }
    NewCall = dyn_cast<CallInst>(Ret);
    break;
  }

  case Intrinsic::coro_end: {
    SmallVector<Value *, 3> Args(CI->args());
    Args.push_back(ConstantTokenNone::get(CI->getContext()));
    NewCall = Builder.CreateCall(NewFn, Args);
    break;
  }

  case Intrinsic::vector_extract: {
    StringRef Name = F->getName();
    Name = Name.substr(5); // Strip llvm
    if (!Name.starts_with("aarch64.sve.tuple.get")) {
      DefaultCase();
      return;
    }
    auto *RetTy = cast<ScalableVectorType>(F->getReturnType());
    unsigned MinElts = RetTy->getMinNumElements();
    unsigned I = cast<ConstantInt>(CI->getArgOperand(1))->getZExtValue();
    Value *NewIdx = ConstantInt::get(Type::getInt64Ty(C), I * MinElts);
    NewCall = Builder.CreateCall(NewFn, {CI->getArgOperand(0), NewIdx});
    break;
  }

  case Intrinsic::vector_insert: {
    StringRef Name = F->getName();
    Name = Name.substr(5);
    if (!Name.starts_with("aarch64.sve.tuple")) {
      DefaultCase();
      return;
    }
    if (Name.starts_with("aarch64.sve.tuple.set")) {
      unsigned I = cast<ConstantInt>(CI->getArgOperand(1))->getZExtValue();
      auto *Ty = cast<ScalableVectorType>(CI->getArgOperand(2)->getType());
      Value *NewIdx =
          ConstantInt::get(Type::getInt64Ty(C), I * Ty->getMinNumElements());
      NewCall = Builder.CreateCall(
          NewFn, {CI->getArgOperand(0), CI->getArgOperand(2), NewIdx});
      break;
    }
    if (Name.starts_with("aarch64.sve.tuple.create")) {
      unsigned N = StringSwitch<unsigned>(Name)
                       .StartsWith("aarch64.sve.tuple.create2", 2)
                       .StartsWith("aarch64.sve.tuple.create3", 3)
                       .StartsWith("aarch64.sve.tuple.create4", 4)
                       .Default(0);
      assert(N > 1 && "Create is expected to be between 2-4");
      auto *RetTy = cast<ScalableVectorType>(F->getReturnType());
      Value *Ret = llvm::PoisonValue::get(RetTy);
      unsigned MinElts = RetTy->getMinNumElements() / N;
      for (unsigned I = 0; I < N; I++) {
        Value *V = CI->getArgOperand(I);
        Ret = Builder.CreateInsertVector(RetTy, Ret, V, I * MinElts);
      }
      NewCall = dyn_cast<CallInst>(Ret);
    }
    break;
  }

  case Intrinsic::arm_neon_bfdot:
  case Intrinsic::arm_neon_bfmmla:
  case Intrinsic::arm_neon_bfmlalb:
  case Intrinsic::arm_neon_bfmlalt:
  case Intrinsic::aarch64_neon_bfdot:
  case Intrinsic::aarch64_neon_bfmmla:
  case Intrinsic::aarch64_neon_bfmlalb:
  case Intrinsic::aarch64_neon_bfmlalt: {
    SmallVector<Value *, 3> Args;
    assert(CI->arg_size() == 3 &&
           "Mismatch between function args and call args");
    size_t OperandWidth =
        CI->getArgOperand(1)->getType()->getPrimitiveSizeInBits();
    assert((OperandWidth == 64 || OperandWidth == 128) &&
           "Unexpected operand width");
    Type *NewTy = FixedVectorType::get(Type::getBFloatTy(C), OperandWidth / 16);
    auto Iter = CI->args().begin();
    Args.push_back(*Iter++);
    Args.push_back(Builder.CreateBitCast(*Iter++, NewTy));
    Args.push_back(Builder.CreateBitCast(*Iter++, NewTy));
    NewCall = Builder.CreateCall(NewFn, Args);
    break;
  }

  case Intrinsic::bitreverse:
    NewCall = Builder.CreateCall(NewFn, {CI->getArgOperand(0)});
    break;

  case Intrinsic::ctlz:
  case Intrinsic::cttz:
    assert(CI->arg_size() == 1 &&
           "Mismatch between function args and call args");
    NewCall =
        Builder.CreateCall(NewFn, {CI->getArgOperand(0), Builder.getFalse()});
    break;

  case Intrinsic::objectsize: {
    Value *NullIsUnknownSize =
        CI->arg_size() == 2 ? Builder.getFalse() : CI->getArgOperand(2);
    Value *Dynamic =
        CI->arg_size() < 4 ? Builder.getFalse() : CI->getArgOperand(3);
    NewCall = Builder.CreateCall(
        NewFn, {CI->getArgOperand(0), CI->getArgOperand(1), NullIsUnknownSize, Dynamic});
    break;
  }

  case Intrinsic::ctpop:
    NewCall = Builder.CreateCall(NewFn, {CI->getArgOperand(0)});
    break;

  case Intrinsic::convert_from_fp16:
    NewCall = Builder.CreateCall(NewFn, {CI->getArgOperand(0)});
    break;

  case Intrinsic::dbg_value: {
    StringRef Name = F->getName();
    Name = Name.substr(5); // Strip llvm.
    // Upgrade `dbg.addr` to `dbg.value` with `DW_OP_deref`.
    if (Name.starts_with("dbg.addr")) {
      DIExpression *Expr = cast<DIExpression>(
          cast<MetadataAsValue>(CI->getArgOperand(2))->getMetadata());
      Expr = DIExpression::append(Expr, dwarf::DW_OP_deref);
      NewCall =
          Builder.CreateCall(NewFn, {CI->getArgOperand(0), CI->getArgOperand(1),
                                     MetadataAsValue::get(C, Expr)});
      break;
    }

    // Upgrade from the old version that had an extra offset argument.
    assert(CI->arg_size() == 4);
    // Drop nonzero offsets instead of attempting to upgrade them.
    if (auto *Offset = dyn_cast_or_null<Constant>(CI->getArgOperand(1)))
      if (Offset->isZeroValue()) {
        NewCall = Builder.CreateCall(
            NewFn,
            {CI->getArgOperand(0), CI->getArgOperand(2), CI->getArgOperand(3)});
        break;
      }
    CI->eraseFromParent();
    return;
  }

  case Intrinsic::ptr_annotation:
    // Upgrade from versions that lacked the annotation attribute argument.
    if (CI->arg_size() != 4) {
      DefaultCase();
      return;
    }

    // Create a new call with an added null annotation attribute argument.
    NewCall = Builder.CreateCall(
        NewFn,
        {CI->getArgOperand(0), CI->getArgOperand(1), CI->getArgOperand(2),
         CI->getArgOperand(3), ConstantPointerNull::get(Builder.getPtrTy())});
    NewCall->takeName(CI);
    CI->replaceAllUsesWith(NewCall);
    CI->eraseFromParent();
    return;

  case Intrinsic::var_annotation:
    // Upgrade from versions that lacked the annotation attribute argument.
    if (CI->arg_size() != 4) {
      DefaultCase();
      return;
    }
    // Create a new call with an added null annotation attribute argument.
    NewCall = Builder.CreateCall(
        NewFn,
        {CI->getArgOperand(0), CI->getArgOperand(1), CI->getArgOperand(2),
         CI->getArgOperand(3), ConstantPointerNull::get(Builder.getPtrTy())});
    NewCall->takeName(CI);
    CI->replaceAllUsesWith(NewCall);
    CI->eraseFromParent();
    return;

  case Intrinsic::riscv_aes32dsi:
  case Intrinsic::riscv_aes32dsmi:
  case Intrinsic::riscv_aes32esi:
  case Intrinsic::riscv_aes32esmi:
  case Intrinsic::riscv_sm4ks:
  case Intrinsic::riscv_sm4ed: {
    // The last argument to these intrinsics used to be i8 and changed to i32.
    // The type overload for sm4ks and sm4ed was removed.
    Value *Arg2 = CI->getArgOperand(2);
    if (Arg2->getType()->isIntegerTy(32) && !CI->getType()->isIntegerTy(64))
      return;

    Value *Arg0 = CI->getArgOperand(0);
    Value *Arg1 = CI->getArgOperand(1);
    if (CI->getType()->isIntegerTy(64)) {
      Arg0 = Builder.CreateTrunc(Arg0, Builder.getInt32Ty());
      Arg1 = Builder.CreateTrunc(Arg1, Builder.getInt32Ty());
    }

    Arg2 = ConstantInt::get(Type::getInt32Ty(C),
                            cast<ConstantInt>(Arg2)->getZExtValue());

    NewCall = Builder.CreateCall(NewFn, {Arg0, Arg1, Arg2});
    Value *Res = NewCall;
    if (Res->getType() != CI->getType())
      Res = Builder.CreateIntCast(NewCall, CI->getType(), /*isSigned*/ true);
    NewCall->takeName(CI);
    CI->replaceAllUsesWith(Res);
    CI->eraseFromParent();
    return;
  }
  case Intrinsic::nvvm_mapa_shared_cluster: {
    // Create a new call with the correct address space.
    NewCall =
        Builder.CreateCall(NewFn, {CI->getArgOperand(0), CI->getArgOperand(1)});
    Value *Res = NewCall;
    Res = Builder.CreateAddrSpaceCast(
        Res, Builder.getPtrTy(NVPTXAS::ADDRESS_SPACE_SHARED));
    NewCall->takeName(CI);
    CI->replaceAllUsesWith(Res);
    CI->eraseFromParent();
    return;
  }
  case Intrinsic::nvvm_cp_async_bulk_global_to_shared_cluster:
  case Intrinsic::nvvm_cp_async_bulk_shared_cta_to_cluster:
  case Intrinsic::nvvm_cp_async_bulk_tensor_g2s_im2col_3d:
  case Intrinsic::nvvm_cp_async_bulk_tensor_g2s_im2col_4d:
  case Intrinsic::nvvm_cp_async_bulk_tensor_g2s_im2col_5d:
  case Intrinsic::nvvm_cp_async_bulk_tensor_g2s_tile_1d:
  case Intrinsic::nvvm_cp_async_bulk_tensor_g2s_tile_2d:
  case Intrinsic::nvvm_cp_async_bulk_tensor_g2s_tile_3d:
  case Intrinsic::nvvm_cp_async_bulk_tensor_g2s_tile_4d:
  case Intrinsic::nvvm_cp_async_bulk_tensor_g2s_tile_5d: {
    // Create a new call with the correct address space.
    SmallVector<Value *, 4> Args(CI->args());
    Args[0] = Builder.CreateAddrSpaceCast(
        Args[0], Builder.getPtrTy(NVPTXAS::ADDRESS_SPACE_SHARED_CLUSTER));

    NewCall = Builder.CreateCall(NewFn, Args);
    NewCall->takeName(CI);
    CI->replaceAllUsesWith(NewCall);
    CI->eraseFromParent();
    return;
  }
  case Intrinsic::riscv_sha256sig0:
  case Intrinsic::riscv_sha256sig1:
  case Intrinsic::riscv_sha256sum0:
  case Intrinsic::riscv_sha256sum1:
  case Intrinsic::riscv_sm3p0:
  case Intrinsic::riscv_sm3p1: {
    // The last argument to these intrinsics used to be i8 and changed to i32.
    // The type overload for sm4ks and sm4ed was removed.
    if (!CI->getType()->isIntegerTy(64))
      return;

    Value *Arg =
        Builder.CreateTrunc(CI->getArgOperand(0), Builder.getInt32Ty());

    NewCall = Builder.CreateCall(NewFn, Arg);
    Value *Res =
        Builder.CreateIntCast(NewCall, CI->getType(), /*isSigned*/ true);
    NewCall->takeName(CI);
    CI->replaceAllUsesWith(Res);
    CI->eraseFromParent();
    return;
  }

  case Intrinsic::x86_xop_vfrcz_ss:
  case Intrinsic::x86_xop_vfrcz_sd:
    NewCall = Builder.CreateCall(NewFn, {CI->getArgOperand(1)});
    break;

  case Intrinsic::x86_xop_vpermil2pd:
  case Intrinsic::x86_xop_vpermil2ps:
  case Intrinsic::x86_xop_vpermil2pd_256:
  case Intrinsic::x86_xop_vpermil2ps_256: {
    SmallVector<Value *, 4> Args(CI->args());
    VectorType *FltIdxTy = cast<VectorType>(Args[2]->getType());
    VectorType *IntIdxTy = VectorType::getInteger(FltIdxTy);
    Args[2] = Builder.CreateBitCast(Args[2], IntIdxTy);
    NewCall = Builder.CreateCall(NewFn, Args);
    break;
  }

  case Intrinsic::x86_sse41_ptestc:
  case Intrinsic::x86_sse41_ptestz:
  case Intrinsic::x86_sse41_ptestnzc: {
    // The arguments for these intrinsics used to be v4f32, and changed
    // to v2i64. This is purely a nop, since those are bitwise intrinsics.
    // So, the only thing required is a bitcast for both arguments.
    // First, check the arguments have the old type.
    Value *Arg0 = CI->getArgOperand(0);
    if (Arg0->getType() != FixedVectorType::get(Type::getFloatTy(C), 4))
      return;

    // Old intrinsic, add bitcasts
    Value *Arg1 = CI->getArgOperand(1);

    auto *NewVecTy = FixedVectorType::get(Type::getInt64Ty(C), 2);

    Value *BC0 = Builder.CreateBitCast(Arg0, NewVecTy, "cast");
    Value *BC1 = Builder.CreateBitCast(Arg1, NewVecTy, "cast");

    NewCall = Builder.CreateCall(NewFn, {BC0, BC1});
    break;
  }

  case Intrinsic::x86_rdtscp: {
    // This used to take 1 arguments. If we have no arguments, it is already
    // upgraded.
    if (CI->getNumOperands() == 0)
      return;

    NewCall = Builder.CreateCall(NewFn);
    // Extract the second result and store it.
    Value *Data = Builder.CreateExtractValue(NewCall, 1);
    Builder.CreateAlignedStore(Data, CI->getArgOperand(0), Align(1));
    // Replace the original call result with the first result of the new call.
    Value *TSC = Builder.CreateExtractValue(NewCall, 0);

    NewCall->takeName(CI);
    CI->replaceAllUsesWith(TSC);
    CI->eraseFromParent();
    return;
  }

  case Intrinsic::x86_sse41_insertps:
  case Intrinsic::x86_sse41_dppd:
  case Intrinsic::x86_sse41_dpps:
  case Intrinsic::x86_sse41_mpsadbw:
  case Intrinsic::x86_avx_dp_ps_256:
  case Intrinsic::x86_avx2_mpsadbw: {
    // Need to truncate the last argument from i32 to i8 -- this argument models
    // an inherently 8-bit immediate operand to these x86 instructions.
    SmallVector<Value *, 4> Args(CI->args());

    // Replace the last argument with a trunc.
    Args.back() = Builder.CreateTrunc(Args.back(), Type::getInt8Ty(C), "trunc");
    NewCall = Builder.CreateCall(NewFn, Args);
    break;
  }

  case Intrinsic::x86_avx512_mask_cmp_pd_128:
  case Intrinsic::x86_avx512_mask_cmp_pd_256:
  case Intrinsic::x86_avx512_mask_cmp_pd_512:
  case Intrinsic::x86_avx512_mask_cmp_ps_128:
  case Intrinsic::x86_avx512_mask_cmp_ps_256:
  case Intrinsic::x86_avx512_mask_cmp_ps_512: {
    SmallVector<Value *, 4> Args(CI->args());
    unsigned NumElts =
        cast<FixedVectorType>(Args[0]->getType())->getNumElements();
    Args[3] = getX86MaskVec(Builder, Args[3], NumElts);

    NewCall = Builder.CreateCall(NewFn, Args);
    Value *Res = applyX86MaskOn1BitsVec(Builder, NewCall, nullptr);

    NewCall->takeName(CI);
    CI->replaceAllUsesWith(Res);
    CI->eraseFromParent();
    return;
  }

  case Intrinsic::x86_avx512bf16_cvtne2ps2bf16_128:
  case Intrinsic::x86_avx512bf16_cvtne2ps2bf16_256:
  case Intrinsic::x86_avx512bf16_cvtne2ps2bf16_512:
  case Intrinsic::x86_avx512bf16_mask_cvtneps2bf16_128:
  case Intrinsic::x86_avx512bf16_cvtneps2bf16_256:
  case Intrinsic::x86_avx512bf16_cvtneps2bf16_512: {
    SmallVector<Value *, 4> Args(CI->args());
    unsigned NumElts = cast<FixedVectorType>(CI->getType())->getNumElements();
    if (NewFn->getIntrinsicID() ==
        Intrinsic::x86_avx512bf16_mask_cvtneps2bf16_128)
      Args[1] = Builder.CreateBitCast(
          Args[1], FixedVectorType::get(Builder.getBFloatTy(), NumElts));

    NewCall = Builder.CreateCall(NewFn, Args);
    Value *Res = Builder.CreateBitCast(
        NewCall, FixedVectorType::get(Builder.getInt16Ty(), NumElts));

    NewCall->takeName(CI);
    CI->replaceAllUsesWith(Res);
    CI->eraseFromParent();
    return;
  }
  case Intrinsic::x86_avx512bf16_dpbf16ps_128:
  case Intrinsic::x86_avx512bf16_dpbf16ps_256:
  case Intrinsic::x86_avx512bf16_dpbf16ps_512:{
    SmallVector<Value *, 4> Args(CI->args());
    unsigned NumElts =
        cast<FixedVectorType>(CI->getType())->getNumElements() * 2;
    Args[1] = Builder.CreateBitCast(
        Args[1], FixedVectorType::get(Builder.getBFloatTy(), NumElts));
    Args[2] = Builder.CreateBitCast(
        Args[2], FixedVectorType::get(Builder.getBFloatTy(), NumElts));

    NewCall = Builder.CreateCall(NewFn, Args);
    break;
  }

  case Intrinsic::thread_pointer: {
    NewCall = Builder.CreateCall(NewFn, {});
    break;
  }

  case Intrinsic::memcpy:
  case Intrinsic::memmove:
  case Intrinsic::memset: {
    // We have to make sure that the call signature is what we're expecting.
    // We only want to change the old signatures by removing the alignment arg:
    //  @llvm.mem[cpy|move]...(i8*, i8*, i[32|i64], i32, i1)
    //    -> @llvm.mem[cpy|move]...(i8*, i8*, i[32|i64], i1)
    //  @llvm.memset...(i8*, i8, i[32|64], i32, i1)
    //    -> @llvm.memset...(i8*, i8, i[32|64], i1)
    // Note: i8*'s in the above can be any pointer type
    if (CI->arg_size() != 5) {
      DefaultCase();
      return;
    }
    // Remove alignment argument (3), and add alignment attributes to the
    // dest/src pointers.
    Value *Args[4] = {CI->getArgOperand(0), CI->getArgOperand(1),
                      CI->getArgOperand(2), CI->getArgOperand(4)};
    NewCall = Builder.CreateCall(NewFn, Args);
    AttributeList OldAttrs = CI->getAttributes();
    AttributeList NewAttrs = AttributeList::get(
        C, OldAttrs.getFnAttrs(), OldAttrs.getRetAttrs(),
        {OldAttrs.getParamAttrs(0), OldAttrs.getParamAttrs(1),
         OldAttrs.getParamAttrs(2), OldAttrs.getParamAttrs(4)});
    NewCall->setAttributes(NewAttrs);
    auto *MemCI = cast<MemIntrinsic>(NewCall);
    // All mem intrinsics support dest alignment.
    const ConstantInt *Align = cast<ConstantInt>(CI->getArgOperand(3));
    MemCI->setDestAlignment(Align->getMaybeAlignValue());
    // Memcpy/Memmove also support source alignment.
    if (auto *MTI = dyn_cast<MemTransferInst>(MemCI))
      MTI->setSourceAlignment(Align->getMaybeAlignValue());
    break;
  }
  }
  assert(NewCall && "Should have either set this variable or returned through "
                    "the default case");
  NewCall->takeName(CI);
  CI->replaceAllUsesWith(NewCall);
  CI->eraseFromParent();
}

void llvm::UpgradeCallsToIntrinsic(Function *F) {
  assert(F && "Illegal attempt to upgrade a non-existent intrinsic.");

  // Check if this function should be upgraded and get the replacement function
  // if there is one.
  Function *NewFn;
  if (UpgradeIntrinsicFunction(F, NewFn)) {
    // Replace all users of the old function with the new function or new
    // instructions. This is not a range loop because the call is deleted.
    for (User *U : make_early_inc_range(F->users()))
      if (CallBase *CB = dyn_cast<CallBase>(U))
        UpgradeIntrinsicCall(CB, NewFn);

    // Remove old function, no longer used, from the module.
    F->eraseFromParent();
  }
}

MDNode *llvm::UpgradeTBAANode(MDNode &MD) {
  const unsigned NumOperands = MD.getNumOperands();
  if (NumOperands == 0)
    return &MD; // Invalid, punt to a verifier error.

  // Check if the tag uses struct-path aware TBAA format.
  if (isa<MDNode>(MD.getOperand(0)) && NumOperands >= 3)
    return &MD;

  auto &Context = MD.getContext();
  if (NumOperands == 3) {
    Metadata *Elts[] = {MD.getOperand(0), MD.getOperand(1)};
    MDNode *ScalarType = MDNode::get(Context, Elts);
    // Create a MDNode <ScalarType, ScalarType, offset 0, const>
    Metadata *Elts2[] = {ScalarType, ScalarType,
                         ConstantAsMetadata::get(
                             Constant::getNullValue(Type::getInt64Ty(Context))),
                         MD.getOperand(2)};
    return MDNode::get(Context, Elts2);
  }
  // Create a MDNode <MD, MD, offset 0>
  Metadata *Elts[] = {&MD, &MD, ConstantAsMetadata::get(Constant::getNullValue(
                                    Type::getInt64Ty(Context)))};
  return MDNode::get(Context, Elts);
}

Instruction *llvm::UpgradeBitCastInst(unsigned Opc, Value *V, Type *DestTy,
                                      Instruction *&Temp) {
  if (Opc != Instruction::BitCast)
    return nullptr;

  Temp = nullptr;
  Type *SrcTy = V->getType();
  if (SrcTy->isPtrOrPtrVectorTy() && DestTy->isPtrOrPtrVectorTy() &&
      SrcTy->getPointerAddressSpace() != DestTy->getPointerAddressSpace()) {
    LLVMContext &Context = V->getContext();

    // We have no information about target data layout, so we assume that
    // the maximum pointer size is 64bit.
    Type *MidTy = Type::getInt64Ty(Context);
    Temp = CastInst::Create(Instruction::PtrToInt, V, MidTy);

    return CastInst::Create(Instruction::IntToPtr, Temp, DestTy);
  }

  return nullptr;
}

Constant *llvm::UpgradeBitCastExpr(unsigned Opc, Constant *C, Type *DestTy) {
  if (Opc != Instruction::BitCast)
    return nullptr;

  Type *SrcTy = C->getType();
  if (SrcTy->isPtrOrPtrVectorTy() && DestTy->isPtrOrPtrVectorTy() &&
      SrcTy->getPointerAddressSpace() != DestTy->getPointerAddressSpace()) {
    LLVMContext &Context = C->getContext();

    // We have no information about target data layout, so we assume that
    // the maximum pointer size is 64bit.
    Type *MidTy = Type::getInt64Ty(Context);

    return ConstantExpr::getIntToPtr(ConstantExpr::getPtrToInt(C, MidTy),
                                     DestTy);
  }

  return nullptr;
}

/// Check the debug info version number, if it is out-dated, drop the debug
/// info. Return true if module is modified.
bool llvm::UpgradeDebugInfo(Module &M) {
  if (DisableAutoUpgradeDebugInfo)
    return false;

  // We need to get metadata before the module is verified (i.e., getModuleFlag
  // makes assumptions that we haven't verified yet). Carefully extract the flag
  // from the metadata.
  unsigned Version = 0;
  if (NamedMDNode *ModFlags = M.getModuleFlagsMetadata()) {
    auto OpIt = find_if(ModFlags->operands(), [](const MDNode *Flag) {
      if (Flag->getNumOperands() < 3)
        return false;
      if (MDString *K = dyn_cast_or_null<MDString>(Flag->getOperand(1)))
        return K->getString() == "Debug Info Version";
      return false;
    });
    if (OpIt != ModFlags->op_end()) {
      const MDOperand &ValOp = (*OpIt)->getOperand(2);
      if (auto *CI = mdconst::dyn_extract_or_null<ConstantInt>(ValOp))
        Version = CI->getZExtValue();
    }
  }

  if (Version == DEBUG_METADATA_VERSION) {
    bool BrokenDebugInfo = false;
    if (verifyModule(M, &llvm::errs(), &BrokenDebugInfo))
      report_fatal_error("Broken module found, compilation aborted!");
    if (!BrokenDebugInfo)
      // Everything is ok.
      return false;
    else {
      // Diagnose malformed debug info.
      DiagnosticInfoIgnoringInvalidDebugMetadata Diag(M);
      M.getContext().diagnose(Diag);
    }
  }
  bool Modified = StripDebugInfo(M);
  if (Modified && Version != DEBUG_METADATA_VERSION) {
    // Diagnose a version mismatch.
    DiagnosticInfoDebugMetadataVersion DiagVersion(M, Version);
    M.getContext().diagnose(DiagVersion);
  }
  return Modified;
}

static void upgradeNVVMFnVectorAttr(const StringRef Attr, const char DimC,
                                    GlobalValue *GV, const Metadata *V) {
  Function *F = cast<Function>(GV);

  constexpr StringLiteral DefaultValue = "1";
  StringRef Vect3[3] = {DefaultValue, DefaultValue, DefaultValue};
  unsigned Length = 0;

  if (F->hasFnAttribute(Attr)) {
    // We expect the existing attribute to have the form "x[,y[,z]]". Here we
    // parse these elements placing them into Vect3
    StringRef S = F->getFnAttribute(Attr).getValueAsString();
    for (; Length < 3 && !S.empty(); Length++) {
      auto [Part, Rest] = S.split(',');
      Vect3[Length] = Part.trim();
      S = Rest;
    }
  }

  const unsigned Dim = DimC - 'x';
  assert(Dim < 3 && "Unexpected dim char");

  const uint64_t VInt = mdconst::extract<ConstantInt>(V)->getZExtValue();

  // local variable required for StringRef in Vect3 to point to.
  const std::string VStr = llvm::utostr(VInt);
  Vect3[Dim] = VStr;
  Length = std::max(Length, Dim + 1);

  const std::string NewAttr = llvm::join(ArrayRef(Vect3, Length), ",");
  F->addFnAttr(Attr, NewAttr);
}

static inline bool isXYZ(StringRef S) {
  return S == "x" || S == "y" || S == "z";
}

bool static upgradeSingleNVVMAnnotation(GlobalValue *GV, StringRef K,
                                        const Metadata *V) {
  if (K == "kernel") {
    if (!mdconst::extract<ConstantInt>(V)->isZero())
      cast<Function>(GV)->setCallingConv(CallingConv::PTX_Kernel);
    return true;
  }
  if (K == "align") {
    // V is a bitfeild specifying two 16-bit values. The alignment value is
    // specfied in low 16-bits, The index is specified in the high bits. For the
    // index, 0 indicates the return value while higher values correspond to
    // each parameter (idx = param + 1).
    const uint64_t AlignIdxValuePair =
        mdconst::extract<ConstantInt>(V)->getZExtValue();
    const unsigned Idx = (AlignIdxValuePair >> 16);
    const Align StackAlign = Align(AlignIdxValuePair & 0xFFFF);
    cast<Function>(GV)->addAttributeAtIndex(
        Idx, Attribute::getWithStackAlignment(GV->getContext(), StackAlign));
    return true;
  }
  if (K == "maxclusterrank" || K == "cluster_max_blocks") {
    const auto CV = mdconst::extract<ConstantInt>(V)->getZExtValue();
    cast<Function>(GV)->addFnAttr("nvvm.maxclusterrank", llvm::utostr(CV));
    return true;
  }
  if (K == "minctasm") {
    const auto CV = mdconst::extract<ConstantInt>(V)->getZExtValue();
    cast<Function>(GV)->addFnAttr("nvvm.minctasm", llvm::utostr(CV));
    return true;
  }
  if (K == "maxnreg") {
    const auto CV = mdconst::extract<ConstantInt>(V)->getZExtValue();
    cast<Function>(GV)->addFnAttr("nvvm.maxnreg", llvm::utostr(CV));
    return true;
  }
  if (K.consume_front("maxntid") && isXYZ(K)) {
    upgradeNVVMFnVectorAttr("nvvm.maxntid", K[0], GV, V);
    return true;
  }
  if (K.consume_front("reqntid") && isXYZ(K)) {
    upgradeNVVMFnVectorAttr("nvvm.reqntid", K[0], GV, V);
    return true;
  }
  if (K.consume_front("cluster_dim_") && isXYZ(K)) {
    upgradeNVVMFnVectorAttr("nvvm.cluster_dim", K[0], GV, V);
    return true;
  }

  return false;
}

void llvm::UpgradeNVVMAnnotations(Module &M) {
  NamedMDNode *NamedMD = M.getNamedMetadata("nvvm.annotations");
  if (!NamedMD)
    return;

  SmallVector<MDNode *, 8> NewNodes;
  SmallSet<const MDNode *, 8> SeenNodes;
  for (MDNode *MD : NamedMD->operands()) {
    if (!SeenNodes.insert(MD).second)
      continue;

    auto *GV = mdconst::dyn_extract_or_null<GlobalValue>(MD->getOperand(0));
    if (!GV)
      continue;

    assert((MD->getNumOperands() % 2) == 1 && "Invalid number of operands");

    SmallVector<Metadata *, 8> NewOperands{MD->getOperand(0)};
    // Each nvvm.annotations metadata entry will be of the following form:
    //   !{ ptr @gv, !"key1", value1, !"key2", value2, ... }
    // start index = 1, to skip the global variable key
    // increment = 2, to skip the value for each property-value pairs
    for (unsigned j = 1, je = MD->getNumOperands(); j < je; j += 2) {
      MDString *K = cast<MDString>(MD->getOperand(j));
      const MDOperand &V = MD->getOperand(j + 1);
      bool Upgraded = upgradeSingleNVVMAnnotation(GV, K->getString(), V);
      if (!Upgraded)
        NewOperands.append({K, V});
    }

    if (NewOperands.size() > 1)
      NewNodes.push_back(MDNode::get(M.getContext(), NewOperands));
  }

  NamedMD->clearOperands();
  for (MDNode *N : NewNodes)
    NamedMD->addOperand(N);
}

/// This checks for objc retain release marker which should be upgraded. It
/// returns true if module is modified.
static bool upgradeRetainReleaseMarker(Module &M) {
  bool Changed = false;
  const char *MarkerKey = "clang.arc.retainAutoreleasedReturnValueMarker";
  NamedMDNode *ModRetainReleaseMarker = M.getNamedMetadata(MarkerKey);
  if (ModRetainReleaseMarker) {
    MDNode *Op = ModRetainReleaseMarker->getOperand(0);
    if (Op) {
      MDString *ID = dyn_cast_or_null<MDString>(Op->getOperand(0));
      if (ID) {
        SmallVector<StringRef, 4> ValueComp;
        ID->getString().split(ValueComp, "#");
        if (ValueComp.size() == 2) {
          std::string NewValue = ValueComp[0].str() + ";" + ValueComp[1].str();
          ID = MDString::get(M.getContext(), NewValue);
        }
        M.addModuleFlag(Module::Error, MarkerKey, ID);
        M.eraseNamedMetadata(ModRetainReleaseMarker);
        Changed = true;
      }
    }
  }
  return Changed;
}

void llvm::UpgradeARCRuntime(Module &M) {
  // This lambda converts normal function calls to ARC runtime functions to
  // intrinsic calls.
  auto UpgradeToIntrinsic = [&](const char *OldFunc,
                                llvm::Intrinsic::ID IntrinsicFunc) {
    Function *Fn = M.getFunction(OldFunc);

    if (!Fn)
      return;

    Function *NewFn =
        llvm::Intrinsic::getOrInsertDeclaration(&M, IntrinsicFunc);

    for (User *U : make_early_inc_range(Fn->users())) {
      CallInst *CI = dyn_cast<CallInst>(U);
      if (!CI || CI->getCalledFunction() != Fn)
        continue;

      IRBuilder<> Builder(CI->getParent(), CI->getIterator());
      FunctionType *NewFuncTy = NewFn->getFunctionType();
      SmallVector<Value *, 2> Args;

      // Don't upgrade the intrinsic if it's not valid to bitcast the return
      // value to the return type of the old function.
      if (NewFuncTy->getReturnType() != CI->getType() &&
          !CastInst::castIsValid(Instruction::BitCast, CI,
                                 NewFuncTy->getReturnType()))
        continue;

      bool InvalidCast = false;

      for (unsigned I = 0, E = CI->arg_size(); I != E; ++I) {
        Value *Arg = CI->getArgOperand(I);

        // Bitcast argument to the parameter type of the new function if it's
        // not a variadic argument.
        if (I < NewFuncTy->getNumParams()) {
          // Don't upgrade the intrinsic if it's not valid to bitcast the argument
          // to the parameter type of the new function.
          if (!CastInst::castIsValid(Instruction::BitCast, Arg,
                                     NewFuncTy->getParamType(I))) {
            InvalidCast = true;
            break;
          }
          Arg = Builder.CreateBitCast(Arg, NewFuncTy->getParamType(I));
        }
        Args.push_back(Arg);
      }

      if (InvalidCast)
        continue;

      // Create a call instruction that calls the new function.
      CallInst *NewCall = Builder.CreateCall(NewFuncTy, NewFn, Args);
      NewCall->setTailCallKind(cast<CallInst>(CI)->getTailCallKind());
      NewCall->takeName(CI);

      // Bitcast the return value back to the type of the old call.
      Value *NewRetVal = Builder.CreateBitCast(NewCall, CI->getType());

      if (!CI->use_empty())
        CI->replaceAllUsesWith(NewRetVal);
      CI->eraseFromParent();
    }

    if (Fn->use_empty())
      Fn->eraseFromParent();
  };

  // Unconditionally convert a call to "clang.arc.use" to a call to
  // "llvm.objc.clang.arc.use".
  UpgradeToIntrinsic("clang.arc.use", llvm::Intrinsic::objc_clang_arc_use);

  // Upgrade the retain release marker. If there is no need to upgrade
  // the marker, that means either the module is already new enough to contain
  // new intrinsics or it is not ARC. There is no need to upgrade runtime call.
  if (!upgradeRetainReleaseMarker(M))
    return;

  std::pair<const char *, llvm::Intrinsic::ID> RuntimeFuncs[] = {
      {"objc_autorelease", llvm::Intrinsic::objc_autorelease},
      {"objc_autoreleasePoolPop", llvm::Intrinsic::objc_autoreleasePoolPop},
      {"objc_autoreleasePoolPush", llvm::Intrinsic::objc_autoreleasePoolPush},
      {"objc_autoreleaseReturnValue",
       llvm::Intrinsic::objc_autoreleaseReturnValue},
      {"objc_copyWeak", llvm::Intrinsic::objc_copyWeak},
      {"objc_destroyWeak", llvm::Intrinsic::objc_destroyWeak},
      {"objc_initWeak", llvm::Intrinsic::objc_initWeak},
      {"objc_loadWeak", llvm::Intrinsic::objc_loadWeak},
      {"objc_loadWeakRetained", llvm::Intrinsic::objc_loadWeakRetained},
      {"objc_moveWeak", llvm::Intrinsic::objc_moveWeak},
      {"objc_release", llvm::Intrinsic::objc_release},
      {"objc_retain", llvm::Intrinsic::objc_retain},
      {"objc_retainAutorelease", llvm::Intrinsic::objc_retainAutorelease},
      {"objc_retainAutoreleaseReturnValue",
       llvm::Intrinsic::objc_retainAutoreleaseReturnValue},
      {"objc_retainAutoreleasedReturnValue",
       llvm::Intrinsic::objc_retainAutoreleasedReturnValue},
      {"objc_retainBlock", llvm::Intrinsic::objc_retainBlock},
      {"objc_storeStrong", llvm::Intrinsic::objc_storeStrong},
      {"objc_storeWeak", llvm::Intrinsic::objc_storeWeak},
      {"objc_unsafeClaimAutoreleasedReturnValue",
       llvm::Intrinsic::objc_unsafeClaimAutoreleasedReturnValue},
      {"objc_retainedObject", llvm::Intrinsic::objc_retainedObject},
      {"objc_unretainedObject", llvm::Intrinsic::objc_unretainedObject},
      {"objc_unretainedPointer", llvm::Intrinsic::objc_unretainedPointer},
      {"objc_retain_autorelease", llvm::Intrinsic::objc_retain_autorelease},
      {"objc_sync_enter", llvm::Intrinsic::objc_sync_enter},
      {"objc_sync_exit", llvm::Intrinsic::objc_sync_exit},
      {"objc_arc_annotation_topdown_bbstart",
       llvm::Intrinsic::objc_arc_annotation_topdown_bbstart},
      {"objc_arc_annotation_topdown_bbend",
       llvm::Intrinsic::objc_arc_annotation_topdown_bbend},
      {"objc_arc_annotation_bottomup_bbstart",
       llvm::Intrinsic::objc_arc_annotation_bottomup_bbstart},
      {"objc_arc_annotation_bottomup_bbend",
       llvm::Intrinsic::objc_arc_annotation_bottomup_bbend}};

  for (auto &I : RuntimeFuncs)
    UpgradeToIntrinsic(I.first, I.second);
}

bool llvm::UpgradeModuleFlags(Module &M) {
  NamedMDNode *ModFlags = M.getModuleFlagsMetadata();
  if (!ModFlags)
    return false;

  bool HasObjCFlag = false, HasClassProperties = false, Changed = false;
  bool HasSwiftVersionFlag = false;
  uint8_t SwiftMajorVersion, SwiftMinorVersion;
  uint32_t SwiftABIVersion;
  auto Int8Ty = Type::getInt8Ty(M.getContext());
  auto Int32Ty = Type::getInt32Ty(M.getContext());

  for (unsigned I = 0, E = ModFlags->getNumOperands(); I != E; ++I) {
    MDNode *Op = ModFlags->getOperand(I);
    if (Op->getNumOperands() != 3)
      continue;
    MDString *ID = dyn_cast_or_null<MDString>(Op->getOperand(1));
    if (!ID)
      continue;
    auto SetBehavior = [&](Module::ModFlagBehavior B) {
      Metadata *Ops[3] = {ConstantAsMetadata::get(ConstantInt::get(
                              Type::getInt32Ty(M.getContext()), B)),
                          MDString::get(M.getContext(), ID->getString()),
                          Op->getOperand(2)};
      ModFlags->setOperand(I, MDNode::get(M.getContext(), Ops));
      Changed = true;
    };

    if (ID->getString() == "Objective-C Image Info Version")
      HasObjCFlag = true;
    if (ID->getString() == "Objective-C Class Properties")
      HasClassProperties = true;
    // Upgrade PIC from Error/Max to Min.
    if (ID->getString() == "PIC Level") {
      if (auto *Behavior =
              mdconst::dyn_extract_or_null<ConstantInt>(Op->getOperand(0))) {
        uint64_t V = Behavior->getLimitedValue();
        if (V == Module::Error || V == Module::Max)
          SetBehavior(Module::Min);
      }
    }
    // Upgrade "PIE Level" from Error to Max.
    if (ID->getString() == "PIE Level")
      if (auto *Behavior =
              mdconst::dyn_extract_or_null<ConstantInt>(Op->getOperand(0)))
        if (Behavior->getLimitedValue() == Module::Error)
          SetBehavior(Module::Max);

    // Upgrade branch protection and return address signing module flags. The
    // module flag behavior for these fields were Error and now they are Min.
    if (ID->getString() == "branch-target-enforcement" ||
        ID->getString().starts_with("sign-return-address")) {
      if (auto *Behavior =
              mdconst::dyn_extract_or_null<ConstantInt>(Op->getOperand(0))) {
        if (Behavior->getLimitedValue() == Module::Error) {
          Type *Int32Ty = Type::getInt32Ty(M.getContext());
          Metadata *Ops[3] = {
              ConstantAsMetadata::get(ConstantInt::get(Int32Ty, Module::Min)),
              Op->getOperand(1), Op->getOperand(2)};
          ModFlags->setOperand(I, MDNode::get(M.getContext(), Ops));
          Changed = true;
        }
      }
    }

    // Upgrade Objective-C Image Info Section. Removed the whitespce in the
    // section name so that llvm-lto will not complain about mismatching
    // module flags that is functionally the same.
    if (ID->getString() == "Objective-C Image Info Section") {
      if (auto *Value = dyn_cast_or_null<MDString>(Op->getOperand(2))) {
        SmallVector<StringRef, 4> ValueComp;
        Value->getString().split(ValueComp, " ");
        if (ValueComp.size() != 1) {
          std::string NewValue;
          for (auto &S : ValueComp)
            NewValue += S.str();
          Metadata *Ops[3] = {Op->getOperand(0), Op->getOperand(1),
                              MDString::get(M.getContext(), NewValue)};
          ModFlags->setOperand(I, MDNode::get(M.getContext(), Ops));
          Changed = true;
        }
      }
    }

    // IRUpgrader turns a i32 type "Objective-C Garbage Collection" into i8 value.
    // If the higher bits are set, it adds new module flag for swift info.
    if (ID->getString() == "Objective-C Garbage Collection") {
      auto Md = dyn_cast<ConstantAsMetadata>(Op->getOperand(2));
      if (Md) {
        assert(Md->getValue() && "Expected non-empty metadata");
        auto Type = Md->getValue()->getType();
        if (Type == Int8Ty)
          continue;
        unsigned Val = Md->getValue()->getUniqueInteger().getZExtValue();
        if ((Val & 0xff) != Val) {
          HasSwiftVersionFlag = true;
          SwiftABIVersion = (Val & 0xff00) >> 8;
          SwiftMajorVersion = (Val & 0xff000000) >> 24;
          SwiftMinorVersion = (Val & 0xff0000) >> 16;
        }
        Metadata *Ops[3] = {
          ConstantAsMetadata::get(ConstantInt::get(Int32Ty,Module::Error)),
          Op->getOperand(1),
          ConstantAsMetadata::get(ConstantInt::get(Int8Ty,Val & 0xff))};
        ModFlags->setOperand(I, MDNode::get(M.getContext(), Ops));
        Changed = true;
      }
    }

    if (ID->getString() == "amdgpu_code_object_version") {
      Metadata *Ops[3] = {
          Op->getOperand(0),
          MDString::get(M.getContext(), "amdhsa_code_object_version"),
          Op->getOperand(2)};
      ModFlags->setOperand(I, MDNode::get(M.getContext(), Ops));
      Changed = true;
    }
  }

  // "Objective-C Class Properties" is recently added for Objective-C. We
  // upgrade ObjC bitcodes to contain a "Objective-C Class Properties" module
  // flag of value 0, so we can correclty downgrade this flag when trying to
  // link an ObjC bitcode without this module flag with an ObjC bitcode with
  // this module flag.
  if (HasObjCFlag && !HasClassProperties) {
    M.addModuleFlag(llvm::Module::Override, "Objective-C Class Properties",
                    (uint32_t)0);
    Changed = true;
  }

  if (HasSwiftVersionFlag) {
    M.addModuleFlag(Module::Error, "Swift ABI Version",
                    SwiftABIVersion);
    M.addModuleFlag(Module::Error, "Swift Major Version",
                    ConstantInt::get(Int8Ty, SwiftMajorVersion));
    M.addModuleFlag(Module::Error, "Swift Minor Version",
                    ConstantInt::get(Int8Ty, SwiftMinorVersion));
    Changed = true;
  }

  return Changed;
}

void llvm::UpgradeSectionAttributes(Module &M) {
  auto TrimSpaces = [](StringRef Section) -> std::string {
    SmallVector<StringRef, 5> Components;
    Section.split(Components, ',');

    SmallString<32> Buffer;
    raw_svector_ostream OS(Buffer);

    for (auto Component : Components)
      OS << ',' << Component.trim();

    return std::string(OS.str().substr(1));
  };

  for (auto &GV : M.globals()) {
    if (!GV.hasSection())
      continue;

    StringRef Section = GV.getSection();

    if (!Section.starts_with("__DATA, __objc_catlist"))
      continue;

    // __DATA, __objc_catlist, regular, no_dead_strip
    // __DATA,__objc_catlist,regular,no_dead_strip
    GV.setSection(TrimSpaces(Section));
  }
}

namespace {
// Prior to LLVM 10.0, the strictfp attribute could be used on individual
// callsites within a function that did not also have the strictfp attribute.
// Since 10.0, if strict FP semantics are needed within a function, the
// function must have the strictfp attribute and all calls within the function
// must also have the strictfp attribute. This latter restriction is
// necessary to prevent unwanted libcall simplification when a function is
// being cloned (such as for inlining).
//
// The "dangling" strictfp attribute usage was only used to prevent constant
// folding and other libcall simplification. The nobuiltin attribute on the
// callsite has the same effect.
struct StrictFPUpgradeVisitor : public InstVisitor<StrictFPUpgradeVisitor> {
  StrictFPUpgradeVisitor() = default;

  void visitCallBase(CallBase &Call) {
    if (!Call.isStrictFP())
      return;
    if (isa<ConstrainedFPIntrinsic>(&Call))
      return;
    // If we get here, the caller doesn't have the strictfp attribute
    // but this callsite does. Replace the strictfp attribute with nobuiltin.
    Call.removeFnAttr(Attribute::StrictFP);
    Call.addFnAttr(Attribute::NoBuiltin);
  }
};

/// Replace "amdgpu-unsafe-fp-atomics" metadata with atomicrmw metadata
struct AMDGPUUnsafeFPAtomicsUpgradeVisitor
    : public InstVisitor<AMDGPUUnsafeFPAtomicsUpgradeVisitor> {
  AMDGPUUnsafeFPAtomicsUpgradeVisitor() = default;

  void visitAtomicRMWInst(AtomicRMWInst &RMW) {
    if (!RMW.isFloatingPointOperation())
      return;

    MDNode *Empty = MDNode::get(RMW.getContext(), {});
    RMW.setMetadata("amdgpu.no.fine.grained.host.memory", Empty);
    RMW.setMetadata("amdgpu.no.remote.memory.access", Empty);
    RMW.setMetadata("amdgpu.ignore.denormal.mode", Empty);
  }
};
} // namespace

void llvm::UpgradeFunctionAttributes(Function &F) {
  // If a function definition doesn't have the strictfp attribute,
  // convert any callsite strictfp attributes to nobuiltin.
  if (!F.isDeclaration() && !F.hasFnAttribute(Attribute::StrictFP)) {
    StrictFPUpgradeVisitor SFPV;
    SFPV.visit(F);
  }

  // Remove all incompatibile attributes from function.
  F.removeRetAttrs(AttributeFuncs::typeIncompatible(
      F.getReturnType(), F.getAttributes().getRetAttrs()));
  for (auto &Arg : F.args())
    Arg.removeAttrs(
        AttributeFuncs::typeIncompatible(Arg.getType(), Arg.getAttributes()));

  // Older versions of LLVM treated an "implicit-section-name" attribute
  // similarly to directly setting the section on a Function.
  if (Attribute A = F.getFnAttribute("implicit-section-name");
      A.isValid() && A.isStringAttribute()) {
    F.setSection(A.getValueAsString());
    F.removeFnAttr("implicit-section-name");
  }

  if (!F.empty()) {
    // For some reason this is called twice, and the first time is before any
    // instructions are loaded into the body.

    if (Attribute A = F.getFnAttribute("amdgpu-unsafe-fp-atomics");
        A.isValid()) {

      if (A.getValueAsBool()) {
        AMDGPUUnsafeFPAtomicsUpgradeVisitor Visitor;
        Visitor.visit(F);
      }

      // We will leave behind dead attribute uses on external declarations, but
      // clang never added these to declarations anyway.
      F.removeFnAttr("amdgpu-unsafe-fp-atomics");
    }
  }
}

static bool isOldLoopArgument(Metadata *MD) {
  auto *T = dyn_cast_or_null<MDTuple>(MD);
  if (!T)
    return false;
  if (T->getNumOperands() < 1)
    return false;
  auto *S = dyn_cast_or_null<MDString>(T->getOperand(0));
  if (!S)
    return false;
  return S->getString().starts_with("llvm.vectorizer.");
}

static MDString *upgradeLoopTag(LLVMContext &C, StringRef OldTag) {
  StringRef OldPrefix = "llvm.vectorizer.";
  assert(OldTag.starts_with(OldPrefix) && "Expected old prefix");

  if (OldTag == "llvm.vectorizer.unroll")
    return MDString::get(C, "llvm.loop.interleave.count");

  return MDString::get(
      C, (Twine("llvm.loop.vectorize.") + OldTag.drop_front(OldPrefix.size()))
             .str());
}

static Metadata *upgradeLoopArgument(Metadata *MD) {
  auto *T = dyn_cast_or_null<MDTuple>(MD);
  if (!T)
    return MD;
  if (T->getNumOperands() < 1)
    return MD;
  auto *OldTag = dyn_cast_or_null<MDString>(T->getOperand(0));
  if (!OldTag)
    return MD;
  if (!OldTag->getString().starts_with("llvm.vectorizer."))
    return MD;

  // This has an old tag.  Upgrade it.
  SmallVector<Metadata *, 8> Ops;
  Ops.reserve(T->getNumOperands());
  Ops.push_back(upgradeLoopTag(T->getContext(), OldTag->getString()));
  for (unsigned I = 1, E = T->getNumOperands(); I != E; ++I)
    Ops.push_back(T->getOperand(I));

  return MDTuple::get(T->getContext(), Ops);
}

MDNode *llvm::upgradeInstructionLoopAttachment(MDNode &N) {
  auto *T = dyn_cast<MDTuple>(&N);
  if (!T)
    return &N;

  if (none_of(T->operands(), isOldLoopArgument))
    return &N;

  SmallVector<Metadata *, 8> Ops;
  Ops.reserve(T->getNumOperands());
  for (Metadata *MD : T->operands())
    Ops.push_back(upgradeLoopArgument(MD));

  return MDTuple::get(T->getContext(), Ops);
}

std::string llvm::UpgradeDataLayoutString(StringRef DL, StringRef TT) {
  Triple T(TT);
  // The only data layout upgrades needed for pre-GCN, SPIR or SPIRV are setting
  // the address space of globals to 1. This does not apply to SPIRV Logical.
  if (((T.isAMDGPU() && !T.isAMDGCN()) ||
       (T.isSPIR() || (T.isSPIRV() && !T.isSPIRVLogical()))) &&
      !DL.contains("-G") && !DL.starts_with("G")) {
    return DL.empty() ? std::string("G1") : (DL + "-G1").str();
  }

  if (T.isLoongArch64() || T.isRISCV64()) {
    // Make i32 a native type for 64-bit LoongArch and RISC-V.
    auto I = DL.find("-n64-");
    if (I != StringRef::npos)
      return (DL.take_front(I) + "-n32:64-" + DL.drop_front(I + 5)).str();
    return DL.str();
  }

  std::string Res = DL.str();
  // AMDGCN data layout upgrades.
  if (T.isAMDGCN()) {
    // Define address spaces for constants.
    if (!DL.contains("-G") && !DL.starts_with("G"))
      Res.append(Res.empty() ? "G1" : "-G1");

    // Add missing non-integral declarations.
    // This goes before adding new address spaces to prevent incoherent string
    // values.
    if (!DL.contains("-ni") && !DL.starts_with("ni"))
      Res.append("-ni:7:8:9");
    // Update ni:7 to ni:7:8:9.
    if (DL.ends_with("ni:7"))
      Res.append(":8:9");
    if (DL.ends_with("ni:7:8"))
      Res.append(":9");

    // Add sizing for address spaces 7 and 8 (fat raw buffers and buffer
    // resources) An empty data layout has already been upgraded to G1 by now.
    if (!DL.contains("-p7") && !DL.starts_with("p7"))
      Res.append("-p7:160:256:256:32");
    if (!DL.contains("-p8") && !DL.starts_with("p8"))
      Res.append("-p8:128:128:128:48");
<<<<<<< HEAD
=======
    constexpr StringRef OldP8("-p8:128:128-");
    if (DL.contains(OldP8))
      Res.replace(Res.find(OldP8), OldP8.size(), "-p8:128:128:128:48-");
>>>>>>> c2f0af51
    if (!DL.contains("-p9") && !DL.starts_with("p9"))
      Res.append("-p9:192:256:256:32");

    return Res;
  }

  auto AddPtr32Ptr64AddrSpaces = [&DL, &Res]() {
    // If the datalayout matches the expected format, add pointer size address
    // spaces to the datalayout.
    StringRef AddrSpaces{"-p270:32:32-p271:32:32-p272:64:64"};
    if (!DL.contains(AddrSpaces)) {
      SmallVector<StringRef, 4> Groups;
      Regex R("^([Ee]-m:[a-z](-p:32:32)?)(-.*)$");
      if (R.match(Res, &Groups))
        Res = (Groups[1] + AddrSpaces + Groups[3]).str();
    }
  };

  // AArch64 data layout upgrades.
  if (T.isAArch64()) {
    // Add "-Fn32"
    if (!DL.empty() && !DL.contains("-Fn32"))
      Res.append("-Fn32");
    AddPtr32Ptr64AddrSpaces();
    return Res;
  }

  if (T.isSPARC() || (T.isMIPS64() && !DL.contains("m:m")) || T.isPPC64() ||
      T.isWasm()) {
    // Mips64 with o32 ABI did not add "-i128:128".
    // Add "-i128:128"
    std::string I64 = "-i64:64";
    std::string I128 = "-i128:128";
    if (!StringRef(Res).contains(I128)) {
      size_t Pos = Res.find(I64);
      if (Pos != size_t(-1))
        Res.insert(Pos + I64.size(), I128);
    }
    return Res;
  }

  if (!T.isX86())
    return Res;

  AddPtr32Ptr64AddrSpaces();

  // i128 values need to be 16-byte-aligned. LLVM already called into libgcc
  // for i128 operations prior to this being reflected in the data layout, and
  // clang mostly produced LLVM IR that already aligned i128 to 16 byte
  // boundaries, so although this is a breaking change, the upgrade is expected
  // to fix more IR than it breaks.
  // Intel MCU is an exception and uses 4-byte-alignment.
  if (!T.isOSIAMCU()) {
    std::string I128 = "-i128:128";
    if (StringRef Ref = Res; !Ref.contains(I128)) {
      SmallVector<StringRef, 4> Groups;
      Regex R("^(e(-[mpi][^-]*)*)((-[^mpi][^-]*)*)$");
      if (R.match(Res, &Groups))
        Res = (Groups[1] + I128 + Groups[3]).str();
    }
  }

  // For 32-bit MSVC targets, raise the alignment of f80 values to 16 bytes.
  // Raising the alignment is safe because Clang did not produce f80 values in
  // the MSVC environment before this upgrade was added.
  if (T.isWindowsMSVCEnvironment() && !T.isArch64Bit()) {
    StringRef Ref = Res;
    auto I = Ref.find("-f80:32-");
    if (I != StringRef::npos)
      Res = (Ref.take_front(I) + "-f80:128-" + Ref.drop_front(I + 8)).str();
  }

  return Res;
}

void llvm::UpgradeAttributes(AttrBuilder &B) {
  StringRef FramePointer;
  Attribute A = B.getAttribute("no-frame-pointer-elim");
  if (A.isValid()) {
    // The value can be "true" or "false".
    FramePointer = A.getValueAsString() == "true" ? "all" : "none";
    B.removeAttribute("no-frame-pointer-elim");
  }
  if (B.contains("no-frame-pointer-elim-non-leaf")) {
    // The value is ignored. "no-frame-pointer-elim"="true" takes priority.
    if (FramePointer != "all")
      FramePointer = "non-leaf";
    B.removeAttribute("no-frame-pointer-elim-non-leaf");
  }
  if (!FramePointer.empty())
    B.addAttribute("frame-pointer", FramePointer);

  A = B.getAttribute("null-pointer-is-valid");
  if (A.isValid()) {
    // The value can be "true" or "false".
    bool NullPointerIsValid = A.getValueAsString() == "true";
    B.removeAttribute("null-pointer-is-valid");
    if (NullPointerIsValid)
      B.addAttribute(Attribute::NullPointerIsValid);
  }
}

void llvm::UpgradeOperandBundles(std::vector<OperandBundleDef> &Bundles) {
  // clang.arc.attachedcall bundles are now required to have an operand.
  // If they don't, it's okay to drop them entirely: when there is an operand,
  // the "attachedcall" is meaningful and required, but without an operand,
  // it's just a marker NOP.  Dropping it merely prevents an optimization.
  erase_if(Bundles, [&](OperandBundleDef &OBD) {
    return OBD.getTag() == "clang.arc.attachedcall" &&
           OBD.inputs().empty();
  });
}<|MERGE_RESOLUTION|>--- conflicted
+++ resolved
@@ -5823,12 +5823,9 @@
       Res.append("-p7:160:256:256:32");
     if (!DL.contains("-p8") && !DL.starts_with("p8"))
       Res.append("-p8:128:128:128:48");
-<<<<<<< HEAD
-=======
     constexpr StringRef OldP8("-p8:128:128-");
     if (DL.contains(OldP8))
       Res.replace(Res.find(OldP8), OldP8.size(), "-p8:128:128:128:48-");
->>>>>>> c2f0af51
     if (!DL.contains("-p9") && !DL.starts_with("p9"))
       Res.append("-p9:192:256:256:32");
 
