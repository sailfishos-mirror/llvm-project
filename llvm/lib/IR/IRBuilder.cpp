//===- IRBuilder.cpp - Builder for LLVM Instrs ----------------------------===//
//
// Part of the LLVM Project, under the Apache License v2.0 with LLVM Exceptions.
// See https://llvm.org/LICENSE.txt for license information.
// SPDX-License-Identifier: Apache-2.0 WITH LLVM-exception
//
//===----------------------------------------------------------------------===//
//
// This file implements the IRBuilder class, which is used as a convenient way
// to create LLVM instructions with a consistent and simplified interface.
//
//===----------------------------------------------------------------------===//

#include "llvm/IR/IRBuilder.h"
#include "llvm/ADT/ArrayRef.h"
#include "llvm/IR/Constant.h"
#include "llvm/IR/Constants.h"
#include "llvm/IR/DerivedTypes.h"
#include "llvm/IR/Function.h"
#include "llvm/IR/GlobalValue.h"
#include "llvm/IR/GlobalVariable.h"
#include "llvm/IR/IntrinsicInst.h"
#include "llvm/IR/Intrinsics.h"
#include "llvm/IR/LLVMContext.h"
#include "llvm/IR/Module.h"
#include "llvm/IR/NoFolder.h"
#include "llvm/IR/Operator.h"
#include "llvm/IR/Statepoint.h"
#include "llvm/IR/Type.h"
#include "llvm/IR/Value.h"
#include "llvm/Support/Casting.h"
#include <cassert>
#include <cstdint>
#include <optional>
#include <vector>

using namespace llvm;

/// CreateGlobalString - Make a new global variable with an initializer that
/// has array of i8 type filled in with the nul terminated string value
/// specified.  If Name is specified, it is the name of the global variable
/// created.
GlobalVariable *IRBuilderBase::CreateGlobalString(StringRef Str,
                                                  const Twine &Name,
                                                  unsigned AddressSpace,
                                                  Module *M, bool AddNull) {
  Constant *StrConstant = ConstantDataArray::getString(Context, Str, AddNull);
  if (!M)
    M = BB->getParent()->getParent();
  auto *GV = new GlobalVariable(
      *M, StrConstant->getType(), true, GlobalValue::PrivateLinkage,
      StrConstant, Name, nullptr, GlobalVariable::NotThreadLocal, AddressSpace);
  GV->setUnnamedAddr(GlobalValue::UnnamedAddr::Global);
  GV->setAlignment(Align(1));
  return GV;
}

Type *IRBuilderBase::getCurrentFunctionReturnType() const {
  assert(BB && BB->getParent() && "No current function!");
  return BB->getParent()->getReturnType();
}

DebugLoc IRBuilderBase::getCurrentDebugLocation() const { return StoredDL; }
void IRBuilderBase::SetInstDebugLocation(Instruction *I) const {
  // We prefer to set our current debug location if any has been set, but if
  // our debug location is empty and I has a valid location, we shouldn't
  // overwrite it.
  I->setDebugLoc(StoredDL.orElse(I->getDebugLoc()));
}

Value *IRBuilderBase::CreateAggregateCast(Value *V, Type *DestTy) {
  Type *SrcTy = V->getType();
  if (SrcTy == DestTy)
    return V;

  if (SrcTy->isAggregateType()) {
    unsigned NumElements;
    if (SrcTy->isStructTy()) {
      assert(DestTy->isStructTy() && "Expected StructType");
      assert(SrcTy->getStructNumElements() == DestTy->getStructNumElements() &&
             "Expected StructTypes with equal number of elements");
      NumElements = SrcTy->getStructNumElements();
    } else {
      assert(SrcTy->isArrayTy() && DestTy->isArrayTy() && "Expected ArrayType");
      assert(SrcTy->getArrayNumElements() == DestTy->getArrayNumElements() &&
             "Expected ArrayTypes with equal number of elements");
      NumElements = SrcTy->getArrayNumElements();
    }

    Value *Result = PoisonValue::get(DestTy);
    for (unsigned I = 0; I < NumElements; ++I) {
      Type *ElementTy = SrcTy->isStructTy() ? DestTy->getStructElementType(I)
                                            : DestTy->getArrayElementType();
      Value *Element =
          CreateAggregateCast(CreateExtractValue(V, ArrayRef(I)), ElementTy);

      Result = CreateInsertValue(Result, Element, ArrayRef(I));
    }
    return Result;
  }

  return CreateBitOrPointerCast(V, DestTy);
}

Value *IRBuilderBase::CreateAggregateCast(Value *V, Type *DestTy) {
  Type *SrcTy = V->getType();
  if (SrcTy == DestTy)
    return V;

  if (SrcTy->isAggregateType()) {
    unsigned NumElements;
    if (SrcTy->isStructTy()) {
      assert(DestTy->isStructTy() && "Expected StructType");
      assert(SrcTy->getStructNumElements() == DestTy->getStructNumElements() &&
             "Expected StructTypes with equal number of elements");
      NumElements = SrcTy->getStructNumElements();
    } else {
      assert(SrcTy->isArrayTy() && DestTy->isArrayTy() && "Expected ArrayType");
      assert(SrcTy->getArrayNumElements() == DestTy->getArrayNumElements() &&
             "Expected ArrayTypes with equal number of elements");
      NumElements = SrcTy->getArrayNumElements();
    }

    Value *Result = PoisonValue::get(DestTy);
    for (unsigned I = 0; I < NumElements; ++I) {
      Type *ElementTy = SrcTy->isStructTy() ? DestTy->getStructElementType(I)
                                            : DestTy->getArrayElementType();
      Value *Element =
          CreateAggregateCast(CreateExtractValue(V, ArrayRef(I)), ElementTy);

      Result = CreateInsertValue(Result, Element, ArrayRef(I));
    }
    return Result;
  }

  return CreateBitOrPointerCast(V, DestTy);
}

CallInst *
IRBuilderBase::createCallHelper(Function *Callee, ArrayRef<Value *> Ops,
                                const Twine &Name, FMFSource FMFSource,
                                ArrayRef<OperandBundleDef> OpBundles) {
  CallInst *CI = CreateCall(Callee, Ops, OpBundles, Name);
  if (isa<FPMathOperator>(CI))
    CI->setFastMathFlags(FMFSource.get(FMF));
  return CI;
}

<<<<<<< HEAD
Value *IRBuilderBase::CreateVScale(Constant *Scaling, const Twine &Name) {
  assert(isa<ConstantInt>(Scaling) && "Expected constant integer");
  if (cast<ConstantInt>(Scaling)->isZero())
    return Scaling;
  CallInst *CI =
      CreateIntrinsic(Intrinsic::vscale, {Scaling->getType()}, {}, {}, Name);
  return cast<ConstantInt>(Scaling)->isOne() ? CI : CreateMul(CI, Scaling);
=======
static Value *CreateVScaleMultiple(IRBuilderBase &B, Type *Ty, uint64_t Scale) {
  Value *VScale = B.CreateVScale(Ty);
  if (Scale == 1)
    return VScale;

  return B.CreateMul(VScale, ConstantInt::get(Ty, Scale));
>>>>>>> 4084ffcf
}

Value *IRBuilderBase::CreateElementCount(Type *Ty, ElementCount EC) {
  if (EC.isFixed() || EC.isZero())
    return ConstantInt::get(Ty, EC.getKnownMinValue());

  return CreateVScaleMultiple(*this, Ty, EC.getKnownMinValue());
}

Value *IRBuilderBase::CreateTypeSize(Type *Ty, TypeSize Size) {
  if (Size.isFixed() || Size.isZero())
    return ConstantInt::get(Ty, Size.getKnownMinValue());

  return CreateVScaleMultiple(*this, Ty, Size.getKnownMinValue());
}

Value *IRBuilderBase::CreateStepVector(Type *DstType, const Twine &Name) {
  Type *STy = DstType->getScalarType();
  if (isa<ScalableVectorType>(DstType)) {
    Type *StepVecType = DstType;
    // TODO: We expect this special case (element type < 8 bits) to be
    // temporary - once the intrinsic properly supports < 8 bits this code
    // can be removed.
    if (STy->getScalarSizeInBits() < 8)
      StepVecType =
          VectorType::get(getInt8Ty(), cast<ScalableVectorType>(DstType));
    Value *Res = CreateIntrinsic(Intrinsic::stepvector, {StepVecType}, {},
                                 nullptr, Name);
    if (StepVecType != DstType)
      Res = CreateTrunc(Res, DstType);
    return Res;
  }

  unsigned NumEls = cast<FixedVectorType>(DstType)->getNumElements();

  // Create a vector of consecutive numbers from zero to VF.
  SmallVector<Constant *, 8> Indices;
  for (unsigned i = 0; i < NumEls; ++i)
    Indices.push_back(ConstantInt::get(STy, i));

  // Add the consecutive indices to the vector value.
  return ConstantVector::get(Indices);
}

CallInst *IRBuilderBase::CreateMemSet(Value *Ptr, Value *Val, Value *Size,
                                      MaybeAlign Align, bool isVolatile,
                                      const AAMDNodes &AAInfo) {
  Value *Ops[] = {Ptr, Val, Size, getInt1(isVolatile)};
  Type *Tys[] = {Ptr->getType(), Size->getType()};

  CallInst *CI = CreateIntrinsic(Intrinsic::memset, Tys, Ops);

  if (Align)
    cast<MemSetInst>(CI)->setDestAlignment(*Align);
  CI->setAAMetadata(AAInfo);
  return CI;
}

CallInst *IRBuilderBase::CreateMemSetInline(Value *Dst, MaybeAlign DstAlign,
                                            Value *Val, Value *Size,
                                            bool IsVolatile,
                                            const AAMDNodes &AAInfo) {
  Value *Ops[] = {Dst, Val, Size, getInt1(IsVolatile)};
  Type *Tys[] = {Dst->getType(), Size->getType()};

  CallInst *CI = CreateIntrinsic(Intrinsic::memset_inline, Tys, Ops);

  if (DstAlign)
    cast<MemSetInst>(CI)->setDestAlignment(*DstAlign);
  CI->setAAMetadata(AAInfo);
  return CI;
}

CallInst *IRBuilderBase::CreateElementUnorderedAtomicMemSet(
    Value *Ptr, Value *Val, Value *Size, Align Alignment, uint32_t ElementSize,
    const AAMDNodes &AAInfo) {

  Value *Ops[] = {Ptr, Val, Size, getInt32(ElementSize)};
  Type *Tys[] = {Ptr->getType(), Size->getType()};

  CallInst *CI =
      CreateIntrinsic(Intrinsic::memset_element_unordered_atomic, Tys, Ops);

  cast<AnyMemSetInst>(CI)->setDestAlignment(Alignment);
  CI->setAAMetadata(AAInfo);
  return CI;
}

CallInst *IRBuilderBase::CreateMemTransferInst(Intrinsic::ID IntrID, Value *Dst,
                                               MaybeAlign DstAlign, Value *Src,
                                               MaybeAlign SrcAlign, Value *Size,
                                               bool isVolatile,
                                               const AAMDNodes &AAInfo) {
  assert((IntrID == Intrinsic::memcpy || IntrID == Intrinsic::memcpy_inline ||
          IntrID == Intrinsic::memmove) &&
         "Unexpected intrinsic ID");
  Value *Ops[] = {Dst, Src, Size, getInt1(isVolatile)};
  Type *Tys[] = {Dst->getType(), Src->getType(), Size->getType()};

  CallInst *CI = CreateIntrinsic(IntrID, Tys, Ops);

  auto* MCI = cast<MemTransferInst>(CI);
  if (DstAlign)
    MCI->setDestAlignment(*DstAlign);
  if (SrcAlign)
    MCI->setSourceAlignment(*SrcAlign);
  MCI->setAAMetadata(AAInfo);
  return CI;
}

CallInst *IRBuilderBase::CreateElementUnorderedAtomicMemCpy(
    Value *Dst, Align DstAlign, Value *Src, Align SrcAlign, Value *Size,
    uint32_t ElementSize, const AAMDNodes &AAInfo) {
  assert(DstAlign >= ElementSize &&
         "Pointer alignment must be at least element size");
  assert(SrcAlign >= ElementSize &&
         "Pointer alignment must be at least element size");
  Value *Ops[] = {Dst, Src, Size, getInt32(ElementSize)};
  Type *Tys[] = {Dst->getType(), Src->getType(), Size->getType()};

  CallInst *CI =
      CreateIntrinsic(Intrinsic::memcpy_element_unordered_atomic, Tys, Ops);

  // Set the alignment of the pointer args.
  auto *AMCI = cast<AnyMemCpyInst>(CI);
  AMCI->setDestAlignment(DstAlign);
  AMCI->setSourceAlignment(SrcAlign);
  AMCI->setAAMetadata(AAInfo);
  return CI;
}

/// isConstantOne - Return true only if val is constant int 1
static bool isConstantOne(const Value *Val) {
  assert(Val && "isConstantOne does not work with nullptr Val");
  const ConstantInt *CVal = dyn_cast<ConstantInt>(Val);
  return CVal && CVal->isOne();
}

CallInst *IRBuilderBase::CreateMalloc(Type *IntPtrTy, Type *AllocTy,
                                      Value *AllocSize, Value *ArraySize,
                                      ArrayRef<OperandBundleDef> OpB,
                                      Function *MallocF, const Twine &Name) {
  // malloc(type) becomes:
  //       i8* malloc(typeSize)
  // malloc(type, arraySize) becomes:
  //       i8* malloc(typeSize*arraySize)
  if (!ArraySize)
    ArraySize = ConstantInt::get(IntPtrTy, 1);
  else if (ArraySize->getType() != IntPtrTy)
    ArraySize = CreateIntCast(ArraySize, IntPtrTy, false);

  if (!isConstantOne(ArraySize)) {
    if (isConstantOne(AllocSize)) {
      AllocSize = ArraySize; // Operand * 1 = Operand
    } else {
      // Multiply type size by the array size...
      AllocSize = CreateMul(ArraySize, AllocSize, "mallocsize");
    }
  }

  assert(AllocSize->getType() == IntPtrTy && "malloc arg is wrong size");
  // Create the call to Malloc.
  Module *M = BB->getParent()->getParent();
  Type *BPTy = PointerType::getUnqual(Context);
  FunctionCallee MallocFunc = MallocF;
  if (!MallocFunc)
    // prototype malloc as "void *malloc(size_t)"
    MallocFunc = M->getOrInsertFunction("malloc", BPTy, IntPtrTy);
  CallInst *MCall = CreateCall(MallocFunc, AllocSize, OpB, Name);

  MCall->setTailCall();
  if (Function *F = dyn_cast<Function>(MallocFunc.getCallee())) {
    MCall->setCallingConv(F->getCallingConv());
    F->setReturnDoesNotAlias();
  }

  assert(!MCall->getType()->isVoidTy() && "Malloc has void return type");

  return MCall;
}

CallInst *IRBuilderBase::CreateMalloc(Type *IntPtrTy, Type *AllocTy,
                                      Value *AllocSize, Value *ArraySize,
                                      Function *MallocF, const Twine &Name) {

  return CreateMalloc(IntPtrTy, AllocTy, AllocSize, ArraySize, {}, MallocF,
                      Name);
}

/// CreateFree - Generate the IR for a call to the builtin free function.
CallInst *IRBuilderBase::CreateFree(Value *Source,
                                    ArrayRef<OperandBundleDef> Bundles) {
  assert(Source->getType()->isPointerTy() &&
         "Can not free something of nonpointer type!");

  Module *M = BB->getParent()->getParent();

  Type *VoidTy = Type::getVoidTy(M->getContext());
  Type *VoidPtrTy = PointerType::getUnqual(M->getContext());
  // prototype free as "void free(void*)"
  FunctionCallee FreeFunc = M->getOrInsertFunction("free", VoidTy, VoidPtrTy);
  CallInst *Result = CreateCall(FreeFunc, Source, Bundles, "");
  Result->setTailCall();
  if (Function *F = dyn_cast<Function>(FreeFunc.getCallee()))
    Result->setCallingConv(F->getCallingConv());

  return Result;
}

CallInst *IRBuilderBase::CreateElementUnorderedAtomicMemMove(
    Value *Dst, Align DstAlign, Value *Src, Align SrcAlign, Value *Size,
    uint32_t ElementSize, const AAMDNodes &AAInfo) {
  assert(DstAlign >= ElementSize &&
         "Pointer alignment must be at least element size");
  assert(SrcAlign >= ElementSize &&
         "Pointer alignment must be at least element size");
  Value *Ops[] = {Dst, Src, Size, getInt32(ElementSize)};
  Type *Tys[] = {Dst->getType(), Src->getType(), Size->getType()};

  CallInst *CI =
      CreateIntrinsic(Intrinsic::memmove_element_unordered_atomic, Tys, Ops);

  // Set the alignment of the pointer args.
  CI->addParamAttr(0, Attribute::getWithAlignment(CI->getContext(), DstAlign));
  CI->addParamAttr(1, Attribute::getWithAlignment(CI->getContext(), SrcAlign));
  CI->setAAMetadata(AAInfo);
  return CI;
}

CallInst *IRBuilderBase::getReductionIntrinsic(Intrinsic::ID ID, Value *Src) {
  Value *Ops[] = {Src};
  Type *Tys[] = { Src->getType() };
  return CreateIntrinsic(ID, Tys, Ops);
}

CallInst *IRBuilderBase::CreateFAddReduce(Value *Acc, Value *Src) {
  Value *Ops[] = {Acc, Src};
  return CreateIntrinsic(Intrinsic::vector_reduce_fadd, {Src->getType()}, Ops);
}

CallInst *IRBuilderBase::CreateFMulReduce(Value *Acc, Value *Src) {
  Value *Ops[] = {Acc, Src};
  return CreateIntrinsic(Intrinsic::vector_reduce_fmul, {Src->getType()}, Ops);
}

CallInst *IRBuilderBase::CreateAddReduce(Value *Src) {
  return getReductionIntrinsic(Intrinsic::vector_reduce_add, Src);
}

CallInst *IRBuilderBase::CreateMulReduce(Value *Src) {
  return getReductionIntrinsic(Intrinsic::vector_reduce_mul, Src);
}

CallInst *IRBuilderBase::CreateAndReduce(Value *Src) {
  return getReductionIntrinsic(Intrinsic::vector_reduce_and, Src);
}

CallInst *IRBuilderBase::CreateOrReduce(Value *Src) {
  return getReductionIntrinsic(Intrinsic::vector_reduce_or, Src);
}

CallInst *IRBuilderBase::CreateXorReduce(Value *Src) {
  return getReductionIntrinsic(Intrinsic::vector_reduce_xor, Src);
}

CallInst *IRBuilderBase::CreateIntMaxReduce(Value *Src, bool IsSigned) {
  auto ID =
      IsSigned ? Intrinsic::vector_reduce_smax : Intrinsic::vector_reduce_umax;
  return getReductionIntrinsic(ID, Src);
}

CallInst *IRBuilderBase::CreateIntMinReduce(Value *Src, bool IsSigned) {
  auto ID =
      IsSigned ? Intrinsic::vector_reduce_smin : Intrinsic::vector_reduce_umin;
  return getReductionIntrinsic(ID, Src);
}

CallInst *IRBuilderBase::CreateFPMaxReduce(Value *Src) {
  return getReductionIntrinsic(Intrinsic::vector_reduce_fmax, Src);
}

CallInst *IRBuilderBase::CreateFPMinReduce(Value *Src) {
  return getReductionIntrinsic(Intrinsic::vector_reduce_fmin, Src);
}

CallInst *IRBuilderBase::CreateFPMaximumReduce(Value *Src) {
  return getReductionIntrinsic(Intrinsic::vector_reduce_fmaximum, Src);
}

CallInst *IRBuilderBase::CreateFPMinimumReduce(Value *Src) {
  return getReductionIntrinsic(Intrinsic::vector_reduce_fminimum, Src);
}

CallInst *IRBuilderBase::CreateLifetimeStart(Value *Ptr, ConstantInt *Size) {
  assert(isa<PointerType>(Ptr->getType()) &&
         "lifetime.start only applies to pointers.");
  if (!Size)
    Size = getInt64(-1);
  else
    assert(Size->getType() == getInt64Ty() &&
           "lifetime.start requires the size to be an i64");
  Value *Ops[] = { Size, Ptr };
  return CreateIntrinsic(Intrinsic::lifetime_start, {Ptr->getType()}, Ops);
}

CallInst *IRBuilderBase::CreateLifetimeEnd(Value *Ptr, ConstantInt *Size) {
  assert(isa<PointerType>(Ptr->getType()) &&
         "lifetime.end only applies to pointers.");
  if (!Size)
    Size = getInt64(-1);
  else
    assert(Size->getType() == getInt64Ty() &&
           "lifetime.end requires the size to be an i64");
  Value *Ops[] = { Size, Ptr };
  return CreateIntrinsic(Intrinsic::lifetime_end, {Ptr->getType()}, Ops);
}

CallInst *IRBuilderBase::CreateInvariantStart(Value *Ptr, ConstantInt *Size) {

  assert(isa<PointerType>(Ptr->getType()) &&
         "invariant.start only applies to pointers.");
  if (!Size)
    Size = getInt64(-1);
  else
    assert(Size->getType() == getInt64Ty() &&
           "invariant.start requires the size to be an i64");

  Value *Ops[] = {Size, Ptr};
  // Fill in the single overloaded type: memory object type.
  Type *ObjectPtr[1] = {Ptr->getType()};
  return CreateIntrinsic(Intrinsic::invariant_start, ObjectPtr, Ops);
}

static MaybeAlign getAlign(Value *Ptr) {
  if (auto *V = dyn_cast<GlobalVariable>(Ptr))
    return V->getAlign();
  if (auto *A = dyn_cast<GlobalAlias>(Ptr))
    return getAlign(A->getAliaseeObject());
  return {};
}

CallInst *IRBuilderBase::CreateThreadLocalAddress(Value *Ptr) {
  assert(isa<GlobalValue>(Ptr) && cast<GlobalValue>(Ptr)->isThreadLocal() &&
         "threadlocal_address only applies to thread local variables.");
  CallInst *CI = CreateIntrinsic(llvm::Intrinsic::threadlocal_address,
                                 {Ptr->getType()}, {Ptr});
  if (MaybeAlign A = getAlign(Ptr)) {
    CI->addParamAttr(0, Attribute::getWithAlignment(CI->getContext(), *A));
    CI->addRetAttr(Attribute::getWithAlignment(CI->getContext(), *A));
  }
  return CI;
}

CallInst *
IRBuilderBase::CreateAssumption(Value *Cond,
                                ArrayRef<OperandBundleDef> OpBundles) {
  assert(Cond->getType() == getInt1Ty() &&
         "an assumption condition must be of type i1");

  Value *Ops[] = { Cond };
  Module *M = BB->getParent()->getParent();
  Function *FnAssume = Intrinsic::getOrInsertDeclaration(M, Intrinsic::assume);
  return CreateCall(FnAssume, Ops, OpBundles);
}

Instruction *IRBuilderBase::CreateNoAliasScopeDeclaration(Value *Scope) {
  return CreateIntrinsic(Intrinsic::experimental_noalias_scope_decl, {},
                         {Scope});
}

/// Create a call to a Masked Load intrinsic.
/// \p Ty        - vector type to load
/// \p Ptr       - base pointer for the load
/// \p Alignment - alignment of the source location
/// \p Mask      - vector of booleans which indicates what vector lanes should
///                be accessed in memory
/// \p PassThru  - pass-through value that is used to fill the masked-off lanes
///                of the result
/// \p Name      - name of the result variable
CallInst *IRBuilderBase::CreateMaskedLoad(Type *Ty, Value *Ptr, Align Alignment,
                                          Value *Mask, Value *PassThru,
                                          const Twine &Name) {
  auto *PtrTy = cast<PointerType>(Ptr->getType());
  assert(Ty->isVectorTy() && "Type should be vector");
  assert(Mask && "Mask should not be all-ones (null)");
  if (!PassThru)
    PassThru = PoisonValue::get(Ty);
  Type *OverloadedTypes[] = { Ty, PtrTy };
  Value *Ops[] = {Ptr, getInt32(Alignment.value()), Mask, PassThru};
  return CreateMaskedIntrinsic(Intrinsic::masked_load, Ops,
                               OverloadedTypes, Name);
}

/// Create a call to a Masked Store intrinsic.
/// \p Val       - data to be stored,
/// \p Ptr       - base pointer for the store
/// \p Alignment - alignment of the destination location
/// \p Mask      - vector of booleans which indicates what vector lanes should
///                be accessed in memory
CallInst *IRBuilderBase::CreateMaskedStore(Value *Val, Value *Ptr,
                                           Align Alignment, Value *Mask) {
  auto *PtrTy = cast<PointerType>(Ptr->getType());
  Type *DataTy = Val->getType();
  assert(DataTy->isVectorTy() && "Val should be a vector");
  assert(Mask && "Mask should not be all-ones (null)");
  Type *OverloadedTypes[] = { DataTy, PtrTy };
  Value *Ops[] = {Val, Ptr, getInt32(Alignment.value()), Mask};
  return CreateMaskedIntrinsic(Intrinsic::masked_store, Ops, OverloadedTypes);
}

/// Create a call to a Masked intrinsic, with given intrinsic Id,
/// an array of operands - Ops, and an array of overloaded types -
/// OverloadedTypes.
CallInst *IRBuilderBase::CreateMaskedIntrinsic(Intrinsic::ID Id,
                                               ArrayRef<Value *> Ops,
                                               ArrayRef<Type *> OverloadedTypes,
                                               const Twine &Name) {
  return CreateIntrinsic(Id, OverloadedTypes, Ops, {}, Name);
}

/// Create a call to a Masked Gather intrinsic.
/// \p Ty       - vector type to gather
/// \p Ptrs     - vector of pointers for loading
/// \p Align    - alignment for one element
/// \p Mask     - vector of booleans which indicates what vector lanes should
///               be accessed in memory
/// \p PassThru - pass-through value that is used to fill the masked-off lanes
///               of the result
/// \p Name     - name of the result variable
CallInst *IRBuilderBase::CreateMaskedGather(Type *Ty, Value *Ptrs,
                                            Align Alignment, Value *Mask,
                                            Value *PassThru,
                                            const Twine &Name) {
  auto *VecTy = cast<VectorType>(Ty);
  ElementCount NumElts = VecTy->getElementCount();
  auto *PtrsTy = cast<VectorType>(Ptrs->getType());
  assert(NumElts == PtrsTy->getElementCount() && "Element count mismatch");

  if (!Mask)
    Mask = getAllOnesMask(NumElts);

  if (!PassThru)
    PassThru = PoisonValue::get(Ty);

  Type *OverloadedTypes[] = {Ty, PtrsTy};
  Value *Ops[] = {Ptrs, getInt32(Alignment.value()), Mask, PassThru};

  // We specify only one type when we create this intrinsic. Types of other
  // arguments are derived from this type.
  return CreateMaskedIntrinsic(Intrinsic::masked_gather, Ops, OverloadedTypes,
                               Name);
}

/// Create a call to a Masked Scatter intrinsic.
/// \p Data  - data to be stored,
/// \p Ptrs  - the vector of pointers, where the \p Data elements should be
///            stored
/// \p Align - alignment for one element
/// \p Mask  - vector of booleans which indicates what vector lanes should
///            be accessed in memory
CallInst *IRBuilderBase::CreateMaskedScatter(Value *Data, Value *Ptrs,
                                             Align Alignment, Value *Mask) {
  auto *PtrsTy = cast<VectorType>(Ptrs->getType());
  auto *DataTy = cast<VectorType>(Data->getType());
  ElementCount NumElts = PtrsTy->getElementCount();

  if (!Mask)
    Mask = getAllOnesMask(NumElts);

  Type *OverloadedTypes[] = {DataTy, PtrsTy};
  Value *Ops[] = {Data, Ptrs, getInt32(Alignment.value()), Mask};

  // We specify only one type when we create this intrinsic. Types of other
  // arguments are derived from this type.
  return CreateMaskedIntrinsic(Intrinsic::masked_scatter, Ops, OverloadedTypes);
}

/// Create a call to Masked Expand Load intrinsic
/// \p Ty        - vector type to load
/// \p Ptr       - base pointer for the load
/// \p Align     - alignment of \p Ptr
/// \p Mask      - vector of booleans which indicates what vector lanes should
///                be accessed in memory
/// \p PassThru  - pass-through value that is used to fill the masked-off lanes
///                of the result
/// \p Name      - name of the result variable
CallInst *IRBuilderBase::CreateMaskedExpandLoad(Type *Ty, Value *Ptr,
                                                MaybeAlign Align, Value *Mask,
                                                Value *PassThru,
                                                const Twine &Name) {
  assert(Ty->isVectorTy() && "Type should be vector");
  assert(Mask && "Mask should not be all-ones (null)");
  if (!PassThru)
    PassThru = PoisonValue::get(Ty);
  Type *OverloadedTypes[] = {Ty};
  Value *Ops[] = {Ptr, Mask, PassThru};
  CallInst *CI = CreateMaskedIntrinsic(Intrinsic::masked_expandload, Ops,
                                       OverloadedTypes, Name);
  if (Align)
    CI->addParamAttr(0, Attribute::getWithAlignment(CI->getContext(), *Align));
  return CI;
}

/// Create a call to Masked Compress Store intrinsic
/// \p Val       - data to be stored,
/// \p Ptr       - base pointer for the store
/// \p Align     - alignment of \p Ptr
/// \p Mask      - vector of booleans which indicates what vector lanes should
///                be accessed in memory
CallInst *IRBuilderBase::CreateMaskedCompressStore(Value *Val, Value *Ptr,
                                                   MaybeAlign Align,
                                                   Value *Mask) {
  Type *DataTy = Val->getType();
  assert(DataTy->isVectorTy() && "Val should be a vector");
  assert(Mask && "Mask should not be all-ones (null)");
  Type *OverloadedTypes[] = {DataTy};
  Value *Ops[] = {Val, Ptr, Mask};
  CallInst *CI = CreateMaskedIntrinsic(Intrinsic::masked_compressstore, Ops,
                                       OverloadedTypes);
  if (Align)
    CI->addParamAttr(1, Attribute::getWithAlignment(CI->getContext(), *Align));
  return CI;
}

template <typename T0>
static std::vector<Value *>
getStatepointArgs(IRBuilderBase &B, uint64_t ID, uint32_t NumPatchBytes,
                  Value *ActualCallee, uint32_t Flags, ArrayRef<T0> CallArgs) {
  std::vector<Value *> Args;
  Args.push_back(B.getInt64(ID));
  Args.push_back(B.getInt32(NumPatchBytes));
  Args.push_back(ActualCallee);
  Args.push_back(B.getInt32(CallArgs.size()));
  Args.push_back(B.getInt32(Flags));
  llvm::append_range(Args, CallArgs);
  // GC Transition and Deopt args are now always handled via operand bundle.
  // They will be removed from the signature of gc.statepoint shortly.
  Args.push_back(B.getInt32(0));
  Args.push_back(B.getInt32(0));
  // GC args are now encoded in the gc-live operand bundle
  return Args;
}

template<typename T1, typename T2, typename T3>
static std::vector<OperandBundleDef>
getStatepointBundles(std::optional<ArrayRef<T1>> TransitionArgs,
                     std::optional<ArrayRef<T2>> DeoptArgs,
                     ArrayRef<T3> GCArgs) {
  std::vector<OperandBundleDef> Rval;
  if (DeoptArgs)
    Rval.emplace_back("deopt", SmallVector<Value *, 16>(*DeoptArgs));
  if (TransitionArgs)
    Rval.emplace_back("gc-transition",
                      SmallVector<Value *, 16>(*TransitionArgs));
  if (GCArgs.size())
    Rval.emplace_back("gc-live", SmallVector<Value *, 16>(GCArgs));
  return Rval;
}

template <typename T0, typename T1, typename T2, typename T3>
static CallInst *CreateGCStatepointCallCommon(
    IRBuilderBase *Builder, uint64_t ID, uint32_t NumPatchBytes,
    FunctionCallee ActualCallee, uint32_t Flags, ArrayRef<T0> CallArgs,
    std::optional<ArrayRef<T1>> TransitionArgs,
    std::optional<ArrayRef<T2>> DeoptArgs, ArrayRef<T3> GCArgs,
    const Twine &Name) {
  Module *M = Builder->GetInsertBlock()->getParent()->getParent();
  // Fill in the one generic type'd argument (the function is also vararg)
  Function *FnStatepoint = Intrinsic::getOrInsertDeclaration(
      M, Intrinsic::experimental_gc_statepoint,
      {ActualCallee.getCallee()->getType()});

  std::vector<Value *> Args = getStatepointArgs(
      *Builder, ID, NumPatchBytes, ActualCallee.getCallee(), Flags, CallArgs);

  CallInst *CI = Builder->CreateCall(
      FnStatepoint, Args,
      getStatepointBundles(TransitionArgs, DeoptArgs, GCArgs), Name);
  CI->addParamAttr(2,
                   Attribute::get(Builder->getContext(), Attribute::ElementType,
                                  ActualCallee.getFunctionType()));
  return CI;
}

CallInst *IRBuilderBase::CreateGCStatepointCall(
    uint64_t ID, uint32_t NumPatchBytes, FunctionCallee ActualCallee,
    ArrayRef<Value *> CallArgs, std::optional<ArrayRef<Value *>> DeoptArgs,
    ArrayRef<Value *> GCArgs, const Twine &Name) {
  return CreateGCStatepointCallCommon<Value *, Value *, Value *, Value *>(
      this, ID, NumPatchBytes, ActualCallee, uint32_t(StatepointFlags::None),
      CallArgs, std::nullopt /* No Transition Args */, DeoptArgs, GCArgs, Name);
}

CallInst *IRBuilderBase::CreateGCStatepointCall(
    uint64_t ID, uint32_t NumPatchBytes, FunctionCallee ActualCallee,
    uint32_t Flags, ArrayRef<Value *> CallArgs,
    std::optional<ArrayRef<Use>> TransitionArgs,
    std::optional<ArrayRef<Use>> DeoptArgs, ArrayRef<Value *> GCArgs,
    const Twine &Name) {
  return CreateGCStatepointCallCommon<Value *, Use, Use, Value *>(
      this, ID, NumPatchBytes, ActualCallee, Flags, CallArgs, TransitionArgs,
      DeoptArgs, GCArgs, Name);
}

CallInst *IRBuilderBase::CreateGCStatepointCall(
    uint64_t ID, uint32_t NumPatchBytes, FunctionCallee ActualCallee,
    ArrayRef<Use> CallArgs, std::optional<ArrayRef<Value *>> DeoptArgs,
    ArrayRef<Value *> GCArgs, const Twine &Name) {
  return CreateGCStatepointCallCommon<Use, Value *, Value *, Value *>(
      this, ID, NumPatchBytes, ActualCallee, uint32_t(StatepointFlags::None),
      CallArgs, std::nullopt, DeoptArgs, GCArgs, Name);
}

template <typename T0, typename T1, typename T2, typename T3>
static InvokeInst *CreateGCStatepointInvokeCommon(
    IRBuilderBase *Builder, uint64_t ID, uint32_t NumPatchBytes,
    FunctionCallee ActualInvokee, BasicBlock *NormalDest,
    BasicBlock *UnwindDest, uint32_t Flags, ArrayRef<T0> InvokeArgs,
    std::optional<ArrayRef<T1>> TransitionArgs,
    std::optional<ArrayRef<T2>> DeoptArgs, ArrayRef<T3> GCArgs,
    const Twine &Name) {
  Module *M = Builder->GetInsertBlock()->getParent()->getParent();
  // Fill in the one generic type'd argument (the function is also vararg)
  Function *FnStatepoint = Intrinsic::getOrInsertDeclaration(
      M, Intrinsic::experimental_gc_statepoint,
      {ActualInvokee.getCallee()->getType()});

  std::vector<Value *> Args =
      getStatepointArgs(*Builder, ID, NumPatchBytes, ActualInvokee.getCallee(),
                        Flags, InvokeArgs);

  InvokeInst *II = Builder->CreateInvoke(
      FnStatepoint, NormalDest, UnwindDest, Args,
      getStatepointBundles(TransitionArgs, DeoptArgs, GCArgs), Name);
  II->addParamAttr(2,
                   Attribute::get(Builder->getContext(), Attribute::ElementType,
                                  ActualInvokee.getFunctionType()));
  return II;
}

InvokeInst *IRBuilderBase::CreateGCStatepointInvoke(
    uint64_t ID, uint32_t NumPatchBytes, FunctionCallee ActualInvokee,
    BasicBlock *NormalDest, BasicBlock *UnwindDest,
    ArrayRef<Value *> InvokeArgs, std::optional<ArrayRef<Value *>> DeoptArgs,
    ArrayRef<Value *> GCArgs, const Twine &Name) {
  return CreateGCStatepointInvokeCommon<Value *, Value *, Value *, Value *>(
      this, ID, NumPatchBytes, ActualInvokee, NormalDest, UnwindDest,
      uint32_t(StatepointFlags::None), InvokeArgs,
      std::nullopt /* No Transition Args*/, DeoptArgs, GCArgs, Name);
}

InvokeInst *IRBuilderBase::CreateGCStatepointInvoke(
    uint64_t ID, uint32_t NumPatchBytes, FunctionCallee ActualInvokee,
    BasicBlock *NormalDest, BasicBlock *UnwindDest, uint32_t Flags,
    ArrayRef<Value *> InvokeArgs, std::optional<ArrayRef<Use>> TransitionArgs,
    std::optional<ArrayRef<Use>> DeoptArgs, ArrayRef<Value *> GCArgs,
    const Twine &Name) {
  return CreateGCStatepointInvokeCommon<Value *, Use, Use, Value *>(
      this, ID, NumPatchBytes, ActualInvokee, NormalDest, UnwindDest, Flags,
      InvokeArgs, TransitionArgs, DeoptArgs, GCArgs, Name);
}

InvokeInst *IRBuilderBase::CreateGCStatepointInvoke(
    uint64_t ID, uint32_t NumPatchBytes, FunctionCallee ActualInvokee,
    BasicBlock *NormalDest, BasicBlock *UnwindDest, ArrayRef<Use> InvokeArgs,
    std::optional<ArrayRef<Value *>> DeoptArgs, ArrayRef<Value *> GCArgs,
    const Twine &Name) {
  return CreateGCStatepointInvokeCommon<Use, Value *, Value *, Value *>(
      this, ID, NumPatchBytes, ActualInvokee, NormalDest, UnwindDest,
      uint32_t(StatepointFlags::None), InvokeArgs, std::nullopt, DeoptArgs,
      GCArgs, Name);
}

CallInst *IRBuilderBase::CreateGCResult(Instruction *Statepoint,
                                        Type *ResultType, const Twine &Name) {
  Intrinsic::ID ID = Intrinsic::experimental_gc_result;
  Type *Types[] = {ResultType};

  Value *Args[] = {Statepoint};
  return CreateIntrinsic(ID, Types, Args, {}, Name);
}

CallInst *IRBuilderBase::CreateGCRelocate(Instruction *Statepoint,
                                          int BaseOffset, int DerivedOffset,
                                          Type *ResultType, const Twine &Name) {
  Type *Types[] = {ResultType};

  Value *Args[] = {Statepoint, getInt32(BaseOffset), getInt32(DerivedOffset)};
  return CreateIntrinsic(Intrinsic::experimental_gc_relocate, Types, Args, {},
                         Name);
}

CallInst *IRBuilderBase::CreateGCGetPointerBase(Value *DerivedPtr,
                                                const Twine &Name) {
  Type *PtrTy = DerivedPtr->getType();
  return CreateIntrinsic(Intrinsic::experimental_gc_get_pointer_base,
                         {PtrTy, PtrTy}, {DerivedPtr}, {}, Name);
}

CallInst *IRBuilderBase::CreateGCGetPointerOffset(Value *DerivedPtr,
                                                  const Twine &Name) {
  Type *PtrTy = DerivedPtr->getType();
  return CreateIntrinsic(Intrinsic::experimental_gc_get_pointer_offset, {PtrTy},
                         {DerivedPtr}, {}, Name);
}

CallInst *IRBuilderBase::CreateUnaryIntrinsic(Intrinsic::ID ID, Value *V,
                                              FMFSource FMFSource,
                                              const Twine &Name) {
  Module *M = BB->getModule();
  Function *Fn = Intrinsic::getOrInsertDeclaration(M, ID, {V->getType()});
  return createCallHelper(Fn, {V}, Name, FMFSource);
}

Value *IRBuilderBase::CreateBinaryIntrinsic(Intrinsic::ID ID, Value *LHS,
                                            Value *RHS, FMFSource FMFSource,
                                            const Twine &Name) {
  Module *M = BB->getModule();
  Function *Fn = Intrinsic::getOrInsertDeclaration(M, ID, {LHS->getType()});
  if (Value *V = Folder.FoldBinaryIntrinsic(ID, LHS, RHS, Fn->getReturnType(),
                                            /*FMFSource=*/nullptr))
    return V;
  return createCallHelper(Fn, {LHS, RHS}, Name, FMFSource);
}

CallInst *IRBuilderBase::CreateIntrinsic(Intrinsic::ID ID,
                                         ArrayRef<Type *> Types,
                                         ArrayRef<Value *> Args,
                                         FMFSource FMFSource,
                                         const Twine &Name) {
  Module *M = BB->getModule();
  Function *Fn = Intrinsic::getOrInsertDeclaration(M, ID, Types);
  return createCallHelper(Fn, Args, Name, FMFSource);
}

CallInst *IRBuilderBase::CreateIntrinsic(Type *RetTy, Intrinsic::ID ID,
                                         ArrayRef<Value *> Args,
                                         FMFSource FMFSource,
                                         const Twine &Name) {
  Module *M = BB->getModule();

  SmallVector<Intrinsic::IITDescriptor> Table;
  Intrinsic::getIntrinsicInfoTableEntries(ID, Table);
  ArrayRef<Intrinsic::IITDescriptor> TableRef(Table);

  SmallVector<Type *> ArgTys;
  ArgTys.reserve(Args.size());
  for (auto &I : Args)
    ArgTys.push_back(I->getType());
  FunctionType *FTy = FunctionType::get(RetTy, ArgTys, false);
  SmallVector<Type *> OverloadTys;
  Intrinsic::MatchIntrinsicTypesResult Res =
      matchIntrinsicSignature(FTy, TableRef, OverloadTys);
  (void)Res;
  assert(Res == Intrinsic::MatchIntrinsicTypes_Match && TableRef.empty() &&
         "Wrong types for intrinsic!");
  // TODO: Handle varargs intrinsics.

  Function *Fn = Intrinsic::getOrInsertDeclaration(M, ID, OverloadTys);
  return createCallHelper(Fn, Args, Name, FMFSource);
}

CallInst *IRBuilderBase::CreateConstrainedFPBinOp(
    Intrinsic::ID ID, Value *L, Value *R, FMFSource FMFSource,
    const Twine &Name, MDNode *FPMathTag, std::optional<RoundingMode> Rounding,
    std::optional<fp::ExceptionBehavior> Except) {
  Value *RoundingV = getConstrainedFPRounding(Rounding);
  Value *ExceptV = getConstrainedFPExcept(Except);

  FastMathFlags UseFMF = FMFSource.get(FMF);

  CallInst *C = CreateIntrinsic(ID, {L->getType()},
                                {L, R, RoundingV, ExceptV}, nullptr, Name);
  setConstrainedFPCallAttr(C);
  setFPAttrs(C, FPMathTag, UseFMF);
  return C;
}

CallInst *IRBuilderBase::CreateConstrainedFPIntrinsic(
    Intrinsic::ID ID, ArrayRef<Type *> Types, ArrayRef<Value *> Args,
    FMFSource FMFSource, const Twine &Name, MDNode *FPMathTag,
    std::optional<RoundingMode> Rounding,
    std::optional<fp::ExceptionBehavior> Except) {
  Value *RoundingV = getConstrainedFPRounding(Rounding);
  Value *ExceptV = getConstrainedFPExcept(Except);

  FastMathFlags UseFMF = FMFSource.get(FMF);

  llvm::SmallVector<Value *, 5> ExtArgs(Args);
  ExtArgs.push_back(RoundingV);
  ExtArgs.push_back(ExceptV);

  CallInst *C = CreateIntrinsic(ID, Types, ExtArgs, nullptr, Name);
  setConstrainedFPCallAttr(C);
  setFPAttrs(C, FPMathTag, UseFMF);
  return C;
}

CallInst *IRBuilderBase::CreateConstrainedFPUnroundedBinOp(
    Intrinsic::ID ID, Value *L, Value *R, FMFSource FMFSource,
    const Twine &Name, MDNode *FPMathTag,
    std::optional<fp::ExceptionBehavior> Except) {
  Value *ExceptV = getConstrainedFPExcept(Except);

  FastMathFlags UseFMF = FMFSource.get(FMF);

  CallInst *C =
      CreateIntrinsic(ID, {L->getType()}, {L, R, ExceptV}, nullptr, Name);
  setConstrainedFPCallAttr(C);
  setFPAttrs(C, FPMathTag, UseFMF);
  return C;
}

Value *IRBuilderBase::CreateNAryOp(unsigned Opc, ArrayRef<Value *> Ops,
                                   const Twine &Name, MDNode *FPMathTag) {
  if (Instruction::isBinaryOp(Opc)) {
    assert(Ops.size() == 2 && "Invalid number of operands!");
    return CreateBinOp(static_cast<Instruction::BinaryOps>(Opc),
                       Ops[0], Ops[1], Name, FPMathTag);
  }
  if (Instruction::isUnaryOp(Opc)) {
    assert(Ops.size() == 1 && "Invalid number of operands!");
    return CreateUnOp(static_cast<Instruction::UnaryOps>(Opc),
                      Ops[0], Name, FPMathTag);
  }
  llvm_unreachable("Unexpected opcode!");
}

CallInst *IRBuilderBase::CreateConstrainedFPCast(
    Intrinsic::ID ID, Value *V, Type *DestTy, FMFSource FMFSource,
    const Twine &Name, MDNode *FPMathTag, std::optional<RoundingMode> Rounding,
    std::optional<fp::ExceptionBehavior> Except) {
  Value *ExceptV = getConstrainedFPExcept(Except);

  FastMathFlags UseFMF = FMFSource.get(FMF);

  CallInst *C;
  if (Intrinsic::hasConstrainedFPRoundingModeOperand(ID)) {
    Value *RoundingV = getConstrainedFPRounding(Rounding);
    C = CreateIntrinsic(ID, {DestTy, V->getType()}, {V, RoundingV, ExceptV},
                        nullptr, Name);
  } else
    C = CreateIntrinsic(ID, {DestTy, V->getType()}, {V, ExceptV}, nullptr,
                        Name);

  setConstrainedFPCallAttr(C);

  if (isa<FPMathOperator>(C))
    setFPAttrs(C, FPMathTag, UseFMF);
  return C;
}

Value *IRBuilderBase::CreateFCmpHelper(CmpInst::Predicate P, Value *LHS,
                                       Value *RHS, const Twine &Name,
                                       MDNode *FPMathTag, FMFSource FMFSource,
                                       bool IsSignaling) {
  if (IsFPConstrained) {
    auto ID = IsSignaling ? Intrinsic::experimental_constrained_fcmps
                          : Intrinsic::experimental_constrained_fcmp;
    return CreateConstrainedFPCmp(ID, P, LHS, RHS, Name);
  }

  if (auto *V = Folder.FoldCmp(P, LHS, RHS))
    return V;
  return Insert(
      setFPAttrs(new FCmpInst(P, LHS, RHS), FPMathTag, FMFSource.get(FMF)),
      Name);
}

CallInst *IRBuilderBase::CreateConstrainedFPCmp(
    Intrinsic::ID ID, CmpInst::Predicate P, Value *L, Value *R,
    const Twine &Name, std::optional<fp::ExceptionBehavior> Except) {
  Value *PredicateV = getConstrainedFPPredicate(P);
  Value *ExceptV = getConstrainedFPExcept(Except);

  CallInst *C = CreateIntrinsic(ID, {L->getType()},
                                {L, R, PredicateV, ExceptV}, nullptr, Name);
  setConstrainedFPCallAttr(C);
  return C;
}

CallInst *IRBuilderBase::CreateConstrainedFPCall(
    Function *Callee, ArrayRef<Value *> Args, const Twine &Name,
    std::optional<RoundingMode> Rounding,
    std::optional<fp::ExceptionBehavior> Except) {
  llvm::SmallVector<Value *, 6> UseArgs(Args);

  if (Intrinsic::hasConstrainedFPRoundingModeOperand(Callee->getIntrinsicID()))
    UseArgs.push_back(getConstrainedFPRounding(Rounding));
  UseArgs.push_back(getConstrainedFPExcept(Except));

  CallInst *C = CreateCall(Callee, UseArgs, Name);
  setConstrainedFPCallAttr(C);
  return C;
}

Value *IRBuilderBase::CreateSelect(Value *C, Value *True, Value *False,
                                   const Twine &Name, Instruction *MDFrom) {
  return CreateSelectFMF(C, True, False, {}, Name, MDFrom);
}

Value *IRBuilderBase::CreateSelectFMF(Value *C, Value *True, Value *False,
                                      FMFSource FMFSource, const Twine &Name,
                                      Instruction *MDFrom) {
  if (auto *V = Folder.FoldSelect(C, True, False))
    return V;

  SelectInst *Sel = SelectInst::Create(C, True, False);
  if (MDFrom) {
    MDNode *Prof = MDFrom->getMetadata(LLVMContext::MD_prof);
    MDNode *Unpred = MDFrom->getMetadata(LLVMContext::MD_unpredictable);
    Sel = addBranchMetadata(Sel, Prof, Unpred);
  }
  if (isa<FPMathOperator>(Sel))
    setFPAttrs(Sel, /*MDNode=*/nullptr, FMFSource.get(FMF));
  return Insert(Sel, Name);
}

Value *IRBuilderBase::CreatePtrDiff(Type *ElemTy, Value *LHS, Value *RHS,
                                    const Twine &Name) {
  assert(LHS->getType() == RHS->getType() &&
         "Pointer subtraction operand types must match!");
  Value *LHS_int = CreatePtrToInt(LHS, Type::getInt64Ty(Context));
  Value *RHS_int = CreatePtrToInt(RHS, Type::getInt64Ty(Context));
  Value *Difference = CreateSub(LHS_int, RHS_int);
  return CreateExactSDiv(Difference, ConstantExpr::getSizeOf(ElemTy),
                         Name);
}

Value *IRBuilderBase::CreateLaunderInvariantGroup(Value *Ptr) {
  assert(isa<PointerType>(Ptr->getType()) &&
         "launder.invariant.group only applies to pointers.");
  auto *PtrType = Ptr->getType();
  Module *M = BB->getParent()->getParent();
  Function *FnLaunderInvariantGroup = Intrinsic::getOrInsertDeclaration(
      M, Intrinsic::launder_invariant_group, {PtrType});

  assert(FnLaunderInvariantGroup->getReturnType() == PtrType &&
         FnLaunderInvariantGroup->getFunctionType()->getParamType(0) ==
             PtrType &&
         "LaunderInvariantGroup should take and return the same type");

  return CreateCall(FnLaunderInvariantGroup, {Ptr});
}

Value *IRBuilderBase::CreateStripInvariantGroup(Value *Ptr) {
  assert(isa<PointerType>(Ptr->getType()) &&
         "strip.invariant.group only applies to pointers.");

  auto *PtrType = Ptr->getType();
  Module *M = BB->getParent()->getParent();
  Function *FnStripInvariantGroup = Intrinsic::getOrInsertDeclaration(
      M, Intrinsic::strip_invariant_group, {PtrType});

  assert(FnStripInvariantGroup->getReturnType() == PtrType &&
         FnStripInvariantGroup->getFunctionType()->getParamType(0) ==
             PtrType &&
         "StripInvariantGroup should take and return the same type");

  return CreateCall(FnStripInvariantGroup, {Ptr});
}

Value *IRBuilderBase::CreateVectorReverse(Value *V, const Twine &Name) {
  auto *Ty = cast<VectorType>(V->getType());
  if (isa<ScalableVectorType>(Ty)) {
    Module *M = BB->getParent()->getParent();
    Function *F =
        Intrinsic::getOrInsertDeclaration(M, Intrinsic::vector_reverse, Ty);
    return Insert(CallInst::Create(F, V), Name);
  }
  // Keep the original behaviour for fixed vector
  SmallVector<int, 8> ShuffleMask;
  int NumElts = Ty->getElementCount().getKnownMinValue();
  for (int i = 0; i < NumElts; ++i)
    ShuffleMask.push_back(NumElts - i - 1);
  return CreateShuffleVector(V, ShuffleMask, Name);
}

Value *IRBuilderBase::CreateVectorSplice(Value *V1, Value *V2, int64_t Imm,
                                         const Twine &Name) {
  assert(isa<VectorType>(V1->getType()) && "Unexpected type");
  assert(V1->getType() == V2->getType() &&
         "Splice expects matching operand types!");

  if (auto *VTy = dyn_cast<ScalableVectorType>(V1->getType())) {
    Module *M = BB->getParent()->getParent();
    Function *F =
        Intrinsic::getOrInsertDeclaration(M, Intrinsic::vector_splice, VTy);

    Value *Ops[] = {V1, V2, getInt32(Imm)};
    return Insert(CallInst::Create(F, Ops), Name);
  }

  unsigned NumElts = cast<FixedVectorType>(V1->getType())->getNumElements();
  assert(((-Imm <= NumElts) || (Imm < NumElts)) &&
         "Invalid immediate for vector splice!");

  // Keep the original behaviour for fixed vector
  unsigned Idx = (NumElts + Imm) % NumElts;
  SmallVector<int, 8> Mask;
  for (unsigned I = 0; I < NumElts; ++I)
    Mask.push_back(Idx + I);

  return CreateShuffleVector(V1, V2, Mask);
}

Value *IRBuilderBase::CreateVectorSplat(unsigned NumElts, Value *V,
                                        const Twine &Name) {
  auto EC = ElementCount::getFixed(NumElts);
  return CreateVectorSplat(EC, V, Name);
}

Value *IRBuilderBase::CreateVectorSplat(ElementCount EC, Value *V,
                                        const Twine &Name) {
  assert(EC.isNonZero() && "Cannot splat to an empty vector!");

  // First insert it into a poison vector so we can shuffle it.
  Value *Poison = PoisonValue::get(VectorType::get(V->getType(), EC));
  V = CreateInsertElement(Poison, V, getInt64(0), Name + ".splatinsert");

  // Shuffle the value across the desired number of elements.
  SmallVector<int, 16> Zeros;
  Zeros.resize(EC.getKnownMinValue());
  return CreateShuffleVector(V, Zeros, Name + ".splat");
}

Value *IRBuilderBase::CreatePreserveArrayAccessIndex(
    Type *ElTy, Value *Base, unsigned Dimension, unsigned LastIndex,
    MDNode *DbgInfo) {
  auto *BaseType = Base->getType();
  assert(isa<PointerType>(BaseType) &&
         "Invalid Base ptr type for preserve.array.access.index.");

  Value *LastIndexV = getInt32(LastIndex);
  Constant *Zero = ConstantInt::get(Type::getInt32Ty(Context), 0);
  SmallVector<Value *, 4> IdxList(Dimension, Zero);
  IdxList.push_back(LastIndexV);

  Type *ResultType = GetElementPtrInst::getGEPReturnType(Base, IdxList);

  Value *DimV = getInt32(Dimension);
  CallInst *Fn =
      CreateIntrinsic(Intrinsic::preserve_array_access_index,
                      {ResultType, BaseType}, {Base, DimV, LastIndexV});
  Fn->addParamAttr(
      0, Attribute::get(Fn->getContext(), Attribute::ElementType, ElTy));
  if (DbgInfo)
    Fn->setMetadata(LLVMContext::MD_preserve_access_index, DbgInfo);

  return Fn;
}

Value *IRBuilderBase::CreatePreserveUnionAccessIndex(
    Value *Base, unsigned FieldIndex, MDNode *DbgInfo) {
  assert(isa<PointerType>(Base->getType()) &&
         "Invalid Base ptr type for preserve.union.access.index.");
  auto *BaseType = Base->getType();

  Value *DIIndex = getInt32(FieldIndex);
  CallInst *Fn = CreateIntrinsic(Intrinsic::preserve_union_access_index,
                                 {BaseType, BaseType}, {Base, DIIndex});
  if (DbgInfo)
    Fn->setMetadata(LLVMContext::MD_preserve_access_index, DbgInfo);

  return Fn;
}

Value *IRBuilderBase::CreatePreserveStructAccessIndex(
    Type *ElTy, Value *Base, unsigned Index, unsigned FieldIndex,
    MDNode *DbgInfo) {
  auto *BaseType = Base->getType();
  assert(isa<PointerType>(BaseType) &&
         "Invalid Base ptr type for preserve.struct.access.index.");

  Value *GEPIndex = getInt32(Index);
  Constant *Zero = ConstantInt::get(Type::getInt32Ty(Context), 0);
  Type *ResultType =
      GetElementPtrInst::getGEPReturnType(Base, {Zero, GEPIndex});

  Value *DIIndex = getInt32(FieldIndex);
  CallInst *Fn =
      CreateIntrinsic(Intrinsic::preserve_struct_access_index,
                      {ResultType, BaseType}, {Base, GEPIndex, DIIndex});
  Fn->addParamAttr(
      0, Attribute::get(Fn->getContext(), Attribute::ElementType, ElTy));
  if (DbgInfo)
    Fn->setMetadata(LLVMContext::MD_preserve_access_index, DbgInfo);

  return Fn;
}

Value *IRBuilderBase::createIsFPClass(Value *FPNum, unsigned Test) {
  ConstantInt *TestV = getInt32(Test);
  return CreateIntrinsic(Intrinsic::is_fpclass, {FPNum->getType()},
                         {FPNum, TestV});
}

CallInst *IRBuilderBase::CreateAlignmentAssumptionHelper(const DataLayout &DL,
                                                         Value *PtrValue,
                                                         Value *AlignValue,
                                                         Value *OffsetValue) {
  SmallVector<Value *, 4> Vals({PtrValue, AlignValue});
  if (OffsetValue)
    Vals.push_back(OffsetValue);
  OperandBundleDefT<Value *> AlignOpB("align", Vals);
  return CreateAssumption(ConstantInt::getTrue(getContext()), {AlignOpB});
}

CallInst *IRBuilderBase::CreateAlignmentAssumption(const DataLayout &DL,
                                                   Value *PtrValue,
                                                   unsigned Alignment,
                                                   Value *OffsetValue) {
  assert(isa<PointerType>(PtrValue->getType()) &&
         "trying to create an alignment assumption on a non-pointer?");
  assert(Alignment != 0 && "Invalid Alignment");
  auto *PtrTy = cast<PointerType>(PtrValue->getType());
  Type *IntPtrTy = getIntPtrTy(DL, PtrTy->getAddressSpace());
  Value *AlignValue = ConstantInt::get(IntPtrTy, Alignment);
  return CreateAlignmentAssumptionHelper(DL, PtrValue, AlignValue, OffsetValue);
}

CallInst *IRBuilderBase::CreateAlignmentAssumption(const DataLayout &DL,
                                                   Value *PtrValue,
                                                   Value *Alignment,
                                                   Value *OffsetValue) {
  assert(isa<PointerType>(PtrValue->getType()) &&
         "trying to create an alignment assumption on a non-pointer?");
  return CreateAlignmentAssumptionHelper(DL, PtrValue, Alignment, OffsetValue);
}

CallInst *IRBuilderBase::CreateDereferenceableAssumption(Value *PtrValue,
                                                         Value *SizeValue) {
  assert(isa<PointerType>(PtrValue->getType()) &&
         "trying to create an deferenceable assumption on a non-pointer?");
  SmallVector<Value *, 4> Vals({PtrValue, SizeValue});
  OperandBundleDefT<Value *> DereferenceableOpB("dereferenceable", Vals);
  return CreateAssumption(ConstantInt::getTrue(getContext()),
                          {DereferenceableOpB});
}

IRBuilderDefaultInserter::~IRBuilderDefaultInserter() = default;
IRBuilderCallbackInserter::~IRBuilderCallbackInserter() = default;
IRBuilderFolder::~IRBuilderFolder() = default;
void ConstantFolder::anchor() {}
void NoFolder::anchor() {}<|MERGE_RESOLUTION|>--- conflicted
+++ resolved
@@ -102,40 +102,6 @@
   return CreateBitOrPointerCast(V, DestTy);
 }
 
-Value *IRBuilderBase::CreateAggregateCast(Value *V, Type *DestTy) {
-  Type *SrcTy = V->getType();
-  if (SrcTy == DestTy)
-    return V;
-
-  if (SrcTy->isAggregateType()) {
-    unsigned NumElements;
-    if (SrcTy->isStructTy()) {
-      assert(DestTy->isStructTy() && "Expected StructType");
-      assert(SrcTy->getStructNumElements() == DestTy->getStructNumElements() &&
-             "Expected StructTypes with equal number of elements");
-      NumElements = SrcTy->getStructNumElements();
-    } else {
-      assert(SrcTy->isArrayTy() && DestTy->isArrayTy() && "Expected ArrayType");
-      assert(SrcTy->getArrayNumElements() == DestTy->getArrayNumElements() &&
-             "Expected ArrayTypes with equal number of elements");
-      NumElements = SrcTy->getArrayNumElements();
-    }
-
-    Value *Result = PoisonValue::get(DestTy);
-    for (unsigned I = 0; I < NumElements; ++I) {
-      Type *ElementTy = SrcTy->isStructTy() ? DestTy->getStructElementType(I)
-                                            : DestTy->getArrayElementType();
-      Value *Element =
-          CreateAggregateCast(CreateExtractValue(V, ArrayRef(I)), ElementTy);
-
-      Result = CreateInsertValue(Result, Element, ArrayRef(I));
-    }
-    return Result;
-  }
-
-  return CreateBitOrPointerCast(V, DestTy);
-}
-
 CallInst *
 IRBuilderBase::createCallHelper(Function *Callee, ArrayRef<Value *> Ops,
                                 const Twine &Name, FMFSource FMFSource,
@@ -146,22 +112,12 @@
   return CI;
 }
 
-<<<<<<< HEAD
-Value *IRBuilderBase::CreateVScale(Constant *Scaling, const Twine &Name) {
-  assert(isa<ConstantInt>(Scaling) && "Expected constant integer");
-  if (cast<ConstantInt>(Scaling)->isZero())
-    return Scaling;
-  CallInst *CI =
-      CreateIntrinsic(Intrinsic::vscale, {Scaling->getType()}, {}, {}, Name);
-  return cast<ConstantInt>(Scaling)->isOne() ? CI : CreateMul(CI, Scaling);
-=======
 static Value *CreateVScaleMultiple(IRBuilderBase &B, Type *Ty, uint64_t Scale) {
   Value *VScale = B.CreateVScale(Ty);
   if (Scale == 1)
     return VScale;
 
   return B.CreateMul(VScale, ConstantInt::get(Ty, Scale));
->>>>>>> 4084ffcf
 }
 
 Value *IRBuilderBase::CreateElementCount(Type *Ty, ElementCount EC) {
