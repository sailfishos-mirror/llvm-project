//===-- Verifier.cpp - Implement the Module Verifier -----------------------==//
//
// Part of the LLVM Project, under the Apache License v2.0 with LLVM Exceptions.
// See https://llvm.org/LICENSE.txt for license information.
// SPDX-License-Identifier: Apache-2.0 WITH LLVM-exception
//
//===----------------------------------------------------------------------===//
//
// This file defines the function verifier interface, that can be used for some
// basic correctness checking of input to the system.
//
// Note that this does not provide full `Java style' security and verifications,
// instead it just tries to ensure that code is well-formed.
//
//  * Both of a binary operator's parameters are of the same type
//  * Verify that the indices of mem access instructions match other operands
//  * Verify that arithmetic and other things are only performed on first-class
//    types.  Verify that shifts & logicals only happen on integrals f.e.
//  * All of the constants in a switch statement are of the correct type
//  * The code is in valid SSA form
//  * It should be illegal to put a label into any other type (like a structure)
//    or to return one. [except constant arrays!]
//  * Only phi nodes can be self referential: 'add i32 %0, %0 ; <int>:0' is bad
//  * PHI nodes must have an entry for each predecessor, with no extras.
//  * PHI nodes must be the first thing in a basic block, all grouped together
//  * All basic blocks should only end with terminator insts, not contain them
//  * The entry node to a function must not have predecessors
//  * All Instructions must be embedded into a basic block
//  * Functions cannot take a void-typed parameter
//  * Verify that a function's argument list agrees with it's declared type.
//  * It is illegal to specify a name for a void value.
//  * It is illegal to have a internal global value with no initializer
//  * It is illegal to have a ret instruction that returns a value that does not
//    agree with the function return value type.
//  * Function call argument types match the function prototype
//  * A landing pad is defined by a landingpad instruction, and can be jumped to
//    only by the unwind edge of an invoke instruction.
//  * A landingpad instruction must be the first non-PHI instruction in the
//    block.
//  * Landingpad instructions must be in a function with a personality function.
//  * Convergence control intrinsics are introduced in ConvergentOperations.rst.
//    The applied restrictions are too numerous to list here.
//  * The convergence entry intrinsic and the loop heart must be the first
//    non-PHI instruction in their respective block. This does not conflict with
//    the landing pads, since these two kinds cannot occur in the same block.
//  * All other things that are tested by asserts spread about the code...
//
//===----------------------------------------------------------------------===//

#include "llvm/IR/Verifier.h"
#include "llvm/ADT/APFloat.h"
#include "llvm/ADT/APInt.h"
#include "llvm/ADT/ArrayRef.h"
#include "llvm/ADT/DenseMap.h"
#include "llvm/ADT/MapVector.h"
#include "llvm/ADT/PostOrderIterator.h"
#include "llvm/ADT/STLExtras.h"
#include "llvm/ADT/SmallPtrSet.h"
#include "llvm/ADT/SmallSet.h"
#include "llvm/ADT/SmallVector.h"
#include "llvm/ADT/StringExtras.h"
#include "llvm/ADT/StringMap.h"
#include "llvm/ADT/StringRef.h"
#include "llvm/ADT/Twine.h"
#include "llvm/BinaryFormat/Dwarf.h"
#include "llvm/IR/Argument.h"
#include "llvm/IR/AttributeMask.h"
#include "llvm/IR/Attributes.h"
#include "llvm/IR/BasicBlock.h"
#include "llvm/IR/CFG.h"
#include "llvm/IR/CallingConv.h"
#include "llvm/IR/Comdat.h"
#include "llvm/IR/Constant.h"
#include "llvm/IR/ConstantRange.h"
#include "llvm/IR/ConstantRangeList.h"
#include "llvm/IR/Constants.h"
#include "llvm/IR/ConvergenceVerifier.h"
#include "llvm/IR/DataLayout.h"
#include "llvm/IR/DebugInfo.h"
#include "llvm/IR/DebugInfoMetadata.h"
#include "llvm/IR/DebugLoc.h"
#include "llvm/IR/DerivedTypes.h"
#include "llvm/IR/Dominators.h"
#include "llvm/IR/EHPersonalities.h"
#include "llvm/IR/Function.h"
#include "llvm/IR/GCStrategy.h"
#include "llvm/IR/GlobalAlias.h"
#include "llvm/IR/GlobalValue.h"
#include "llvm/IR/GlobalVariable.h"
#include "llvm/IR/InlineAsm.h"
#include "llvm/IR/InstVisitor.h"
#include "llvm/IR/InstrTypes.h"
#include "llvm/IR/Instruction.h"
#include "llvm/IR/Instructions.h"
#include "llvm/IR/IntrinsicInst.h"
#include "llvm/IR/Intrinsics.h"
#include "llvm/IR/IntrinsicsAArch64.h"
#include "llvm/IR/IntrinsicsAMDGPU.h"
#include "llvm/IR/IntrinsicsARM.h"
#include "llvm/IR/IntrinsicsNVPTX.h"
#include "llvm/IR/IntrinsicsWebAssembly.h"
#include "llvm/IR/LLVMContext.h"
#include "llvm/IR/MemoryModelRelaxationAnnotations.h"
#include "llvm/IR/Metadata.h"
#include "llvm/IR/Module.h"
#include "llvm/IR/ModuleSlotTracker.h"
#include "llvm/IR/PassManager.h"
#include "llvm/IR/Statepoint.h"
#include "llvm/IR/Type.h"
#include "llvm/IR/Use.h"
#include "llvm/IR/User.h"
#include "llvm/IR/VFABIDemangler.h"
#include "llvm/IR/Value.h"
#include "llvm/InitializePasses.h"
#include "llvm/Pass.h"
#include "llvm/Support/AtomicOrdering.h"
#include "llvm/Support/Casting.h"
#include "llvm/Support/CommandLine.h"
#include "llvm/Support/ErrorHandling.h"
#include "llvm/Support/MathExtras.h"
#include "llvm/Support/ModRef.h"
#include "llvm/Support/raw_ostream.h"
#include <algorithm>
#include <cassert>
#include <cstdint>
#include <memory>
#include <optional>
#include <string>
#include <utility>

using namespace llvm;

static cl::opt<bool> VerifyNoAliasScopeDomination(
    "verify-noalias-scope-decl-dom", cl::Hidden, cl::init(false),
    cl::desc("Ensure that llvm.experimental.noalias.scope.decl for identical "
             "scopes are not dominating"));

namespace llvm {

struct VerifierSupport {
  raw_ostream *OS;
  const Module &M;
  ModuleSlotTracker MST;
  Triple TT;
  const DataLayout &DL;
  LLVMContext &Context;

  /// Track the brokenness of the module while recursively visiting.
  bool Broken = false;
  /// Broken debug info can be "recovered" from by stripping the debug info.
  bool BrokenDebugInfo = false;
  /// Whether to treat broken debug info as an error.
  bool TreatBrokenDebugInfoAsError = true;

  explicit VerifierSupport(raw_ostream *OS, const Module &M)
      : OS(OS), M(M), MST(&M), TT(Triple::normalize(M.getTargetTriple())),
        DL(M.getDataLayout()), Context(M.getContext()) {}

private:
  void Write(const Module *M) {
    *OS << "; ModuleID = '" << M->getModuleIdentifier() << "'\n";
  }

  void Write(const Value *V) {
    if (V)
      Write(*V);
  }

  void Write(const Value &V) {
    if (isa<Instruction>(V)) {
      V.print(*OS, MST);
      *OS << '\n';
    } else {
      V.printAsOperand(*OS, true, MST);
      *OS << '\n';
    }
  }

  void Write(const DbgRecord *DR) {
    if (DR) {
      DR->print(*OS, MST, false);
      *OS << '\n';
    }
  }

  void Write(DbgVariableRecord::LocationType Type) {
    switch (Type) {
    case DbgVariableRecord::LocationType::Value:
      *OS << "value";
      break;
    case DbgVariableRecord::LocationType::Declare:
      *OS << "declare";
      break;
    case DbgVariableRecord::LocationType::Assign:
      *OS << "assign";
      break;
    case DbgVariableRecord::LocationType::End:
      *OS << "end";
      break;
    case DbgVariableRecord::LocationType::Any:
      *OS << "any";
      break;
    };
  }

  void Write(const Metadata *MD) {
    if (!MD)
      return;
    MD->print(*OS, MST, &M);
    *OS << '\n';
  }

  template <class T> void Write(const MDTupleTypedArrayWrapper<T> &MD) {
    Write(MD.get());
  }

  void Write(const NamedMDNode *NMD) {
    if (!NMD)
      return;
    NMD->print(*OS, MST);
    *OS << '\n';
  }

  void Write(Type *T) {
    if (!T)
      return;
    *OS << ' ' << *T;
  }

  void Write(const Comdat *C) {
    if (!C)
      return;
    *OS << *C;
  }

  void Write(const APInt *AI) {
    if (!AI)
      return;
    *OS << *AI << '\n';
  }

  void Write(const unsigned i) { *OS << i << '\n'; }

  // NOLINTNEXTLINE(readability-identifier-naming)
  void Write(const Attribute *A) {
    if (!A)
      return;
    *OS << A->getAsString() << '\n';
  }

  // NOLINTNEXTLINE(readability-identifier-naming)
  void Write(const AttributeSet *AS) {
    if (!AS)
      return;
    *OS << AS->getAsString() << '\n';
  }

  // NOLINTNEXTLINE(readability-identifier-naming)
  void Write(const AttributeList *AL) {
    if (!AL)
      return;
    AL->print(*OS);
  }

  void Write(Printable P) { *OS << P << '\n'; }

  template <typename T> void Write(ArrayRef<T> Vs) {
    for (const T &V : Vs)
      Write(V);
  }

  template <typename T1, typename... Ts>
  void WriteTs(const T1 &V1, const Ts &... Vs) {
    Write(V1);
    WriteTs(Vs...);
  }

  template <typename... Ts> void WriteTs() {}

public:
  /// A check failed, so printout out the condition and the message.
  ///
  /// This provides a nice place to put a breakpoint if you want to see why
  /// something is not correct.
  void CheckFailed(const Twine &Message) {
    if (OS)
      *OS << Message << '\n';
    Broken = true;
  }

  /// A check failed (with values to print).
  ///
  /// This calls the Message-only version so that the above is easier to set a
  /// breakpoint on.
  template <typename T1, typename... Ts>
  void CheckFailed(const Twine &Message, const T1 &V1, const Ts &... Vs) {
    CheckFailed(Message);
    if (OS)
      WriteTs(V1, Vs...);
  }

  /// A debug info check failed.
  void DebugInfoCheckFailed(const Twine &Message) {
    if (OS)
      *OS << Message << '\n';
    Broken |= TreatBrokenDebugInfoAsError;
    BrokenDebugInfo = true;
  }

  /// A debug info check failed (with values to print).
  template <typename T1, typename... Ts>
  void DebugInfoCheckFailed(const Twine &Message, const T1 &V1,
                            const Ts &... Vs) {
    DebugInfoCheckFailed(Message);
    if (OS)
      WriteTs(V1, Vs...);
  }
};

} // namespace llvm

namespace {

class Verifier : public InstVisitor<Verifier>, VerifierSupport {
  friend class InstVisitor<Verifier>;

  // ISD::ArgFlagsTy::MemAlign only have 4 bits for alignment, so
  // the alignment size should not exceed 2^15. Since encode(Align)
  // would plus the shift value by 1, the alignment size should
  // not exceed 2^14, otherwise it can NOT be properly lowered
  // in backend.
  static constexpr unsigned ParamMaxAlignment = 1 << 14;
  DominatorTree DT;

  /// When verifying a basic block, keep track of all of the
  /// instructions we have seen so far.
  ///
  /// This allows us to do efficient dominance checks for the case when an
  /// instruction has an operand that is an instruction in the same block.
  SmallPtrSet<Instruction *, 16> InstsInThisBlock;

  /// Keep track of the metadata nodes that have been checked already.
  SmallPtrSet<const Metadata *, 32> MDNodes;

  /// Keep track which DISubprogram is attached to which function.
  DenseMap<const DISubprogram *, const Function *> DISubprogramAttachments;

  /// Track all DICompileUnits visited.
  SmallPtrSet<const Metadata *, 2> CUVisited;

  /// The result type for a landingpad.
  Type *LandingPadResultTy;

  /// Whether we've seen a call to @llvm.localescape in this function
  /// already.
  bool SawFrameEscape;

  /// Whether the current function has a DISubprogram attached to it.
  bool HasDebugInfo = false;

  /// The current source language.
  dwarf::SourceLanguage CurrentSourceLang = dwarf::DW_LANG_lo_user;

  /// Stores the count of how many objects were passed to llvm.localescape for a
  /// given function and the largest index passed to llvm.localrecover.
  DenseMap<Function *, std::pair<unsigned, unsigned>> FrameEscapeInfo;

  // Maps catchswitches and cleanuppads that unwind to siblings to the
  // terminators that indicate the unwind, used to detect cycles therein.
  MapVector<Instruction *, Instruction *> SiblingFuncletInfo;

  /// Cache which blocks are in which funclet, if an EH funclet personality is
  /// in use. Otherwise empty.
  DenseMap<BasicBlock *, ColorVector> BlockEHFuncletColors;

  /// Cache of constants visited in search of ConstantExprs.
  SmallPtrSet<const Constant *, 32> ConstantExprVisited;

  /// Cache of declarations of the llvm.experimental.deoptimize.<ty> intrinsic.
  SmallVector<const Function *, 4> DeoptimizeDeclarations;

  /// Cache of attribute lists verified.
  SmallPtrSet<const void *, 32> AttributeListsVisited;

  // Verify that this GlobalValue is only used in this module.
  // This map is used to avoid visiting uses twice. We can arrive at a user
  // twice, if they have multiple operands. In particular for very large
  // constant expressions, we can arrive at a particular user many times.
  SmallPtrSet<const Value *, 32> GlobalValueVisited;

  // Keeps track of duplicate function argument debug info.
  SmallVector<const DILocalVariable *, 16> DebugFnArgs;

  TBAAVerifier TBAAVerifyHelper;
  ConvergenceVerifier ConvergenceVerifyHelper;

  SmallVector<IntrinsicInst *, 4> NoAliasScopeDecls;

  void checkAtomicMemAccessSize(Type *Ty, const Instruction *I);

public:
  explicit Verifier(raw_ostream *OS, bool ShouldTreatBrokenDebugInfoAsError,
                    const Module &M)
      : VerifierSupport(OS, M), LandingPadResultTy(nullptr),
        SawFrameEscape(false), TBAAVerifyHelper(this) {
    TreatBrokenDebugInfoAsError = ShouldTreatBrokenDebugInfoAsError;
  }

  bool hasBrokenDebugInfo() const { return BrokenDebugInfo; }

  bool verify(const Function &F) {
    assert(F.getParent() == &M &&
           "An instance of this class only works with a specific module!");

    // First ensure the function is well-enough formed to compute dominance
    // information, and directly compute a dominance tree. We don't rely on the
    // pass manager to provide this as it isolates us from a potentially
    // out-of-date dominator tree and makes it significantly more complex to run
    // this code outside of a pass manager.
    // FIXME: It's really gross that we have to cast away constness here.
    if (!F.empty())
      DT.recalculate(const_cast<Function &>(F));

    for (const BasicBlock &BB : F) {
      if (!BB.empty() && BB.back().isTerminator())
        continue;

      if (OS) {
        *OS << "Basic Block in function '" << F.getName()
            << "' does not have terminator!\n";
        BB.printAsOperand(*OS, true, MST);
        *OS << "\n";
      }
      return false;
    }

    auto FailureCB = [this](const Twine &Message) {
      this->CheckFailed(Message);
    };
    ConvergenceVerifyHelper.initialize(OS, FailureCB, F);

    Broken = false;
    // FIXME: We strip const here because the inst visitor strips const.
    visit(const_cast<Function &>(F));
    verifySiblingFuncletUnwinds();

    if (ConvergenceVerifyHelper.sawTokens())
      ConvergenceVerifyHelper.verify(DT);

    InstsInThisBlock.clear();
    DebugFnArgs.clear();
    LandingPadResultTy = nullptr;
    SawFrameEscape = false;
    SiblingFuncletInfo.clear();
    verifyNoAliasScopeDecl();
    NoAliasScopeDecls.clear();

    return !Broken;
  }

  /// Verify the module that this instance of \c Verifier was initialized with.
  bool verify() {
    Broken = false;

    // Collect all declarations of the llvm.experimental.deoptimize intrinsic.
    for (const Function &F : M)
      if (F.getIntrinsicID() == Intrinsic::experimental_deoptimize)
        DeoptimizeDeclarations.push_back(&F);

    // Now that we've visited every function, verify that we never asked to
    // recover a frame index that wasn't escaped.
    verifyFrameRecoverIndices();
    for (const GlobalVariable &GV : M.globals())
      visitGlobalVariable(GV);

    for (const GlobalAlias &GA : M.aliases())
      visitGlobalAlias(GA);

    for (const GlobalIFunc &GI : M.ifuncs())
      visitGlobalIFunc(GI);

    for (const NamedMDNode &NMD : M.named_metadata())
      visitNamedMDNode(NMD);

    for (const StringMapEntry<Comdat> &SMEC : M.getComdatSymbolTable())
      visitComdat(SMEC.getValue());

    visitModuleFlags();
    visitModuleIdents();
    visitModuleCommandLines();

    verifyCompileUnits();

    verifyDeoptimizeCallingConvs();
    DISubprogramAttachments.clear();
    return !Broken;
  }

private:
  /// Whether a metadata node is allowed to be, or contain, a DILocation.
  enum class AreDebugLocsAllowed { No, Yes };

  // Verification methods...
  void visitGlobalValue(const GlobalValue &GV);
  void visitGlobalVariable(const GlobalVariable &GV);
  void visitGlobalAlias(const GlobalAlias &GA);
  void visitGlobalIFunc(const GlobalIFunc &GI);
  void visitAliaseeSubExpr(const GlobalAlias &A, const Constant &C);
  void visitAliaseeSubExpr(SmallPtrSetImpl<const GlobalAlias *> &Visited,
                           const GlobalAlias &A, const Constant &C);
  void visitNamedMDNode(const NamedMDNode &NMD);
  void visitMDNode(const MDNode &MD, AreDebugLocsAllowed AllowLocs);
  void visitMetadataAsValue(const MetadataAsValue &MD, Function *F);
  void visitValueAsMetadata(const ValueAsMetadata &MD, Function *F);
  void visitDIArgList(const DIArgList &AL, Function *F);
  void visitComdat(const Comdat &C);
  void visitModuleIdents();
  void visitModuleCommandLines();
  void visitModuleFlags();
  void visitModuleFlag(const MDNode *Op,
                       DenseMap<const MDString *, const MDNode *> &SeenIDs,
                       SmallVectorImpl<const MDNode *> &Requirements);
  void visitModuleFlagCGProfileEntry(const MDOperand &MDO);
  void visitFunction(const Function &F);
  void visitBasicBlock(BasicBlock &BB);
  void verifyRangeMetadata(const Value &V, const MDNode *Range, Type *Ty,
                           bool IsAbsoluteSymbol);
  void visitRangeMetadata(Instruction &I, MDNode *Range, Type *Ty);
  void visitDereferenceableMetadata(Instruction &I, MDNode *MD);
  void visitProfMetadata(Instruction &I, MDNode *MD);
  void visitCallStackMetadata(MDNode *MD);
  void visitMemProfMetadata(Instruction &I, MDNode *MD);
  void visitCallsiteMetadata(Instruction &I, MDNode *MD);
  void visitDIAssignIDMetadata(Instruction &I, MDNode *MD);
  void visitMMRAMetadata(Instruction &I, MDNode *MD);
  void visitAnnotationMetadata(MDNode *Annotation);
  void visitAliasScopeMetadata(const MDNode *MD);
  void visitAliasScopeListMetadata(const MDNode *MD);
  void visitAccessGroupMetadata(const MDNode *MD);

  template <class Ty> bool isValidMetadataArray(const MDTuple &N);
#define HANDLE_SPECIALIZED_MDNODE_LEAF(CLASS) void visit##CLASS(const CLASS &N);
#include "llvm/IR/Metadata.def"
  void visitDIScope(const DIScope &N);
  void visitDIVariable(const DIVariable &N);
  void visitDILexicalBlockBase(const DILexicalBlockBase &N);
  void visitDITemplateParameter(const DITemplateParameter &N);

  void visitTemplateParams(const MDNode &N, const Metadata &RawParams);

  void visit(DbgLabelRecord &DLR);
  void visit(DbgVariableRecord &DVR);
  // InstVisitor overrides...
  using InstVisitor<Verifier>::visit;
  void visitDbgRecords(Instruction &I);
  void visit(Instruction &I);

  void visitTruncInst(TruncInst &I);
  void visitZExtInst(ZExtInst &I);
  void visitSExtInst(SExtInst &I);
  void visitFPTruncInst(FPTruncInst &I);
  void visitFPExtInst(FPExtInst &I);
  void visitFPToUIInst(FPToUIInst &I);
  void visitFPToSIInst(FPToSIInst &I);
  void visitUIToFPInst(UIToFPInst &I);
  void visitSIToFPInst(SIToFPInst &I);
  void visitIntToPtrInst(IntToPtrInst &I);
  void visitPtrToIntInst(PtrToIntInst &I);
  void visitBitCastInst(BitCastInst &I);
  void visitAddrSpaceCastInst(AddrSpaceCastInst &I);
  void visitPHINode(PHINode &PN);
  void visitCallBase(CallBase &Call);
  void visitUnaryOperator(UnaryOperator &U);
  void visitBinaryOperator(BinaryOperator &B);
  void visitICmpInst(ICmpInst &IC);
  void visitFCmpInst(FCmpInst &FC);
  void visitExtractElementInst(ExtractElementInst &EI);
  void visitInsertElementInst(InsertElementInst &EI);
  void visitShuffleVectorInst(ShuffleVectorInst &EI);
  void visitVAArgInst(VAArgInst &VAA) { visitInstruction(VAA); }
  void visitCallInst(CallInst &CI);
  void visitInvokeInst(InvokeInst &II);
  void visitGetElementPtrInst(GetElementPtrInst &GEP);
  void visitLoadInst(LoadInst &LI);
  void visitStoreInst(StoreInst &SI);
  void verifyDominatesUse(Instruction &I, unsigned i);
  void visitInstruction(Instruction &I);
  void visitTerminator(Instruction &I);
  void visitBranchInst(BranchInst &BI);
  void visitReturnInst(ReturnInst &RI);
  void visitSwitchInst(SwitchInst &SI);
  void visitIndirectBrInst(IndirectBrInst &BI);
  void visitCallBrInst(CallBrInst &CBI);
  void visitSelectInst(SelectInst &SI);
  void visitUserOp1(Instruction &I);
  void visitUserOp2(Instruction &I) { visitUserOp1(I); }
  void visitIntrinsicCall(Intrinsic::ID ID, CallBase &Call);
  void visitConstrainedFPIntrinsic(ConstrainedFPIntrinsic &FPI);
  void visitVPIntrinsic(VPIntrinsic &VPI);
  void visitDbgIntrinsic(StringRef Kind, DbgVariableIntrinsic &DII);
  void visitDbgLabelIntrinsic(StringRef Kind, DbgLabelInst &DLI);
  void visitAtomicCmpXchgInst(AtomicCmpXchgInst &CXI);
  void visitAtomicRMWInst(AtomicRMWInst &RMWI);
  void visitFenceInst(FenceInst &FI);
  void visitAllocaInst(AllocaInst &AI);
  void visitExtractValueInst(ExtractValueInst &EVI);
  void visitInsertValueInst(InsertValueInst &IVI);
  void visitEHPadPredecessors(Instruction &I);
  void visitLandingPadInst(LandingPadInst &LPI);
  void visitResumeInst(ResumeInst &RI);
  void visitCatchPadInst(CatchPadInst &CPI);
  void visitCatchReturnInst(CatchReturnInst &CatchReturn);
  void visitCleanupPadInst(CleanupPadInst &CPI);
  void visitFuncletPadInst(FuncletPadInst &FPI);
  void visitCatchSwitchInst(CatchSwitchInst &CatchSwitch);
  void visitCleanupReturnInst(CleanupReturnInst &CRI);

  void verifySwiftErrorCall(CallBase &Call, const Value *SwiftErrorVal);
  void verifySwiftErrorValue(const Value *SwiftErrorVal);
  void verifyTailCCMustTailAttrs(const AttrBuilder &Attrs, StringRef Context);
  void verifyMustTailCall(CallInst &CI);
  bool verifyAttributeCount(AttributeList Attrs, unsigned Params);
  void verifyAttributeTypes(AttributeSet Attrs, const Value *V);
  void verifyParameterAttrs(AttributeSet Attrs, Type *Ty, const Value *V);
  void checkUnsignedBaseTenFuncAttr(AttributeList Attrs, StringRef Attr,
                                    const Value *V);
  void verifyFunctionAttrs(FunctionType *FT, AttributeList Attrs,
                           const Value *V, bool IsIntrinsic, bool IsInlineAsm);
  void verifyFunctionMetadata(ArrayRef<std::pair<unsigned, MDNode *>> MDs);

  void visitConstantExprsRecursively(const Constant *EntryC);
  void visitConstantExpr(const ConstantExpr *CE);
  void visitConstantPtrAuth(const ConstantPtrAuth *CPA);
  void verifyInlineAsmCall(const CallBase &Call);
  void verifyStatepoint(const CallBase &Call);
  void verifyFrameRecoverIndices();
  void verifySiblingFuncletUnwinds();

  void verifyFragmentExpression(const DbgVariableIntrinsic &I);
  void verifyFragmentExpression(const DbgVariableRecord &I);
  template <typename ValueOrMetadata>
  void verifyFragmentExpression(const DIVariable &V,
                                DIExpression::FragmentInfo Fragment,
                                ValueOrMetadata *Desc);
  void verifyFnArgs(const DbgVariableIntrinsic &I);
  void verifyFnArgs(const DbgVariableRecord &DVR);
  void verifyNotEntryValue(const DbgVariableIntrinsic &I);
  void verifyNotEntryValue(const DbgVariableRecord &I);

  /// Module-level debug info verification...
  void verifyCompileUnits();

  /// Module-level verification that all @llvm.experimental.deoptimize
  /// declarations share the same calling convention.
  void verifyDeoptimizeCallingConvs();

  void verifyAttachedCallBundle(const CallBase &Call,
                                const OperandBundleUse &BU);

  /// Verify the llvm.experimental.noalias.scope.decl declarations
  void verifyNoAliasScopeDecl();
};

} // end anonymous namespace

/// We know that cond should be true, if not print an error message.
#define Check(C, ...)                                                          \
  do {                                                                         \
    if (!(C)) {                                                                \
      CheckFailed(__VA_ARGS__);                                                \
      return;                                                                  \
    }                                                                          \
  } while (false)

/// We know that a debug info condition should be true, if not print
/// an error message.
#define CheckDI(C, ...)                                                        \
  do {                                                                         \
    if (!(C)) {                                                                \
      DebugInfoCheckFailed(__VA_ARGS__);                                       \
      return;                                                                  \
    }                                                                          \
  } while (false)

void Verifier::visitDbgRecords(Instruction &I) {
  if (!I.DebugMarker)
    return;
  CheckDI(I.DebugMarker->MarkedInstr == &I,
          "Instruction has invalid DebugMarker", &I);
  CheckDI(!isa<PHINode>(&I) || !I.hasDbgRecords(),
          "PHI Node must not have any attached DbgRecords", &I);
  for (DbgRecord &DR : I.getDbgRecordRange()) {
    CheckDI(DR.getMarker() == I.DebugMarker,
            "DbgRecord had invalid DebugMarker", &I, &DR);
    if (auto *Loc =
            dyn_cast_or_null<DILocation>(DR.getDebugLoc().getAsMDNode()))
      visitMDNode(*Loc, AreDebugLocsAllowed::Yes);
    if (auto *DVR = dyn_cast<DbgVariableRecord>(&DR)) {
      visit(*DVR);
      // These have to appear after `visit` for consistency with existing
      // intrinsic behaviour.
      verifyFragmentExpression(*DVR);
      verifyNotEntryValue(*DVR);
    } else if (auto *DLR = dyn_cast<DbgLabelRecord>(&DR)) {
      visit(*DLR);
    }
  }
}

void Verifier::visit(Instruction &I) {
  visitDbgRecords(I);
  for (unsigned i = 0, e = I.getNumOperands(); i != e; ++i)
    Check(I.getOperand(i) != nullptr, "Operand is null", &I);
  InstVisitor<Verifier>::visit(I);
}

// Helper to iterate over indirect users. By returning false, the callback can ask to stop traversing further.
static void forEachUser(const Value *User,
                        SmallPtrSet<const Value *, 32> &Visited,
                        llvm::function_ref<bool(const Value *)> Callback) {
  if (!Visited.insert(User).second)
    return;

  SmallVector<const Value *> WorkList;
  append_range(WorkList, User->materialized_users());
  while (!WorkList.empty()) {
   const Value *Cur = WorkList.pop_back_val();
    if (!Visited.insert(Cur).second)
      continue;
    if (Callback(Cur))
      append_range(WorkList, Cur->materialized_users());
  }
}

void Verifier::visitGlobalValue(const GlobalValue &GV) {
  Check(!GV.isDeclaration() || GV.hasValidDeclarationLinkage(),
        "Global is external, but doesn't have external or weak linkage!", &GV);

  if (const GlobalObject *GO = dyn_cast<GlobalObject>(&GV)) {

    if (MaybeAlign A = GO->getAlign()) {
      Check(A->value() <= Value::MaximumAlignment,
            "huge alignment values are unsupported", GO);
    }

    if (const MDNode *Associated =
            GO->getMetadata(LLVMContext::MD_associated)) {
      Check(Associated->getNumOperands() == 1,
            "associated metadata must have one operand", &GV, Associated);
      const Metadata *Op = Associated->getOperand(0).get();
      Check(Op, "associated metadata must have a global value", GO, Associated);

      const auto *VM = dyn_cast_or_null<ValueAsMetadata>(Op);
      Check(VM, "associated metadata must be ValueAsMetadata", GO, Associated);
      if (VM) {
        Check(isa<PointerType>(VM->getValue()->getType()),
              "associated value must be pointer typed", GV, Associated);

        const Value *Stripped = VM->getValue()->stripPointerCastsAndAliases();
        Check(isa<GlobalObject>(Stripped) || isa<Constant>(Stripped),
              "associated metadata must point to a GlobalObject", GO, Stripped);
        Check(Stripped != GO,
              "global values should not associate to themselves", GO,
              Associated);
      }
    }

    // FIXME: Why is getMetadata on GlobalValue protected?
    if (const MDNode *AbsoluteSymbol =
            GO->getMetadata(LLVMContext::MD_absolute_symbol)) {
      verifyRangeMetadata(*GO, AbsoluteSymbol, DL.getIntPtrType(GO->getType()),
                          true);
    }
  }

  Check(!GV.hasAppendingLinkage() || isa<GlobalVariable>(GV),
        "Only global variables can have appending linkage!", &GV);

  if (GV.hasAppendingLinkage()) {
    const GlobalVariable *GVar = dyn_cast<GlobalVariable>(&GV);
    Check(GVar && GVar->getValueType()->isArrayTy(),
          "Only global arrays can have appending linkage!", GVar);
  }

  if (GV.isDeclarationForLinker())
    Check(!GV.hasComdat(), "Declaration may not be in a Comdat!", &GV);

  if (GV.hasDLLExportStorageClass()) {
    Check(!GV.hasHiddenVisibility(),
          "dllexport GlobalValue must have default or protected visibility",
          &GV);
  }
  if (GV.hasDLLImportStorageClass()) {
    Check(GV.hasDefaultVisibility(),
          "dllimport GlobalValue must have default visibility", &GV);
    Check(!GV.isDSOLocal(), "GlobalValue with DLLImport Storage is dso_local!",
          &GV);

    Check((GV.isDeclaration() &&
           (GV.hasExternalLinkage() || GV.hasExternalWeakLinkage())) ||
              GV.hasAvailableExternallyLinkage(),
          "Global is marked as dllimport, but not external", &GV);
  }

  if (GV.isImplicitDSOLocal())
    Check(GV.isDSOLocal(),
          "GlobalValue with local linkage or non-default "
          "visibility must be dso_local!",
          &GV);

  forEachUser(&GV, GlobalValueVisited, [&](const Value *V) -> bool {
    if (const Instruction *I = dyn_cast<Instruction>(V)) {
      if (!I->getParent() || !I->getParent()->getParent())
        CheckFailed("Global is referenced by parentless instruction!", &GV, &M,
                    I);
      else if (I->getParent()->getParent()->getParent() != &M)
        CheckFailed("Global is referenced in a different module!", &GV, &M, I,
                    I->getParent()->getParent(),
                    I->getParent()->getParent()->getParent());
      return false;
    } else if (const Function *F = dyn_cast<Function>(V)) {
      if (F->getParent() != &M)
        CheckFailed("Global is used by function in a different module", &GV, &M,
                    F, F->getParent());
      return false;
    }
    return true;
  });
}

void Verifier::visitGlobalVariable(const GlobalVariable &GV) {
  if (GV.hasInitializer()) {
    Check(GV.getInitializer()->getType() == GV.getValueType(),
          "Global variable initializer type does not match global "
          "variable type!",
          &GV);
    // If the global has common linkage, it must have a zero initializer and
    // cannot be constant.
    if (GV.hasCommonLinkage()) {
      Check(GV.getInitializer()->isNullValue(),
            "'common' global must have a zero initializer!", &GV);
      Check(!GV.isConstant(), "'common' global may not be marked constant!",
            &GV);
      Check(!GV.hasComdat(), "'common' global may not be in a Comdat!", &GV);
    }
  }

  if (GV.hasName() && (GV.getName() == "llvm.global_ctors" ||
                       GV.getName() == "llvm.global_dtors")) {
    Check(!GV.hasInitializer() || GV.hasAppendingLinkage(),
          "invalid linkage for intrinsic global variable", &GV);
    Check(GV.materialized_use_empty(),
          "invalid uses of intrinsic global variable", &GV);

    // Don't worry about emitting an error for it not being an array,
    // visitGlobalValue will complain on appending non-array.
    if (ArrayType *ATy = dyn_cast<ArrayType>(GV.getValueType())) {
      StructType *STy = dyn_cast<StructType>(ATy->getElementType());
      PointerType *FuncPtrTy =
          PointerType::get(Context, DL.getProgramAddressSpace());
      Check(STy && (STy->getNumElements() == 2 || STy->getNumElements() == 3) &&
                STy->getTypeAtIndex(0u)->isIntegerTy(32) &&
                STy->getTypeAtIndex(1) == FuncPtrTy,
            "wrong type for intrinsic global variable", &GV);
      Check(STy->getNumElements() == 3,
            "the third field of the element type is mandatory, "
            "specify ptr null to migrate from the obsoleted 2-field form");
      Type *ETy = STy->getTypeAtIndex(2);
      Check(ETy->isPointerTy(), "wrong type for intrinsic global variable",
            &GV);
    }
  }

  if (GV.hasName() && (GV.getName() == "llvm.used" ||
                       GV.getName() == "llvm.compiler.used")) {
    Check(!GV.hasInitializer() || GV.hasAppendingLinkage(),
          "invalid linkage for intrinsic global variable", &GV);
    Check(GV.materialized_use_empty(),
          "invalid uses of intrinsic global variable", &GV);

    Type *GVType = GV.getValueType();
    if (ArrayType *ATy = dyn_cast<ArrayType>(GVType)) {
      PointerType *PTy = dyn_cast<PointerType>(ATy->getElementType());
      Check(PTy, "wrong type for intrinsic global variable", &GV);
      if (GV.hasInitializer()) {
        const Constant *Init = GV.getInitializer();
        const ConstantArray *InitArray = dyn_cast<ConstantArray>(Init);
        Check(InitArray, "wrong initalizer for intrinsic global variable",
              Init);
        for (Value *Op : InitArray->operands()) {
          Value *V = Op->stripPointerCasts();
          Check(isa<GlobalVariable>(V) || isa<Function>(V) ||
                    isa<GlobalAlias>(V),
                Twine("invalid ") + GV.getName() + " member", V);
          Check(V->hasName(),
                Twine("members of ") + GV.getName() + " must be named", V);
        }
      }
    }
  }

  // Visit any debug info attachments.
  SmallVector<MDNode *, 1> MDs;
  GV.getMetadata(LLVMContext::MD_dbg, MDs);
  for (auto *MD : MDs) {
    if (auto *GVE = dyn_cast<DIGlobalVariableExpression>(MD))
      visitDIGlobalVariableExpression(*GVE);
    else
      CheckDI(false, "!dbg attachment of global variable must be a "
                     "DIGlobalVariableExpression");
  }

  // Scalable vectors cannot be global variables, since we don't know
  // the runtime size.
  Check(!GV.getValueType()->isScalableTy(),
        "Globals cannot contain scalable types", &GV);

  // Check if it's a target extension type that disallows being used as a
  // global.
  if (auto *TTy = dyn_cast<TargetExtType>(GV.getValueType()))
    Check(TTy->hasProperty(TargetExtType::CanBeGlobal),
          "Global @" + GV.getName() + " has illegal target extension type",
          TTy);

  if (!GV.hasInitializer()) {
    visitGlobalValue(GV);
    return;
  }

  // Walk any aggregate initializers looking for bitcasts between address spaces
  visitConstantExprsRecursively(GV.getInitializer());

  visitGlobalValue(GV);
}

void Verifier::visitAliaseeSubExpr(const GlobalAlias &GA, const Constant &C) {
  SmallPtrSet<const GlobalAlias*, 4> Visited;
  Visited.insert(&GA);
  visitAliaseeSubExpr(Visited, GA, C);
}

void Verifier::visitAliaseeSubExpr(SmallPtrSetImpl<const GlobalAlias*> &Visited,
                                   const GlobalAlias &GA, const Constant &C) {
  if (GA.hasAvailableExternallyLinkage()) {
    Check(isa<GlobalValue>(C) &&
              cast<GlobalValue>(C).hasAvailableExternallyLinkage(),
          "available_externally alias must point to available_externally "
          "global value",
          &GA);
  }
  if (const auto *GV = dyn_cast<GlobalValue>(&C)) {
    if (!GA.hasAvailableExternallyLinkage()) {
      Check(!GV->isDeclarationForLinker(), "Alias must point to a definition",
            &GA);
    }

    if (const auto *GA2 = dyn_cast<GlobalAlias>(GV)) {
      Check(Visited.insert(GA2).second, "Aliases cannot form a cycle", &GA);

      Check(!GA2->isInterposable(),
            "Alias cannot point to an interposable alias", &GA);
    } else {
      // Only continue verifying subexpressions of GlobalAliases.
      // Do not recurse into global initializers.
      return;
    }
  }

  if (const auto *CE = dyn_cast<ConstantExpr>(&C))
    visitConstantExprsRecursively(CE);

  for (const Use &U : C.operands()) {
    Value *V = &*U;
    if (const auto *GA2 = dyn_cast<GlobalAlias>(V))
      visitAliaseeSubExpr(Visited, GA, *GA2->getAliasee());
    else if (const auto *C2 = dyn_cast<Constant>(V))
      visitAliaseeSubExpr(Visited, GA, *C2);
  }
}

void Verifier::visitGlobalAlias(const GlobalAlias &GA) {
  Check(GlobalAlias::isValidLinkage(GA.getLinkage()),
        "Alias should have private, internal, linkonce, weak, linkonce_odr, "
        "weak_odr, external, or available_externally linkage!",
        &GA);
  const Constant *Aliasee = GA.getAliasee();
  Check(Aliasee, "Aliasee cannot be NULL!", &GA);
  Check(GA.getType() == Aliasee->getType(),
        "Alias and aliasee types should match!", &GA);

  Check(isa<GlobalValue>(Aliasee) || isa<ConstantExpr>(Aliasee),
        "Aliasee should be either GlobalValue or ConstantExpr", &GA);

  visitAliaseeSubExpr(GA, *Aliasee);

  visitGlobalValue(GA);
}

void Verifier::visitGlobalIFunc(const GlobalIFunc &GI) {
  Check(GlobalIFunc::isValidLinkage(GI.getLinkage()),
        "IFunc should have private, internal, linkonce, weak, linkonce_odr, "
        "weak_odr, or external linkage!",
        &GI);
  // Pierce through ConstantExprs and GlobalAliases and check that the resolver
  // is a Function definition.
  const Function *Resolver = GI.getResolverFunction();
  Check(Resolver, "IFunc must have a Function resolver", &GI);
  Check(!Resolver->isDeclarationForLinker(),
        "IFunc resolver must be a definition", &GI);

  // Check that the immediate resolver operand (prior to any bitcasts) has the
  // correct type.
  const Type *ResolverTy = GI.getResolver()->getType();

  Check(isa<PointerType>(Resolver->getFunctionType()->getReturnType()),
        "IFunc resolver must return a pointer", &GI);

  const Type *ResolverFuncTy =
      GlobalIFunc::getResolverFunctionType(GI.getValueType());
  Check(ResolverTy == ResolverFuncTy->getPointerTo(GI.getAddressSpace()),
        "IFunc resolver has incorrect type", &GI);
}

void Verifier::visitNamedMDNode(const NamedMDNode &NMD) {
  // There used to be various other llvm.dbg.* nodes, but we don't support
  // upgrading them and we want to reserve the namespace for future uses.
  if (NMD.getName().starts_with("llvm.dbg."))
    CheckDI(NMD.getName() == "llvm.dbg.cu",
            "unrecognized named metadata node in the llvm.dbg namespace", &NMD);
  for (const MDNode *MD : NMD.operands()) {
    if (NMD.getName() == "llvm.dbg.cu")
      CheckDI(MD && isa<DICompileUnit>(MD), "invalid compile unit", &NMD, MD);

    if (!MD)
      continue;

    visitMDNode(*MD, AreDebugLocsAllowed::Yes);
  }
}

void Verifier::visitMDNode(const MDNode &MD, AreDebugLocsAllowed AllowLocs) {
  // Only visit each node once.  Metadata can be mutually recursive, so this
  // avoids infinite recursion here, as well as being an optimization.
  if (!MDNodes.insert(&MD).second)
    return;

  Check(&MD.getContext() == &Context,
        "MDNode context does not match Module context!", &MD);

  switch (MD.getMetadataID()) {
  default:
    llvm_unreachable("Invalid MDNode subclass");
  case Metadata::MDTupleKind:
    break;
#define HANDLE_SPECIALIZED_MDNODE_LEAF(CLASS)                                  \
  case Metadata::CLASS##Kind:                                                  \
    visit##CLASS(cast<CLASS>(MD));                                             \
    break;
#include "llvm/IR/Metadata.def"
  }

  for (const Metadata *Op : MD.operands()) {
    if (!Op)
      continue;
    Check(!isa<LocalAsMetadata>(Op), "Invalid operand for global metadata!",
          &MD, Op);
    CheckDI(!isa<DILocation>(Op) || AllowLocs == AreDebugLocsAllowed::Yes,
            "DILocation not allowed within this metadata node", &MD, Op);
    if (auto *N = dyn_cast<MDNode>(Op)) {
      visitMDNode(*N, AllowLocs);
      continue;
    }
    if (auto *V = dyn_cast<ValueAsMetadata>(Op)) {
      visitValueAsMetadata(*V, nullptr);
      continue;
    }
  }

  // Check these last, so we diagnose problems in operands first.
  Check(!MD.isTemporary(), "Expected no forward declarations!", &MD);
  Check(MD.isResolved(), "All nodes should be resolved!", &MD);
}

void Verifier::visitValueAsMetadata(const ValueAsMetadata &MD, Function *F) {
  Check(MD.getValue(), "Expected valid value", &MD);
  Check(!MD.getValue()->getType()->isMetadataTy(),
        "Unexpected metadata round-trip through values", &MD, MD.getValue());

  auto *L = dyn_cast<LocalAsMetadata>(&MD);
  if (!L)
    return;

  Check(F, "function-local metadata used outside a function", L);

  // If this was an instruction, bb, or argument, verify that it is in the
  // function that we expect.
  Function *ActualF = nullptr;
  if (Instruction *I = dyn_cast<Instruction>(L->getValue())) {
    Check(I->getParent(), "function-local metadata not in basic block", L, I);
    ActualF = I->getParent()->getParent();
  } else if (BasicBlock *BB = dyn_cast<BasicBlock>(L->getValue()))
    ActualF = BB->getParent();
  else if (Argument *A = dyn_cast<Argument>(L->getValue()))
    ActualF = A->getParent();
  assert(ActualF && "Unimplemented function local metadata case!");

  Check(ActualF == F, "function-local metadata used in wrong function", L);
}

void Verifier::visitDIArgList(const DIArgList &AL, Function *F) {
  for (const ValueAsMetadata *VAM : AL.getArgs())
    visitValueAsMetadata(*VAM, F);
}

void Verifier::visitMetadataAsValue(const MetadataAsValue &MDV, Function *F) {
  Metadata *MD = MDV.getMetadata();
  if (auto *N = dyn_cast<MDNode>(MD)) {
    visitMDNode(*N, AreDebugLocsAllowed::No);
    return;
  }

  // Only visit each node once.  Metadata can be mutually recursive, so this
  // avoids infinite recursion here, as well as being an optimization.
  if (!MDNodes.insert(MD).second)
    return;

  if (auto *V = dyn_cast<ValueAsMetadata>(MD))
    visitValueAsMetadata(*V, F);

  if (auto *AL = dyn_cast<DIArgList>(MD))
    visitDIArgList(*AL, F);
}

static bool isType(const Metadata *MD) { return !MD || isa<DIType>(MD); }
static bool isScope(const Metadata *MD) { return !MD || isa<DIScope>(MD); }
static bool isDINode(const Metadata *MD) { return !MD || isa<DINode>(MD); }

void Verifier::visitDILocation(const DILocation &N) {
  CheckDI(N.getRawScope() && isa<DILocalScope>(N.getRawScope()),
          "location requires a valid scope", &N, N.getRawScope());
  if (auto *IA = N.getRawInlinedAt())
    CheckDI(isa<DILocation>(IA), "inlined-at should be a location", &N, IA);
  if (auto *SP = dyn_cast<DISubprogram>(N.getRawScope()))
    CheckDI(SP->isDefinition(), "scope points into the type hierarchy", &N);
}

void Verifier::visitGenericDINode(const GenericDINode &N) {
  CheckDI(N.getTag(), "invalid tag", &N);
}

void Verifier::visitDIScope(const DIScope &N) {
  if (auto *F = N.getRawFile())
    CheckDI(isa<DIFile>(F), "invalid file", &N, F);
}

void Verifier::visitDISubrange(const DISubrange &N) {
  CheckDI(N.getTag() == dwarf::DW_TAG_subrange_type, "invalid tag", &N);
  bool HasAssumedSizedArraySupport = dwarf::isFortran(CurrentSourceLang);
  CheckDI(HasAssumedSizedArraySupport || N.getRawCountNode() ||
              N.getRawUpperBound(),
          "Subrange must contain count or upperBound", &N);
  CheckDI(!N.getRawCountNode() || !N.getRawUpperBound(),
          "Subrange can have any one of count or upperBound", &N);
  auto *CBound = N.getRawCountNode();
  CheckDI(!CBound || isa<ConstantAsMetadata>(CBound) ||
              isa<DIVariable>(CBound) || isa<DIExpression>(CBound),
          "Count must be signed constant or DIVariable or DIExpression", &N);
  auto Count = N.getCount();
  CheckDI(!Count || !isa<ConstantInt *>(Count) ||
              cast<ConstantInt *>(Count)->getSExtValue() >= -1,
          "invalid subrange count", &N);
  auto *LBound = N.getRawLowerBound();
  CheckDI(!LBound || isa<ConstantAsMetadata>(LBound) ||
              isa<DIVariable>(LBound) || isa<DIExpression>(LBound),
          "LowerBound must be signed constant or DIVariable or DIExpression",
          &N);
  auto *UBound = N.getRawUpperBound();
  CheckDI(!UBound || isa<ConstantAsMetadata>(UBound) ||
              isa<DIVariable>(UBound) || isa<DIExpression>(UBound),
          "UpperBound must be signed constant or DIVariable or DIExpression",
          &N);
  auto *Stride = N.getRawStride();
  CheckDI(!Stride || isa<ConstantAsMetadata>(Stride) ||
              isa<DIVariable>(Stride) || isa<DIExpression>(Stride),
          "Stride must be signed constant or DIVariable or DIExpression", &N);
}

void Verifier::visitDIGenericSubrange(const DIGenericSubrange &N) {
  CheckDI(N.getTag() == dwarf::DW_TAG_generic_subrange, "invalid tag", &N);
  CheckDI(N.getRawCountNode() || N.getRawUpperBound(),
          "GenericSubrange must contain count or upperBound", &N);
  CheckDI(!N.getRawCountNode() || !N.getRawUpperBound(),
          "GenericSubrange can have any one of count or upperBound", &N);
  auto *CBound = N.getRawCountNode();
  CheckDI(!CBound || isa<DIVariable>(CBound) || isa<DIExpression>(CBound),
          "Count must be signed constant or DIVariable or DIExpression", &N);
  auto *LBound = N.getRawLowerBound();
  CheckDI(LBound, "GenericSubrange must contain lowerBound", &N);
  CheckDI(isa<DIVariable>(LBound) || isa<DIExpression>(LBound),
          "LowerBound must be signed constant or DIVariable or DIExpression",
          &N);
  auto *UBound = N.getRawUpperBound();
  CheckDI(!UBound || isa<DIVariable>(UBound) || isa<DIExpression>(UBound),
          "UpperBound must be signed constant or DIVariable or DIExpression",
          &N);
  auto *Stride = N.getRawStride();
  CheckDI(Stride, "GenericSubrange must contain stride", &N);
  CheckDI(isa<DIVariable>(Stride) || isa<DIExpression>(Stride),
          "Stride must be signed constant or DIVariable or DIExpression", &N);
}

void Verifier::visitDIEnumerator(const DIEnumerator &N) {
  CheckDI(N.getTag() == dwarf::DW_TAG_enumerator, "invalid tag", &N);
}

void Verifier::visitDIBasicType(const DIBasicType &N) {
  CheckDI(N.getTag() == dwarf::DW_TAG_base_type ||
              N.getTag() == dwarf::DW_TAG_unspecified_type ||
              N.getTag() == dwarf::DW_TAG_string_type,
          "invalid tag", &N);
}

void Verifier::visitDIStringType(const DIStringType &N) {
  CheckDI(N.getTag() == dwarf::DW_TAG_string_type, "invalid tag", &N);
  CheckDI(!(N.isBigEndian() && N.isLittleEndian()), "has conflicting flags",
          &N);
}

void Verifier::visitDIDerivedType(const DIDerivedType &N) {
  // Common scope checks.
  visitDIScope(N);

  CheckDI(N.getTag() == dwarf::DW_TAG_typedef ||
              N.getTag() == dwarf::DW_TAG_pointer_type ||
              N.getTag() == dwarf::DW_TAG_ptr_to_member_type ||
              N.getTag() == dwarf::DW_TAG_reference_type ||
              N.getTag() == dwarf::DW_TAG_rvalue_reference_type ||
              N.getTag() == dwarf::DW_TAG_const_type ||
              N.getTag() == dwarf::DW_TAG_immutable_type ||
              N.getTag() == dwarf::DW_TAG_volatile_type ||
              N.getTag() == dwarf::DW_TAG_restrict_type ||
              N.getTag() == dwarf::DW_TAG_atomic_type ||
              N.getTag() == dwarf::DW_TAG_LLVM_ptrauth_type ||
              N.getTag() == dwarf::DW_TAG_member ||
              (N.getTag() == dwarf::DW_TAG_variable && N.isStaticMember()) ||
              N.getTag() == dwarf::DW_TAG_inheritance ||
              N.getTag() == dwarf::DW_TAG_friend ||
              N.getTag() == dwarf::DW_TAG_set_type ||
              N.getTag() == dwarf::DW_TAG_template_alias,
          "invalid tag", &N);
  if (N.getTag() == dwarf::DW_TAG_ptr_to_member_type) {
    CheckDI(isType(N.getRawExtraData()), "invalid pointer to member type", &N,
            N.getRawExtraData());
  }

  if (N.getTag() == dwarf::DW_TAG_set_type) {
    if (auto *T = N.getRawBaseType()) {
      auto *Enum = dyn_cast_or_null<DICompositeType>(T);
      auto *Basic = dyn_cast_or_null<DIBasicType>(T);
      CheckDI(
          (Enum && Enum->getTag() == dwarf::DW_TAG_enumeration_type) ||
              (Basic && (Basic->getEncoding() == dwarf::DW_ATE_unsigned ||
                         Basic->getEncoding() == dwarf::DW_ATE_signed ||
                         Basic->getEncoding() == dwarf::DW_ATE_unsigned_char ||
                         Basic->getEncoding() == dwarf::DW_ATE_signed_char ||
                         Basic->getEncoding() == dwarf::DW_ATE_boolean)),
          "invalid set base type", &N, T);
    }
  }

  CheckDI(isScope(N.getRawScope()), "invalid scope", &N, N.getRawScope());
  CheckDI(isType(N.getRawBaseType()), "invalid base type", &N,
          N.getRawBaseType());

  if (N.getDWARFAddressSpace()) {
    CheckDI(N.getTag() == dwarf::DW_TAG_pointer_type ||
                N.getTag() == dwarf::DW_TAG_reference_type ||
                N.getTag() == dwarf::DW_TAG_rvalue_reference_type,
            "DWARF address space only applies to pointer or reference types",
            &N);
  }
}

/// Detect mutually exclusive flags.
static bool hasConflictingReferenceFlags(unsigned Flags) {
  return ((Flags & DINode::FlagLValueReference) &&
          (Flags & DINode::FlagRValueReference)) ||
         ((Flags & DINode::FlagTypePassByValue) &&
          (Flags & DINode::FlagTypePassByReference));
}

void Verifier::visitTemplateParams(const MDNode &N, const Metadata &RawParams) {
  auto *Params = dyn_cast<MDTuple>(&RawParams);
  CheckDI(Params, "invalid template params", &N, &RawParams);
  for (Metadata *Op : Params->operands()) {
    CheckDI(Op && isa<DITemplateParameter>(Op), "invalid template parameter",
            &N, Params, Op);
  }
}

void Verifier::visitDICompositeType(const DICompositeType &N) {
  // Common scope checks.
  visitDIScope(N);

  CheckDI(N.getTag() == dwarf::DW_TAG_array_type ||
              N.getTag() == dwarf::DW_TAG_structure_type ||
              N.getTag() == dwarf::DW_TAG_union_type ||
              N.getTag() == dwarf::DW_TAG_enumeration_type ||
              N.getTag() == dwarf::DW_TAG_class_type ||
              N.getTag() == dwarf::DW_TAG_variant_part ||
              N.getTag() == dwarf::DW_TAG_namelist,
          "invalid tag", &N);

  CheckDI(isScope(N.getRawScope()), "invalid scope", &N, N.getRawScope());
  CheckDI(isType(N.getRawBaseType()), "invalid base type", &N,
          N.getRawBaseType());

  CheckDI(!N.getRawElements() || isa<MDTuple>(N.getRawElements()),
          "invalid composite elements", &N, N.getRawElements());
  CheckDI(isType(N.getRawVTableHolder()), "invalid vtable holder", &N,
          N.getRawVTableHolder());
  CheckDI(!hasConflictingReferenceFlags(N.getFlags()),
          "invalid reference flags", &N);
  unsigned DIBlockByRefStruct = 1 << 4;
  CheckDI((N.getFlags() & DIBlockByRefStruct) == 0,
          "DIBlockByRefStruct on DICompositeType is no longer supported", &N);

  if (N.isVector()) {
    const DINodeArray Elements = N.getElements();
    CheckDI(Elements.size() == 1 &&
                Elements[0]->getTag() == dwarf::DW_TAG_subrange_type,
            "invalid vector, expected one element of type subrange", &N);
  }

  if (auto *Params = N.getRawTemplateParams())
    visitTemplateParams(N, *Params);

  if (auto *D = N.getRawDiscriminator()) {
    CheckDI(isa<DIDerivedType>(D) && N.getTag() == dwarf::DW_TAG_variant_part,
            "discriminator can only appear on variant part");
  }

  if (N.getRawDataLocation()) {
    CheckDI(N.getTag() == dwarf::DW_TAG_array_type,
            "dataLocation can only appear in array type");
  }

  if (N.getRawAssociated()) {
    CheckDI(N.getTag() == dwarf::DW_TAG_array_type,
            "associated can only appear in array type");
  }

  if (N.getRawAllocated()) {
    CheckDI(N.getTag() == dwarf::DW_TAG_array_type,
            "allocated can only appear in array type");
  }

  if (N.getRawRank()) {
    CheckDI(N.getTag() == dwarf::DW_TAG_array_type,
            "rank can only appear in array type");
  }

  if (N.getTag() == dwarf::DW_TAG_array_type) {
    CheckDI(N.getRawBaseType(), "array types must have a base type", &N);
  }
}

void Verifier::visitDISubroutineType(const DISubroutineType &N) {
  CheckDI(N.getTag() == dwarf::DW_TAG_subroutine_type, "invalid tag", &N);
  if (auto *Types = N.getRawTypeArray()) {
    CheckDI(isa<MDTuple>(Types), "invalid composite elements", &N, Types);
    for (Metadata *Ty : N.getTypeArray()->operands()) {
      CheckDI(isType(Ty), "invalid subroutine type ref", &N, Types, Ty);
    }
  }
  CheckDI(!hasConflictingReferenceFlags(N.getFlags()),
          "invalid reference flags", &N);
}

void Verifier::visitDIFile(const DIFile &N) {
  CheckDI(N.getTag() == dwarf::DW_TAG_file_type, "invalid tag", &N);
  std::optional<DIFile::ChecksumInfo<StringRef>> Checksum = N.getChecksum();
  if (Checksum) {
    CheckDI(Checksum->Kind <= DIFile::ChecksumKind::CSK_Last,
            "invalid checksum kind", &N);
    size_t Size;
    switch (Checksum->Kind) {
    case DIFile::CSK_MD5:
      Size = 32;
      break;
    case DIFile::CSK_SHA1:
      Size = 40;
      break;
    case DIFile::CSK_SHA256:
      Size = 64;
      break;
    }
    CheckDI(Checksum->Value.size() == Size, "invalid checksum length", &N);
    CheckDI(Checksum->Value.find_if_not(llvm::isHexDigit) == StringRef::npos,
            "invalid checksum", &N);
  }
}

void Verifier::visitDICompileUnit(const DICompileUnit &N) {
  CheckDI(N.isDistinct(), "compile units must be distinct", &N);
  CheckDI(N.getTag() == dwarf::DW_TAG_compile_unit, "invalid tag", &N);

  // Don't bother verifying the compilation directory or producer string
  // as those could be empty.
  CheckDI(N.getRawFile() && isa<DIFile>(N.getRawFile()), "invalid file", &N,
          N.getRawFile());
  CheckDI(!N.getFile()->getFilename().empty(), "invalid filename", &N,
          N.getFile());

  CurrentSourceLang = (dwarf::SourceLanguage)N.getSourceLanguage();

  CheckDI((N.getEmissionKind() <= DICompileUnit::LastEmissionKind),
          "invalid emission kind", &N);

  if (auto *Array = N.getRawEnumTypes()) {
    CheckDI(isa<MDTuple>(Array), "invalid enum list", &N, Array);
    for (Metadata *Op : N.getEnumTypes()->operands()) {
      auto *Enum = dyn_cast_or_null<DICompositeType>(Op);
      CheckDI(Enum && Enum->getTag() == dwarf::DW_TAG_enumeration_type,
              "invalid enum type", &N, N.getEnumTypes(), Op);
    }
  }
  if (auto *Array = N.getRawRetainedTypes()) {
    CheckDI(isa<MDTuple>(Array), "invalid retained type list", &N, Array);
    for (Metadata *Op : N.getRetainedTypes()->operands()) {
      CheckDI(
          Op && (isa<DIType>(Op) || (isa<DISubprogram>(Op) &&
                                     !cast<DISubprogram>(Op)->isDefinition())),
          "invalid retained type", &N, Op);
    }
  }
  if (auto *Array = N.getRawGlobalVariables()) {
    CheckDI(isa<MDTuple>(Array), "invalid global variable list", &N, Array);
    for (Metadata *Op : N.getGlobalVariables()->operands()) {
      CheckDI(Op && (isa<DIGlobalVariableExpression>(Op)),
              "invalid global variable ref", &N, Op);
    }
  }
  if (auto *Array = N.getRawImportedEntities()) {
    CheckDI(isa<MDTuple>(Array), "invalid imported entity list", &N, Array);
    for (Metadata *Op : N.getImportedEntities()->operands()) {
      CheckDI(Op && isa<DIImportedEntity>(Op), "invalid imported entity ref",
              &N, Op);
    }
  }
  if (auto *Array = N.getRawMacros()) {
    CheckDI(isa<MDTuple>(Array), "invalid macro list", &N, Array);
    for (Metadata *Op : N.getMacros()->operands()) {
      CheckDI(Op && isa<DIMacroNode>(Op), "invalid macro ref", &N, Op);
    }
  }
  CUVisited.insert(&N);
}

void Verifier::visitDISubprogram(const DISubprogram &N) {
  CheckDI(N.getTag() == dwarf::DW_TAG_subprogram, "invalid tag", &N);
  CheckDI(isScope(N.getRawScope()), "invalid scope", &N, N.getRawScope());
  if (auto *F = N.getRawFile())
    CheckDI(isa<DIFile>(F), "invalid file", &N, F);
  else
    CheckDI(N.getLine() == 0, "line specified with no file", &N, N.getLine());
  if (auto *T = N.getRawType())
    CheckDI(isa<DISubroutineType>(T), "invalid subroutine type", &N, T);
  CheckDI(isType(N.getRawContainingType()), "invalid containing type", &N,
          N.getRawContainingType());
  if (auto *Params = N.getRawTemplateParams())
    visitTemplateParams(N, *Params);
  if (auto *S = N.getRawDeclaration())
    CheckDI(isa<DISubprogram>(S) && !cast<DISubprogram>(S)->isDefinition(),
            "invalid subprogram declaration", &N, S);
  if (auto *RawNode = N.getRawRetainedNodes()) {
    auto *Node = dyn_cast<MDTuple>(RawNode);
    CheckDI(Node, "invalid retained nodes list", &N, RawNode);
    for (Metadata *Op : Node->operands()) {
      CheckDI(Op && (isa<DILocalVariable>(Op) || isa<DILabel>(Op) ||
                     isa<DIImportedEntity>(Op)),
              "invalid retained nodes, expected DILocalVariable, DILabel or "
              "DIImportedEntity",
              &N, Node, Op);
    }
  }
  CheckDI(!hasConflictingReferenceFlags(N.getFlags()),
          "invalid reference flags", &N);

  auto *Unit = N.getRawUnit();
  if (N.isDefinition()) {
    // Subprogram definitions (not part of the type hierarchy).
    CheckDI(N.isDistinct(), "subprogram definitions must be distinct", &N);
    CheckDI(Unit, "subprogram definitions must have a compile unit", &N);
    CheckDI(isa<DICompileUnit>(Unit), "invalid unit type", &N, Unit);
    // There's no good way to cross the CU boundary to insert a nested
    // DISubprogram definition in one CU into a type defined in another CU.
    auto *CT = dyn_cast_or_null<DICompositeType>(N.getRawScope());
    if (CT && CT->getRawIdentifier() &&
        M.getContext().isODRUniquingDebugTypes())
      CheckDI(N.getDeclaration(),
              "definition subprograms cannot be nested within DICompositeType "
              "when enabling ODR",
              &N);
  } else {
    // Subprogram declarations (part of the type hierarchy).
    CheckDI(!Unit, "subprogram declarations must not have a compile unit", &N);
    CheckDI(!N.getRawDeclaration(),
            "subprogram declaration must not have a declaration field");
  }

  if (auto *RawThrownTypes = N.getRawThrownTypes()) {
    auto *ThrownTypes = dyn_cast<MDTuple>(RawThrownTypes);
    CheckDI(ThrownTypes, "invalid thrown types list", &N, RawThrownTypes);
    for (Metadata *Op : ThrownTypes->operands())
      CheckDI(Op && isa<DIType>(Op), "invalid thrown type", &N, ThrownTypes,
              Op);
  }

  if (N.areAllCallsDescribed())
    CheckDI(N.isDefinition(),
            "DIFlagAllCallsDescribed must be attached to a definition");
}

void Verifier::visitDILexicalBlockBase(const DILexicalBlockBase &N) {
  CheckDI(N.getTag() == dwarf::DW_TAG_lexical_block, "invalid tag", &N);
  CheckDI(N.getRawScope() && isa<DILocalScope>(N.getRawScope()),
          "invalid local scope", &N, N.getRawScope());
  if (auto *SP = dyn_cast<DISubprogram>(N.getRawScope()))
    CheckDI(SP->isDefinition(), "scope points into the type hierarchy", &N);
}

void Verifier::visitDILexicalBlock(const DILexicalBlock &N) {
  visitDILexicalBlockBase(N);

  CheckDI(N.getLine() || !N.getColumn(),
          "cannot have column info without line info", &N);
}

void Verifier::visitDILexicalBlockFile(const DILexicalBlockFile &N) {
  visitDILexicalBlockBase(N);
}

void Verifier::visitDICommonBlock(const DICommonBlock &N) {
  CheckDI(N.getTag() == dwarf::DW_TAG_common_block, "invalid tag", &N);
  if (auto *S = N.getRawScope())
    CheckDI(isa<DIScope>(S), "invalid scope ref", &N, S);
  if (auto *S = N.getRawDecl())
    CheckDI(isa<DIGlobalVariable>(S), "invalid declaration", &N, S);
}

void Verifier::visitDINamespace(const DINamespace &N) {
  CheckDI(N.getTag() == dwarf::DW_TAG_namespace, "invalid tag", &N);
  if (auto *S = N.getRawScope())
    CheckDI(isa<DIScope>(S), "invalid scope ref", &N, S);
}

void Verifier::visitDIMacro(const DIMacro &N) {
  CheckDI(N.getMacinfoType() == dwarf::DW_MACINFO_define ||
              N.getMacinfoType() == dwarf::DW_MACINFO_undef,
          "invalid macinfo type", &N);
  CheckDI(!N.getName().empty(), "anonymous macro", &N);
  if (!N.getValue().empty()) {
    assert(N.getValue().data()[0] != ' ' && "Macro value has a space prefix");
  }
}

void Verifier::visitDIMacroFile(const DIMacroFile &N) {
  CheckDI(N.getMacinfoType() == dwarf::DW_MACINFO_start_file,
          "invalid macinfo type", &N);
  if (auto *F = N.getRawFile())
    CheckDI(isa<DIFile>(F), "invalid file", &N, F);

  if (auto *Array = N.getRawElements()) {
    CheckDI(isa<MDTuple>(Array), "invalid macro list", &N, Array);
    for (Metadata *Op : N.getElements()->operands()) {
      CheckDI(Op && isa<DIMacroNode>(Op), "invalid macro ref", &N, Op);
    }
  }
}

void Verifier::visitDIModule(const DIModule &N) {
  CheckDI(N.getTag() == dwarf::DW_TAG_module, "invalid tag", &N);
  CheckDI(!N.getName().empty(), "anonymous module", &N);
}

void Verifier::visitDITemplateParameter(const DITemplateParameter &N) {
  CheckDI(isType(N.getRawType()), "invalid type ref", &N, N.getRawType());
}

void Verifier::visitDITemplateTypeParameter(const DITemplateTypeParameter &N) {
  visitDITemplateParameter(N);

  CheckDI(N.getTag() == dwarf::DW_TAG_template_type_parameter, "invalid tag",
          &N);
}

void Verifier::visitDITemplateValueParameter(
    const DITemplateValueParameter &N) {
  visitDITemplateParameter(N);

  CheckDI(N.getTag() == dwarf::DW_TAG_template_value_parameter ||
              N.getTag() == dwarf::DW_TAG_GNU_template_template_param ||
              N.getTag() == dwarf::DW_TAG_GNU_template_parameter_pack,
          "invalid tag", &N);
}

void Verifier::visitDIVariable(const DIVariable &N) {
  if (auto *S = N.getRawScope())
    CheckDI(isa<DIScope>(S), "invalid scope", &N, S);
  if (auto *F = N.getRawFile())
    CheckDI(isa<DIFile>(F), "invalid file", &N, F);
}

void Verifier::visitDIGlobalVariable(const DIGlobalVariable &N) {
  // Checks common to all variables.
  visitDIVariable(N);

  CheckDI(N.getTag() == dwarf::DW_TAG_variable, "invalid tag", &N);
  CheckDI(isType(N.getRawType()), "invalid type ref", &N, N.getRawType());
  // Check only if the global variable is not an extern
  if (N.isDefinition())
    CheckDI(N.getType(), "missing global variable type", &N);
  if (auto *Member = N.getRawStaticDataMemberDeclaration()) {
    CheckDI(isa<DIDerivedType>(Member),
            "invalid static data member declaration", &N, Member);
  }
}

void Verifier::visitDILocalVariable(const DILocalVariable &N) {
  // Checks common to all variables.
  visitDIVariable(N);

  CheckDI(isType(N.getRawType()), "invalid type ref", &N, N.getRawType());
  CheckDI(N.getTag() == dwarf::DW_TAG_variable, "invalid tag", &N);
  CheckDI(N.getRawScope() && isa<DILocalScope>(N.getRawScope()),
          "local variable requires a valid scope", &N, N.getRawScope());
  if (auto Ty = N.getType())
    CheckDI(!isa<DISubroutineType>(Ty), "invalid type", &N, N.getType());
}

void Verifier::visitDIAssignID(const DIAssignID &N) {
  CheckDI(!N.getNumOperands(), "DIAssignID has no arguments", &N);
  CheckDI(N.isDistinct(), "DIAssignID must be distinct", &N);
}

void Verifier::visitDILabel(const DILabel &N) {
  if (auto *S = N.getRawScope())
    CheckDI(isa<DIScope>(S), "invalid scope", &N, S);
  if (auto *F = N.getRawFile())
    CheckDI(isa<DIFile>(F), "invalid file", &N, F);

  CheckDI(N.getTag() == dwarf::DW_TAG_label, "invalid tag", &N);
  CheckDI(N.getRawScope() && isa<DILocalScope>(N.getRawScope()),
          "label requires a valid scope", &N, N.getRawScope());
}

void Verifier::visitDIExpression(const DIExpression &N) {
  CheckDI(N.isValid(), "invalid expression", &N);
}

void Verifier::visitDIGlobalVariableExpression(
    const DIGlobalVariableExpression &GVE) {
  CheckDI(GVE.getVariable(), "missing variable");
  if (auto *Var = GVE.getVariable())
    visitDIGlobalVariable(*Var);
  if (auto *Expr = GVE.getExpression()) {
    visitDIExpression(*Expr);
    if (auto Fragment = Expr->getFragmentInfo())
      verifyFragmentExpression(*GVE.getVariable(), *Fragment, &GVE);
  }
}

void Verifier::visitDIObjCProperty(const DIObjCProperty &N) {
  CheckDI(N.getTag() == dwarf::DW_TAG_APPLE_property, "invalid tag", &N);
  if (auto *T = N.getRawType())
    CheckDI(isType(T), "invalid type ref", &N, T);
  if (auto *F = N.getRawFile())
    CheckDI(isa<DIFile>(F), "invalid file", &N, F);
}

void Verifier::visitDIImportedEntity(const DIImportedEntity &N) {
  CheckDI(N.getTag() == dwarf::DW_TAG_imported_module ||
              N.getTag() == dwarf::DW_TAG_imported_declaration,
          "invalid tag", &N);
  if (auto *S = N.getRawScope())
    CheckDI(isa<DIScope>(S), "invalid scope for imported entity", &N, S);
  CheckDI(isDINode(N.getRawEntity()), "invalid imported entity", &N,
          N.getRawEntity());
}

void Verifier::visitComdat(const Comdat &C) {
  // In COFF the Module is invalid if the GlobalValue has private linkage.
  // Entities with private linkage don't have entries in the symbol table.
  if (TT.isOSBinFormatCOFF())
    if (const GlobalValue *GV = M.getNamedValue(C.getName()))
      Check(!GV->hasPrivateLinkage(), "comdat global value has private linkage",
            GV);
}

void Verifier::visitModuleIdents() {
  const NamedMDNode *Idents = M.getNamedMetadata("llvm.ident");
  if (!Idents)
    return;

  // llvm.ident takes a list of metadata entry. Each entry has only one string.
  // Scan each llvm.ident entry and make sure that this requirement is met.
  for (const MDNode *N : Idents->operands()) {
    Check(N->getNumOperands() == 1,
          "incorrect number of operands in llvm.ident metadata", N);
    Check(dyn_cast_or_null<MDString>(N->getOperand(0)),
          ("invalid value for llvm.ident metadata entry operand"
           "(the operand should be a string)"),
          N->getOperand(0));
  }
}

void Verifier::visitModuleCommandLines() {
  const NamedMDNode *CommandLines = M.getNamedMetadata("llvm.commandline");
  if (!CommandLines)
    return;

  // llvm.commandline takes a list of metadata entry. Each entry has only one
  // string. Scan each llvm.commandline entry and make sure that this
  // requirement is met.
  for (const MDNode *N : CommandLines->operands()) {
    Check(N->getNumOperands() == 1,
          "incorrect number of operands in llvm.commandline metadata", N);
    Check(dyn_cast_or_null<MDString>(N->getOperand(0)),
          ("invalid value for llvm.commandline metadata entry operand"
           "(the operand should be a string)"),
          N->getOperand(0));
  }
}

void Verifier::visitModuleFlags() {
  const NamedMDNode *Flags = M.getModuleFlagsMetadata();
  if (!Flags) return;

  // Scan each flag, and track the flags and requirements.
  DenseMap<const MDString*, const MDNode*> SeenIDs;
  SmallVector<const MDNode*, 16> Requirements;
  uint64_t PAuthABIPlatform = -1;
  uint64_t PAuthABIVersion = -1;
  for (const MDNode *MDN : Flags->operands()) {
    visitModuleFlag(MDN, SeenIDs, Requirements);
    if (MDN->getNumOperands() != 3)
      continue;
    if (const auto *FlagName = dyn_cast_or_null<MDString>(MDN->getOperand(1))) {
      if (FlagName->getString() == "aarch64-elf-pauthabi-platform") {
        if (const auto *PAP =
                mdconst::dyn_extract_or_null<ConstantInt>(MDN->getOperand(2)))
          PAuthABIPlatform = PAP->getZExtValue();
      } else if (FlagName->getString() == "aarch64-elf-pauthabi-version") {
        if (const auto *PAV =
                mdconst::dyn_extract_or_null<ConstantInt>(MDN->getOperand(2)))
          PAuthABIVersion = PAV->getZExtValue();
      }
    }
  }

  if ((PAuthABIPlatform == uint64_t(-1)) != (PAuthABIVersion == uint64_t(-1)))
    CheckFailed("either both or no 'aarch64-elf-pauthabi-platform' and "
                "'aarch64-elf-pauthabi-version' module flags must be present");

  // Validate that the requirements in the module are valid.
  for (const MDNode *Requirement : Requirements) {
    const MDString *Flag = cast<MDString>(Requirement->getOperand(0));
    const Metadata *ReqValue = Requirement->getOperand(1);

    const MDNode *Op = SeenIDs.lookup(Flag);
    if (!Op) {
      CheckFailed("invalid requirement on flag, flag is not present in module",
                  Flag);
      continue;
    }

    if (Op->getOperand(2) != ReqValue) {
      CheckFailed(("invalid requirement on flag, "
                   "flag does not have the required value"),
                  Flag);
      continue;
    }
  }
}

void
Verifier::visitModuleFlag(const MDNode *Op,
                          DenseMap<const MDString *, const MDNode *> &SeenIDs,
                          SmallVectorImpl<const MDNode *> &Requirements) {
  // Each module flag should have three arguments, the merge behavior (a
  // constant int), the flag ID (an MDString), and the value.
  Check(Op->getNumOperands() == 3,
        "incorrect number of operands in module flag", Op);
  Module::ModFlagBehavior MFB;
  if (!Module::isValidModFlagBehavior(Op->getOperand(0), MFB)) {
    Check(mdconst::dyn_extract_or_null<ConstantInt>(Op->getOperand(0)),
          "invalid behavior operand in module flag (expected constant integer)",
          Op->getOperand(0));
    Check(false,
          "invalid behavior operand in module flag (unexpected constant)",
          Op->getOperand(0));
  }
  MDString *ID = dyn_cast_or_null<MDString>(Op->getOperand(1));
  Check(ID, "invalid ID operand in module flag (expected metadata string)",
        Op->getOperand(1));

  // Check the values for behaviors with additional requirements.
  switch (MFB) {
  case Module::Error:
  case Module::Warning:
  case Module::Override:
    // These behavior types accept any value.
    break;

  case Module::Min: {
    auto *V = mdconst::dyn_extract_or_null<ConstantInt>(Op->getOperand(2));
    Check(V && V->getValue().isNonNegative(),
          "invalid value for 'min' module flag (expected constant non-negative "
          "integer)",
          Op->getOperand(2));
    break;
  }

  case Module::Max: {
    Check(mdconst::dyn_extract_or_null<ConstantInt>(Op->getOperand(2)),
          "invalid value for 'max' module flag (expected constant integer)",
          Op->getOperand(2));
    break;
  }

  case Module::Require: {
    // The value should itself be an MDNode with two operands, a flag ID (an
    // MDString), and a value.
    MDNode *Value = dyn_cast<MDNode>(Op->getOperand(2));
    Check(Value && Value->getNumOperands() == 2,
          "invalid value for 'require' module flag (expected metadata pair)",
          Op->getOperand(2));
    Check(isa<MDString>(Value->getOperand(0)),
          ("invalid value for 'require' module flag "
           "(first value operand should be a string)"),
          Value->getOperand(0));

    // Append it to the list of requirements, to check once all module flags are
    // scanned.
    Requirements.push_back(Value);
    break;
  }

  case Module::Append:
  case Module::AppendUnique: {
    // These behavior types require the operand be an MDNode.
    Check(isa<MDNode>(Op->getOperand(2)),
          "invalid value for 'append'-type module flag "
          "(expected a metadata node)",
          Op->getOperand(2));
    break;
  }
  }

  // Unless this is a "requires" flag, check the ID is unique.
  if (MFB != Module::Require) {
    bool Inserted = SeenIDs.insert(std::make_pair(ID, Op)).second;
    Check(Inserted,
          "module flag identifiers must be unique (or of 'require' type)", ID);
  }

  if (ID->getString() == "wchar_size") {
    ConstantInt *Value
      = mdconst::dyn_extract_or_null<ConstantInt>(Op->getOperand(2));
    Check(Value, "wchar_size metadata requires constant integer argument");
  }

  if (ID->getString() == "Linker Options") {
    // If the llvm.linker.options named metadata exists, we assume that the
    // bitcode reader has upgraded the module flag. Otherwise the flag might
    // have been created by a client directly.
    Check(M.getNamedMetadata("llvm.linker.options"),
          "'Linker Options' named metadata no longer supported");
  }

  if (ID->getString() == "SemanticInterposition") {
    ConstantInt *Value =
        mdconst::dyn_extract_or_null<ConstantInt>(Op->getOperand(2));
    Check(Value,
          "SemanticInterposition metadata requires constant integer argument");
  }

  if (ID->getString() == "CG Profile") {
    for (const MDOperand &MDO : cast<MDNode>(Op->getOperand(2))->operands())
      visitModuleFlagCGProfileEntry(MDO);
  }
}

void Verifier::visitModuleFlagCGProfileEntry(const MDOperand &MDO) {
  auto CheckFunction = [&](const MDOperand &FuncMDO) {
    if (!FuncMDO)
      return;
    auto F = dyn_cast<ValueAsMetadata>(FuncMDO);
    Check(F && isa<Function>(F->getValue()->stripPointerCasts()),
          "expected a Function or null", FuncMDO);
  };
  auto Node = dyn_cast_or_null<MDNode>(MDO);
  Check(Node && Node->getNumOperands() == 3, "expected a MDNode triple", MDO);
  CheckFunction(Node->getOperand(0));
  CheckFunction(Node->getOperand(1));
  auto Count = dyn_cast_or_null<ConstantAsMetadata>(Node->getOperand(2));
  Check(Count && Count->getType()->isIntegerTy(),
        "expected an integer constant", Node->getOperand(2));
}

void Verifier::verifyAttributeTypes(AttributeSet Attrs, const Value *V) {
  for (Attribute A : Attrs) {

    if (A.isStringAttribute()) {
#define GET_ATTR_NAMES
#define ATTRIBUTE_ENUM(ENUM_NAME, DISPLAY_NAME)
#define ATTRIBUTE_STRBOOL(ENUM_NAME, DISPLAY_NAME)                             \
  if (A.getKindAsString() == #DISPLAY_NAME) {                                  \
    auto V = A.getValueAsString();                                             \
    if (!(V.empty() || V == "true" || V == "false"))                           \
      CheckFailed("invalid value for '" #DISPLAY_NAME "' attribute: " + V +    \
                  "");                                                         \
  }

#include "llvm/IR/Attributes.inc"
      continue;
    }

    if (A.isIntAttribute() != Attribute::isIntAttrKind(A.getKindAsEnum())) {
      CheckFailed("Attribute '" + A.getAsString() + "' should have an Argument",
                  V);
      return;
    }
  }
}

// VerifyParameterAttrs - Check the given attributes for an argument or return
// value of the specified type.  The value V is printed in error messages.
void Verifier::verifyParameterAttrs(AttributeSet Attrs, Type *Ty,
                                    const Value *V) {
  if (!Attrs.hasAttributes())
    return;

  verifyAttributeTypes(Attrs, V);

  for (Attribute Attr : Attrs)
    Check(Attr.isStringAttribute() ||
              Attribute::canUseAsParamAttr(Attr.getKindAsEnum()),
          "Attribute '" + Attr.getAsString() + "' does not apply to parameters",
          V);

  if (Attrs.hasAttribute(Attribute::ImmArg)) {
    Check(Attrs.getNumAttributes() == 1,
          "Attribute 'immarg' is incompatible with other attributes", V);
  }

  // Check for mutually incompatible attributes.  Only inreg is compatible with
  // sret.
  unsigned AttrCount = 0;
  AttrCount += Attrs.hasAttribute(Attribute::ByVal);
  AttrCount += Attrs.hasAttribute(Attribute::InAlloca);
  AttrCount += Attrs.hasAttribute(Attribute::Preallocated);
  AttrCount += Attrs.hasAttribute(Attribute::StructRet) ||
               Attrs.hasAttribute(Attribute::InReg);
  AttrCount += Attrs.hasAttribute(Attribute::Nest);
  AttrCount += Attrs.hasAttribute(Attribute::ByRef);
  Check(AttrCount <= 1,
        "Attributes 'byval', 'inalloca', 'preallocated', 'inreg', 'nest', "
        "'byref', and 'sret' are incompatible!",
        V);

  Check(!(Attrs.hasAttribute(Attribute::InAlloca) &&
          Attrs.hasAttribute(Attribute::ReadOnly)),
        "Attributes "
        "'inalloca and readonly' are incompatible!",
        V);

  Check(!(Attrs.hasAttribute(Attribute::StructRet) &&
          Attrs.hasAttribute(Attribute::Returned)),
        "Attributes "
        "'sret and returned' are incompatible!",
        V);

  Check(!(Attrs.hasAttribute(Attribute::ZExt) &&
          Attrs.hasAttribute(Attribute::SExt)),
        "Attributes "
        "'zeroext and signext' are incompatible!",
        V);

  Check(!(Attrs.hasAttribute(Attribute::ReadNone) &&
          Attrs.hasAttribute(Attribute::ReadOnly)),
        "Attributes "
        "'readnone and readonly' are incompatible!",
        V);

  Check(!(Attrs.hasAttribute(Attribute::ReadNone) &&
          Attrs.hasAttribute(Attribute::WriteOnly)),
        "Attributes "
        "'readnone and writeonly' are incompatible!",
        V);

  Check(!(Attrs.hasAttribute(Attribute::ReadOnly) &&
          Attrs.hasAttribute(Attribute::WriteOnly)),
        "Attributes "
        "'readonly and writeonly' are incompatible!",
        V);

  Check(!(Attrs.hasAttribute(Attribute::NoInline) &&
          Attrs.hasAttribute(Attribute::AlwaysInline)),
        "Attributes "
        "'noinline and alwaysinline' are incompatible!",
        V);

  Check(!(Attrs.hasAttribute(Attribute::Writable) &&
          Attrs.hasAttribute(Attribute::ReadNone)),
        "Attributes writable and readnone are incompatible!", V);

  Check(!(Attrs.hasAttribute(Attribute::Writable) &&
          Attrs.hasAttribute(Attribute::ReadOnly)),
        "Attributes writable and readonly are incompatible!", V);

  AttributeMask IncompatibleAttrs = AttributeFuncs::typeIncompatible(Ty);
  for (Attribute Attr : Attrs) {
    if (!Attr.isStringAttribute() &&
        IncompatibleAttrs.contains(Attr.getKindAsEnum())) {
      CheckFailed("Attribute '" + Attr.getAsString() +
                  "' applied to incompatible type!", V);
      return;
    }
  }

  if (isa<PointerType>(Ty)) {
    if (Attrs.hasAttribute(Attribute::ByVal)) {
      if (Attrs.hasAttribute(Attribute::Alignment)) {
        Align AttrAlign = Attrs.getAlignment().valueOrOne();
        Align MaxAlign(ParamMaxAlignment);
        Check(AttrAlign <= MaxAlign,
              "Attribute 'align' exceed the max size 2^14", V);
      }
      SmallPtrSet<Type *, 4> Visited;
      Check(Attrs.getByValType()->isSized(&Visited),
            "Attribute 'byval' does not support unsized types!", V);
    }
    if (Attrs.hasAttribute(Attribute::ByRef)) {
      SmallPtrSet<Type *, 4> Visited;
      Check(Attrs.getByRefType()->isSized(&Visited),
            "Attribute 'byref' does not support unsized types!", V);
    }
    if (Attrs.hasAttribute(Attribute::InAlloca)) {
      SmallPtrSet<Type *, 4> Visited;
      Check(Attrs.getInAllocaType()->isSized(&Visited),
            "Attribute 'inalloca' does not support unsized types!", V);
    }
    if (Attrs.hasAttribute(Attribute::Preallocated)) {
      SmallPtrSet<Type *, 4> Visited;
      Check(Attrs.getPreallocatedType()->isSized(&Visited),
            "Attribute 'preallocated' does not support unsized types!", V);
    }
  }

  if (Attrs.hasAttribute(Attribute::Initializes)) {
    auto Inits = Attrs.getAttribute(Attribute::Initializes).getInitializes();
    Check(!Inits.empty(), "Attribute 'initializes' does not support empty list",
          V);
    Check(ConstantRangeList::isOrderedRanges(Inits),
          "Attribute 'initializes' does not support unordered ranges", V);
  }

  if (Attrs.hasAttribute(Attribute::NoFPClass)) {
    uint64_t Val = Attrs.getAttribute(Attribute::NoFPClass).getValueAsInt();
    Check(Val != 0, "Attribute 'nofpclass' must have at least one test bit set",
          V);
    Check((Val & ~static_cast<unsigned>(fcAllFlags)) == 0,
          "Invalid value for 'nofpclass' test mask", V);
  }
  if (Attrs.hasAttribute(Attribute::Range)) {
    const ConstantRange &CR =
        Attrs.getAttribute(Attribute::Range).getValueAsConstantRange();
    Check(Ty->isIntOrIntVectorTy(CR.getBitWidth()),
          "Range bit width must match type bit width!", V);
  }
}

void Verifier::checkUnsignedBaseTenFuncAttr(AttributeList Attrs, StringRef Attr,
                                            const Value *V) {
  if (Attrs.hasFnAttr(Attr)) {
    StringRef S = Attrs.getFnAttr(Attr).getValueAsString();
    unsigned N;
    if (S.getAsInteger(10, N))
      CheckFailed("\"" + Attr + "\" takes an unsigned integer: " + S, V);
  }
}

// Check parameter attributes against a function type.
// The value V is printed in error messages.
void Verifier::verifyFunctionAttrs(FunctionType *FT, AttributeList Attrs,
                                   const Value *V, bool IsIntrinsic,
                                   bool IsInlineAsm) {
  if (Attrs.isEmpty())
    return;

  if (AttributeListsVisited.insert(Attrs.getRawPointer()).second) {
    Check(Attrs.hasParentContext(Context),
          "Attribute list does not match Module context!", &Attrs, V);
    for (const auto &AttrSet : Attrs) {
      Check(!AttrSet.hasAttributes() || AttrSet.hasParentContext(Context),
            "Attribute set does not match Module context!", &AttrSet, V);
      for (const auto &A : AttrSet) {
        Check(A.hasParentContext(Context),
              "Attribute does not match Module context!", &A, V);
      }
    }
  }

  bool SawNest = false;
  bool SawReturned = false;
  bool SawSRet = false;
  bool SawSwiftSelf = false;
  bool SawSwiftAsync = false;
  bool SawSwiftError = false;

  // Verify return value attributes.
  AttributeSet RetAttrs = Attrs.getRetAttrs();
  for (Attribute RetAttr : RetAttrs)
    Check(RetAttr.isStringAttribute() ||
              Attribute::canUseAsRetAttr(RetAttr.getKindAsEnum()),
          "Attribute '" + RetAttr.getAsString() +
              "' does not apply to function return values",
          V);

  unsigned MaxParameterWidth = 0;
  auto GetMaxParameterWidth = [&MaxParameterWidth](Type *Ty) {
    if (Ty->isVectorTy()) {
      if (auto *VT = dyn_cast<FixedVectorType>(Ty)) {
        unsigned Size = VT->getPrimitiveSizeInBits().getFixedValue();
        if (Size > MaxParameterWidth)
          MaxParameterWidth = Size;
      }
    }
  };
  GetMaxParameterWidth(FT->getReturnType());
  verifyParameterAttrs(RetAttrs, FT->getReturnType(), V);

  // Verify parameter attributes.
  for (unsigned i = 0, e = FT->getNumParams(); i != e; ++i) {
    Type *Ty = FT->getParamType(i);
    AttributeSet ArgAttrs = Attrs.getParamAttrs(i);

    if (!IsIntrinsic) {
      Check(!ArgAttrs.hasAttribute(Attribute::ImmArg),
            "immarg attribute only applies to intrinsics", V);
      if (!IsInlineAsm)
        Check(!ArgAttrs.hasAttribute(Attribute::ElementType),
              "Attribute 'elementtype' can only be applied to intrinsics"
              " and inline asm.",
              V);
    }

    verifyParameterAttrs(ArgAttrs, Ty, V);
    GetMaxParameterWidth(Ty);

    if (ArgAttrs.hasAttribute(Attribute::Nest)) {
      Check(!SawNest, "More than one parameter has attribute nest!", V);
      SawNest = true;
    }

    if (ArgAttrs.hasAttribute(Attribute::Returned)) {
      Check(!SawReturned, "More than one parameter has attribute returned!", V);
      Check(Ty->canLosslesslyBitCastTo(FT->getReturnType()),
            "Incompatible argument and return types for 'returned' attribute",
            V);
      SawReturned = true;
    }

    if (ArgAttrs.hasAttribute(Attribute::StructRet)) {
      Check(!SawSRet, "Cannot have multiple 'sret' parameters!", V);
      Check(i == 0 || i == 1,
            "Attribute 'sret' is not on first or second parameter!", V);
      SawSRet = true;
    }

    if (ArgAttrs.hasAttribute(Attribute::SwiftSelf)) {
      Check(!SawSwiftSelf, "Cannot have multiple 'swiftself' parameters!", V);
      SawSwiftSelf = true;
    }

    if (ArgAttrs.hasAttribute(Attribute::SwiftAsync)) {
      Check(!SawSwiftAsync, "Cannot have multiple 'swiftasync' parameters!", V);
      SawSwiftAsync = true;
    }

    if (ArgAttrs.hasAttribute(Attribute::SwiftError)) {
      Check(!SawSwiftError, "Cannot have multiple 'swifterror' parameters!", V);
      SawSwiftError = true;
    }

    if (ArgAttrs.hasAttribute(Attribute::InAlloca)) {
      Check(i == FT->getNumParams() - 1,
            "inalloca isn't on the last parameter!", V);
    }
  }

  if (!Attrs.hasFnAttrs())
    return;

  verifyAttributeTypes(Attrs.getFnAttrs(), V);
  for (Attribute FnAttr : Attrs.getFnAttrs())
    Check(FnAttr.isStringAttribute() ||
              Attribute::canUseAsFnAttr(FnAttr.getKindAsEnum()),
          "Attribute '" + FnAttr.getAsString() +
              "' does not apply to functions!",
          V);

  Check(!(Attrs.hasFnAttr(Attribute::NoInline) &&
          Attrs.hasFnAttr(Attribute::AlwaysInline)),
        "Attributes 'noinline and alwaysinline' are incompatible!", V);

  if (Attrs.hasFnAttr(Attribute::OptimizeNone)) {
    Check(Attrs.hasFnAttr(Attribute::NoInline),
          "Attribute 'optnone' requires 'noinline'!", V);

    Check(!Attrs.hasFnAttr(Attribute::OptimizeForSize),
          "Attributes 'optsize and optnone' are incompatible!", V);

    Check(!Attrs.hasFnAttr(Attribute::MinSize),
          "Attributes 'minsize and optnone' are incompatible!", V);

    Check(!Attrs.hasFnAttr(Attribute::OptimizeForDebugging),
          "Attributes 'optdebug and optnone' are incompatible!", V);
  }

  if (Attrs.hasFnAttr(Attribute::OptimizeForDebugging)) {
    Check(!Attrs.hasFnAttr(Attribute::OptimizeForSize),
          "Attributes 'optsize and optdebug' are incompatible!", V);

    Check(!Attrs.hasFnAttr(Attribute::MinSize),
          "Attributes 'minsize and optdebug' are incompatible!", V);
  }

  Check(!Attrs.hasAttrSomewhere(Attribute::Writable) ||
        isModSet(Attrs.getMemoryEffects().getModRef(IRMemLocation::ArgMem)),
        "Attribute writable and memory without argmem: write are incompatible!",
        V);

  if (Attrs.hasFnAttr("aarch64_pstate_sm_enabled")) {
    Check(!Attrs.hasFnAttr("aarch64_pstate_sm_compatible"),
           "Attributes 'aarch64_pstate_sm_enabled and "
           "aarch64_pstate_sm_compatible' are incompatible!",
           V);
  }

  Check((Attrs.hasFnAttr("aarch64_new_za") + Attrs.hasFnAttr("aarch64_in_za") +
         Attrs.hasFnAttr("aarch64_inout_za") +
         Attrs.hasFnAttr("aarch64_out_za") +
         Attrs.hasFnAttr("aarch64_preserves_za")) <= 1,
        "Attributes 'aarch64_new_za', 'aarch64_in_za', 'aarch64_out_za', "
        "'aarch64_inout_za' and 'aarch64_preserves_za' are mutually exclusive",
        V);

  Check(
      (Attrs.hasFnAttr("aarch64_new_zt0") + Attrs.hasFnAttr("aarch64_in_zt0") +
       Attrs.hasFnAttr("aarch64_inout_zt0") +
       Attrs.hasFnAttr("aarch64_out_zt0") +
       Attrs.hasFnAttr("aarch64_preserves_zt0")) <= 1,
      "Attributes 'aarch64_new_zt0', 'aarch64_in_zt0', 'aarch64_out_zt0', "
      "'aarch64_inout_zt0' and 'aarch64_preserves_zt0' are mutually exclusive",
      V);

  if (Attrs.hasFnAttr(Attribute::JumpTable)) {
    const GlobalValue *GV = cast<GlobalValue>(V);
    Check(GV->hasGlobalUnnamedAddr(),
          "Attribute 'jumptable' requires 'unnamed_addr'", V);
  }

  if (auto Args = Attrs.getFnAttrs().getAllocSizeArgs()) {
    auto CheckParam = [&](StringRef Name, unsigned ParamNo) {
      if (ParamNo >= FT->getNumParams()) {
        CheckFailed("'allocsize' " + Name + " argument is out of bounds", V);
        return false;
      }

      if (!FT->getParamType(ParamNo)->isIntegerTy()) {
        CheckFailed("'allocsize' " + Name +
                        " argument must refer to an integer parameter",
                    V);
        return false;
      }

      return true;
    };

    if (!CheckParam("element size", Args->first))
      return;

    if (Args->second && !CheckParam("number of elements", *Args->second))
      return;
  }

  if (Attrs.hasFnAttr(Attribute::AllocKind)) {
    AllocFnKind K = Attrs.getAllocKind();
    AllocFnKind Type =
        K & (AllocFnKind::Alloc | AllocFnKind::Realloc | AllocFnKind::Free);
    if (!is_contained(
            {AllocFnKind::Alloc, AllocFnKind::Realloc, AllocFnKind::Free},
            Type))
      CheckFailed(
          "'allockind()' requires exactly one of alloc, realloc, and free");
    if ((Type == AllocFnKind::Free) &&
        ((K & (AllocFnKind::Uninitialized | AllocFnKind::Zeroed |
               AllocFnKind::Aligned)) != AllocFnKind::Unknown))
      CheckFailed("'allockind(\"free\")' doesn't allow uninitialized, zeroed, "
                  "or aligned modifiers.");
    AllocFnKind ZeroedUninit = AllocFnKind::Uninitialized | AllocFnKind::Zeroed;
    if ((K & ZeroedUninit) == ZeroedUninit)
      CheckFailed("'allockind()' can't be both zeroed and uninitialized");
  }

  if (Attrs.hasFnAttr(Attribute::VScaleRange)) {
    unsigned VScaleMin = Attrs.getFnAttrs().getVScaleRangeMin();
    if (VScaleMin == 0)
      CheckFailed("'vscale_range' minimum must be greater than 0", V);
    else if (!isPowerOf2_32(VScaleMin))
      CheckFailed("'vscale_range' minimum must be power-of-two value", V);
    std::optional<unsigned> VScaleMax = Attrs.getFnAttrs().getVScaleRangeMax();
    if (VScaleMax && VScaleMin > VScaleMax)
      CheckFailed("'vscale_range' minimum cannot be greater than maximum", V);
    else if (VScaleMax && !isPowerOf2_32(*VScaleMax))
      CheckFailed("'vscale_range' maximum must be power-of-two value", V);
  }

  if (Attrs.hasFnAttr("frame-pointer")) {
    StringRef FP = Attrs.getFnAttr("frame-pointer").getValueAsString();
    if (FP != "all" && FP != "non-leaf" && FP != "none" && FP != "reserved")
      CheckFailed("invalid value for 'frame-pointer' attribute: " + FP, V);
  }

  // Check EVEX512 feature.
  if (MaxParameterWidth >= 512 && Attrs.hasFnAttr("target-features") &&
      TT.isX86()) {
    StringRef TF = Attrs.getFnAttr("target-features").getValueAsString();
    Check(!TF.contains("+avx512f") || !TF.contains("-evex512"),
          "512-bit vector arguments require 'evex512' for AVX512", V);
  }

  checkUnsignedBaseTenFuncAttr(Attrs, "patchable-function-prefix", V);
  checkUnsignedBaseTenFuncAttr(Attrs, "patchable-function-entry", V);
  checkUnsignedBaseTenFuncAttr(Attrs, "warn-stack-size", V);

  if (auto A = Attrs.getFnAttr("sign-return-address"); A.isValid()) {
    StringRef S = A.getValueAsString();
    if (S != "none" && S != "all" && S != "non-leaf")
      CheckFailed("invalid value for 'sign-return-address' attribute: " + S, V);
  }

  if (auto A = Attrs.getFnAttr("sign-return-address-key"); A.isValid()) {
    StringRef S = A.getValueAsString();
    if (S != "a_key" && S != "b_key")
      CheckFailed("invalid value for 'sign-return-address-key' attribute: " + S,
                  V);
  }

  if (auto A = Attrs.getFnAttr("branch-target-enforcement"); A.isValid()) {
    StringRef S = A.getValueAsString();
    if (S != "true" && S != "false")
      CheckFailed(
          "invalid value for 'branch-target-enforcement' attribute: " + S, V);
  }

  if (auto A = Attrs.getFnAttr("vector-function-abi-variant"); A.isValid()) {
    StringRef S = A.getValueAsString();
    const std::optional<VFInfo> Info = VFABI::tryDemangleForVFABI(S, FT);
    if (!Info)
      CheckFailed("invalid name for a VFABI variant: " + S, V);
  }
}

void Verifier::verifyFunctionMetadata(
    ArrayRef<std::pair<unsigned, MDNode *>> MDs) {
  for (const auto &Pair : MDs) {
    if (Pair.first == LLVMContext::MD_prof) {
      MDNode *MD = Pair.second;
      Check(MD->getNumOperands() >= 2,
            "!prof annotations should have no less than 2 operands", MD);

      // Check first operand.
      Check(MD->getOperand(0) != nullptr, "first operand should not be null",
            MD);
      Check(isa<MDString>(MD->getOperand(0)),
            "expected string with name of the !prof annotation", MD);
      MDString *MDS = cast<MDString>(MD->getOperand(0));
      StringRef ProfName = MDS->getString();
      Check(ProfName == "function_entry_count" ||
                ProfName == "synthetic_function_entry_count",
            "first operand should be 'function_entry_count'"
            " or 'synthetic_function_entry_count'",
            MD);

      // Check second operand.
      Check(MD->getOperand(1) != nullptr, "second operand should not be null",
            MD);
      Check(isa<ConstantAsMetadata>(MD->getOperand(1)),
            "expected integer argument to function_entry_count", MD);
    } else if (Pair.first == LLVMContext::MD_kcfi_type) {
      MDNode *MD = Pair.second;
      Check(MD->getNumOperands() == 1,
            "!kcfi_type must have exactly one operand", MD);
      Check(MD->getOperand(0) != nullptr, "!kcfi_type operand must not be null",
            MD);
      Check(isa<ConstantAsMetadata>(MD->getOperand(0)),
            "expected a constant operand for !kcfi_type", MD);
      Constant *C = cast<ConstantAsMetadata>(MD->getOperand(0))->getValue();
      Check(isa<ConstantInt>(C) && isa<IntegerType>(C->getType()),
            "expected a constant integer operand for !kcfi_type", MD);
      Check(cast<ConstantInt>(C)->getBitWidth() == 32,
            "expected a 32-bit integer constant operand for !kcfi_type", MD);
    }
  }
}

void Verifier::visitConstantExprsRecursively(const Constant *EntryC) {
  if (!ConstantExprVisited.insert(EntryC).second)
    return;

  SmallVector<const Constant *, 16> Stack;
  Stack.push_back(EntryC);

  while (!Stack.empty()) {
    const Constant *C = Stack.pop_back_val();

    // Check this constant expression.
    if (const auto *CE = dyn_cast<ConstantExpr>(C))
      visitConstantExpr(CE);

    if (const auto *CPA = dyn_cast<ConstantPtrAuth>(C))
      visitConstantPtrAuth(CPA);

    if (const auto *GV = dyn_cast<GlobalValue>(C)) {
      // Global Values get visited separately, but we do need to make sure
      // that the global value is in the correct module
      Check(GV->getParent() == &M, "Referencing global in another module!",
            EntryC, &M, GV, GV->getParent());
      continue;
    }

    // Visit all sub-expressions.
    for (const Use &U : C->operands()) {
      const auto *OpC = dyn_cast<Constant>(U);
      if (!OpC)
        continue;
      if (!ConstantExprVisited.insert(OpC).second)
        continue;
      Stack.push_back(OpC);
    }
  }
}

void Verifier::visitConstantExpr(const ConstantExpr *CE) {
  if (CE->getOpcode() == Instruction::BitCast)
    Check(CastInst::castIsValid(Instruction::BitCast, CE->getOperand(0),
                                CE->getType()),
          "Invalid bitcast", CE);
}

void Verifier::visitConstantPtrAuth(const ConstantPtrAuth *CPA) {
  Check(CPA->getPointer()->getType()->isPointerTy(),
        "signed ptrauth constant base pointer must have pointer type");

  Check(CPA->getType() == CPA->getPointer()->getType(),
        "signed ptrauth constant must have same type as its base pointer");

  Check(CPA->getKey()->getBitWidth() == 32,
        "signed ptrauth constant key must be i32 constant integer");

  Check(CPA->getAddrDiscriminator()->getType()->isPointerTy(),
        "signed ptrauth constant address discriminator must be a pointer");

  Check(CPA->getDiscriminator()->getBitWidth() == 64,
        "signed ptrauth constant discriminator must be i64 constant integer");
}

bool Verifier::verifyAttributeCount(AttributeList Attrs, unsigned Params) {
  // There shouldn't be more attribute sets than there are parameters plus the
  // function and return value.
  return Attrs.getNumAttrSets() <= Params + 2;
}

void Verifier::verifyInlineAsmCall(const CallBase &Call) {
  const InlineAsm *IA = cast<InlineAsm>(Call.getCalledOperand());
  unsigned ArgNo = 0;
  unsigned LabelNo = 0;
  for (const InlineAsm::ConstraintInfo &CI : IA->ParseConstraints()) {
    if (CI.Type == InlineAsm::isLabel) {
      ++LabelNo;
      continue;
    }

    // Only deal with constraints that correspond to call arguments.
    if (!CI.hasArg())
      continue;

    if (CI.isIndirect) {
      const Value *Arg = Call.getArgOperand(ArgNo);
      Check(Arg->getType()->isPointerTy(),
            "Operand for indirect constraint must have pointer type", &Call);

      Check(Call.getParamElementType(ArgNo),
            "Operand for indirect constraint must have elementtype attribute",
            &Call);
    } else {
      Check(!Call.paramHasAttr(ArgNo, Attribute::ElementType),
            "Elementtype attribute can only be applied for indirect "
            "constraints",
            &Call);
    }

    ArgNo++;
  }

  if (auto *CallBr = dyn_cast<CallBrInst>(&Call)) {
    Check(LabelNo == CallBr->getNumIndirectDests(),
          "Number of label constraints does not match number of callbr dests",
          &Call);
  } else {
    Check(LabelNo == 0, "Label constraints can only be used with callbr",
          &Call);
  }
}

/// Verify that statepoint intrinsic is well formed.
void Verifier::verifyStatepoint(const CallBase &Call) {
  assert(Call.getCalledFunction() &&
         Call.getCalledFunction()->getIntrinsicID() ==
             Intrinsic::experimental_gc_statepoint);

  Check(!Call.doesNotAccessMemory() && !Call.onlyReadsMemory() &&
            !Call.onlyAccessesArgMemory(),
        "gc.statepoint must read and write all memory to preserve "
        "reordering restrictions required by safepoint semantics",
        Call);

  const int64_t NumPatchBytes =
      cast<ConstantInt>(Call.getArgOperand(1))->getSExtValue();
  assert(isInt<32>(NumPatchBytes) && "NumPatchBytesV is an i32!");
  Check(NumPatchBytes >= 0,
        "gc.statepoint number of patchable bytes must be "
        "positive",
        Call);

  Type *TargetElemType = Call.getParamElementType(2);
  Check(TargetElemType,
        "gc.statepoint callee argument must have elementtype attribute", Call);
  FunctionType *TargetFuncType = dyn_cast<FunctionType>(TargetElemType);
  Check(TargetFuncType,
        "gc.statepoint callee elementtype must be function type", Call);

  const int NumCallArgs = cast<ConstantInt>(Call.getArgOperand(3))->getZExtValue();
  Check(NumCallArgs >= 0,
        "gc.statepoint number of arguments to underlying call "
        "must be positive",
        Call);
  const int NumParams = (int)TargetFuncType->getNumParams();
  if (TargetFuncType->isVarArg()) {
    Check(NumCallArgs >= NumParams,
          "gc.statepoint mismatch in number of vararg call args", Call);

    // TODO: Remove this limitation
    Check(TargetFuncType->getReturnType()->isVoidTy(),
          "gc.statepoint doesn't support wrapping non-void "
          "vararg functions yet",
          Call);
  } else
    Check(NumCallArgs == NumParams,
          "gc.statepoint mismatch in number of call args", Call);

  const uint64_t Flags
    = cast<ConstantInt>(Call.getArgOperand(4))->getZExtValue();
  Check((Flags & ~(uint64_t)StatepointFlags::MaskAll) == 0,
        "unknown flag used in gc.statepoint flags argument", Call);

  // Verify that the types of the call parameter arguments match
  // the type of the wrapped callee.
  AttributeList Attrs = Call.getAttributes();
  for (int i = 0; i < NumParams; i++) {
    Type *ParamType = TargetFuncType->getParamType(i);
    Type *ArgType = Call.getArgOperand(5 + i)->getType();
    Check(ArgType == ParamType,
          "gc.statepoint call argument does not match wrapped "
          "function type",
          Call);

    if (TargetFuncType->isVarArg()) {
      AttributeSet ArgAttrs = Attrs.getParamAttrs(5 + i);
      Check(!ArgAttrs.hasAttribute(Attribute::StructRet),
            "Attribute 'sret' cannot be used for vararg call arguments!", Call);
    }
  }

  const int EndCallArgsInx = 4 + NumCallArgs;

  const Value *NumTransitionArgsV = Call.getArgOperand(EndCallArgsInx + 1);
  Check(isa<ConstantInt>(NumTransitionArgsV),
        "gc.statepoint number of transition arguments "
        "must be constant integer",
        Call);
  const int NumTransitionArgs =
      cast<ConstantInt>(NumTransitionArgsV)->getZExtValue();
  Check(NumTransitionArgs == 0,
        "gc.statepoint w/inline transition bundle is deprecated", Call);
  const int EndTransitionArgsInx = EndCallArgsInx + 1 + NumTransitionArgs;

  const Value *NumDeoptArgsV = Call.getArgOperand(EndTransitionArgsInx + 1);
  Check(isa<ConstantInt>(NumDeoptArgsV),
        "gc.statepoint number of deoptimization arguments "
        "must be constant integer",
        Call);
  const int NumDeoptArgs = cast<ConstantInt>(NumDeoptArgsV)->getZExtValue();
  Check(NumDeoptArgs == 0,
        "gc.statepoint w/inline deopt operands is deprecated", Call);

  const int ExpectedNumArgs = 7 + NumCallArgs;
  Check(ExpectedNumArgs == (int)Call.arg_size(),
        "gc.statepoint too many arguments", Call);

  // Check that the only uses of this gc.statepoint are gc.result or
  // gc.relocate calls which are tied to this statepoint and thus part
  // of the same statepoint sequence
  for (const User *U : Call.users()) {
    const CallInst *UserCall = dyn_cast<const CallInst>(U);
    Check(UserCall, "illegal use of statepoint token", Call, U);
    if (!UserCall)
      continue;
    Check(isa<GCRelocateInst>(UserCall) || isa<GCResultInst>(UserCall),
          "gc.result or gc.relocate are the only value uses "
          "of a gc.statepoint",
          Call, U);
    if (isa<GCResultInst>(UserCall)) {
      Check(UserCall->getArgOperand(0) == &Call,
            "gc.result connected to wrong gc.statepoint", Call, UserCall);
    } else if (isa<GCRelocateInst>(Call)) {
      Check(UserCall->getArgOperand(0) == &Call,
            "gc.relocate connected to wrong gc.statepoint", Call, UserCall);
    }
  }

  // Note: It is legal for a single derived pointer to be listed multiple
  // times.  It's non-optimal, but it is legal.  It can also happen after
  // insertion if we strip a bitcast away.
  // Note: It is really tempting to check that each base is relocated and
  // that a derived pointer is never reused as a base pointer.  This turns
  // out to be problematic since optimizations run after safepoint insertion
  // can recognize equality properties that the insertion logic doesn't know
  // about.  See example statepoint.ll in the verifier subdirectory
}

void Verifier::verifyFrameRecoverIndices() {
  for (auto &Counts : FrameEscapeInfo) {
    Function *F = Counts.first;
    unsigned EscapedObjectCount = Counts.second.first;
    unsigned MaxRecoveredIndex = Counts.second.second;
    Check(MaxRecoveredIndex <= EscapedObjectCount,
          "all indices passed to llvm.localrecover must be less than the "
          "number of arguments passed to llvm.localescape in the parent "
          "function",
          F);
  }
}

static Instruction *getSuccPad(Instruction *Terminator) {
  BasicBlock *UnwindDest;
  if (auto *II = dyn_cast<InvokeInst>(Terminator))
    UnwindDest = II->getUnwindDest();
  else if (auto *CSI = dyn_cast<CatchSwitchInst>(Terminator))
    UnwindDest = CSI->getUnwindDest();
  else
    UnwindDest = cast<CleanupReturnInst>(Terminator)->getUnwindDest();
  return UnwindDest->getFirstNonPHI();
}

void Verifier::verifySiblingFuncletUnwinds() {
  SmallPtrSet<Instruction *, 8> Visited;
  SmallPtrSet<Instruction *, 8> Active;
  for (const auto &Pair : SiblingFuncletInfo) {
    Instruction *PredPad = Pair.first;
    if (Visited.count(PredPad))
      continue;
    Active.insert(PredPad);
    Instruction *Terminator = Pair.second;
    do {
      Instruction *SuccPad = getSuccPad(Terminator);
      if (Active.count(SuccPad)) {
        // Found a cycle; report error
        Instruction *CyclePad = SuccPad;
        SmallVector<Instruction *, 8> CycleNodes;
        do {
          CycleNodes.push_back(CyclePad);
          Instruction *CycleTerminator = SiblingFuncletInfo[CyclePad];
          if (CycleTerminator != CyclePad)
            CycleNodes.push_back(CycleTerminator);
          CyclePad = getSuccPad(CycleTerminator);
        } while (CyclePad != SuccPad);
        Check(false, "EH pads can't handle each other's exceptions",
              ArrayRef<Instruction *>(CycleNodes));
      }
      // Don't re-walk a node we've already checked
      if (!Visited.insert(SuccPad).second)
        break;
      // Walk to this successor if it has a map entry.
      PredPad = SuccPad;
      auto TermI = SiblingFuncletInfo.find(PredPad);
      if (TermI == SiblingFuncletInfo.end())
        break;
      Terminator = TermI->second;
      Active.insert(PredPad);
    } while (true);
    // Each node only has one successor, so we've walked all the active
    // nodes' successors.
    Active.clear();
  }
}

// visitFunction - Verify that a function is ok.
//
void Verifier::visitFunction(const Function &F) {
  visitGlobalValue(F);

  // Check function arguments.
  FunctionType *FT = F.getFunctionType();
  unsigned NumArgs = F.arg_size();

  Check(&Context == &F.getContext(),
        "Function context does not match Module context!", &F);

  Check(!F.hasCommonLinkage(), "Functions may not have common linkage", &F);
  Check(FT->getNumParams() == NumArgs,
        "# formal arguments must match # of arguments for function type!", &F,
        FT);
  Check(F.getReturnType()->isFirstClassType() ||
            F.getReturnType()->isVoidTy() || F.getReturnType()->isStructTy(),
        "Functions cannot return aggregate values!", &F);

  Check(!F.hasStructRetAttr() || F.getReturnType()->isVoidTy(),
        "Invalid struct return type!", &F);

  AttributeList Attrs = F.getAttributes();

  Check(verifyAttributeCount(Attrs, FT->getNumParams()),
        "Attribute after last parameter!", &F);

  CheckDI(F.IsNewDbgInfoFormat == F.getParent()->IsNewDbgInfoFormat,
          "Function debug format should match parent module", &F,
          F.IsNewDbgInfoFormat, F.getParent(),
          F.getParent()->IsNewDbgInfoFormat);

  bool IsIntrinsic = F.isIntrinsic();

  // Check function attributes.
  verifyFunctionAttrs(FT, Attrs, &F, IsIntrinsic, /* IsInlineAsm */ false);

  // On function declarations/definitions, we do not support the builtin
  // attribute. We do not check this in VerifyFunctionAttrs since that is
  // checking for Attributes that can/can not ever be on functions.
  Check(!Attrs.hasFnAttr(Attribute::Builtin),
        "Attribute 'builtin' can only be applied to a callsite.", &F);

  Check(!Attrs.hasAttrSomewhere(Attribute::ElementType),
        "Attribute 'elementtype' can only be applied to a callsite.", &F);

  // Check that this function meets the restrictions on this calling convention.
  // Sometimes varargs is used for perfectly forwarding thunks, so some of these
  // restrictions can be lifted.
  switch (F.getCallingConv()) {
  default:
  case CallingConv::C:
    break;
  case CallingConv::X86_INTR: {
    Check(F.arg_empty() || Attrs.hasParamAttr(0, Attribute::ByVal),
          "Calling convention parameter requires byval", &F);
    break;
  }
  case CallingConv::AMDGPU_KERNEL:
  case CallingConv::SPIR_KERNEL:
  case CallingConv::AMDGPU_CS_Chain:
  case CallingConv::AMDGPU_CS_ChainPreserve:
    Check(F.getReturnType()->isVoidTy(),
          "Calling convention requires void return type", &F);
    [[fallthrough]];
  case CallingConv::AMDGPU_VS:
  case CallingConv::AMDGPU_HS:
  case CallingConv::AMDGPU_GS:
  case CallingConv::AMDGPU_PS:
  case CallingConv::AMDGPU_CS:
    Check(!F.hasStructRetAttr(), "Calling convention does not allow sret", &F);
    if (F.getCallingConv() != CallingConv::SPIR_KERNEL) {
      const unsigned StackAS = DL.getAllocaAddrSpace();
      unsigned i = 0;
      for (const Argument &Arg : F.args()) {
        Check(!Attrs.hasParamAttr(i, Attribute::ByVal),
              "Calling convention disallows byval", &F);
        Check(!Attrs.hasParamAttr(i, Attribute::Preallocated),
              "Calling convention disallows preallocated", &F);
        Check(!Attrs.hasParamAttr(i, Attribute::InAlloca),
              "Calling convention disallows inalloca", &F);

        if (Attrs.hasParamAttr(i, Attribute::ByRef)) {
          // FIXME: Should also disallow LDS and GDS, but we don't have the enum
          // value here.
          Check(Arg.getType()->getPointerAddressSpace() != StackAS,
                "Calling convention disallows stack byref", &F);
        }

        ++i;
      }
    }

    [[fallthrough]];
  case CallingConv::Fast:
  case CallingConv::Cold:
  case CallingConv::Intel_OCL_BI:
  case CallingConv::PTX_Kernel:
  case CallingConv::PTX_Device:
    Check(!F.isVarArg(),
          "Calling convention does not support varargs or "
          "perfect forwarding!",
          &F);
    break;
  }

  // Check that the argument values match the function type for this function...
  unsigned i = 0;
  for (const Argument &Arg : F.args()) {
    Check(Arg.getType() == FT->getParamType(i),
          "Argument value does not match function argument type!", &Arg,
          FT->getParamType(i));
    Check(Arg.getType()->isFirstClassType(),
          "Function arguments must have first-class types!", &Arg);
    if (!IsIntrinsic) {
      Check(!Arg.getType()->isMetadataTy(),
            "Function takes metadata but isn't an intrinsic", &Arg, &F);
      Check(!Arg.getType()->isTokenTy(),
            "Function takes token but isn't an intrinsic", &Arg, &F);
      Check(!Arg.getType()->isX86_AMXTy(),
            "Function takes x86_amx but isn't an intrinsic", &Arg, &F);
    }

    // Check that swifterror argument is only used by loads and stores.
    if (Attrs.hasParamAttr(i, Attribute::SwiftError)) {
      verifySwiftErrorValue(&Arg);
    }
    ++i;
  }

  if (!IsIntrinsic) {
    Check(!F.getReturnType()->isTokenTy(),
          "Function returns a token but isn't an intrinsic", &F);
    Check(!F.getReturnType()->isX86_AMXTy(),
          "Function returns a x86_amx but isn't an intrinsic", &F);
  }

  // Get the function metadata attachments.
  SmallVector<std::pair<unsigned, MDNode *>, 4> MDs;
  F.getAllMetadata(MDs);
  assert(F.hasMetadata() != MDs.empty() && "Bit out-of-sync");
  verifyFunctionMetadata(MDs);

  // Check validity of the personality function
  if (F.hasPersonalityFn()) {
    auto *Per = dyn_cast<Function>(F.getPersonalityFn()->stripPointerCasts());
    if (Per)
      Check(Per->getParent() == F.getParent(),
            "Referencing personality function in another module!", &F,
            F.getParent(), Per, Per->getParent());
  }

  // EH funclet coloring can be expensive, recompute on-demand
  BlockEHFuncletColors.clear();

  if (F.isMaterializable()) {
    // Function has a body somewhere we can't see.
    Check(MDs.empty(), "unmaterialized function cannot have metadata", &F,
          MDs.empty() ? nullptr : MDs.front().second);
  } else if (F.isDeclaration()) {
    for (const auto &I : MDs) {
      // This is used for call site debug information.
      CheckDI(I.first != LLVMContext::MD_dbg ||
                  !cast<DISubprogram>(I.second)->isDistinct(),
              "function declaration may only have a unique !dbg attachment",
              &F);
      Check(I.first != LLVMContext::MD_prof,
            "function declaration may not have a !prof attachment", &F);

      // Verify the metadata itself.
      visitMDNode(*I.second, AreDebugLocsAllowed::Yes);
    }
    Check(!F.hasPersonalityFn(),
          "Function declaration shouldn't have a personality routine", &F);
  } else {
    // Verify that this function (which has a body) is not named "llvm.*".  It
    // is not legal to define intrinsics.
    Check(!IsIntrinsic, "llvm intrinsics cannot be defined!", &F);

    // Check the entry node
    const BasicBlock *Entry = &F.getEntryBlock();
    Check(pred_empty(Entry),
          "Entry block to function must not have predecessors!", Entry);

    // The address of the entry block cannot be taken, unless it is dead.
    if (Entry->hasAddressTaken()) {
      Check(!BlockAddress::lookup(Entry)->isConstantUsed(),
            "blockaddress may not be used with the entry block!", Entry);
    }

    unsigned NumDebugAttachments = 0, NumProfAttachments = 0,
             NumKCFIAttachments = 0;
    // Visit metadata attachments.
    for (const auto &I : MDs) {
      // Verify that the attachment is legal.
      auto AllowLocs = AreDebugLocsAllowed::No;
      switch (I.first) {
      default:
        break;
      case LLVMContext::MD_dbg: {
        ++NumDebugAttachments;
        CheckDI(NumDebugAttachments == 1,
                "function must have a single !dbg attachment", &F, I.second);
        CheckDI(isa<DISubprogram>(I.second),
                "function !dbg attachment must be a subprogram", &F, I.second);
        CheckDI(cast<DISubprogram>(I.second)->isDistinct(),
                "function definition may only have a distinct !dbg attachment",
                &F);

        auto *SP = cast<DISubprogram>(I.second);
        const Function *&AttachedTo = DISubprogramAttachments[SP];
        CheckDI(!AttachedTo || AttachedTo == &F,
                "DISubprogram attached to more than one function", SP, &F);
        AttachedTo = &F;
        AllowLocs = AreDebugLocsAllowed::Yes;
        break;
      }
      case LLVMContext::MD_prof:
        ++NumProfAttachments;
        Check(NumProfAttachments == 1,
              "function must have a single !prof attachment", &F, I.second);
        break;
      case LLVMContext::MD_kcfi_type:
        ++NumKCFIAttachments;
        Check(NumKCFIAttachments == 1,
              "function must have a single !kcfi_type attachment", &F,
              I.second);
        break;
      }

      // Verify the metadata itself.
      visitMDNode(*I.second, AllowLocs);
    }
  }

  // If this function is actually an intrinsic, verify that it is only used in
  // direct call/invokes, never having its "address taken".
  // Only do this if the module is materialized, otherwise we don't have all the
  // uses.
  if (F.isIntrinsic() && F.getParent()->isMaterialized()) {
    const User *U;
    if (F.hasAddressTaken(&U, false, true, false,
                          /*IgnoreARCAttachedCall=*/true))
      Check(false, "Invalid user of intrinsic instruction!", U);
  }

  // Check intrinsics' signatures.
  switch (F.getIntrinsicID()) {
  case Intrinsic::experimental_gc_get_pointer_base: {
    FunctionType *FT = F.getFunctionType();
    Check(FT->getNumParams() == 1, "wrong number of parameters", F);
    Check(isa<PointerType>(F.getReturnType()),
          "gc.get.pointer.base must return a pointer", F);
    Check(FT->getParamType(0) == F.getReturnType(),
          "gc.get.pointer.base operand and result must be of the same type", F);
    break;
  }
  case Intrinsic::experimental_gc_get_pointer_offset: {
    FunctionType *FT = F.getFunctionType();
    Check(FT->getNumParams() == 1, "wrong number of parameters", F);
    Check(isa<PointerType>(FT->getParamType(0)),
          "gc.get.pointer.offset operand must be a pointer", F);
    Check(F.getReturnType()->isIntegerTy(),
          "gc.get.pointer.offset must return integer", F);
    break;
  }
  }

  auto *N = F.getSubprogram();
  HasDebugInfo = (N != nullptr);
  if (!HasDebugInfo)
    return;

  // Check that all !dbg attachments lead to back to N.
  //
  // FIXME: Check this incrementally while visiting !dbg attachments.
  // FIXME: Only check when N is the canonical subprogram for F.
  SmallPtrSet<const MDNode *, 32> Seen;
  auto VisitDebugLoc = [&](const Instruction &I, const MDNode *Node) {
    // Be careful about using DILocation here since we might be dealing with
    // broken code (this is the Verifier after all).
    const DILocation *DL = dyn_cast_or_null<DILocation>(Node);
    if (!DL)
      return;
    if (!Seen.insert(DL).second)
      return;

    Metadata *Parent = DL->getRawScope();
    CheckDI(Parent && isa<DILocalScope>(Parent),
            "DILocation's scope must be a DILocalScope", N, &F, &I, DL, Parent);

    DILocalScope *Scope = DL->getInlinedAtScope();
    Check(Scope, "Failed to find DILocalScope", DL);

    if (!Seen.insert(Scope).second)
      return;

    DISubprogram *SP = Scope->getSubprogram();

    // Scope and SP could be the same MDNode and we don't want to skip
    // validation in that case
    if (SP && ((Scope != SP) && !Seen.insert(SP).second))
      return;

    CheckDI(SP->describes(&F),
            "!dbg attachment points at wrong subprogram for function", N, &F,
            &I, DL, Scope, SP);
  };
  for (auto &BB : F)
    for (auto &I : BB) {
      VisitDebugLoc(I, I.getDebugLoc().getAsMDNode());
      // The llvm.loop annotations also contain two DILocations.
      if (auto MD = I.getMetadata(LLVMContext::MD_loop))
        for (unsigned i = 1; i < MD->getNumOperands(); ++i)
          VisitDebugLoc(I, dyn_cast_or_null<MDNode>(MD->getOperand(i)));
      if (BrokenDebugInfo)
        return;
    }
}

// verifyBasicBlock - Verify that a basic block is well formed...
//
void Verifier::visitBasicBlock(BasicBlock &BB) {
  InstsInThisBlock.clear();
  ConvergenceVerifyHelper.visit(BB);

  // Ensure that basic blocks have terminators!
  Check(BB.getTerminator(), "Basic Block does not have terminator!", &BB);

  // Check constraints that this basic block imposes on all of the PHI nodes in
  // it.
  if (isa<PHINode>(BB.front())) {
    SmallVector<BasicBlock *, 8> Preds(predecessors(&BB));
    SmallVector<std::pair<BasicBlock*, Value*>, 8> Values;
    llvm::sort(Preds);
    for (const PHINode &PN : BB.phis()) {
      Check(PN.getNumIncomingValues() == Preds.size(),
            "PHINode should have one entry for each predecessor of its "
            "parent basic block!",
            &PN);

      // Get and sort all incoming values in the PHI node...
      Values.clear();
      Values.reserve(PN.getNumIncomingValues());
      for (unsigned i = 0, e = PN.getNumIncomingValues(); i != e; ++i)
        Values.push_back(
            std::make_pair(PN.getIncomingBlock(i), PN.getIncomingValue(i)));
      llvm::sort(Values);

      for (unsigned i = 0, e = Values.size(); i != e; ++i) {
        // Check to make sure that if there is more than one entry for a
        // particular basic block in this PHI node, that the incoming values are
        // all identical.
        //
        Check(i == 0 || Values[i].first != Values[i - 1].first ||
                  Values[i].second == Values[i - 1].second,
              "PHI node has multiple entries for the same basic block with "
              "different incoming values!",
              &PN, Values[i].first, Values[i].second, Values[i - 1].second);

        // Check to make sure that the predecessors and PHI node entries are
        // matched up.
        Check(Values[i].first == Preds[i],
              "PHI node entries do not match predecessors!", &PN,
              Values[i].first, Preds[i]);
      }
    }
  }

  // Check that all instructions have their parent pointers set up correctly.
  for (auto &I : BB)
  {
    Check(I.getParent() == &BB, "Instruction has bogus parent pointer!");
  }

  CheckDI(BB.IsNewDbgInfoFormat == BB.getParent()->IsNewDbgInfoFormat,
          "BB debug format should match parent function", &BB,
          BB.IsNewDbgInfoFormat, BB.getParent(),
          BB.getParent()->IsNewDbgInfoFormat);

  // Confirm that no issues arise from the debug program.
  if (BB.IsNewDbgInfoFormat)
    CheckDI(!BB.getTrailingDbgRecords(), "Basic Block has trailing DbgRecords!",
            &BB);
}

void Verifier::visitTerminator(Instruction &I) {
  // Ensure that terminators only exist at the end of the basic block.
  Check(&I == I.getParent()->getTerminator(),
        "Terminator found in the middle of a basic block!", I.getParent());
  visitInstruction(I);
}

void Verifier::visitBranchInst(BranchInst &BI) {
  if (BI.isConditional()) {
    Check(BI.getCondition()->getType()->isIntegerTy(1),
          "Branch condition is not 'i1' type!", &BI, BI.getCondition());
  }
  visitTerminator(BI);
}

void Verifier::visitReturnInst(ReturnInst &RI) {
  Function *F = RI.getParent()->getParent();
  unsigned N = RI.getNumOperands();
  if (F->getReturnType()->isVoidTy())
    Check(N == 0,
          "Found return instr that returns non-void in Function of void "
          "return type!",
          &RI, F->getReturnType());
  else
    Check(N == 1 && F->getReturnType() == RI.getOperand(0)->getType(),
          "Function return type does not match operand "
          "type of return inst!",
          &RI, F->getReturnType());

  // Check to make sure that the return value has necessary properties for
  // terminators...
  visitTerminator(RI);
}

void Verifier::visitSwitchInst(SwitchInst &SI) {
  Check(SI.getType()->isVoidTy(), "Switch must have void result type!", &SI);
  // Check to make sure that all of the constants in the switch instruction
  // have the same type as the switched-on value.
  Type *SwitchTy = SI.getCondition()->getType();
  SmallPtrSet<ConstantInt*, 32> Constants;
  for (auto &Case : SI.cases()) {
    Check(isa<ConstantInt>(SI.getOperand(Case.getCaseIndex() * 2 + 2)),
          "Case value is not a constant integer.", &SI);
    Check(Case.getCaseValue()->getType() == SwitchTy,
          "Switch constants must all be same type as switch value!", &SI);
    Check(Constants.insert(Case.getCaseValue()).second,
          "Duplicate integer as switch case", &SI, Case.getCaseValue());
  }

  visitTerminator(SI);
}

void Verifier::visitIndirectBrInst(IndirectBrInst &BI) {
  Check(BI.getAddress()->getType()->isPointerTy(),
        "Indirectbr operand must have pointer type!", &BI);
  for (unsigned i = 0, e = BI.getNumDestinations(); i != e; ++i)
    Check(BI.getDestination(i)->getType()->isLabelTy(),
          "Indirectbr destinations must all have pointer type!", &BI);

  visitTerminator(BI);
}

void Verifier::visitCallBrInst(CallBrInst &CBI) {
  Check(CBI.isInlineAsm(), "Callbr is currently only used for asm-goto!", &CBI);
  const InlineAsm *IA = cast<InlineAsm>(CBI.getCalledOperand());
  Check(!IA->canThrow(), "Unwinding from Callbr is not allowed");

  verifyInlineAsmCall(CBI);
  visitTerminator(CBI);
}

void Verifier::visitSelectInst(SelectInst &SI) {
  Check(!SelectInst::areInvalidOperands(SI.getOperand(0), SI.getOperand(1),
                                        SI.getOperand(2)),
        "Invalid operands for select instruction!", &SI);

  Check(SI.getTrueValue()->getType() == SI.getType(),
        "Select values must have same type as select instruction!", &SI);
  visitInstruction(SI);
}

/// visitUserOp1 - User defined operators shouldn't live beyond the lifetime of
/// a pass, if any exist, it's an error.
///
void Verifier::visitUserOp1(Instruction &I) {
  Check(false, "User-defined operators should not live outside of a pass!", &I);
}

void Verifier::visitTruncInst(TruncInst &I) {
  // Get the source and destination types
  Type *SrcTy = I.getOperand(0)->getType();
  Type *DestTy = I.getType();

  // Get the size of the types in bits, we'll need this later
  unsigned SrcBitSize = SrcTy->getScalarSizeInBits();
  unsigned DestBitSize = DestTy->getScalarSizeInBits();

  Check(SrcTy->isIntOrIntVectorTy(), "Trunc only operates on integer", &I);
  Check(DestTy->isIntOrIntVectorTy(), "Trunc only produces integer", &I);
  Check(SrcTy->isVectorTy() == DestTy->isVectorTy(),
        "trunc source and destination must both be a vector or neither", &I);
  Check(SrcBitSize > DestBitSize, "DestTy too big for Trunc", &I);

  visitInstruction(I);
}

void Verifier::visitZExtInst(ZExtInst &I) {
  // Get the source and destination types
  Type *SrcTy = I.getOperand(0)->getType();
  Type *DestTy = I.getType();

  // Get the size of the types in bits, we'll need this later
  Check(SrcTy->isIntOrIntVectorTy(), "ZExt only operates on integer", &I);
  Check(DestTy->isIntOrIntVectorTy(), "ZExt only produces an integer", &I);
  Check(SrcTy->isVectorTy() == DestTy->isVectorTy(),
        "zext source and destination must both be a vector or neither", &I);
  unsigned SrcBitSize = SrcTy->getScalarSizeInBits();
  unsigned DestBitSize = DestTy->getScalarSizeInBits();

  Check(SrcBitSize < DestBitSize, "Type too small for ZExt", &I);

  visitInstruction(I);
}

void Verifier::visitSExtInst(SExtInst &I) {
  // Get the source and destination types
  Type *SrcTy = I.getOperand(0)->getType();
  Type *DestTy = I.getType();

  // Get the size of the types in bits, we'll need this later
  unsigned SrcBitSize = SrcTy->getScalarSizeInBits();
  unsigned DestBitSize = DestTy->getScalarSizeInBits();

  Check(SrcTy->isIntOrIntVectorTy(), "SExt only operates on integer", &I);
  Check(DestTy->isIntOrIntVectorTy(), "SExt only produces an integer", &I);
  Check(SrcTy->isVectorTy() == DestTy->isVectorTy(),
        "sext source and destination must both be a vector or neither", &I);
  Check(SrcBitSize < DestBitSize, "Type too small for SExt", &I);

  visitInstruction(I);
}

void Verifier::visitFPTruncInst(FPTruncInst &I) {
  // Get the source and destination types
  Type *SrcTy = I.getOperand(0)->getType();
  Type *DestTy = I.getType();
  // Get the size of the types in bits, we'll need this later
  unsigned SrcBitSize = SrcTy->getScalarSizeInBits();
  unsigned DestBitSize = DestTy->getScalarSizeInBits();

  Check(SrcTy->isFPOrFPVectorTy(), "FPTrunc only operates on FP", &I);
  Check(DestTy->isFPOrFPVectorTy(), "FPTrunc only produces an FP", &I);
  Check(SrcTy->isVectorTy() == DestTy->isVectorTy(),
        "fptrunc source and destination must both be a vector or neither", &I);
  Check(SrcBitSize > DestBitSize, "DestTy too big for FPTrunc", &I);

  visitInstruction(I);
}

void Verifier::visitFPExtInst(FPExtInst &I) {
  // Get the source and destination types
  Type *SrcTy = I.getOperand(0)->getType();
  Type *DestTy = I.getType();

  // Get the size of the types in bits, we'll need this later
  unsigned SrcBitSize = SrcTy->getScalarSizeInBits();
  unsigned DestBitSize = DestTy->getScalarSizeInBits();

  Check(SrcTy->isFPOrFPVectorTy(), "FPExt only operates on FP", &I);
  Check(DestTy->isFPOrFPVectorTy(), "FPExt only produces an FP", &I);
  Check(SrcTy->isVectorTy() == DestTy->isVectorTy(),
        "fpext source and destination must both be a vector or neither", &I);
  Check(SrcBitSize < DestBitSize, "DestTy too small for FPExt", &I);

  visitInstruction(I);
}

void Verifier::visitUIToFPInst(UIToFPInst &I) {
  // Get the source and destination types
  Type *SrcTy = I.getOperand(0)->getType();
  Type *DestTy = I.getType();

  bool SrcVec = SrcTy->isVectorTy();
  bool DstVec = DestTy->isVectorTy();

  Check(SrcVec == DstVec,
        "UIToFP source and dest must both be vector or scalar", &I);
  Check(SrcTy->isIntOrIntVectorTy(),
        "UIToFP source must be integer or integer vector", &I);
  Check(DestTy->isFPOrFPVectorTy(), "UIToFP result must be FP or FP vector",
        &I);

  if (SrcVec && DstVec)
    Check(cast<VectorType>(SrcTy)->getElementCount() ==
              cast<VectorType>(DestTy)->getElementCount(),
          "UIToFP source and dest vector length mismatch", &I);

  visitInstruction(I);
}

void Verifier::visitSIToFPInst(SIToFPInst &I) {
  // Get the source and destination types
  Type *SrcTy = I.getOperand(0)->getType();
  Type *DestTy = I.getType();

  bool SrcVec = SrcTy->isVectorTy();
  bool DstVec = DestTy->isVectorTy();

  Check(SrcVec == DstVec,
        "SIToFP source and dest must both be vector or scalar", &I);
  Check(SrcTy->isIntOrIntVectorTy(),
        "SIToFP source must be integer or integer vector", &I);
  Check(DestTy->isFPOrFPVectorTy(), "SIToFP result must be FP or FP vector",
        &I);

  if (SrcVec && DstVec)
    Check(cast<VectorType>(SrcTy)->getElementCount() ==
              cast<VectorType>(DestTy)->getElementCount(),
          "SIToFP source and dest vector length mismatch", &I);

  visitInstruction(I);
}

void Verifier::visitFPToUIInst(FPToUIInst &I) {
  // Get the source and destination types
  Type *SrcTy = I.getOperand(0)->getType();
  Type *DestTy = I.getType();

  bool SrcVec = SrcTy->isVectorTy();
  bool DstVec = DestTy->isVectorTy();

  Check(SrcVec == DstVec,
        "FPToUI source and dest must both be vector or scalar", &I);
  Check(SrcTy->isFPOrFPVectorTy(), "FPToUI source must be FP or FP vector", &I);
  Check(DestTy->isIntOrIntVectorTy(),
        "FPToUI result must be integer or integer vector", &I);

  if (SrcVec && DstVec)
    Check(cast<VectorType>(SrcTy)->getElementCount() ==
              cast<VectorType>(DestTy)->getElementCount(),
          "FPToUI source and dest vector length mismatch", &I);

  visitInstruction(I);
}

void Verifier::visitFPToSIInst(FPToSIInst &I) {
  // Get the source and destination types
  Type *SrcTy = I.getOperand(0)->getType();
  Type *DestTy = I.getType();

  bool SrcVec = SrcTy->isVectorTy();
  bool DstVec = DestTy->isVectorTy();

  Check(SrcVec == DstVec,
        "FPToSI source and dest must both be vector or scalar", &I);
  Check(SrcTy->isFPOrFPVectorTy(), "FPToSI source must be FP or FP vector", &I);
  Check(DestTy->isIntOrIntVectorTy(),
        "FPToSI result must be integer or integer vector", &I);

  if (SrcVec && DstVec)
    Check(cast<VectorType>(SrcTy)->getElementCount() ==
              cast<VectorType>(DestTy)->getElementCount(),
          "FPToSI source and dest vector length mismatch", &I);

  visitInstruction(I);
}

void Verifier::visitPtrToIntInst(PtrToIntInst &I) {
  // Get the source and destination types
  Type *SrcTy = I.getOperand(0)->getType();
  Type *DestTy = I.getType();

  Check(SrcTy->isPtrOrPtrVectorTy(), "PtrToInt source must be pointer", &I);

  Check(DestTy->isIntOrIntVectorTy(), "PtrToInt result must be integral", &I);
  Check(SrcTy->isVectorTy() == DestTy->isVectorTy(), "PtrToInt type mismatch",
        &I);

  if (SrcTy->isVectorTy()) {
    auto *VSrc = cast<VectorType>(SrcTy);
    auto *VDest = cast<VectorType>(DestTy);
    Check(VSrc->getElementCount() == VDest->getElementCount(),
          "PtrToInt Vector width mismatch", &I);
  }

  visitInstruction(I);
}

void Verifier::visitIntToPtrInst(IntToPtrInst &I) {
  // Get the source and destination types
  Type *SrcTy = I.getOperand(0)->getType();
  Type *DestTy = I.getType();

  Check(SrcTy->isIntOrIntVectorTy(), "IntToPtr source must be an integral", &I);
  Check(DestTy->isPtrOrPtrVectorTy(), "IntToPtr result must be a pointer", &I);

  Check(SrcTy->isVectorTy() == DestTy->isVectorTy(), "IntToPtr type mismatch",
        &I);
  if (SrcTy->isVectorTy()) {
    auto *VSrc = cast<VectorType>(SrcTy);
    auto *VDest = cast<VectorType>(DestTy);
    Check(VSrc->getElementCount() == VDest->getElementCount(),
          "IntToPtr Vector width mismatch", &I);
  }
  visitInstruction(I);
}

void Verifier::visitBitCastInst(BitCastInst &I) {
  Check(
      CastInst::castIsValid(Instruction::BitCast, I.getOperand(0), I.getType()),
      "Invalid bitcast", &I);
  visitInstruction(I);
}

void Verifier::visitAddrSpaceCastInst(AddrSpaceCastInst &I) {
  Type *SrcTy = I.getOperand(0)->getType();
  Type *DestTy = I.getType();

  Check(SrcTy->isPtrOrPtrVectorTy(), "AddrSpaceCast source must be a pointer",
        &I);
  Check(DestTy->isPtrOrPtrVectorTy(), "AddrSpaceCast result must be a pointer",
        &I);
  Check(SrcTy->getPointerAddressSpace() != DestTy->getPointerAddressSpace(),
        "AddrSpaceCast must be between different address spaces", &I);
  if (auto *SrcVTy = dyn_cast<VectorType>(SrcTy))
    Check(SrcVTy->getElementCount() ==
              cast<VectorType>(DestTy)->getElementCount(),
          "AddrSpaceCast vector pointer number of elements mismatch", &I);
  visitInstruction(I);
}

/// visitPHINode - Ensure that a PHI node is well formed.
///
void Verifier::visitPHINode(PHINode &PN) {
  // Ensure that the PHI nodes are all grouped together at the top of the block.
  // This can be tested by checking whether the instruction before this is
  // either nonexistent (because this is begin()) or is a PHI node.  If not,
  // then there is some other instruction before a PHI.
  Check(&PN == &PN.getParent()->front() ||
            isa<PHINode>(--BasicBlock::iterator(&PN)),
        "PHI nodes not grouped at top of basic block!", &PN, PN.getParent());

  // Check that a PHI doesn't yield a Token.
  Check(!PN.getType()->isTokenTy(), "PHI nodes cannot have token type!");

  // Check that all of the values of the PHI node have the same type as the
  // result.
  for (Value *IncValue : PN.incoming_values()) {
    Check(PN.getType() == IncValue->getType(),
          "PHI node operands are not the same type as the result!", &PN);
  }

  // All other PHI node constraints are checked in the visitBasicBlock method.

  visitInstruction(PN);
}

void Verifier::visitCallBase(CallBase &Call) {
  Check(Call.getCalledOperand()->getType()->isPointerTy(),
        "Called function must be a pointer!", Call);
  FunctionType *FTy = Call.getFunctionType();

  // Verify that the correct number of arguments are being passed
  if (FTy->isVarArg())
    Check(Call.arg_size() >= FTy->getNumParams(),
          "Called function requires more parameters than were provided!", Call);
  else
    Check(Call.arg_size() == FTy->getNumParams(),
          "Incorrect number of arguments passed to called function!", Call);

  // Verify that all arguments to the call match the function type.
  for (unsigned i = 0, e = FTy->getNumParams(); i != e; ++i)
    Check(Call.getArgOperand(i)->getType() == FTy->getParamType(i),
          "Call parameter type does not match function signature!",
          Call.getArgOperand(i), FTy->getParamType(i), Call);

  AttributeList Attrs = Call.getAttributes();

  Check(verifyAttributeCount(Attrs, Call.arg_size()),
        "Attribute after last parameter!", Call);

  Function *Callee =
      dyn_cast<Function>(Call.getCalledOperand()->stripPointerCasts());
  bool IsIntrinsic = Callee && Callee->isIntrinsic();
  if (IsIntrinsic)
    Check(Callee->getValueType() == FTy,
          "Intrinsic called with incompatible signature", Call);

  // Disallow calls to functions with the amdgpu_cs_chain[_preserve] calling
  // convention.
  auto CC = Call.getCallingConv();
  Check(CC != CallingConv::AMDGPU_CS_Chain &&
            CC != CallingConv::AMDGPU_CS_ChainPreserve,
        "Direct calls to amdgpu_cs_chain/amdgpu_cs_chain_preserve functions "
        "not allowed. Please use the @llvm.amdgpu.cs.chain intrinsic instead.",
        Call);

  auto VerifyTypeAlign = [&](Type *Ty, const Twine &Message) {
    if (!Ty->isSized())
      return;
    Align ABIAlign = DL.getABITypeAlign(Ty);
    Align MaxAlign(ParamMaxAlignment);
    Check(ABIAlign <= MaxAlign,
          "Incorrect alignment of " + Message + " to called function!", Call);
  };

  if (!IsIntrinsic) {
    VerifyTypeAlign(FTy->getReturnType(), "return type");
    for (unsigned i = 0, e = FTy->getNumParams(); i != e; ++i) {
      Type *Ty = FTy->getParamType(i);
      VerifyTypeAlign(Ty, "argument passed");
    }
  }

  if (Attrs.hasFnAttr(Attribute::Speculatable)) {
    // Don't allow speculatable on call sites, unless the underlying function
    // declaration is also speculatable.
    Check(Callee && Callee->isSpeculatable(),
          "speculatable attribute may not apply to call sites", Call);
  }

  if (Attrs.hasFnAttr(Attribute::Preallocated)) {
    Check(Call.getCalledFunction()->getIntrinsicID() ==
              Intrinsic::call_preallocated_arg,
          "preallocated as a call site attribute can only be on "
          "llvm.call.preallocated.arg");
  }

  // Verify call attributes.
  verifyFunctionAttrs(FTy, Attrs, &Call, IsIntrinsic, Call.isInlineAsm());

  // Conservatively check the inalloca argument.
  // We have a bug if we can find that there is an underlying alloca without
  // inalloca.
  if (Call.hasInAllocaArgument()) {
    Value *InAllocaArg = Call.getArgOperand(FTy->getNumParams() - 1);
    if (auto AI = dyn_cast<AllocaInst>(InAllocaArg->stripInBoundsOffsets()))
      Check(AI->isUsedWithInAlloca(),
            "inalloca argument for call has mismatched alloca", AI, Call);
  }

  // For each argument of the callsite, if it has the swifterror argument,
  // make sure the underlying alloca/parameter it comes from has a swifterror as
  // well.
  for (unsigned i = 0, e = FTy->getNumParams(); i != e; ++i) {
    if (Call.paramHasAttr(i, Attribute::SwiftError)) {
      Value *SwiftErrorArg = Call.getArgOperand(i);
      if (auto AI = dyn_cast<AllocaInst>(SwiftErrorArg->stripInBoundsOffsets())) {
        Check(AI->isSwiftError(),
              "swifterror argument for call has mismatched alloca", AI, Call);
        continue;
      }
      auto ArgI = dyn_cast<Argument>(SwiftErrorArg);
      Check(ArgI, "swifterror argument should come from an alloca or parameter",
            SwiftErrorArg, Call);
      Check(ArgI->hasSwiftErrorAttr(),
            "swifterror argument for call has mismatched parameter", ArgI,
            Call);
    }

    if (Attrs.hasParamAttr(i, Attribute::ImmArg)) {
      // Don't allow immarg on call sites, unless the underlying declaration
      // also has the matching immarg.
      Check(Callee && Callee->hasParamAttribute(i, Attribute::ImmArg),
            "immarg may not apply only to call sites", Call.getArgOperand(i),
            Call);
    }

    if (Call.paramHasAttr(i, Attribute::ImmArg)) {
      Value *ArgVal = Call.getArgOperand(i);
      Check(isa<ConstantInt>(ArgVal) || isa<ConstantFP>(ArgVal),
            "immarg operand has non-immediate parameter", ArgVal, Call);
    }

    if (Call.paramHasAttr(i, Attribute::Preallocated)) {
      Value *ArgVal = Call.getArgOperand(i);
      bool hasOB =
          Call.countOperandBundlesOfType(LLVMContext::OB_preallocated) != 0;
      bool isMustTail = Call.isMustTailCall();
      Check(hasOB != isMustTail,
            "preallocated operand either requires a preallocated bundle or "
            "the call to be musttail (but not both)",
            ArgVal, Call);
    }
  }

  if (FTy->isVarArg()) {
    // FIXME? is 'nest' even legal here?
    bool SawNest = false;
    bool SawReturned = false;

    for (unsigned Idx = 0; Idx < FTy->getNumParams(); ++Idx) {
      if (Attrs.hasParamAttr(Idx, Attribute::Nest))
        SawNest = true;
      if (Attrs.hasParamAttr(Idx, Attribute::Returned))
        SawReturned = true;
    }

    // Check attributes on the varargs part.
    for (unsigned Idx = FTy->getNumParams(); Idx < Call.arg_size(); ++Idx) {
      Type *Ty = Call.getArgOperand(Idx)->getType();
      AttributeSet ArgAttrs = Attrs.getParamAttrs(Idx);
      verifyParameterAttrs(ArgAttrs, Ty, &Call);

      if (ArgAttrs.hasAttribute(Attribute::Nest)) {
        Check(!SawNest, "More than one parameter has attribute nest!", Call);
        SawNest = true;
      }

      if (ArgAttrs.hasAttribute(Attribute::Returned)) {
        Check(!SawReturned, "More than one parameter has attribute returned!",
              Call);
        Check(Ty->canLosslesslyBitCastTo(FTy->getReturnType()),
              "Incompatible argument and return types for 'returned' "
              "attribute",
              Call);
        SawReturned = true;
      }

      // Statepoint intrinsic is vararg but the wrapped function may be not.
      // Allow sret here and check the wrapped function in verifyStatepoint.
      if (!Call.getCalledFunction() ||
          Call.getCalledFunction()->getIntrinsicID() !=
              Intrinsic::experimental_gc_statepoint)
        Check(!ArgAttrs.hasAttribute(Attribute::StructRet),
              "Attribute 'sret' cannot be used for vararg call arguments!",
              Call);

      if (ArgAttrs.hasAttribute(Attribute::InAlloca))
        Check(Idx == Call.arg_size() - 1,
              "inalloca isn't on the last argument!", Call);
    }
  }

  // Verify that there's no metadata unless it's a direct call to an intrinsic.
  if (!IsIntrinsic) {
    for (Type *ParamTy : FTy->params()) {
      Check(!ParamTy->isMetadataTy(),
            "Function has metadata parameter but isn't an intrinsic", Call);
      Check(!ParamTy->isTokenTy(),
            "Function has token parameter but isn't an intrinsic", Call);
    }
  }

  // Verify that indirect calls don't return tokens.
  if (!Call.getCalledFunction()) {
    Check(!FTy->getReturnType()->isTokenTy(),
          "Return type cannot be token for indirect call!");
    Check(!FTy->getReturnType()->isX86_AMXTy(),
          "Return type cannot be x86_amx for indirect call!");
  }

  if (Function *F = Call.getCalledFunction())
    if (Intrinsic::ID ID = (Intrinsic::ID)F->getIntrinsicID())
      visitIntrinsicCall(ID, Call);

  // Verify that a callsite has at most one "deopt", at most one "funclet", at
  // most one "gc-transition", at most one "cfguardtarget", at most one
  // "preallocated" operand bundle, and at most one "ptrauth" operand bundle.
  bool FoundDeoptBundle = false, FoundFuncletBundle = false,
       FoundGCTransitionBundle = false, FoundCFGuardTargetBundle = false,
       FoundPreallocatedBundle = false, FoundGCLiveBundle = false,
       FoundPtrauthBundle = false, FoundKCFIBundle = false,
       FoundAttachedCallBundle = false;
  for (unsigned i = 0, e = Call.getNumOperandBundles(); i < e; ++i) {
    OperandBundleUse BU = Call.getOperandBundleAt(i);
    uint32_t Tag = BU.getTagID();
    if (Tag == LLVMContext::OB_deopt) {
      Check(!FoundDeoptBundle, "Multiple deopt operand bundles", Call);
      FoundDeoptBundle = true;
    } else if (Tag == LLVMContext::OB_gc_transition) {
      Check(!FoundGCTransitionBundle, "Multiple gc-transition operand bundles",
            Call);
      FoundGCTransitionBundle = true;
    } else if (Tag == LLVMContext::OB_funclet) {
      Check(!FoundFuncletBundle, "Multiple funclet operand bundles", Call);
      FoundFuncletBundle = true;
      Check(BU.Inputs.size() == 1,
            "Expected exactly one funclet bundle operand", Call);
      Check(isa<FuncletPadInst>(BU.Inputs.front()),
            "Funclet bundle operands should correspond to a FuncletPadInst",
            Call);
    } else if (Tag == LLVMContext::OB_cfguardtarget) {
      Check(!FoundCFGuardTargetBundle, "Multiple CFGuardTarget operand bundles",
            Call);
      FoundCFGuardTargetBundle = true;
      Check(BU.Inputs.size() == 1,
            "Expected exactly one cfguardtarget bundle operand", Call);
    } else if (Tag == LLVMContext::OB_ptrauth) {
      Check(!FoundPtrauthBundle, "Multiple ptrauth operand bundles", Call);
      FoundPtrauthBundle = true;
      Check(BU.Inputs.size() == 2,
            "Expected exactly two ptrauth bundle operands", Call);
      Check(isa<ConstantInt>(BU.Inputs[0]) &&
                BU.Inputs[0]->getType()->isIntegerTy(32),
            "Ptrauth bundle key operand must be an i32 constant", Call);
      Check(BU.Inputs[1]->getType()->isIntegerTy(64),
            "Ptrauth bundle discriminator operand must be an i64", Call);
    } else if (Tag == LLVMContext::OB_kcfi) {
      Check(!FoundKCFIBundle, "Multiple kcfi operand bundles", Call);
      FoundKCFIBundle = true;
      Check(BU.Inputs.size() == 1, "Expected exactly one kcfi bundle operand",
            Call);
      Check(isa<ConstantInt>(BU.Inputs[0]) &&
                BU.Inputs[0]->getType()->isIntegerTy(32),
            "Kcfi bundle operand must be an i32 constant", Call);
    } else if (Tag == LLVMContext::OB_preallocated) {
      Check(!FoundPreallocatedBundle, "Multiple preallocated operand bundles",
            Call);
      FoundPreallocatedBundle = true;
      Check(BU.Inputs.size() == 1,
            "Expected exactly one preallocated bundle operand", Call);
      auto Input = dyn_cast<IntrinsicInst>(BU.Inputs.front());
      Check(Input &&
                Input->getIntrinsicID() == Intrinsic::call_preallocated_setup,
            "\"preallocated\" argument must be a token from "
            "llvm.call.preallocated.setup",
            Call);
    } else if (Tag == LLVMContext::OB_gc_live) {
      Check(!FoundGCLiveBundle, "Multiple gc-live operand bundles", Call);
      FoundGCLiveBundle = true;
    } else if (Tag == LLVMContext::OB_clang_arc_attachedcall) {
      Check(!FoundAttachedCallBundle,
            "Multiple \"clang.arc.attachedcall\" operand bundles", Call);
      FoundAttachedCallBundle = true;
      verifyAttachedCallBundle(Call, BU);
    }
  }

  // Verify that callee and callsite agree on whether to use pointer auth.
  Check(!(Call.getCalledFunction() && FoundPtrauthBundle),
        "Direct call cannot have a ptrauth bundle", Call);

  // Verify that each inlinable callsite of a debug-info-bearing function in a
  // debug-info-bearing function has a debug location attached to it. Failure to
  // do so causes assertion failures when the inliner sets up inline scope info
  // (Interposable functions are not inlinable, neither are functions without
  //  definitions.)
  if (Call.getFunction()->getSubprogram() && Call.getCalledFunction() &&
      !Call.getCalledFunction()->isInterposable() &&
      !Call.getCalledFunction()->isDeclaration() &&
      Call.getCalledFunction()->getSubprogram())
    CheckDI(Call.getDebugLoc(),
            "inlinable function call in a function with "
            "debug info must have a !dbg location",
            Call);

  if (Call.isInlineAsm())
    verifyInlineAsmCall(Call);

  ConvergenceVerifyHelper.visit(Call);

  visitInstruction(Call);
}

void Verifier::verifyTailCCMustTailAttrs(const AttrBuilder &Attrs,
                                         StringRef Context) {
  Check(!Attrs.contains(Attribute::InAlloca),
        Twine("inalloca attribute not allowed in ") + Context);
  Check(!Attrs.contains(Attribute::InReg),
        Twine("inreg attribute not allowed in ") + Context);
  Check(!Attrs.contains(Attribute::SwiftError),
        Twine("swifterror attribute not allowed in ") + Context);
  Check(!Attrs.contains(Attribute::Preallocated),
        Twine("preallocated attribute not allowed in ") + Context);
  Check(!Attrs.contains(Attribute::ByRef),
        Twine("byref attribute not allowed in ") + Context);
}

/// Two types are "congruent" if they are identical, or if they are both pointer
/// types with different pointee types and the same address space.
static bool isTypeCongruent(Type *L, Type *R) {
  if (L == R)
    return true;
  PointerType *PL = dyn_cast<PointerType>(L);
  PointerType *PR = dyn_cast<PointerType>(R);
  if (!PL || !PR)
    return false;
  return PL->getAddressSpace() == PR->getAddressSpace();
}

static AttrBuilder getParameterABIAttributes(LLVMContext& C, unsigned I, AttributeList Attrs) {
  static const Attribute::AttrKind ABIAttrs[] = {
      Attribute::StructRet,  Attribute::ByVal,          Attribute::InAlloca,
      Attribute::InReg,      Attribute::StackAlignment, Attribute::SwiftSelf,
      Attribute::SwiftAsync, Attribute::SwiftError,     Attribute::Preallocated,
      Attribute::ByRef};
  AttrBuilder Copy(C);
  for (auto AK : ABIAttrs) {
    Attribute Attr = Attrs.getParamAttrs(I).getAttribute(AK);
    if (Attr.isValid())
      Copy.addAttribute(Attr);
  }

  // `align` is ABI-affecting only in combination with `byval` or `byref`.
  if (Attrs.hasParamAttr(I, Attribute::Alignment) &&
      (Attrs.hasParamAttr(I, Attribute::ByVal) ||
       Attrs.hasParamAttr(I, Attribute::ByRef)))
    Copy.addAlignmentAttr(Attrs.getParamAlignment(I));
  return Copy;
}

void Verifier::verifyMustTailCall(CallInst &CI) {
  Check(!CI.isInlineAsm(), "cannot use musttail call with inline asm", &CI);

  Function *F = CI.getParent()->getParent();
  FunctionType *CallerTy = F->getFunctionType();
  FunctionType *CalleeTy = CI.getFunctionType();
  Check(CallerTy->isVarArg() == CalleeTy->isVarArg(),
        "cannot guarantee tail call due to mismatched varargs", &CI);
  Check(isTypeCongruent(CallerTy->getReturnType(), CalleeTy->getReturnType()),
        "cannot guarantee tail call due to mismatched return types", &CI);

  // - The calling conventions of the caller and callee must match.
  Check(F->getCallingConv() == CI.getCallingConv(),
        "cannot guarantee tail call due to mismatched calling conv", &CI);

  // - The call must immediately precede a :ref:`ret <i_ret>` instruction,
  //   or a pointer bitcast followed by a ret instruction.
  // - The ret instruction must return the (possibly bitcasted) value
  //   produced by the call or void.
  Value *RetVal = &CI;
  Instruction *Next = CI.getNextNode();

  // Handle the optional bitcast.
  if (BitCastInst *BI = dyn_cast_or_null<BitCastInst>(Next)) {
    Check(BI->getOperand(0) == RetVal,
          "bitcast following musttail call must use the call", BI);
    RetVal = BI;
    Next = BI->getNextNode();
  }

  // Check the return.
  ReturnInst *Ret = dyn_cast_or_null<ReturnInst>(Next);
  Check(Ret, "musttail call must precede a ret with an optional bitcast", &CI);
  Check(!Ret->getReturnValue() || Ret->getReturnValue() == RetVal ||
            isa<UndefValue>(Ret->getReturnValue()),
        "musttail call result must be returned", Ret);

  AttributeList CallerAttrs = F->getAttributes();
  AttributeList CalleeAttrs = CI.getAttributes();
  if (CI.getCallingConv() == CallingConv::SwiftTail ||
      CI.getCallingConv() == CallingConv::Tail) {
    StringRef CCName =
        CI.getCallingConv() == CallingConv::Tail ? "tailcc" : "swifttailcc";

    // - Only sret, byval, swiftself, and swiftasync ABI-impacting attributes
    //   are allowed in swifttailcc call
    for (unsigned I = 0, E = CallerTy->getNumParams(); I != E; ++I) {
      AttrBuilder ABIAttrs = getParameterABIAttributes(F->getContext(), I, CallerAttrs);
      SmallString<32> Context{CCName, StringRef(" musttail caller")};
      verifyTailCCMustTailAttrs(ABIAttrs, Context);
    }
    for (unsigned I = 0, E = CalleeTy->getNumParams(); I != E; ++I) {
      AttrBuilder ABIAttrs = getParameterABIAttributes(F->getContext(), I, CalleeAttrs);
      SmallString<32> Context{CCName, StringRef(" musttail callee")};
      verifyTailCCMustTailAttrs(ABIAttrs, Context);
    }
    // - Varargs functions are not allowed
    Check(!CallerTy->isVarArg(), Twine("cannot guarantee ") + CCName +
                                     " tail call for varargs function");
    return;
  }

  // - The caller and callee prototypes must match.  Pointer types of
  //   parameters or return types may differ in pointee type, but not
  //   address space.
  if (!CI.getCalledFunction() || !CI.getCalledFunction()->isIntrinsic()) {
    Check(CallerTy->getNumParams() == CalleeTy->getNumParams(),
          "cannot guarantee tail call due to mismatched parameter counts", &CI);
    for (unsigned I = 0, E = CallerTy->getNumParams(); I != E; ++I) {
      Check(
          isTypeCongruent(CallerTy->getParamType(I), CalleeTy->getParamType(I)),
          "cannot guarantee tail call due to mismatched parameter types", &CI);
    }
  }

  // - All ABI-impacting function attributes, such as sret, byval, inreg,
  //   returned, preallocated, and inalloca, must match.
  for (unsigned I = 0, E = CallerTy->getNumParams(); I != E; ++I) {
    AttrBuilder CallerABIAttrs = getParameterABIAttributes(F->getContext(), I, CallerAttrs);
    AttrBuilder CalleeABIAttrs = getParameterABIAttributes(F->getContext(), I, CalleeAttrs);
    Check(CallerABIAttrs == CalleeABIAttrs,
          "cannot guarantee tail call due to mismatched ABI impacting "
          "function attributes",
          &CI, CI.getOperand(I));
  }
}

void Verifier::visitCallInst(CallInst &CI) {
  visitCallBase(CI);

  if (CI.isMustTailCall())
    verifyMustTailCall(CI);
}

void Verifier::visitInvokeInst(InvokeInst &II) {
  visitCallBase(II);

  // Verify that the first non-PHI instruction of the unwind destination is an
  // exception handling instruction.
  Check(
      II.getUnwindDest()->isEHPad(),
      "The unwind destination does not have an exception handling instruction!",
      &II);

  visitTerminator(II);
}

/// visitUnaryOperator - Check the argument to the unary operator.
///
void Verifier::visitUnaryOperator(UnaryOperator &U) {
  Check(U.getType() == U.getOperand(0)->getType(),
        "Unary operators must have same type for"
        "operands and result!",
        &U);

  switch (U.getOpcode()) {
  // Check that floating-point arithmetic operators are only used with
  // floating-point operands.
  case Instruction::FNeg:
    Check(U.getType()->isFPOrFPVectorTy(),
          "FNeg operator only works with float types!", &U);
    break;
  default:
    llvm_unreachable("Unknown UnaryOperator opcode!");
  }

  visitInstruction(U);
}

/// visitBinaryOperator - Check that both arguments to the binary operator are
/// of the same type!
///
void Verifier::visitBinaryOperator(BinaryOperator &B) {
  Check(B.getOperand(0)->getType() == B.getOperand(1)->getType(),
        "Both operands to a binary operator are not of the same type!", &B);

  switch (B.getOpcode()) {
  // Check that integer arithmetic operators are only used with
  // integral operands.
  case Instruction::Add:
  case Instruction::Sub:
  case Instruction::Mul:
  case Instruction::SDiv:
  case Instruction::UDiv:
  case Instruction::SRem:
  case Instruction::URem:
    Check(B.getType()->isIntOrIntVectorTy(),
          "Integer arithmetic operators only work with integral types!", &B);
    Check(B.getType() == B.getOperand(0)->getType(),
          "Integer arithmetic operators must have same type "
          "for operands and result!",
          &B);
    break;
  // Check that floating-point arithmetic operators are only used with
  // floating-point operands.
  case Instruction::FAdd:
  case Instruction::FSub:
  case Instruction::FMul:
  case Instruction::FDiv:
  case Instruction::FRem:
    Check(B.getType()->isFPOrFPVectorTy(),
          "Floating-point arithmetic operators only work with "
          "floating-point types!",
          &B);
    Check(B.getType() == B.getOperand(0)->getType(),
          "Floating-point arithmetic operators must have same type "
          "for operands and result!",
          &B);
    break;
  // Check that logical operators are only used with integral operands.
  case Instruction::And:
  case Instruction::Or:
  case Instruction::Xor:
    Check(B.getType()->isIntOrIntVectorTy(),
          "Logical operators only work with integral types!", &B);
    Check(B.getType() == B.getOperand(0)->getType(),
          "Logical operators must have same type for operands and result!", &B);
    break;
  case Instruction::Shl:
  case Instruction::LShr:
  case Instruction::AShr:
    Check(B.getType()->isIntOrIntVectorTy(),
          "Shifts only work with integral types!", &B);
    Check(B.getType() == B.getOperand(0)->getType(),
          "Shift return type must be same as operands!", &B);
    break;
  default:
    llvm_unreachable("Unknown BinaryOperator opcode!");
  }

  visitInstruction(B);
}

void Verifier::visitICmpInst(ICmpInst &IC) {
  // Check that the operands are the same type
  Type *Op0Ty = IC.getOperand(0)->getType();
  Type *Op1Ty = IC.getOperand(1)->getType();
  Check(Op0Ty == Op1Ty,
        "Both operands to ICmp instruction are not of the same type!", &IC);
  // Check that the operands are the right type
  Check(Op0Ty->isIntOrIntVectorTy() || Op0Ty->isPtrOrPtrVectorTy(),
        "Invalid operand types for ICmp instruction", &IC);
  // Check that the predicate is valid.
  Check(IC.isIntPredicate(), "Invalid predicate in ICmp instruction!", &IC);

  visitInstruction(IC);
}

void Verifier::visitFCmpInst(FCmpInst &FC) {
  // Check that the operands are the same type
  Type *Op0Ty = FC.getOperand(0)->getType();
  Type *Op1Ty = FC.getOperand(1)->getType();
  Check(Op0Ty == Op1Ty,
        "Both operands to FCmp instruction are not of the same type!", &FC);
  // Check that the operands are the right type
  Check(Op0Ty->isFPOrFPVectorTy(), "Invalid operand types for FCmp instruction",
        &FC);
  // Check that the predicate is valid.
  Check(FC.isFPPredicate(), "Invalid predicate in FCmp instruction!", &FC);

  visitInstruction(FC);
}

void Verifier::visitExtractElementInst(ExtractElementInst &EI) {
  Check(ExtractElementInst::isValidOperands(EI.getOperand(0), EI.getOperand(1)),
        "Invalid extractelement operands!", &EI);
  visitInstruction(EI);
}

void Verifier::visitInsertElementInst(InsertElementInst &IE) {
  Check(InsertElementInst::isValidOperands(IE.getOperand(0), IE.getOperand(1),
                                           IE.getOperand(2)),
        "Invalid insertelement operands!", &IE);
  visitInstruction(IE);
}

void Verifier::visitShuffleVectorInst(ShuffleVectorInst &SV) {
  Check(ShuffleVectorInst::isValidOperands(SV.getOperand(0), SV.getOperand(1),
                                           SV.getShuffleMask()),
        "Invalid shufflevector operands!", &SV);
  visitInstruction(SV);
}

void Verifier::visitGetElementPtrInst(GetElementPtrInst &GEP) {
  Type *TargetTy = GEP.getPointerOperandType()->getScalarType();

  Check(isa<PointerType>(TargetTy),
        "GEP base pointer is not a vector or a vector of pointers", &GEP);
  Check(GEP.getSourceElementType()->isSized(), "GEP into unsized type!", &GEP);

  if (auto *STy = dyn_cast<StructType>(GEP.getSourceElementType())) {
    SmallPtrSet<Type *, 4> Visited;
    Check(!STy->containsScalableVectorType(&Visited),
          "getelementptr cannot target structure that contains scalable vector"
          "type",
          &GEP);
  }

  SmallVector<Value *, 16> Idxs(GEP.indices());
  Check(
      all_of(Idxs, [](Value *V) { return V->getType()->isIntOrIntVectorTy(); }),
      "GEP indexes must be integers", &GEP);
  Type *ElTy =
      GetElementPtrInst::getIndexedType(GEP.getSourceElementType(), Idxs);
  Check(ElTy, "Invalid indices for GEP pointer type!", &GEP);

  Check(GEP.getType()->isPtrOrPtrVectorTy() &&
            GEP.getResultElementType() == ElTy,
        "GEP is not of right type for indices!", &GEP, ElTy);

  if (auto *GEPVTy = dyn_cast<VectorType>(GEP.getType())) {
    // Additional checks for vector GEPs.
    ElementCount GEPWidth = GEPVTy->getElementCount();
    if (GEP.getPointerOperandType()->isVectorTy())
      Check(
          GEPWidth ==
              cast<VectorType>(GEP.getPointerOperandType())->getElementCount(),
          "Vector GEP result width doesn't match operand's", &GEP);
    for (Value *Idx : Idxs) {
      Type *IndexTy = Idx->getType();
      if (auto *IndexVTy = dyn_cast<VectorType>(IndexTy)) {
        ElementCount IndexWidth = IndexVTy->getElementCount();
        Check(IndexWidth == GEPWidth, "Invalid GEP index vector width", &GEP);
      }
      Check(IndexTy->isIntOrIntVectorTy(),
            "All GEP indices should be of integer type");
    }
  }

  if (auto *PTy = dyn_cast<PointerType>(GEP.getType())) {
    Check(GEP.getAddressSpace() == PTy->getAddressSpace(),
          "GEP address space doesn't match type", &GEP);
  }

  visitInstruction(GEP);
}

static bool isContiguous(const ConstantRange &A, const ConstantRange &B) {
  return A.getUpper() == B.getLower() || A.getLower() == B.getUpper();
}

/// Verify !range and !absolute_symbol metadata. These have the same
/// restrictions, except !absolute_symbol allows the full set.
void Verifier::verifyRangeMetadata(const Value &I, const MDNode *Range,
                                   Type *Ty, bool IsAbsoluteSymbol) {
  unsigned NumOperands = Range->getNumOperands();
  Check(NumOperands % 2 == 0, "Unfinished range!", Range);
  unsigned NumRanges = NumOperands / 2;
  Check(NumRanges >= 1, "It should have at least one range!", Range);

  ConstantRange LastRange(1, true); // Dummy initial value
  for (unsigned i = 0; i < NumRanges; ++i) {
    ConstantInt *Low =
        mdconst::dyn_extract<ConstantInt>(Range->getOperand(2 * i));
    Check(Low, "The lower limit must be an integer!", Low);
    ConstantInt *High =
        mdconst::dyn_extract<ConstantInt>(Range->getOperand(2 * i + 1));
    Check(High, "The upper limit must be an integer!", High);
    Check(High->getType() == Low->getType() &&
          High->getType() == Ty->getScalarType(),
          "Range types must match instruction type!", &I);

    APInt HighV = High->getValue();
    APInt LowV = Low->getValue();

    // ConstantRange asserts if the ranges are the same except for the min/max
    // value. Leave the cases it tolerates for the empty range error below.
    Check(LowV != HighV || LowV.isMaxValue() || LowV.isMinValue(),
          "The upper and lower limits cannot be the same value", &I);

    ConstantRange CurRange(LowV, HighV);
    Check(!CurRange.isEmptySet() && (IsAbsoluteSymbol || !CurRange.isFullSet()),
          "Range must not be empty!", Range);
    if (i != 0) {
      Check(CurRange.intersectWith(LastRange).isEmptySet(),
            "Intervals are overlapping", Range);
      Check(LowV.sgt(LastRange.getLower()), "Intervals are not in order",
            Range);
      Check(!isContiguous(CurRange, LastRange), "Intervals are contiguous",
            Range);
    }
    LastRange = ConstantRange(LowV, HighV);
  }
  if (NumRanges > 2) {
    APInt FirstLow =
        mdconst::dyn_extract<ConstantInt>(Range->getOperand(0))->getValue();
    APInt FirstHigh =
        mdconst::dyn_extract<ConstantInt>(Range->getOperand(1))->getValue();
    ConstantRange FirstRange(FirstLow, FirstHigh);
    Check(FirstRange.intersectWith(LastRange).isEmptySet(),
          "Intervals are overlapping", Range);
    Check(!isContiguous(FirstRange, LastRange), "Intervals are contiguous",
          Range);
  }
}

void Verifier::visitRangeMetadata(Instruction &I, MDNode *Range, Type *Ty) {
  assert(Range && Range == I.getMetadata(LLVMContext::MD_range) &&
         "precondition violation");
  verifyRangeMetadata(I, Range, Ty, false);
}

void Verifier::checkAtomicMemAccessSize(Type *Ty, const Instruction *I) {
  unsigned Size = DL.getTypeSizeInBits(Ty);
  Check(Size >= 8, "atomic memory access' size must be byte-sized", Ty, I);
  Check(!(Size & (Size - 1)),
        "atomic memory access' operand must have a power-of-two size", Ty, I);
}

void Verifier::visitLoadInst(LoadInst &LI) {
  PointerType *PTy = dyn_cast<PointerType>(LI.getOperand(0)->getType());
  Check(PTy, "Load operand must be a pointer.", &LI);
  Type *ElTy = LI.getType();
  if (MaybeAlign A = LI.getAlign()) {
    Check(A->value() <= Value::MaximumAlignment,
          "huge alignment values are unsupported", &LI);
  }
  Check(ElTy->isSized(), "loading unsized types is not allowed", &LI);
  if (LI.isAtomic()) {
    Check(LI.getOrdering() != AtomicOrdering::Release &&
              LI.getOrdering() != AtomicOrdering::AcquireRelease,
          "Load cannot have Release ordering", &LI);
    Check(ElTy->isIntOrPtrTy() || ElTy->isFloatingPointTy(),
          "atomic load operand must have integer, pointer, or floating point "
          "type!",
          ElTy, &LI);
    checkAtomicMemAccessSize(ElTy, &LI);
  } else {
    Check(LI.getSyncScopeID() == SyncScope::System,
          "Non-atomic load cannot have SynchronizationScope specified", &LI);
  }

  visitInstruction(LI);
}

void Verifier::visitStoreInst(StoreInst &SI) {
  PointerType *PTy = dyn_cast<PointerType>(SI.getOperand(1)->getType());
  Check(PTy, "Store operand must be a pointer.", &SI);
  Type *ElTy = SI.getOperand(0)->getType();
  if (MaybeAlign A = SI.getAlign()) {
    Check(A->value() <= Value::MaximumAlignment,
          "huge alignment values are unsupported", &SI);
  }
  Check(ElTy->isSized(), "storing unsized types is not allowed", &SI);
  if (SI.isAtomic()) {
    Check(SI.getOrdering() != AtomicOrdering::Acquire &&
              SI.getOrdering() != AtomicOrdering::AcquireRelease,
          "Store cannot have Acquire ordering", &SI);
    Check(ElTy->isIntOrPtrTy() || ElTy->isFloatingPointTy(),
          "atomic store operand must have integer, pointer, or floating point "
          "type!",
          ElTy, &SI);
    checkAtomicMemAccessSize(ElTy, &SI);
  } else {
    Check(SI.getSyncScopeID() == SyncScope::System,
          "Non-atomic store cannot have SynchronizationScope specified", &SI);
  }
  visitInstruction(SI);
}

/// Check that SwiftErrorVal is used as a swifterror argument in CS.
void Verifier::verifySwiftErrorCall(CallBase &Call,
                                    const Value *SwiftErrorVal) {
  for (const auto &I : llvm::enumerate(Call.args())) {
    if (I.value() == SwiftErrorVal) {
      Check(Call.paramHasAttr(I.index(), Attribute::SwiftError),
            "swifterror value when used in a callsite should be marked "
            "with swifterror attribute",
            SwiftErrorVal, Call);
    }
  }
}

void Verifier::verifySwiftErrorValue(const Value *SwiftErrorVal) {
  // Check that swifterror value is only used by loads, stores, or as
  // a swifterror argument.
  for (const User *U : SwiftErrorVal->users()) {
    Check(isa<LoadInst>(U) || isa<StoreInst>(U) || isa<CallInst>(U) ||
              isa<InvokeInst>(U),
          "swifterror value can only be loaded and stored from, or "
          "as a swifterror argument!",
          SwiftErrorVal, U);
    // If it is used by a store, check it is the second operand.
    if (auto StoreI = dyn_cast<StoreInst>(U))
      Check(StoreI->getOperand(1) == SwiftErrorVal,
            "swifterror value should be the second operand when used "
            "by stores",
            SwiftErrorVal, U);
    if (auto *Call = dyn_cast<CallBase>(U))
      verifySwiftErrorCall(*const_cast<CallBase *>(Call), SwiftErrorVal);
  }
}

void Verifier::visitAllocaInst(AllocaInst &AI) {
  SmallPtrSet<Type*, 4> Visited;
  Check(AI.getAllocatedType()->isSized(&Visited),
        "Cannot allocate unsized type", &AI);
  Check(AI.getArraySize()->getType()->isIntegerTy(),
        "Alloca array size must have integer type", &AI);
  if (MaybeAlign A = AI.getAlign()) {
    Check(A->value() <= Value::MaximumAlignment,
          "huge alignment values are unsupported", &AI);
  }

  if (AI.isSwiftError()) {
    Check(AI.getAllocatedType()->isPointerTy(),
          "swifterror alloca must have pointer type", &AI);
    Check(!AI.isArrayAllocation(),
          "swifterror alloca must not be array allocation", &AI);
    verifySwiftErrorValue(&AI);
  }

  visitInstruction(AI);
}

void Verifier::visitAtomicCmpXchgInst(AtomicCmpXchgInst &CXI) {
  Type *ElTy = CXI.getOperand(1)->getType();
  Check(ElTy->isIntOrPtrTy(),
        "cmpxchg operand must have integer or pointer type", ElTy, &CXI);
  checkAtomicMemAccessSize(ElTy, &CXI);
  visitInstruction(CXI);
}

void Verifier::visitAtomicRMWInst(AtomicRMWInst &RMWI) {
  Check(RMWI.getOrdering() != AtomicOrdering::Unordered,
        "atomicrmw instructions cannot be unordered.", &RMWI);
  auto Op = RMWI.getOperation();
  Type *ElTy = RMWI.getOperand(1)->getType();
  if (Op == AtomicRMWInst::Xchg) {
    Check(ElTy->isIntegerTy() || ElTy->isFloatingPointTy() ||
              ElTy->isPointerTy(),
          "atomicrmw " + AtomicRMWInst::getOperationName(Op) +
              " operand must have integer or floating point type!",
          &RMWI, ElTy);
  } else if (AtomicRMWInst::isFPOperation(Op)) {
    Check(ElTy->isFPOrFPVectorTy() && !isa<ScalableVectorType>(ElTy),
          "atomicrmw " + AtomicRMWInst::getOperationName(Op) +
              " operand must have floating-point or fixed vector of floating-point "
              "type!",
          &RMWI, ElTy);
  } else {
    Check(ElTy->isIntegerTy(),
          "atomicrmw " + AtomicRMWInst::getOperationName(Op) +
              " operand must have integer type!",
          &RMWI, ElTy);
  }
  checkAtomicMemAccessSize(ElTy, &RMWI);
  Check(AtomicRMWInst::FIRST_BINOP <= Op && Op <= AtomicRMWInst::LAST_BINOP,
        "Invalid binary operation!", &RMWI);
  visitInstruction(RMWI);
}

void Verifier::visitFenceInst(FenceInst &FI) {
  const AtomicOrdering Ordering = FI.getOrdering();
  Check(Ordering == AtomicOrdering::Acquire ||
            Ordering == AtomicOrdering::Release ||
            Ordering == AtomicOrdering::AcquireRelease ||
            Ordering == AtomicOrdering::SequentiallyConsistent,
        "fence instructions may only have acquire, release, acq_rel, or "
        "seq_cst ordering.",
        &FI);
  visitInstruction(FI);
}

void Verifier::visitExtractValueInst(ExtractValueInst &EVI) {
  Check(ExtractValueInst::getIndexedType(EVI.getAggregateOperand()->getType(),
                                         EVI.getIndices()) == EVI.getType(),
        "Invalid ExtractValueInst operands!", &EVI);

  visitInstruction(EVI);
}

void Verifier::visitInsertValueInst(InsertValueInst &IVI) {
  Check(ExtractValueInst::getIndexedType(IVI.getAggregateOperand()->getType(),
                                         IVI.getIndices()) ==
            IVI.getOperand(1)->getType(),
        "Invalid InsertValueInst operands!", &IVI);

  visitInstruction(IVI);
}

static Value *getParentPad(Value *EHPad) {
  if (auto *FPI = dyn_cast<FuncletPadInst>(EHPad))
    return FPI->getParentPad();

  return cast<CatchSwitchInst>(EHPad)->getParentPad();
}

void Verifier::visitEHPadPredecessors(Instruction &I) {
  assert(I.isEHPad());

  BasicBlock *BB = I.getParent();
  Function *F = BB->getParent();

  Check(BB != &F->getEntryBlock(), "EH pad cannot be in entry block.", &I);

  if (auto *LPI = dyn_cast<LandingPadInst>(&I)) {
    // The landingpad instruction defines its parent as a landing pad block. The
    // landing pad block may be branched to only by the unwind edge of an
    // invoke.
    for (BasicBlock *PredBB : predecessors(BB)) {
      const auto *II = dyn_cast<InvokeInst>(PredBB->getTerminator());
      Check(II && II->getUnwindDest() == BB && II->getNormalDest() != BB,
            "Block containing LandingPadInst must be jumped to "
            "only by the unwind edge of an invoke.",
            LPI);
    }
    return;
  }
  if (auto *CPI = dyn_cast<CatchPadInst>(&I)) {
    if (!pred_empty(BB))
      Check(BB->getUniquePredecessor() == CPI->getCatchSwitch()->getParent(),
            "Block containg CatchPadInst must be jumped to "
            "only by its catchswitch.",
            CPI);
    Check(BB != CPI->getCatchSwitch()->getUnwindDest(),
          "Catchswitch cannot unwind to one of its catchpads",
          CPI->getCatchSwitch(), CPI);
    return;
  }

  // Verify that each pred has a legal terminator with a legal to/from EH
  // pad relationship.
  Instruction *ToPad = &I;
  Value *ToPadParent = getParentPad(ToPad);
  for (BasicBlock *PredBB : predecessors(BB)) {
    Instruction *TI = PredBB->getTerminator();
    Value *FromPad;
    if (auto *II = dyn_cast<InvokeInst>(TI)) {
      Check(II->getUnwindDest() == BB && II->getNormalDest() != BB,
            "EH pad must be jumped to via an unwind edge", ToPad, II);
      auto *CalledFn =
          dyn_cast<Function>(II->getCalledOperand()->stripPointerCasts());
      if (CalledFn && CalledFn->isIntrinsic() && II->doesNotThrow() &&
          !IntrinsicInst::mayLowerToFunctionCall(CalledFn->getIntrinsicID()))
        continue;
      if (auto Bundle = II->getOperandBundle(LLVMContext::OB_funclet))
        FromPad = Bundle->Inputs[0];
      else
        FromPad = ConstantTokenNone::get(II->getContext());
    } else if (auto *CRI = dyn_cast<CleanupReturnInst>(TI)) {
      FromPad = CRI->getOperand(0);
      Check(FromPad != ToPadParent, "A cleanupret must exit its cleanup", CRI);
    } else if (auto *CSI = dyn_cast<CatchSwitchInst>(TI)) {
      FromPad = CSI;
    } else {
      Check(false, "EH pad must be jumped to via an unwind edge", ToPad, TI);
    }

    // The edge may exit from zero or more nested pads.
    SmallSet<Value *, 8> Seen;
    for (;; FromPad = getParentPad(FromPad)) {
      Check(FromPad != ToPad,
            "EH pad cannot handle exceptions raised within it", FromPad, TI);
      if (FromPad == ToPadParent) {
        // This is a legal unwind edge.
        break;
      }
      Check(!isa<ConstantTokenNone>(FromPad),
            "A single unwind edge may only enter one EH pad", TI);
      Check(Seen.insert(FromPad).second, "EH pad jumps through a cycle of pads",
            FromPad);

      // This will be diagnosed on the corresponding instruction already. We
      // need the extra check here to make sure getParentPad() works.
      Check(isa<FuncletPadInst>(FromPad) || isa<CatchSwitchInst>(FromPad),
            "Parent pad must be catchpad/cleanuppad/catchswitch", TI);
    }
  }
}

void Verifier::visitLandingPadInst(LandingPadInst &LPI) {
  // The landingpad instruction is ill-formed if it doesn't have any clauses and
  // isn't a cleanup.
  Check(LPI.getNumClauses() > 0 || LPI.isCleanup(),
        "LandingPadInst needs at least one clause or to be a cleanup.", &LPI);

  visitEHPadPredecessors(LPI);

  if (!LandingPadResultTy)
    LandingPadResultTy = LPI.getType();
  else
    Check(LandingPadResultTy == LPI.getType(),
          "The landingpad instruction should have a consistent result type "
          "inside a function.",
          &LPI);

  Function *F = LPI.getParent()->getParent();
  Check(F->hasPersonalityFn(),
        "LandingPadInst needs to be in a function with a personality.", &LPI);

  // The landingpad instruction must be the first non-PHI instruction in the
  // block.
  Check(LPI.getParent()->getLandingPadInst() == &LPI,
        "LandingPadInst not the first non-PHI instruction in the block.", &LPI);

  for (unsigned i = 0, e = LPI.getNumClauses(); i < e; ++i) {
    Constant *Clause = LPI.getClause(i);
    if (LPI.isCatch(i)) {
      Check(isa<PointerType>(Clause->getType()),
            "Catch operand does not have pointer type!", &LPI);
    } else {
      Check(LPI.isFilter(i), "Clause is neither catch nor filter!", &LPI);
      Check(isa<ConstantArray>(Clause) || isa<ConstantAggregateZero>(Clause),
            "Filter operand is not an array of constants!", &LPI);
    }
  }

  visitInstruction(LPI);
}

void Verifier::visitResumeInst(ResumeInst &RI) {
  Check(RI.getFunction()->hasPersonalityFn(),
        "ResumeInst needs to be in a function with a personality.", &RI);

  if (!LandingPadResultTy)
    LandingPadResultTy = RI.getValue()->getType();
  else
    Check(LandingPadResultTy == RI.getValue()->getType(),
          "The resume instruction should have a consistent result type "
          "inside a function.",
          &RI);

  visitTerminator(RI);
}

void Verifier::visitCatchPadInst(CatchPadInst &CPI) {
  BasicBlock *BB = CPI.getParent();

  Function *F = BB->getParent();
  Check(F->hasPersonalityFn(),
        "CatchPadInst needs to be in a function with a personality.", &CPI);

  Check(isa<CatchSwitchInst>(CPI.getParentPad()),
        "CatchPadInst needs to be directly nested in a CatchSwitchInst.",
        CPI.getParentPad());

  // The catchpad instruction must be the first non-PHI instruction in the
  // block.
  Check(BB->getFirstNonPHI() == &CPI,
        "CatchPadInst not the first non-PHI instruction in the block.", &CPI);

  visitEHPadPredecessors(CPI);
  visitFuncletPadInst(CPI);
}

void Verifier::visitCatchReturnInst(CatchReturnInst &CatchReturn) {
  Check(isa<CatchPadInst>(CatchReturn.getOperand(0)),
        "CatchReturnInst needs to be provided a CatchPad", &CatchReturn,
        CatchReturn.getOperand(0));

  visitTerminator(CatchReturn);
}

void Verifier::visitCleanupPadInst(CleanupPadInst &CPI) {
  BasicBlock *BB = CPI.getParent();

  Function *F = BB->getParent();
  Check(F->hasPersonalityFn(),
        "CleanupPadInst needs to be in a function with a personality.", &CPI);

  // The cleanuppad instruction must be the first non-PHI instruction in the
  // block.
  Check(BB->getFirstNonPHI() == &CPI,
        "CleanupPadInst not the first non-PHI instruction in the block.", &CPI);

  auto *ParentPad = CPI.getParentPad();
  Check(isa<ConstantTokenNone>(ParentPad) || isa<FuncletPadInst>(ParentPad),
        "CleanupPadInst has an invalid parent.", &CPI);

  visitEHPadPredecessors(CPI);
  visitFuncletPadInst(CPI);
}

void Verifier::visitFuncletPadInst(FuncletPadInst &FPI) {
  User *FirstUser = nullptr;
  Value *FirstUnwindPad = nullptr;
  SmallVector<FuncletPadInst *, 8> Worklist({&FPI});
  SmallSet<FuncletPadInst *, 8> Seen;

  while (!Worklist.empty()) {
    FuncletPadInst *CurrentPad = Worklist.pop_back_val();
    Check(Seen.insert(CurrentPad).second,
          "FuncletPadInst must not be nested within itself", CurrentPad);
    Value *UnresolvedAncestorPad = nullptr;
    for (User *U : CurrentPad->users()) {
      BasicBlock *UnwindDest;
      if (auto *CRI = dyn_cast<CleanupReturnInst>(U)) {
        UnwindDest = CRI->getUnwindDest();
      } else if (auto *CSI = dyn_cast<CatchSwitchInst>(U)) {
        // We allow catchswitch unwind to caller to nest
        // within an outer pad that unwinds somewhere else,
        // because catchswitch doesn't have a nounwind variant.
        // See e.g. SimplifyCFGOpt::SimplifyUnreachable.
        if (CSI->unwindsToCaller())
          continue;
        UnwindDest = CSI->getUnwindDest();
      } else if (auto *II = dyn_cast<InvokeInst>(U)) {
        UnwindDest = II->getUnwindDest();
      } else if (isa<CallInst>(U)) {
        // Calls which don't unwind may be found inside funclet
        // pads that unwind somewhere else.  We don't *require*
        // such calls to be annotated nounwind.
        continue;
      } else if (auto *CPI = dyn_cast<CleanupPadInst>(U)) {
        // The unwind dest for a cleanup can only be found by
        // recursive search.  Add it to the worklist, and we'll
        // search for its first use that determines where it unwinds.
        Worklist.push_back(CPI);
        continue;
      } else {
        Check(isa<CatchReturnInst>(U), "Bogus funclet pad use", U);
        continue;
      }

      Value *UnwindPad;
      bool ExitsFPI;
      if (UnwindDest) {
        UnwindPad = UnwindDest->getFirstNonPHI();
        if (!cast<Instruction>(UnwindPad)->isEHPad())
          continue;
        Value *UnwindParent = getParentPad(UnwindPad);
        // Ignore unwind edges that don't exit CurrentPad.
        if (UnwindParent == CurrentPad)
          continue;
        // Determine whether the original funclet pad is exited,
        // and if we are scanning nested pads determine how many
        // of them are exited so we can stop searching their
        // children.
        Value *ExitedPad = CurrentPad;
        ExitsFPI = false;
        do {
          if (ExitedPad == &FPI) {
            ExitsFPI = true;
            // Now we can resolve any ancestors of CurrentPad up to
            // FPI, but not including FPI since we need to make sure
            // to check all direct users of FPI for consistency.
            UnresolvedAncestorPad = &FPI;
            break;
          }
          Value *ExitedParent = getParentPad(ExitedPad);
          if (ExitedParent == UnwindParent) {
            // ExitedPad is the ancestor-most pad which this unwind
            // edge exits, so we can resolve up to it, meaning that
            // ExitedParent is the first ancestor still unresolved.
            UnresolvedAncestorPad = ExitedParent;
            break;
          }
          ExitedPad = ExitedParent;
        } while (!isa<ConstantTokenNone>(ExitedPad));
      } else {
        // Unwinding to caller exits all pads.
        UnwindPad = ConstantTokenNone::get(FPI.getContext());
        ExitsFPI = true;
        UnresolvedAncestorPad = &FPI;
      }

      if (ExitsFPI) {
        // This unwind edge exits FPI.  Make sure it agrees with other
        // such edges.
        if (FirstUser) {
          Check(UnwindPad == FirstUnwindPad,
                "Unwind edges out of a funclet "
                "pad must have the same unwind "
                "dest",
                &FPI, U, FirstUser);
        } else {
          FirstUser = U;
          FirstUnwindPad = UnwindPad;
          // Record cleanup sibling unwinds for verifySiblingFuncletUnwinds
          if (isa<CleanupPadInst>(&FPI) && !isa<ConstantTokenNone>(UnwindPad) &&
              getParentPad(UnwindPad) == getParentPad(&FPI))
            SiblingFuncletInfo[&FPI] = cast<Instruction>(U);
        }
      }
      // Make sure we visit all uses of FPI, but for nested pads stop as
      // soon as we know where they unwind to.
      if (CurrentPad != &FPI)
        break;
    }
    if (UnresolvedAncestorPad) {
      if (CurrentPad == UnresolvedAncestorPad) {
        // When CurrentPad is FPI itself, we don't mark it as resolved even if
        // we've found an unwind edge that exits it, because we need to verify
        // all direct uses of FPI.
        assert(CurrentPad == &FPI);
        continue;
      }
      // Pop off the worklist any nested pads that we've found an unwind
      // destination for.  The pads on the worklist are the uncles,
      // great-uncles, etc. of CurrentPad.  We've found an unwind destination
      // for all ancestors of CurrentPad up to but not including
      // UnresolvedAncestorPad.
      Value *ResolvedPad = CurrentPad;
      while (!Worklist.empty()) {
        Value *UnclePad = Worklist.back();
        Value *AncestorPad = getParentPad(UnclePad);
        // Walk ResolvedPad up the ancestor list until we either find the
        // uncle's parent or the last resolved ancestor.
        while (ResolvedPad != AncestorPad) {
          Value *ResolvedParent = getParentPad(ResolvedPad);
          if (ResolvedParent == UnresolvedAncestorPad) {
            break;
          }
          ResolvedPad = ResolvedParent;
        }
        // If the resolved ancestor search didn't find the uncle's parent,
        // then the uncle is not yet resolved.
        if (ResolvedPad != AncestorPad)
          break;
        // This uncle is resolved, so pop it from the worklist.
        Worklist.pop_back();
      }
    }
  }

  if (FirstUnwindPad) {
    if (auto *CatchSwitch = dyn_cast<CatchSwitchInst>(FPI.getParentPad())) {
      BasicBlock *SwitchUnwindDest = CatchSwitch->getUnwindDest();
      Value *SwitchUnwindPad;
      if (SwitchUnwindDest)
        SwitchUnwindPad = SwitchUnwindDest->getFirstNonPHI();
      else
        SwitchUnwindPad = ConstantTokenNone::get(FPI.getContext());
      Check(SwitchUnwindPad == FirstUnwindPad,
            "Unwind edges out of a catch must have the same unwind dest as "
            "the parent catchswitch",
            &FPI, FirstUser, CatchSwitch);
    }
  }

  visitInstruction(FPI);
}

void Verifier::visitCatchSwitchInst(CatchSwitchInst &CatchSwitch) {
  BasicBlock *BB = CatchSwitch.getParent();

  Function *F = BB->getParent();
  Check(F->hasPersonalityFn(),
        "CatchSwitchInst needs to be in a function with a personality.",
        &CatchSwitch);

  // The catchswitch instruction must be the first non-PHI instruction in the
  // block.
  Check(BB->getFirstNonPHI() == &CatchSwitch,
        "CatchSwitchInst not the first non-PHI instruction in the block.",
        &CatchSwitch);

  auto *ParentPad = CatchSwitch.getParentPad();
  Check(isa<ConstantTokenNone>(ParentPad) || isa<FuncletPadInst>(ParentPad),
        "CatchSwitchInst has an invalid parent.", ParentPad);

  if (BasicBlock *UnwindDest = CatchSwitch.getUnwindDest()) {
    Instruction *I = UnwindDest->getFirstNonPHI();
    Check(I->isEHPad() && !isa<LandingPadInst>(I),
          "CatchSwitchInst must unwind to an EH block which is not a "
          "landingpad.",
          &CatchSwitch);

    // Record catchswitch sibling unwinds for verifySiblingFuncletUnwinds
    if (getParentPad(I) == ParentPad)
      SiblingFuncletInfo[&CatchSwitch] = &CatchSwitch;
  }

  Check(CatchSwitch.getNumHandlers() != 0,
        "CatchSwitchInst cannot have empty handler list", &CatchSwitch);

  for (BasicBlock *Handler : CatchSwitch.handlers()) {
    Check(isa<CatchPadInst>(Handler->getFirstNonPHI()),
          "CatchSwitchInst handlers must be catchpads", &CatchSwitch, Handler);
  }

  visitEHPadPredecessors(CatchSwitch);
  visitTerminator(CatchSwitch);
}

void Verifier::visitCleanupReturnInst(CleanupReturnInst &CRI) {
  Check(isa<CleanupPadInst>(CRI.getOperand(0)),
        "CleanupReturnInst needs to be provided a CleanupPad", &CRI,
        CRI.getOperand(0));

  if (BasicBlock *UnwindDest = CRI.getUnwindDest()) {
    Instruction *I = UnwindDest->getFirstNonPHI();
    Check(I->isEHPad() && !isa<LandingPadInst>(I),
          "CleanupReturnInst must unwind to an EH block which is not a "
          "landingpad.",
          &CRI);
  }

  visitTerminator(CRI);
}

void Verifier::verifyDominatesUse(Instruction &I, unsigned i) {
  Instruction *Op = cast<Instruction>(I.getOperand(i));
  // If the we have an invalid invoke, don't try to compute the dominance.
  // We already reject it in the invoke specific checks and the dominance
  // computation doesn't handle multiple edges.
  if (InvokeInst *II = dyn_cast<InvokeInst>(Op)) {
    if (II->getNormalDest() == II->getUnwindDest())
      return;
  }

  // Quick check whether the def has already been encountered in the same block.
  // PHI nodes are not checked to prevent accepting preceding PHIs, because PHI
  // uses are defined to happen on the incoming edge, not at the instruction.
  //
  // FIXME: If this operand is a MetadataAsValue (wrapping a LocalAsMetadata)
  // wrapping an SSA value, assert that we've already encountered it.  See
  // related FIXME in Mapper::mapLocalAsMetadata in ValueMapper.cpp.
  if (!isa<PHINode>(I) && InstsInThisBlock.count(Op))
    return;

  const Use &U = I.getOperandUse(i);
  Check(DT.dominates(Op, U), "Instruction does not dominate all uses!", Op, &I);
}

void Verifier::visitDereferenceableMetadata(Instruction& I, MDNode* MD) {
  Check(I.getType()->isPointerTy(),
        "dereferenceable, dereferenceable_or_null "
        "apply only to pointer types",
        &I);
  Check((isa<LoadInst>(I) || isa<IntToPtrInst>(I)),
        "dereferenceable, dereferenceable_or_null apply only to load"
        " and inttoptr instructions, use attributes for calls or invokes",
        &I);
  Check(MD->getNumOperands() == 1,
        "dereferenceable, dereferenceable_or_null "
        "take one operand!",
        &I);
  ConstantInt *CI = mdconst::dyn_extract<ConstantInt>(MD->getOperand(0));
  Check(CI && CI->getType()->isIntegerTy(64),
        "dereferenceable, "
        "dereferenceable_or_null metadata value must be an i64!",
        &I);
}

void Verifier::visitProfMetadata(Instruction &I, MDNode *MD) {
  Check(MD->getNumOperands() >= 2,
        "!prof annotations should have no less than 2 operands", MD);

  // Check first operand.
  Check(MD->getOperand(0) != nullptr, "first operand should not be null", MD);
  Check(isa<MDString>(MD->getOperand(0)),
        "expected string with name of the !prof annotation", MD);
  MDString *MDS = cast<MDString>(MD->getOperand(0));
  StringRef ProfName = MDS->getString();

  // Check consistency of !prof branch_weights metadata.
  if (ProfName == "branch_weights") {
<<<<<<< HEAD
    if (isa<InvokeInst>(&I)) {
      Check(MD->getNumOperands() == 2 || MD->getNumOperands() == 3,
=======
    unsigned NumBranchWeights = getNumBranchWeights(*MD);
    if (isa<InvokeInst>(&I)) {
      Check(NumBranchWeights == 1 || NumBranchWeights == 2,
>>>>>>> 4ae23bcc
            "Wrong number of InvokeInst branch_weights operands", MD);
    } else {
      unsigned ExpectedNumOperands = 0;
      if (BranchInst *BI = dyn_cast<BranchInst>(&I))
        ExpectedNumOperands = BI->getNumSuccessors();
      else if (SwitchInst *SI = dyn_cast<SwitchInst>(&I))
        ExpectedNumOperands = SI->getNumSuccessors();
      else if (isa<CallInst>(&I))
        ExpectedNumOperands = 1;
      else if (IndirectBrInst *IBI = dyn_cast<IndirectBrInst>(&I))
        ExpectedNumOperands = IBI->getNumDestinations();
      else if (isa<SelectInst>(&I))
        ExpectedNumOperands = 2;
      else if (CallBrInst *CI = dyn_cast<CallBrInst>(&I))
        ExpectedNumOperands = CI->getNumSuccessors();
      else
        CheckFailed("!prof branch_weights are not allowed for this instruction",
                    MD);

<<<<<<< HEAD
      Check(MD->getNumOperands() == 1 + ExpectedNumOperands,
            "Wrong number of operands", MD);
    }
    for (unsigned i = 1; i < MD->getNumOperands(); ++i) {
=======
      Check(NumBranchWeights == ExpectedNumOperands, "Wrong number of operands",
            MD);
    }
    for (unsigned i = getBranchWeightOffset(MD); i < MD->getNumOperands();
         ++i) {
>>>>>>> 4ae23bcc
      auto &MDO = MD->getOperand(i);
      Check(MDO, "second operand should not be null", MD);
      Check(mdconst::dyn_extract<ConstantInt>(MDO),
            "!prof brunch_weights operand is not a const int");
    }
  }
}

void Verifier::visitDIAssignIDMetadata(Instruction &I, MDNode *MD) {
  assert(I.hasMetadata(LLVMContext::MD_DIAssignID));
  bool ExpectedInstTy =
      isa<AllocaInst>(I) || isa<StoreInst>(I) || isa<MemIntrinsic>(I);
  CheckDI(ExpectedInstTy, "!DIAssignID attached to unexpected instruction kind",
          I, MD);
  // Iterate over the MetadataAsValue uses of the DIAssignID - these should
  // only be found as DbgAssignIntrinsic operands.
  if (auto *AsValue = MetadataAsValue::getIfExists(Context, MD)) {
    for (auto *User : AsValue->users()) {
      CheckDI(isa<DbgAssignIntrinsic>(User),
              "!DIAssignID should only be used by llvm.dbg.assign intrinsics",
              MD, User);
      // All of the dbg.assign intrinsics should be in the same function as I.
      if (auto *DAI = dyn_cast<DbgAssignIntrinsic>(User))
        CheckDI(DAI->getFunction() == I.getFunction(),
                "dbg.assign not in same function as inst", DAI, &I);
    }
  }
  for (DbgVariableRecord *DVR :
       cast<DIAssignID>(MD)->getAllDbgVariableRecordUsers()) {
    CheckDI(DVR->isDbgAssign(),
            "!DIAssignID should only be used by Assign DVRs.", MD, DVR);
    CheckDI(DVR->getFunction() == I.getFunction(),
            "DVRAssign not in same function as inst", DVR, &I);
  }
}

void Verifier::visitMMRAMetadata(Instruction &I, MDNode *MD) {
  Check(canInstructionHaveMMRAs(I),
        "!mmra metadata attached to unexpected instruction kind", I, MD);

  // MMRA Metadata should either be a tag, e.g. !{!"foo", !"bar"}, or a
  // list of tags such as !2 in the following example:
  //    !0 = !{!"a", !"b"}
  //    !1 = !{!"c", !"d"}
  //    !2 = !{!0, !1}
  if (MMRAMetadata::isTagMD(MD))
    return;

  Check(isa<MDTuple>(MD), "!mmra expected to be a metadata tuple", I, MD);
  for (const MDOperand &MDOp : MD->operands())
    Check(MMRAMetadata::isTagMD(MDOp.get()),
          "!mmra metadata tuple operand is not an MMRA tag", I, MDOp.get());
}

void Verifier::visitCallStackMetadata(MDNode *MD) {
  // Call stack metadata should consist of a list of at least 1 constant int
  // (representing a hash of the location).
  Check(MD->getNumOperands() >= 1,
        "call stack metadata should have at least 1 operand", MD);

  for (const auto &Op : MD->operands())
    Check(mdconst::dyn_extract_or_null<ConstantInt>(Op),
          "call stack metadata operand should be constant integer", Op);
}

void Verifier::visitMemProfMetadata(Instruction &I, MDNode *MD) {
  Check(isa<CallBase>(I), "!memprof metadata should only exist on calls", &I);
  Check(MD->getNumOperands() >= 1,
        "!memprof annotations should have at least 1 metadata operand "
        "(MemInfoBlock)",
        MD);

  // Check each MIB
  for (auto &MIBOp : MD->operands()) {
    MDNode *MIB = dyn_cast<MDNode>(MIBOp);
    // The first operand of an MIB should be the call stack metadata.
    // There rest of the operands should be MDString tags, and there should be
    // at least one.
    Check(MIB->getNumOperands() >= 2,
          "Each !memprof MemInfoBlock should have at least 2 operands", MIB);

    // Check call stack metadata (first operand).
    Check(MIB->getOperand(0) != nullptr,
          "!memprof MemInfoBlock first operand should not be null", MIB);
    Check(isa<MDNode>(MIB->getOperand(0)),
          "!memprof MemInfoBlock first operand should be an MDNode", MIB);
    MDNode *StackMD = dyn_cast<MDNode>(MIB->getOperand(0));
    visitCallStackMetadata(StackMD);

    // Check that remaining operands are MDString.
    Check(llvm::all_of(llvm::drop_begin(MIB->operands()),
                       [](const MDOperand &Op) { return isa<MDString>(Op); }),
          "Not all !memprof MemInfoBlock operands 1 to N are MDString", MIB);
  }
}

void Verifier::visitCallsiteMetadata(Instruction &I, MDNode *MD) {
  Check(isa<CallBase>(I), "!callsite metadata should only exist on calls", &I);
  // Verify the partial callstack annotated from memprof profiles. This callsite
  // is a part of a profiled allocation callstack.
  visitCallStackMetadata(MD);
}

void Verifier::visitAnnotationMetadata(MDNode *Annotation) {
  Check(isa<MDTuple>(Annotation), "annotation must be a tuple");
  Check(Annotation->getNumOperands() >= 1,
        "annotation must have at least one operand");
  for (const MDOperand &Op : Annotation->operands()) {
    bool TupleOfStrings =
        isa<MDTuple>(Op.get()) &&
        all_of(cast<MDTuple>(Op)->operands(), [](auto &Annotation) {
          return isa<MDString>(Annotation.get());
        });
    Check(isa<MDString>(Op.get()) || TupleOfStrings,
          "operands must be a string or a tuple of strings");
  }
}

void Verifier::visitAliasScopeMetadata(const MDNode *MD) {
  unsigned NumOps = MD->getNumOperands();
  Check(NumOps >= 2 && NumOps <= 3, "scope must have two or three operands",
        MD);
  Check(MD->getOperand(0).get() == MD || isa<MDString>(MD->getOperand(0)),
        "first scope operand must be self-referential or string", MD);
  if (NumOps == 3)
    Check(isa<MDString>(MD->getOperand(2)),
          "third scope operand must be string (if used)", MD);

  MDNode *Domain = dyn_cast<MDNode>(MD->getOperand(1));
  Check(Domain != nullptr, "second scope operand must be MDNode", MD);

  unsigned NumDomainOps = Domain->getNumOperands();
  Check(NumDomainOps >= 1 && NumDomainOps <= 2,
        "domain must have one or two operands", Domain);
  Check(Domain->getOperand(0).get() == Domain ||
            isa<MDString>(Domain->getOperand(0)),
        "first domain operand must be self-referential or string", Domain);
  if (NumDomainOps == 2)
    Check(isa<MDString>(Domain->getOperand(1)),
          "second domain operand must be string (if used)", Domain);
}

void Verifier::visitAliasScopeListMetadata(const MDNode *MD) {
  for (const MDOperand &Op : MD->operands()) {
    const MDNode *OpMD = dyn_cast<MDNode>(Op);
    Check(OpMD != nullptr, "scope list must consist of MDNodes", MD);
    visitAliasScopeMetadata(OpMD);
  }
}

void Verifier::visitAccessGroupMetadata(const MDNode *MD) {
  auto IsValidAccessScope = [](const MDNode *MD) {
    return MD->getNumOperands() == 0 && MD->isDistinct();
  };

  // It must be either an access scope itself...
  if (IsValidAccessScope(MD))
    return;

  // ...or a list of access scopes.
  for (const MDOperand &Op : MD->operands()) {
    const MDNode *OpMD = dyn_cast<MDNode>(Op);
    Check(OpMD != nullptr, "Access scope list must consist of MDNodes", MD);
    Check(IsValidAccessScope(OpMD),
          "Access scope list contains invalid access scope", MD);
  }
}

/// verifyInstruction - Verify that an instruction is well formed.
///
void Verifier::visitInstruction(Instruction &I) {
  BasicBlock *BB = I.getParent();
  Check(BB, "Instruction not embedded in basic block!", &I);

  if (!isa<PHINode>(I)) {   // Check that non-phi nodes are not self referential
    for (User *U : I.users()) {
      Check(U != (User *)&I || !DT.isReachableFromEntry(BB),
            "Only PHI nodes may reference their own value!", &I);
    }
  }

  // Check that void typed values don't have names
  Check(!I.getType()->isVoidTy() || !I.hasName(),
        "Instruction has a name, but provides a void value!", &I);

  // Check that the return value of the instruction is either void or a legal
  // value type.
  Check(I.getType()->isVoidTy() || I.getType()->isFirstClassType(),
        "Instruction returns a non-scalar type!", &I);

  // Check that the instruction doesn't produce metadata. Calls are already
  // checked against the callee type.
  Check(!I.getType()->isMetadataTy() || isa<CallInst>(I) || isa<InvokeInst>(I),
        "Invalid use of metadata!", &I);

  // Check that all uses of the instruction, if they are instructions
  // themselves, actually have parent basic blocks.  If the use is not an
  // instruction, it is an error!
  for (Use &U : I.uses()) {
    if (Instruction *Used = dyn_cast<Instruction>(U.getUser()))
      Check(Used->getParent() != nullptr,
            "Instruction referencing"
            " instruction not embedded in a basic block!",
            &I, Used);
    else {
      CheckFailed("Use of instruction is not an instruction!", U);
      return;
    }
  }

  // Get a pointer to the call base of the instruction if it is some form of
  // call.
  const CallBase *CBI = dyn_cast<CallBase>(&I);

  for (unsigned i = 0, e = I.getNumOperands(); i != e; ++i) {
    Check(I.getOperand(i) != nullptr, "Instruction has null operand!", &I);

    // Check to make sure that only first-class-values are operands to
    // instructions.
    if (!I.getOperand(i)->getType()->isFirstClassType()) {
      Check(false, "Instruction operands must be first-class values!", &I);
    }

    if (Function *F = dyn_cast<Function>(I.getOperand(i))) {
      // This code checks whether the function is used as the operand of a
      // clang_arc_attachedcall operand bundle.
      auto IsAttachedCallOperand = [](Function *F, const CallBase *CBI,
                                      int Idx) {
        return CBI && CBI->isOperandBundleOfType(
                          LLVMContext::OB_clang_arc_attachedcall, Idx);
      };

      // Check to make sure that the "address of" an intrinsic function is never
      // taken. Ignore cases where the address of the intrinsic function is used
      // as the argument of operand bundle "clang.arc.attachedcall" as those
      // cases are handled in verifyAttachedCallBundle.
      Check((!F->isIntrinsic() ||
             (CBI && &CBI->getCalledOperandUse() == &I.getOperandUse(i)) ||
             IsAttachedCallOperand(F, CBI, i)),
            "Cannot take the address of an intrinsic!", &I);
      Check(!F->isIntrinsic() || isa<CallInst>(I) ||
                F->getIntrinsicID() == Intrinsic::donothing ||
                F->getIntrinsicID() == Intrinsic::seh_try_begin ||
                F->getIntrinsicID() == Intrinsic::seh_try_end ||
                F->getIntrinsicID() == Intrinsic::seh_scope_begin ||
                F->getIntrinsicID() == Intrinsic::seh_scope_end ||
                F->getIntrinsicID() == Intrinsic::coro_resume ||
                F->getIntrinsicID() == Intrinsic::coro_destroy ||
                F->getIntrinsicID() == Intrinsic::coro_await_suspend_void ||
                F->getIntrinsicID() == Intrinsic::coro_await_suspend_bool ||
                F->getIntrinsicID() == Intrinsic::coro_await_suspend_handle ||
                F->getIntrinsicID() ==
                    Intrinsic::experimental_patchpoint_void ||
                F->getIntrinsicID() == Intrinsic::experimental_patchpoint ||
                F->getIntrinsicID() == Intrinsic::experimental_gc_statepoint ||
                F->getIntrinsicID() == Intrinsic::wasm_rethrow ||
                IsAttachedCallOperand(F, CBI, i),
            "Cannot invoke an intrinsic other than donothing, patchpoint, "
            "statepoint, coro_resume, coro_destroy or clang.arc.attachedcall",
            &I);
      Check(F->getParent() == &M, "Referencing function in another module!", &I,
            &M, F, F->getParent());
    } else if (BasicBlock *OpBB = dyn_cast<BasicBlock>(I.getOperand(i))) {
      Check(OpBB->getParent() == BB->getParent(),
            "Referring to a basic block in another function!", &I);
    } else if (Argument *OpArg = dyn_cast<Argument>(I.getOperand(i))) {
      Check(OpArg->getParent() == BB->getParent(),
            "Referring to an argument in another function!", &I);
    } else if (GlobalValue *GV = dyn_cast<GlobalValue>(I.getOperand(i))) {
      Check(GV->getParent() == &M, "Referencing global in another module!", &I,
            &M, GV, GV->getParent());
    } else if (Instruction *OpInst = dyn_cast<Instruction>(I.getOperand(i))) {
      Check(OpInst->getFunction() == BB->getParent(),
            "Referring to an instruction in another function!", &I);
      verifyDominatesUse(I, i);
    } else if (isa<InlineAsm>(I.getOperand(i))) {
      Check(CBI && &CBI->getCalledOperandUse() == &I.getOperandUse(i),
            "Cannot take the address of an inline asm!", &I);
    } else if (auto *CPA = dyn_cast<ConstantPtrAuth>(I.getOperand(i))) {
      visitConstantExprsRecursively(CPA);
    } else if (ConstantExpr *CE = dyn_cast<ConstantExpr>(I.getOperand(i))) {
      if (CE->getType()->isPtrOrPtrVectorTy()) {
        // If we have a ConstantExpr pointer, we need to see if it came from an
        // illegal bitcast.
        visitConstantExprsRecursively(CE);
      }
    }
  }

  if (MDNode *MD = I.getMetadata(LLVMContext::MD_fpmath)) {
    Check(I.getType()->isFPOrFPVectorTy(),
          "fpmath requires a floating point result!", &I);
    Check(MD->getNumOperands() == 1, "fpmath takes one operand!", &I);
    if (ConstantFP *CFP0 =
            mdconst::dyn_extract_or_null<ConstantFP>(MD->getOperand(0))) {
      const APFloat &Accuracy = CFP0->getValueAPF();
      Check(&Accuracy.getSemantics() == &APFloat::IEEEsingle(),
            "fpmath accuracy must have float type", &I);
      Check(Accuracy.isFiniteNonZero() && !Accuracy.isNegative(),
            "fpmath accuracy not a positive number!", &I);
    } else {
      Check(false, "invalid fpmath accuracy!", &I);
    }
  }

  if (MDNode *Range = I.getMetadata(LLVMContext::MD_range)) {
    Check(isa<LoadInst>(I) || isa<CallInst>(I) || isa<InvokeInst>(I),
          "Ranges are only for loads, calls and invokes!", &I);
    visitRangeMetadata(I, Range, I.getType());
  }

  if (I.hasMetadata(LLVMContext::MD_invariant_group)) {
    Check(isa<LoadInst>(I) || isa<StoreInst>(I),
          "invariant.group metadata is only for loads and stores", &I);
  }

  if (MDNode *MD = I.getMetadata(LLVMContext::MD_nonnull)) {
    Check(I.getType()->isPointerTy(), "nonnull applies only to pointer types",
          &I);
    Check(isa<LoadInst>(I),
          "nonnull applies only to load instructions, use attributes"
          " for calls or invokes",
          &I);
    Check(MD->getNumOperands() == 0, "nonnull metadata must be empty", &I);
  }

  if (MDNode *MD = I.getMetadata(LLVMContext::MD_dereferenceable))
    visitDereferenceableMetadata(I, MD);

  if (MDNode *MD = I.getMetadata(LLVMContext::MD_dereferenceable_or_null))
    visitDereferenceableMetadata(I, MD);

  if (MDNode *TBAA = I.getMetadata(LLVMContext::MD_tbaa))
    TBAAVerifyHelper.visitTBAAMetadata(I, TBAA);

  if (MDNode *MD = I.getMetadata(LLVMContext::MD_noalias))
    visitAliasScopeListMetadata(MD);
  if (MDNode *MD = I.getMetadata(LLVMContext::MD_alias_scope))
    visitAliasScopeListMetadata(MD);

  if (MDNode *MD = I.getMetadata(LLVMContext::MD_access_group))
    visitAccessGroupMetadata(MD);

  if (MDNode *AlignMD = I.getMetadata(LLVMContext::MD_align)) {
    Check(I.getType()->isPointerTy(), "align applies only to pointer types",
          &I);
    Check(isa<LoadInst>(I),
          "align applies only to load instructions, "
          "use attributes for calls or invokes",
          &I);
    Check(AlignMD->getNumOperands() == 1, "align takes one operand!", &I);
    ConstantInt *CI = mdconst::dyn_extract<ConstantInt>(AlignMD->getOperand(0));
    Check(CI && CI->getType()->isIntegerTy(64),
          "align metadata value must be an i64!", &I);
    uint64_t Align = CI->getZExtValue();
    Check(isPowerOf2_64(Align), "align metadata value must be a power of 2!",
          &I);
    Check(Align <= Value::MaximumAlignment,
          "alignment is larger that implementation defined limit", &I);
  }

  if (MDNode *MD = I.getMetadata(LLVMContext::MD_prof))
    visitProfMetadata(I, MD);

  if (MDNode *MD = I.getMetadata(LLVMContext::MD_memprof))
    visitMemProfMetadata(I, MD);

  if (MDNode *MD = I.getMetadata(LLVMContext::MD_callsite))
    visitCallsiteMetadata(I, MD);

  if (MDNode *MD = I.getMetadata(LLVMContext::MD_DIAssignID))
    visitDIAssignIDMetadata(I, MD);

  if (MDNode *MMRA = I.getMetadata(LLVMContext::MD_mmra))
    visitMMRAMetadata(I, MMRA);

  if (MDNode *Annotation = I.getMetadata(LLVMContext::MD_annotation))
    visitAnnotationMetadata(Annotation);

  if (MDNode *N = I.getDebugLoc().getAsMDNode()) {
    CheckDI(isa<DILocation>(N), "invalid !dbg metadata attachment", &I, N);
    visitMDNode(*N, AreDebugLocsAllowed::Yes);
  }

  if (auto *DII = dyn_cast<DbgVariableIntrinsic>(&I)) {
    verifyFragmentExpression(*DII);
    verifyNotEntryValue(*DII);
  }

  SmallVector<std::pair<unsigned, MDNode *>, 4> MDs;
  I.getAllMetadata(MDs);
  for (auto Attachment : MDs) {
    unsigned Kind = Attachment.first;
    auto AllowLocs =
        (Kind == LLVMContext::MD_dbg || Kind == LLVMContext::MD_loop)
            ? AreDebugLocsAllowed::Yes
            : AreDebugLocsAllowed::No;
    visitMDNode(*Attachment.second, AllowLocs);
  }

  InstsInThisBlock.insert(&I);
}

/// Allow intrinsics to be verified in different ways.
void Verifier::visitIntrinsicCall(Intrinsic::ID ID, CallBase &Call) {
  Function *IF = Call.getCalledFunction();
  Check(IF->isDeclaration(), "Intrinsic functions should never be defined!",
        IF);

  // Verify that the intrinsic prototype lines up with what the .td files
  // describe.
  FunctionType *IFTy = IF->getFunctionType();
  bool IsVarArg = IFTy->isVarArg();

  SmallVector<Intrinsic::IITDescriptor, 8> Table;
  getIntrinsicInfoTableEntries(ID, Table);
  ArrayRef<Intrinsic::IITDescriptor> TableRef = Table;

  // Walk the descriptors to extract overloaded types.
  SmallVector<Type *, 4> ArgTys;
  Intrinsic::MatchIntrinsicTypesResult Res =
      Intrinsic::matchIntrinsicSignature(IFTy, TableRef, ArgTys);
  Check(Res != Intrinsic::MatchIntrinsicTypes_NoMatchRet,
        "Intrinsic has incorrect return type!", IF);
  Check(Res != Intrinsic::MatchIntrinsicTypes_NoMatchArg,
        "Intrinsic has incorrect argument type!", IF);

  // Verify if the intrinsic call matches the vararg property.
  if (IsVarArg)
    Check(!Intrinsic::matchIntrinsicVarArg(IsVarArg, TableRef),
          "Intrinsic was not defined with variable arguments!", IF);
  else
    Check(!Intrinsic::matchIntrinsicVarArg(IsVarArg, TableRef),
          "Callsite was not defined with variable arguments!", IF);

  // All descriptors should be absorbed by now.
  Check(TableRef.empty(), "Intrinsic has too few arguments!", IF);

  // Now that we have the intrinsic ID and the actual argument types (and we
  // know they are legal for the intrinsic!) get the intrinsic name through the
  // usual means.  This allows us to verify the mangling of argument types into
  // the name.
  const std::string ExpectedName =
      Intrinsic::getName(ID, ArgTys, IF->getParent(), IFTy);
  Check(ExpectedName == IF->getName(),
        "Intrinsic name not mangled correctly for type arguments! "
        "Should be: " +
            ExpectedName,
        IF);

  // If the intrinsic takes MDNode arguments, verify that they are either global
  // or are local to *this* function.
  for (Value *V : Call.args()) {
    if (auto *MD = dyn_cast<MetadataAsValue>(V))
      visitMetadataAsValue(*MD, Call.getCaller());
    if (auto *Const = dyn_cast<Constant>(V))
      Check(!Const->getType()->isX86_AMXTy(),
            "const x86_amx is not allowed in argument!");
  }

  switch (ID) {
  default:
    break;
  case Intrinsic::assume: {
    for (auto &Elem : Call.bundle_op_infos()) {
      unsigned ArgCount = Elem.End - Elem.Begin;
      // Separate storage assumptions are special insofar as they're the only
      // operand bundles allowed on assumes that aren't parameter attributes.
      if (Elem.Tag->getKey() == "separate_storage") {
        Check(ArgCount == 2,
              "separate_storage assumptions should have 2 arguments", Call);
        Check(Call.getOperand(Elem.Begin)->getType()->isPointerTy() &&
                  Call.getOperand(Elem.Begin + 1)->getType()->isPointerTy(),
              "arguments to separate_storage assumptions should be pointers",
              Call);
        return;
      }
      Check(Elem.Tag->getKey() == "ignore" ||
                Attribute::isExistingAttribute(Elem.Tag->getKey()),
            "tags must be valid attribute names", Call);
      Attribute::AttrKind Kind =
          Attribute::getAttrKindFromName(Elem.Tag->getKey());
      if (Kind == Attribute::Alignment) {
        Check(ArgCount <= 3 && ArgCount >= 2,
              "alignment assumptions should have 2 or 3 arguments", Call);
        Check(Call.getOperand(Elem.Begin)->getType()->isPointerTy(),
              "first argument should be a pointer", Call);
        Check(Call.getOperand(Elem.Begin + 1)->getType()->isIntegerTy(),
              "second argument should be an integer", Call);
        if (ArgCount == 3)
          Check(Call.getOperand(Elem.Begin + 2)->getType()->isIntegerTy(),
                "third argument should be an integer if present", Call);
        return;
      }
      Check(ArgCount <= 2, "too many arguments", Call);
      if (Kind == Attribute::None)
        break;
      if (Attribute::isIntAttrKind(Kind)) {
        Check(ArgCount == 2, "this attribute should have 2 arguments", Call);
        Check(isa<ConstantInt>(Call.getOperand(Elem.Begin + 1)),
              "the second argument should be a constant integral value", Call);
      } else if (Attribute::canUseAsParamAttr(Kind)) {
        Check((ArgCount) == 1, "this attribute should have one argument", Call);
      } else if (Attribute::canUseAsFnAttr(Kind)) {
        Check((ArgCount) == 0, "this attribute has no argument", Call);
      }
    }
    break;
  }
  case Intrinsic::ucmp:
  case Intrinsic::scmp: {
    Type *SrcTy = Call.getOperand(0)->getType();
    Type *DestTy = Call.getType();

    Check(DestTy->getScalarSizeInBits() >= 2,
          "result type must be at least 2 bits wide", Call);

    bool IsDestTypeVector = DestTy->isVectorTy();
    Check(SrcTy->isVectorTy() == IsDestTypeVector,
          "ucmp/scmp argument and result types must both be either vector or "
          "scalar types",
          Call);
    if (IsDestTypeVector) {
      auto SrcVecLen = cast<VectorType>(SrcTy)->getElementCount();
      auto DestVecLen = cast<VectorType>(DestTy)->getElementCount();
      Check(SrcVecLen == DestVecLen,
            "return type and arguments must have the same number of "
            "elements",
            Call);
    }
    break;
  }
  case Intrinsic::coro_id: {
    auto *InfoArg = Call.getArgOperand(3)->stripPointerCasts();
    if (isa<ConstantPointerNull>(InfoArg))
      break;
    auto *GV = dyn_cast<GlobalVariable>(InfoArg);
    Check(GV && GV->isConstant() && GV->hasDefinitiveInitializer(),
          "info argument of llvm.coro.id must refer to an initialized "
          "constant");
    Constant *Init = GV->getInitializer();
    Check(isa<ConstantStruct>(Init) || isa<ConstantArray>(Init),
          "info argument of llvm.coro.id must refer to either a struct or "
          "an array");
    break;
  }
  case Intrinsic::is_fpclass: {
    const ConstantInt *TestMask = cast<ConstantInt>(Call.getOperand(1));
    Check((TestMask->getZExtValue() & ~static_cast<unsigned>(fcAllFlags)) == 0,
          "unsupported bits for llvm.is.fpclass test mask");
    break;
  }
  case Intrinsic::fptrunc_round: {
    // Check the rounding mode
    Metadata *MD = nullptr;
    auto *MAV = dyn_cast<MetadataAsValue>(Call.getOperand(1));
    if (MAV)
      MD = MAV->getMetadata();

    Check(MD != nullptr, "missing rounding mode argument", Call);

    Check(isa<MDString>(MD),
          ("invalid value for llvm.fptrunc.round metadata operand"
           " (the operand should be a string)"),
          MD);

    std::optional<RoundingMode> RoundMode =
        convertStrToRoundingMode(cast<MDString>(MD)->getString());
    Check(RoundMode && *RoundMode != RoundingMode::Dynamic,
          "unsupported rounding mode argument", Call);
    break;
  }
#define BEGIN_REGISTER_VP_INTRINSIC(VPID, ...) case Intrinsic::VPID:
#include "llvm/IR/VPIntrinsics.def"
#undef BEGIN_REGISTER_VP_INTRINSIC
    visitVPIntrinsic(cast<VPIntrinsic>(Call));
    break;
#define INSTRUCTION(NAME, NARGS, ROUND_MODE, INTRINSIC)                        \
  case Intrinsic::INTRINSIC:
#include "llvm/IR/ConstrainedOps.def"
#undef INSTRUCTION
    visitConstrainedFPIntrinsic(cast<ConstrainedFPIntrinsic>(Call));
    break;
  case Intrinsic::dbg_declare: // llvm.dbg.declare
    Check(isa<MetadataAsValue>(Call.getArgOperand(0)),
          "invalid llvm.dbg.declare intrinsic call 1", Call);
    visitDbgIntrinsic("declare", cast<DbgVariableIntrinsic>(Call));
    break;
  case Intrinsic::dbg_value: // llvm.dbg.value
    visitDbgIntrinsic("value", cast<DbgVariableIntrinsic>(Call));
    break;
  case Intrinsic::dbg_assign: // llvm.dbg.assign
    visitDbgIntrinsic("assign", cast<DbgVariableIntrinsic>(Call));
    break;
  case Intrinsic::dbg_label: // llvm.dbg.label
    visitDbgLabelIntrinsic("label", cast<DbgLabelInst>(Call));
    break;
  case Intrinsic::memcpy:
  case Intrinsic::memcpy_inline:
  case Intrinsic::memmove:
  case Intrinsic::memset:
  case Intrinsic::memset_inline: {
    break;
  }
  case Intrinsic::memcpy_element_unordered_atomic:
  case Intrinsic::memmove_element_unordered_atomic:
  case Intrinsic::memset_element_unordered_atomic: {
    const auto *AMI = cast<AtomicMemIntrinsic>(&Call);

    ConstantInt *ElementSizeCI =
        cast<ConstantInt>(AMI->getRawElementSizeInBytes());
    const APInt &ElementSizeVal = ElementSizeCI->getValue();
    Check(ElementSizeVal.isPowerOf2(),
          "element size of the element-wise atomic memory intrinsic "
          "must be a power of 2",
          Call);

    auto IsValidAlignment = [&](MaybeAlign Alignment) {
      return Alignment && ElementSizeVal.ule(Alignment->value());
    };
    Check(IsValidAlignment(AMI->getDestAlign()),
          "incorrect alignment of the destination argument", Call);
    if (const auto *AMT = dyn_cast<AtomicMemTransferInst>(AMI)) {
      Check(IsValidAlignment(AMT->getSourceAlign()),
            "incorrect alignment of the source argument", Call);
    }
    break;
  }
  case Intrinsic::call_preallocated_setup: {
    auto *NumArgs = dyn_cast<ConstantInt>(Call.getArgOperand(0));
    Check(NumArgs != nullptr,
          "llvm.call.preallocated.setup argument must be a constant");
    bool FoundCall = false;
    for (User *U : Call.users()) {
      auto *UseCall = dyn_cast<CallBase>(U);
      Check(UseCall != nullptr,
            "Uses of llvm.call.preallocated.setup must be calls");
      const Function *Fn = UseCall->getCalledFunction();
      if (Fn && Fn->getIntrinsicID() == Intrinsic::call_preallocated_arg) {
        auto *AllocArgIndex = dyn_cast<ConstantInt>(UseCall->getArgOperand(1));
        Check(AllocArgIndex != nullptr,
              "llvm.call.preallocated.alloc arg index must be a constant");
        auto AllocArgIndexInt = AllocArgIndex->getValue();
        Check(AllocArgIndexInt.sge(0) &&
                  AllocArgIndexInt.slt(NumArgs->getValue()),
              "llvm.call.preallocated.alloc arg index must be between 0 and "
              "corresponding "
              "llvm.call.preallocated.setup's argument count");
      } else if (Fn && Fn->getIntrinsicID() ==
                           Intrinsic::call_preallocated_teardown) {
        // nothing to do
      } else {
        Check(!FoundCall, "Can have at most one call corresponding to a "
                          "llvm.call.preallocated.setup");
        FoundCall = true;
        size_t NumPreallocatedArgs = 0;
        for (unsigned i = 0; i < UseCall->arg_size(); i++) {
          if (UseCall->paramHasAttr(i, Attribute::Preallocated)) {
            ++NumPreallocatedArgs;
          }
        }
        Check(NumPreallocatedArgs != 0,
              "cannot use preallocated intrinsics on a call without "
              "preallocated arguments");
        Check(NumArgs->equalsInt(NumPreallocatedArgs),
              "llvm.call.preallocated.setup arg size must be equal to number "
              "of preallocated arguments "
              "at call site",
              Call, *UseCall);
        // getOperandBundle() cannot be called if more than one of the operand
        // bundle exists. There is already a check elsewhere for this, so skip
        // here if we see more than one.
        if (UseCall->countOperandBundlesOfType(LLVMContext::OB_preallocated) >
            1) {
          return;
        }
        auto PreallocatedBundle =
            UseCall->getOperandBundle(LLVMContext::OB_preallocated);
        Check(PreallocatedBundle,
              "Use of llvm.call.preallocated.setup outside intrinsics "
              "must be in \"preallocated\" operand bundle");
        Check(PreallocatedBundle->Inputs.front().get() == &Call,
              "preallocated bundle must have token from corresponding "
              "llvm.call.preallocated.setup");
      }
    }
    break;
  }
  case Intrinsic::call_preallocated_arg: {
    auto *Token = dyn_cast<CallBase>(Call.getArgOperand(0));
    Check(Token && Token->getCalledFunction()->getIntrinsicID() ==
                       Intrinsic::call_preallocated_setup,
          "llvm.call.preallocated.arg token argument must be a "
          "llvm.call.preallocated.setup");
    Check(Call.hasFnAttr(Attribute::Preallocated),
          "llvm.call.preallocated.arg must be called with a \"preallocated\" "
          "call site attribute");
    break;
  }
  case Intrinsic::call_preallocated_teardown: {
    auto *Token = dyn_cast<CallBase>(Call.getArgOperand(0));
    Check(Token && Token->getCalledFunction()->getIntrinsicID() ==
                       Intrinsic::call_preallocated_setup,
          "llvm.call.preallocated.teardown token argument must be a "
          "llvm.call.preallocated.setup");
    break;
  }
  case Intrinsic::gcroot:
  case Intrinsic::gcwrite:
  case Intrinsic::gcread:
    if (ID == Intrinsic::gcroot) {
      AllocaInst *AI =
          dyn_cast<AllocaInst>(Call.getArgOperand(0)->stripPointerCasts());
      Check(AI, "llvm.gcroot parameter #1 must be an alloca.", Call);
      Check(isa<Constant>(Call.getArgOperand(1)),
            "llvm.gcroot parameter #2 must be a constant.", Call);
      if (!AI->getAllocatedType()->isPointerTy()) {
        Check(!isa<ConstantPointerNull>(Call.getArgOperand(1)),
              "llvm.gcroot parameter #1 must either be a pointer alloca, "
              "or argument #2 must be a non-null constant.",
              Call);
      }
    }

    Check(Call.getParent()->getParent()->hasGC(),
          "Enclosing function does not use GC.", Call);
    break;
  case Intrinsic::init_trampoline:
    Check(isa<Function>(Call.getArgOperand(1)->stripPointerCasts()),
          "llvm.init_trampoline parameter #2 must resolve to a function.",
          Call);
    break;
  case Intrinsic::prefetch:
    Check(cast<ConstantInt>(Call.getArgOperand(1))->getZExtValue() < 2,
          "rw argument to llvm.prefetch must be 0-1", Call);
    Check(cast<ConstantInt>(Call.getArgOperand(2))->getZExtValue() < 4,
          "locality argument to llvm.prefetch must be 0-3", Call);
    Check(cast<ConstantInt>(Call.getArgOperand(3))->getZExtValue() < 2,
          "cache type argument to llvm.prefetch must be 0-1", Call);
    break;
  case Intrinsic::stackprotector:
    Check(isa<AllocaInst>(Call.getArgOperand(1)->stripPointerCasts()),
          "llvm.stackprotector parameter #2 must resolve to an alloca.", Call);
    break;
  case Intrinsic::localescape: {
    BasicBlock *BB = Call.getParent();
    Check(BB->isEntryBlock(), "llvm.localescape used outside of entry block",
          Call);
    Check(!SawFrameEscape, "multiple calls to llvm.localescape in one function",
          Call);
    for (Value *Arg : Call.args()) {
      if (isa<ConstantPointerNull>(Arg))
        continue; // Null values are allowed as placeholders.
      auto *AI = dyn_cast<AllocaInst>(Arg->stripPointerCasts());
      Check(AI && AI->isStaticAlloca(),
            "llvm.localescape only accepts static allocas", Call);
    }
    FrameEscapeInfo[BB->getParent()].first = Call.arg_size();
    SawFrameEscape = true;
    break;
  }
  case Intrinsic::localrecover: {
    Value *FnArg = Call.getArgOperand(0)->stripPointerCasts();
    Function *Fn = dyn_cast<Function>(FnArg);
    Check(Fn && !Fn->isDeclaration(),
          "llvm.localrecover first "
          "argument must be function defined in this module",
          Call);
    auto *IdxArg = cast<ConstantInt>(Call.getArgOperand(2));
    auto &Entry = FrameEscapeInfo[Fn];
    Entry.second = unsigned(
        std::max(uint64_t(Entry.second), IdxArg->getLimitedValue(~0U) + 1));
    break;
  }

  case Intrinsic::experimental_gc_statepoint:
    if (auto *CI = dyn_cast<CallInst>(&Call))
      Check(!CI->isInlineAsm(),
            "gc.statepoint support for inline assembly unimplemented", CI);
    Check(Call.getParent()->getParent()->hasGC(),
          "Enclosing function does not use GC.", Call);

    verifyStatepoint(Call);
    break;
  case Intrinsic::experimental_gc_result: {
    Check(Call.getParent()->getParent()->hasGC(),
          "Enclosing function does not use GC.", Call);

    auto *Statepoint = Call.getArgOperand(0);
    if (isa<UndefValue>(Statepoint))
      break;

    // Are we tied to a statepoint properly?
    const auto *StatepointCall = dyn_cast<CallBase>(Statepoint);
    const Function *StatepointFn =
        StatepointCall ? StatepointCall->getCalledFunction() : nullptr;
    Check(StatepointFn && StatepointFn->isDeclaration() &&
              StatepointFn->getIntrinsicID() ==
                  Intrinsic::experimental_gc_statepoint,
          "gc.result operand #1 must be from a statepoint", Call,
          Call.getArgOperand(0));

    // Check that result type matches wrapped callee.
    auto *TargetFuncType =
        cast<FunctionType>(StatepointCall->getParamElementType(2));
    Check(Call.getType() == TargetFuncType->getReturnType(),
          "gc.result result type does not match wrapped callee", Call);
    break;
  }
  case Intrinsic::experimental_gc_relocate: {
    Check(Call.arg_size() == 3, "wrong number of arguments", Call);

    Check(isa<PointerType>(Call.getType()->getScalarType()),
          "gc.relocate must return a pointer or a vector of pointers", Call);

    // Check that this relocate is correctly tied to the statepoint

    // This is case for relocate on the unwinding path of an invoke statepoint
    if (LandingPadInst *LandingPad =
            dyn_cast<LandingPadInst>(Call.getArgOperand(0))) {

      const BasicBlock *InvokeBB =
          LandingPad->getParent()->getUniquePredecessor();

      // Landingpad relocates should have only one predecessor with invoke
      // statepoint terminator
      Check(InvokeBB, "safepoints should have unique landingpads",
            LandingPad->getParent());
      Check(InvokeBB->getTerminator(), "safepoint block should be well formed",
            InvokeBB);
      Check(isa<GCStatepointInst>(InvokeBB->getTerminator()),
            "gc relocate should be linked to a statepoint", InvokeBB);
    } else {
      // In all other cases relocate should be tied to the statepoint directly.
      // This covers relocates on a normal return path of invoke statepoint and
      // relocates of a call statepoint.
      auto *Token = Call.getArgOperand(0);
      Check(isa<GCStatepointInst>(Token) || isa<UndefValue>(Token),
            "gc relocate is incorrectly tied to the statepoint", Call, Token);
    }

    // Verify rest of the relocate arguments.
    const Value &StatepointCall = *cast<GCRelocateInst>(Call).getStatepoint();

    // Both the base and derived must be piped through the safepoint.
    Value *Base = Call.getArgOperand(1);
    Check(isa<ConstantInt>(Base),
          "gc.relocate operand #2 must be integer offset", Call);

    Value *Derived = Call.getArgOperand(2);
    Check(isa<ConstantInt>(Derived),
          "gc.relocate operand #3 must be integer offset", Call);

    const uint64_t BaseIndex = cast<ConstantInt>(Base)->getZExtValue();
    const uint64_t DerivedIndex = cast<ConstantInt>(Derived)->getZExtValue();

    // Check the bounds
    if (isa<UndefValue>(StatepointCall))
      break;
    if (auto Opt = cast<GCStatepointInst>(StatepointCall)
                       .getOperandBundle(LLVMContext::OB_gc_live)) {
      Check(BaseIndex < Opt->Inputs.size(),
            "gc.relocate: statepoint base index out of bounds", Call);
      Check(DerivedIndex < Opt->Inputs.size(),
            "gc.relocate: statepoint derived index out of bounds", Call);
    }

    // Relocated value must be either a pointer type or vector-of-pointer type,
    // but gc_relocate does not need to return the same pointer type as the
    // relocated pointer. It can be casted to the correct type later if it's
    // desired. However, they must have the same address space and 'vectorness'
    GCRelocateInst &Relocate = cast<GCRelocateInst>(Call);
    auto *ResultType = Call.getType();
    auto *DerivedType = Relocate.getDerivedPtr()->getType();
    auto *BaseType = Relocate.getBasePtr()->getType();

    Check(BaseType->isPtrOrPtrVectorTy(),
          "gc.relocate: relocated value must be a pointer", Call);
    Check(DerivedType->isPtrOrPtrVectorTy(),
          "gc.relocate: relocated value must be a pointer", Call);

    Check(ResultType->isVectorTy() == DerivedType->isVectorTy(),
          "gc.relocate: vector relocates to vector and pointer to pointer",
          Call);
    Check(
        ResultType->getPointerAddressSpace() ==
            DerivedType->getPointerAddressSpace(),
        "gc.relocate: relocating a pointer shouldn't change its address space",
        Call);

    auto GC = llvm::getGCStrategy(Relocate.getFunction()->getGC());
    Check(GC, "gc.relocate: calling function must have GCStrategy",
          Call.getFunction());
    if (GC) {
      auto isGCPtr = [&GC](Type *PTy) {
        return GC->isGCManagedPointer(PTy->getScalarType()).value_or(true);
      };
      Check(isGCPtr(ResultType), "gc.relocate: must return gc pointer", Call);
      Check(isGCPtr(BaseType),
            "gc.relocate: relocated value must be a gc pointer", Call);
      Check(isGCPtr(DerivedType),
            "gc.relocate: relocated value must be a gc pointer", Call);
    }
    break;
  }
  case Intrinsic::experimental_patchpoint: {
    if (Call.getCallingConv() == CallingConv::AnyReg) {
      Check(Call.getType()->isSingleValueType(),
            "patchpoint: invalid return type used with anyregcc", Call);
    }
    break;
  }
  case Intrinsic::eh_exceptioncode:
  case Intrinsic::eh_exceptionpointer: {
    Check(isa<CatchPadInst>(Call.getArgOperand(0)),
          "eh.exceptionpointer argument must be a catchpad", Call);
    break;
  }
  case Intrinsic::get_active_lane_mask: {
    Check(Call.getType()->isVectorTy(),
          "get_active_lane_mask: must return a "
          "vector",
          Call);
    auto *ElemTy = Call.getType()->getScalarType();
    Check(ElemTy->isIntegerTy(1),
          "get_active_lane_mask: element type is not "
          "i1",
          Call);
    break;
  }
  case Intrinsic::experimental_get_vector_length: {
    ConstantInt *VF = cast<ConstantInt>(Call.getArgOperand(1));
    Check(!VF->isNegative() && !VF->isZero(),
          "get_vector_length: VF must be positive", Call);
    break;
  }
  case Intrinsic::masked_load: {
    Check(Call.getType()->isVectorTy(), "masked_load: must return a vector",
          Call);

    ConstantInt *Alignment = cast<ConstantInt>(Call.getArgOperand(1));
    Value *Mask = Call.getArgOperand(2);
    Value *PassThru = Call.getArgOperand(3);
    Check(Mask->getType()->isVectorTy(), "masked_load: mask must be vector",
          Call);
    Check(Alignment->getValue().isPowerOf2(),
          "masked_load: alignment must be a power of 2", Call);
    Check(PassThru->getType() == Call.getType(),
          "masked_load: pass through and return type must match", Call);
    Check(cast<VectorType>(Mask->getType())->getElementCount() ==
              cast<VectorType>(Call.getType())->getElementCount(),
          "masked_load: vector mask must be same length as return", Call);
    break;
  }
  case Intrinsic::masked_store: {
    Value *Val = Call.getArgOperand(0);
    ConstantInt *Alignment = cast<ConstantInt>(Call.getArgOperand(2));
    Value *Mask = Call.getArgOperand(3);
    Check(Mask->getType()->isVectorTy(), "masked_store: mask must be vector",
          Call);
    Check(Alignment->getValue().isPowerOf2(),
          "masked_store: alignment must be a power of 2", Call);
    Check(cast<VectorType>(Mask->getType())->getElementCount() ==
              cast<VectorType>(Val->getType())->getElementCount(),
          "masked_store: vector mask must be same length as value", Call);
    break;
  }

  case Intrinsic::masked_gather: {
    const APInt &Alignment =
        cast<ConstantInt>(Call.getArgOperand(1))->getValue();
    Check(Alignment.isZero() || Alignment.isPowerOf2(),
          "masked_gather: alignment must be 0 or a power of 2", Call);
    break;
  }
  case Intrinsic::masked_scatter: {
    const APInt &Alignment =
        cast<ConstantInt>(Call.getArgOperand(2))->getValue();
    Check(Alignment.isZero() || Alignment.isPowerOf2(),
          "masked_scatter: alignment must be 0 or a power of 2", Call);
    break;
  }

  case Intrinsic::experimental_guard: {
    Check(isa<CallInst>(Call), "experimental_guard cannot be invoked", Call);
    Check(Call.countOperandBundlesOfType(LLVMContext::OB_deopt) == 1,
          "experimental_guard must have exactly one "
          "\"deopt\" operand bundle");
    break;
  }

  case Intrinsic::experimental_deoptimize: {
    Check(isa<CallInst>(Call), "experimental_deoptimize cannot be invoked",
          Call);
    Check(Call.countOperandBundlesOfType(LLVMContext::OB_deopt) == 1,
          "experimental_deoptimize must have exactly one "
          "\"deopt\" operand bundle");
    Check(Call.getType() == Call.getFunction()->getReturnType(),
          "experimental_deoptimize return type must match caller return type");

    if (isa<CallInst>(Call)) {
      auto *RI = dyn_cast<ReturnInst>(Call.getNextNode());
      Check(RI,
            "calls to experimental_deoptimize must be followed by a return");

      if (!Call.getType()->isVoidTy() && RI)
        Check(RI->getReturnValue() == &Call,
              "calls to experimental_deoptimize must be followed by a return "
              "of the value computed by experimental_deoptimize");
    }

    break;
  }
  case Intrinsic::vastart: {
    Check(Call.getFunction()->isVarArg(),
          "va_start called in a non-varargs function");
    break;
  }
  case Intrinsic::vector_reduce_and:
  case Intrinsic::vector_reduce_or:
  case Intrinsic::vector_reduce_xor:
  case Intrinsic::vector_reduce_add:
  case Intrinsic::vector_reduce_mul:
  case Intrinsic::vector_reduce_smax:
  case Intrinsic::vector_reduce_smin:
  case Intrinsic::vector_reduce_umax:
  case Intrinsic::vector_reduce_umin: {
    Type *ArgTy = Call.getArgOperand(0)->getType();
    Check(ArgTy->isIntOrIntVectorTy() && ArgTy->isVectorTy(),
          "Intrinsic has incorrect argument type!");
    break;
  }
  case Intrinsic::vector_reduce_fmax:
  case Intrinsic::vector_reduce_fmin: {
    Type *ArgTy = Call.getArgOperand(0)->getType();
    Check(ArgTy->isFPOrFPVectorTy() && ArgTy->isVectorTy(),
          "Intrinsic has incorrect argument type!");
    break;
  }
  case Intrinsic::vector_reduce_fadd:
  case Intrinsic::vector_reduce_fmul: {
    // Unlike the other reductions, the first argument is a start value. The
    // second argument is the vector to be reduced.
    Type *ArgTy = Call.getArgOperand(1)->getType();
    Check(ArgTy->isFPOrFPVectorTy() && ArgTy->isVectorTy(),
          "Intrinsic has incorrect argument type!");
    break;
  }
  case Intrinsic::smul_fix:
  case Intrinsic::smul_fix_sat:
  case Intrinsic::umul_fix:
  case Intrinsic::umul_fix_sat:
  case Intrinsic::sdiv_fix:
  case Intrinsic::sdiv_fix_sat:
  case Intrinsic::udiv_fix:
  case Intrinsic::udiv_fix_sat: {
    Value *Op1 = Call.getArgOperand(0);
    Value *Op2 = Call.getArgOperand(1);
    Check(Op1->getType()->isIntOrIntVectorTy(),
          "first operand of [us][mul|div]_fix[_sat] must be an int type or "
          "vector of ints");
    Check(Op2->getType()->isIntOrIntVectorTy(),
          "second operand of [us][mul|div]_fix[_sat] must be an int type or "
          "vector of ints");

    auto *Op3 = cast<ConstantInt>(Call.getArgOperand(2));
    Check(Op3->getType()->isIntegerTy(),
          "third operand of [us][mul|div]_fix[_sat] must be an int type");
    Check(Op3->getBitWidth() <= 32,
          "third operand of [us][mul|div]_fix[_sat] must fit within 32 bits");

    if (ID == Intrinsic::smul_fix || ID == Intrinsic::smul_fix_sat ||
        ID == Intrinsic::sdiv_fix || ID == Intrinsic::sdiv_fix_sat) {
      Check(Op3->getZExtValue() < Op1->getType()->getScalarSizeInBits(),
            "the scale of s[mul|div]_fix[_sat] must be less than the width of "
            "the operands");
    } else {
      Check(Op3->getZExtValue() <= Op1->getType()->getScalarSizeInBits(),
            "the scale of u[mul|div]_fix[_sat] must be less than or equal "
            "to the width of the operands");
    }
    break;
  }
  case Intrinsic::lrint:
  case Intrinsic::llrint: {
    Type *ValTy = Call.getArgOperand(0)->getType();
    Type *ResultTy = Call.getType();
    Check(
        ValTy->isFPOrFPVectorTy() && ResultTy->isIntOrIntVectorTy(),
        "llvm.lrint, llvm.llrint: argument must be floating-point or vector "
        "of floating-points, and result must be integer or vector of integers",
        &Call);
    Check(ValTy->isVectorTy() == ResultTy->isVectorTy(),
          "llvm.lrint, llvm.llrint: argument and result disagree on vector use",
          &Call);
    if (ValTy->isVectorTy()) {
      Check(cast<VectorType>(ValTy)->getElementCount() ==
                cast<VectorType>(ResultTy)->getElementCount(),
            "llvm.lrint, llvm.llrint: argument must be same length as result",
            &Call);
    }
    break;
  }
  case Intrinsic::lround:
  case Intrinsic::llround: {
    Type *ValTy = Call.getArgOperand(0)->getType();
    Type *ResultTy = Call.getType();
    Check(!ValTy->isVectorTy() && !ResultTy->isVectorTy(),
          "Intrinsic does not support vectors", &Call);
    break;
  }
  case Intrinsic::bswap: {
    Type *Ty = Call.getType();
    unsigned Size = Ty->getScalarSizeInBits();
    Check(Size % 16 == 0, "bswap must be an even number of bytes", &Call);
    break;
  }
  case Intrinsic::invariant_start: {
    ConstantInt *InvariantSize = dyn_cast<ConstantInt>(Call.getArgOperand(0));
    Check(InvariantSize &&
              (!InvariantSize->isNegative() || InvariantSize->isMinusOne()),
          "invariant_start parameter must be -1, 0 or a positive number",
          &Call);
    break;
  }
  case Intrinsic::matrix_multiply:
  case Intrinsic::matrix_transpose:
  case Intrinsic::matrix_column_major_load:
  case Intrinsic::matrix_column_major_store: {
    Function *IF = Call.getCalledFunction();
    ConstantInt *Stride = nullptr;
    ConstantInt *NumRows;
    ConstantInt *NumColumns;
    VectorType *ResultTy;
    Type *Op0ElemTy = nullptr;
    Type *Op1ElemTy = nullptr;
    switch (ID) {
    case Intrinsic::matrix_multiply: {
      NumRows = cast<ConstantInt>(Call.getArgOperand(2));
      ConstantInt *N = cast<ConstantInt>(Call.getArgOperand(3));
      NumColumns = cast<ConstantInt>(Call.getArgOperand(4));
      Check(cast<FixedVectorType>(Call.getArgOperand(0)->getType())
                    ->getNumElements() ==
                NumRows->getZExtValue() * N->getZExtValue(),
            "First argument of a matrix operation does not match specified "
            "shape!");
      Check(cast<FixedVectorType>(Call.getArgOperand(1)->getType())
                    ->getNumElements() ==
                N->getZExtValue() * NumColumns->getZExtValue(),
            "Second argument of a matrix operation does not match specified "
            "shape!");

      ResultTy = cast<VectorType>(Call.getType());
      Op0ElemTy =
          cast<VectorType>(Call.getArgOperand(0)->getType())->getElementType();
      Op1ElemTy =
          cast<VectorType>(Call.getArgOperand(1)->getType())->getElementType();
      break;
    }
    case Intrinsic::matrix_transpose:
      NumRows = cast<ConstantInt>(Call.getArgOperand(1));
      NumColumns = cast<ConstantInt>(Call.getArgOperand(2));
      ResultTy = cast<VectorType>(Call.getType());
      Op0ElemTy =
          cast<VectorType>(Call.getArgOperand(0)->getType())->getElementType();
      break;
    case Intrinsic::matrix_column_major_load: {
      Stride = dyn_cast<ConstantInt>(Call.getArgOperand(1));
      NumRows = cast<ConstantInt>(Call.getArgOperand(3));
      NumColumns = cast<ConstantInt>(Call.getArgOperand(4));
      ResultTy = cast<VectorType>(Call.getType());
      break;
    }
    case Intrinsic::matrix_column_major_store: {
      Stride = dyn_cast<ConstantInt>(Call.getArgOperand(2));
      NumRows = cast<ConstantInt>(Call.getArgOperand(4));
      NumColumns = cast<ConstantInt>(Call.getArgOperand(5));
      ResultTy = cast<VectorType>(Call.getArgOperand(0)->getType());
      Op0ElemTy =
          cast<VectorType>(Call.getArgOperand(0)->getType())->getElementType();
      break;
    }
    default:
      llvm_unreachable("unexpected intrinsic");
    }

    Check(ResultTy->getElementType()->isIntegerTy() ||
              ResultTy->getElementType()->isFloatingPointTy(),
          "Result type must be an integer or floating-point type!", IF);

    if (Op0ElemTy)
      Check(ResultTy->getElementType() == Op0ElemTy,
            "Vector element type mismatch of the result and first operand "
            "vector!",
            IF);

    if (Op1ElemTy)
      Check(ResultTy->getElementType() == Op1ElemTy,
            "Vector element type mismatch of the result and second operand "
            "vector!",
            IF);

    Check(cast<FixedVectorType>(ResultTy)->getNumElements() ==
              NumRows->getZExtValue() * NumColumns->getZExtValue(),
          "Result of a matrix operation does not fit in the returned vector!");

    if (Stride)
      Check(Stride->getZExtValue() >= NumRows->getZExtValue(),
            "Stride must be greater or equal than the number of rows!", IF);

    break;
  }
  case Intrinsic::vector_splice: {
    VectorType *VecTy = cast<VectorType>(Call.getType());
    int64_t Idx = cast<ConstantInt>(Call.getArgOperand(2))->getSExtValue();
    int64_t KnownMinNumElements = VecTy->getElementCount().getKnownMinValue();
    if (Call.getParent() && Call.getParent()->getParent()) {
      AttributeList Attrs = Call.getParent()->getParent()->getAttributes();
      if (Attrs.hasFnAttr(Attribute::VScaleRange))
        KnownMinNumElements *= Attrs.getFnAttrs().getVScaleRangeMin();
    }
    Check((Idx < 0 && std::abs(Idx) <= KnownMinNumElements) ||
              (Idx >= 0 && Idx < KnownMinNumElements),
          "The splice index exceeds the range [-VL, VL-1] where VL is the "
          "known minimum number of elements in the vector. For scalable "
          "vectors the minimum number of elements is determined from "
          "vscale_range.",
          &Call);
    break;
  }
  case Intrinsic::experimental_stepvector: {
    VectorType *VecTy = dyn_cast<VectorType>(Call.getType());
    Check(VecTy && VecTy->getScalarType()->isIntegerTy() &&
              VecTy->getScalarSizeInBits() >= 8,
          "experimental_stepvector only supported for vectors of integers "
          "with a bitwidth of at least 8.",
          &Call);
    break;
  }
  case Intrinsic::vector_insert: {
    Value *Vec = Call.getArgOperand(0);
    Value *SubVec = Call.getArgOperand(1);
    Value *Idx = Call.getArgOperand(2);
    unsigned IdxN = cast<ConstantInt>(Idx)->getZExtValue();

    VectorType *VecTy = cast<VectorType>(Vec->getType());
    VectorType *SubVecTy = cast<VectorType>(SubVec->getType());

    ElementCount VecEC = VecTy->getElementCount();
    ElementCount SubVecEC = SubVecTy->getElementCount();
    Check(VecTy->getElementType() == SubVecTy->getElementType(),
          "vector_insert parameters must have the same element "
          "type.",
          &Call);
    Check(IdxN % SubVecEC.getKnownMinValue() == 0,
          "vector_insert index must be a constant multiple of "
          "the subvector's known minimum vector length.");

    // If this insertion is not the 'mixed' case where a fixed vector is
    // inserted into a scalable vector, ensure that the insertion of the
    // subvector does not overrun the parent vector.
    if (VecEC.isScalable() == SubVecEC.isScalable()) {
      Check(IdxN < VecEC.getKnownMinValue() &&
                IdxN + SubVecEC.getKnownMinValue() <= VecEC.getKnownMinValue(),
            "subvector operand of vector_insert would overrun the "
            "vector being inserted into.");
    }
    break;
  }
  case Intrinsic::vector_extract: {
    Value *Vec = Call.getArgOperand(0);
    Value *Idx = Call.getArgOperand(1);
    unsigned IdxN = cast<ConstantInt>(Idx)->getZExtValue();

    VectorType *ResultTy = cast<VectorType>(Call.getType());
    VectorType *VecTy = cast<VectorType>(Vec->getType());

    ElementCount VecEC = VecTy->getElementCount();
    ElementCount ResultEC = ResultTy->getElementCount();

    Check(ResultTy->getElementType() == VecTy->getElementType(),
          "vector_extract result must have the same element "
          "type as the input vector.",
          &Call);
    Check(IdxN % ResultEC.getKnownMinValue() == 0,
          "vector_extract index must be a constant multiple of "
          "the result type's known minimum vector length.");

    // If this extraction is not the 'mixed' case where a fixed vector is
    // extracted from a scalable vector, ensure that the extraction does not
    // overrun the parent vector.
    if (VecEC.isScalable() == ResultEC.isScalable()) {
      Check(IdxN < VecEC.getKnownMinValue() &&
                IdxN + ResultEC.getKnownMinValue() <= VecEC.getKnownMinValue(),
            "vector_extract would overrun.");
    }
    break;
  }
  case Intrinsic::experimental_noalias_scope_decl: {
    NoAliasScopeDecls.push_back(cast<IntrinsicInst>(&Call));
    break;
  }
  case Intrinsic::preserve_array_access_index:
  case Intrinsic::preserve_struct_access_index:
  case Intrinsic::aarch64_ldaxr:
  case Intrinsic::aarch64_ldxr:
  case Intrinsic::arm_ldaex:
  case Intrinsic::arm_ldrex: {
    Type *ElemTy = Call.getParamElementType(0);
    Check(ElemTy, "Intrinsic requires elementtype attribute on first argument.",
          &Call);
    break;
  }
  case Intrinsic::aarch64_stlxr:
  case Intrinsic::aarch64_stxr:
  case Intrinsic::arm_stlex:
  case Intrinsic::arm_strex: {
    Type *ElemTy = Call.getAttributes().getParamElementType(1);
    Check(ElemTy,
          "Intrinsic requires elementtype attribute on second argument.",
          &Call);
    break;
  }
  case Intrinsic::aarch64_prefetch: {
    Check(cast<ConstantInt>(Call.getArgOperand(1))->getZExtValue() < 2,
          "write argument to llvm.aarch64.prefetch must be 0 or 1", Call);
    Check(cast<ConstantInt>(Call.getArgOperand(2))->getZExtValue() < 4,
          "target argument to llvm.aarch64.prefetch must be 0-3", Call);
    Check(cast<ConstantInt>(Call.getArgOperand(3))->getZExtValue() < 2,
          "stream argument to llvm.aarch64.prefetch must be 0 or 1", Call);
    Check(cast<ConstantInt>(Call.getArgOperand(4))->getZExtValue() < 2,
          "isdata argument to llvm.aarch64.prefetch must be 0 or 1", Call);
    break;
  }
  case Intrinsic::callbr_landingpad: {
    const auto *CBR = dyn_cast<CallBrInst>(Call.getOperand(0));
    Check(CBR, "intrinstic requires callbr operand", &Call);
    if (!CBR)
      break;

    const BasicBlock *LandingPadBB = Call.getParent();
    const BasicBlock *PredBB = LandingPadBB->getUniquePredecessor();
    if (!PredBB) {
      CheckFailed("Intrinsic in block must have 1 unique predecessor", &Call);
      break;
    }
    if (!isa<CallBrInst>(PredBB->getTerminator())) {
      CheckFailed("Intrinsic must have corresponding callbr in predecessor",
                  &Call);
      break;
    }
    Check(llvm::any_of(CBR->getIndirectDests(),
                       [LandingPadBB](const BasicBlock *IndDest) {
                         return IndDest == LandingPadBB;
                       }),
          "Intrinsic's corresponding callbr must have intrinsic's parent basic "
          "block in indirect destination list",
          &Call);
    const Instruction &First = *LandingPadBB->begin();
    Check(&First == &Call, "No other instructions may proceed intrinsic",
          &Call);
    break;
  }
  case Intrinsic::amdgcn_cs_chain: {
    auto CallerCC = Call.getCaller()->getCallingConv();
    switch (CallerCC) {
    case CallingConv::AMDGPU_CS:
    case CallingConv::AMDGPU_CS_Chain:
    case CallingConv::AMDGPU_CS_ChainPreserve:
      break;
    default:
      CheckFailed("Intrinsic can only be used from functions with the "
                  "amdgpu_cs, amdgpu_cs_chain or amdgpu_cs_chain_preserve "
                  "calling conventions",
                  &Call);
      break;
    }

    Check(Call.paramHasAttr(2, Attribute::InReg),
          "SGPR arguments must have the `inreg` attribute", &Call);
    Check(!Call.paramHasAttr(3, Attribute::InReg),
          "VGPR arguments must not have the `inreg` attribute", &Call);
    break;
  }
  case Intrinsic::amdgcn_set_inactive_chain_arg: {
    auto CallerCC = Call.getCaller()->getCallingConv();
    switch (CallerCC) {
    case CallingConv::AMDGPU_CS_Chain:
    case CallingConv::AMDGPU_CS_ChainPreserve:
      break;
    default:
      CheckFailed("Intrinsic can only be used from functions with the "
                  "amdgpu_cs_chain or amdgpu_cs_chain_preserve "
                  "calling conventions",
                  &Call);
      break;
    }

    unsigned InactiveIdx = 1;
    Check(!Call.paramHasAttr(InactiveIdx, Attribute::InReg),
          "Value for inactive lanes must not have the `inreg` attribute",
          &Call);
    Check(isa<Argument>(Call.getArgOperand(InactiveIdx)),
          "Value for inactive lanes must be a function argument", &Call);
    Check(!cast<Argument>(Call.getArgOperand(InactiveIdx))->hasInRegAttr(),
          "Value for inactive lanes must be a VGPR function argument", &Call);
    break;
  }
  case Intrinsic::nvvm_setmaxnreg_inc_sync_aligned_u32:
  case Intrinsic::nvvm_setmaxnreg_dec_sync_aligned_u32: {
    Value *V = Call.getArgOperand(0);
    unsigned RegCount = cast<ConstantInt>(V)->getZExtValue();
    Check(RegCount % 8 == 0,
          "reg_count argument to nvvm.setmaxnreg must be in multiples of 8");
    Check((RegCount >= 24 && RegCount <= 256),
          "reg_count argument to nvvm.setmaxnreg must be within [24, 256]");
    break;
  }
  case Intrinsic::experimental_convergence_entry:
  case Intrinsic::experimental_convergence_anchor:
    break;
  case Intrinsic::experimental_convergence_loop:
    break;
  case Intrinsic::ptrmask: {
    Type *Ty0 = Call.getArgOperand(0)->getType();
    Type *Ty1 = Call.getArgOperand(1)->getType();
    Check(Ty0->isPtrOrPtrVectorTy(),
          "llvm.ptrmask intrinsic first argument must be pointer or vector "
          "of pointers",
          &Call);
    Check(
        Ty0->isVectorTy() == Ty1->isVectorTy(),
        "llvm.ptrmask intrinsic arguments must be both scalars or both vectors",
        &Call);
    if (Ty0->isVectorTy())
      Check(cast<VectorType>(Ty0)->getElementCount() ==
                cast<VectorType>(Ty1)->getElementCount(),
            "llvm.ptrmask intrinsic arguments must have the same number of "
            "elements",
            &Call);
    Check(DL.getIndexTypeSizeInBits(Ty0) == Ty1->getScalarSizeInBits(),
          "llvm.ptrmask intrinsic second argument bitwidth must match "
          "pointer index type size of first argument",
          &Call);
    break;
  }
  case Intrinsic::threadlocal_address: {
    const Value &Arg0 = *Call.getArgOperand(0);
    Check(isa<GlobalValue>(Arg0),
          "llvm.threadlocal.address first argument must be a GlobalValue");
    Check(cast<GlobalValue>(Arg0).isThreadLocal(),
          "llvm.threadlocal.address operand isThreadLocal() must be true");
    break;
  }
  };

  // Verify that there aren't any unmediated control transfers between funclets.
  if (IntrinsicInst::mayLowerToFunctionCall(ID)) {
    Function *F = Call.getParent()->getParent();
    if (F->hasPersonalityFn() &&
        isScopedEHPersonality(classifyEHPersonality(F->getPersonalityFn()))) {
      // Run EH funclet coloring on-demand and cache results for other intrinsic
      // calls in this function
      if (BlockEHFuncletColors.empty())
        BlockEHFuncletColors = colorEHFunclets(*F);

      // Check for catch-/cleanup-pad in first funclet block
      bool InEHFunclet = false;
      BasicBlock *CallBB = Call.getParent();
      const ColorVector &CV = BlockEHFuncletColors.find(CallBB)->second;
      assert(CV.size() > 0 && "Uncolored block");
      for (BasicBlock *ColorFirstBB : CV)
        if (dyn_cast_or_null<FuncletPadInst>(ColorFirstBB->getFirstNonPHI()))
          InEHFunclet = true;

      // Check for funclet operand bundle
      bool HasToken = false;
      for (unsigned I = 0, E = Call.getNumOperandBundles(); I != E; ++I)
        if (Call.getOperandBundleAt(I).getTagID() == LLVMContext::OB_funclet)
          HasToken = true;

      // This would cause silent code truncation in WinEHPrepare
      if (InEHFunclet)
        Check(HasToken, "Missing funclet token on intrinsic call", &Call);
    }
  }
}

/// Carefully grab the subprogram from a local scope.
///
/// This carefully grabs the subprogram from a local scope, avoiding the
/// built-in assertions that would typically fire.
static DISubprogram *getSubprogram(Metadata *LocalScope) {
  if (!LocalScope)
    return nullptr;

  if (auto *SP = dyn_cast<DISubprogram>(LocalScope))
    return SP;

  if (auto *LB = dyn_cast<DILexicalBlockBase>(LocalScope))
    return getSubprogram(LB->getRawScope());

  // Just return null; broken scope chains are checked elsewhere.
  assert(!isa<DILocalScope>(LocalScope) && "Unknown type of local scope");
  return nullptr;
}

void Verifier::visit(DbgLabelRecord &DLR) {
  CheckDI(isa<DILabel>(DLR.getRawLabel()),
          "invalid #dbg_label intrinsic variable", &DLR, DLR.getRawLabel());

  // Ignore broken !dbg attachments; they're checked elsewhere.
  if (MDNode *N = DLR.getDebugLoc().getAsMDNode())
    if (!isa<DILocation>(N))
      return;

  BasicBlock *BB = DLR.getParent();
  Function *F = BB ? BB->getParent() : nullptr;

  // The scopes for variables and !dbg attachments must agree.
  DILabel *Label = DLR.getLabel();
  DILocation *Loc = DLR.getDebugLoc();
  CheckDI(Loc, "#dbg_label record requires a !dbg attachment", &DLR, BB, F);

  DISubprogram *LabelSP = getSubprogram(Label->getRawScope());
  DISubprogram *LocSP = getSubprogram(Loc->getRawScope());
  if (!LabelSP || !LocSP)
    return;

  CheckDI(LabelSP == LocSP,
          "mismatched subprogram between #dbg_label label and !dbg attachment",
          &DLR, BB, F, Label, Label->getScope()->getSubprogram(), Loc,
          Loc->getScope()->getSubprogram());
}

void Verifier::visit(DbgVariableRecord &DVR) {
  BasicBlock *BB = DVR.getParent();
  Function *F = BB->getParent();

  CheckDI(DVR.getType() == DbgVariableRecord::LocationType::Value ||
              DVR.getType() == DbgVariableRecord::LocationType::Declare ||
              DVR.getType() == DbgVariableRecord::LocationType::Assign,
          "invalid #dbg record type", &DVR, DVR.getType());

  // The location for a DbgVariableRecord must be either a ValueAsMetadata,
  // DIArgList, or an empty MDNode (which is a legacy representation for an
  // "undef" location).
  auto *MD = DVR.getRawLocation();
  CheckDI(MD && (isa<ValueAsMetadata>(MD) || isa<DIArgList>(MD) ||
                 (isa<MDNode>(MD) && !cast<MDNode>(MD)->getNumOperands())),
          "invalid #dbg record address/value", &DVR, MD);
  if (auto *VAM = dyn_cast<ValueAsMetadata>(MD))
    visitValueAsMetadata(*VAM, F);
  else if (auto *AL = dyn_cast<DIArgList>(MD))
    visitDIArgList(*AL, F);

  CheckDI(isa_and_nonnull<DILocalVariable>(DVR.getRawVariable()),
          "invalid #dbg record variable", &DVR, DVR.getRawVariable());
  visitMDNode(*DVR.getRawVariable(), AreDebugLocsAllowed::No);

  CheckDI(isa_and_nonnull<DIExpression>(DVR.getRawExpression()),
          "invalid #dbg record expression", &DVR, DVR.getRawExpression());
  visitMDNode(*DVR.getExpression(), AreDebugLocsAllowed::No);

  if (DVR.isDbgAssign()) {
    CheckDI(isa_and_nonnull<DIAssignID>(DVR.getRawAssignID()),
            "invalid #dbg_assign DIAssignID", &DVR, DVR.getRawAssignID());
    visitMDNode(*cast<DIAssignID>(DVR.getRawAssignID()),
                AreDebugLocsAllowed::No);

    const auto *RawAddr = DVR.getRawAddress();
    // Similarly to the location above, the address for an assign
    // DbgVariableRecord must be a ValueAsMetadata or an empty MDNode, which
    // represents an undef address.
    CheckDI(
        isa<ValueAsMetadata>(RawAddr) ||
            (isa<MDNode>(RawAddr) && !cast<MDNode>(RawAddr)->getNumOperands()),
        "invalid #dbg_assign address", &DVR, DVR.getRawAddress());
    if (auto *VAM = dyn_cast<ValueAsMetadata>(RawAddr))
      visitValueAsMetadata(*VAM, F);

    CheckDI(isa_and_nonnull<DIExpression>(DVR.getRawAddressExpression()),
            "invalid #dbg_assign address expression", &DVR,
            DVR.getRawAddressExpression());
    visitMDNode(*DVR.getAddressExpression(), AreDebugLocsAllowed::No);

    // All of the linked instructions should be in the same function as DVR.
    for (Instruction *I : at::getAssignmentInsts(&DVR))
      CheckDI(DVR.getFunction() == I->getFunction(),
              "inst not in same function as #dbg_assign", I, &DVR);
  }

  // This check is redundant with one in visitLocalVariable().
  DILocalVariable *Var = DVR.getVariable();
  CheckDI(isType(Var->getRawType()), "invalid type ref", Var,
          Var->getRawType());

  auto *DLNode = DVR.getDebugLoc().getAsMDNode();
  CheckDI(isa_and_nonnull<DILocation>(DLNode), "invalid #dbg record DILocation",
          &DVR, DLNode);
  DILocation *Loc = DVR.getDebugLoc();

  // The scopes for variables and !dbg attachments must agree.
  DISubprogram *VarSP = getSubprogram(Var->getRawScope());
  DISubprogram *LocSP = getSubprogram(Loc->getRawScope());
  if (!VarSP || !LocSP)
    return; // Broken scope chains are checked elsewhere.

  CheckDI(VarSP == LocSP,
          "mismatched subprogram between #dbg record variable and DILocation",
          &DVR, BB, F, Var, Var->getScope()->getSubprogram(), Loc,
          Loc->getScope()->getSubprogram());

  verifyFnArgs(DVR);
}

void Verifier::visitVPIntrinsic(VPIntrinsic &VPI) {
  if (auto *VPCast = dyn_cast<VPCastIntrinsic>(&VPI)) {
    auto *RetTy = cast<VectorType>(VPCast->getType());
    auto *ValTy = cast<VectorType>(VPCast->getOperand(0)->getType());
    Check(RetTy->getElementCount() == ValTy->getElementCount(),
          "VP cast intrinsic first argument and result vector lengths must be "
          "equal",
          *VPCast);

    switch (VPCast->getIntrinsicID()) {
    default:
      llvm_unreachable("Unknown VP cast intrinsic");
    case Intrinsic::vp_trunc:
      Check(RetTy->isIntOrIntVectorTy() && ValTy->isIntOrIntVectorTy(),
            "llvm.vp.trunc intrinsic first argument and result element type "
            "must be integer",
            *VPCast);
      Check(RetTy->getScalarSizeInBits() < ValTy->getScalarSizeInBits(),
            "llvm.vp.trunc intrinsic the bit size of first argument must be "
            "larger than the bit size of the return type",
            *VPCast);
      break;
    case Intrinsic::vp_zext:
    case Intrinsic::vp_sext:
      Check(RetTy->isIntOrIntVectorTy() && ValTy->isIntOrIntVectorTy(),
            "llvm.vp.zext or llvm.vp.sext intrinsic first argument and result "
            "element type must be integer",
            *VPCast);
      Check(RetTy->getScalarSizeInBits() > ValTy->getScalarSizeInBits(),
            "llvm.vp.zext or llvm.vp.sext intrinsic the bit size of first "
            "argument must be smaller than the bit size of the return type",
            *VPCast);
      break;
    case Intrinsic::vp_fptoui:
    case Intrinsic::vp_fptosi:
    case Intrinsic::vp_lrint:
    case Intrinsic::vp_llrint:
      Check(
          RetTy->isIntOrIntVectorTy() && ValTy->isFPOrFPVectorTy(),
          "llvm.vp.fptoui, llvm.vp.fptosi, llvm.vp.lrint or llvm.vp.llrint" "intrinsic first argument element "
          "type must be floating-point and result element type must be integer",
          *VPCast);
      break;
    case Intrinsic::vp_uitofp:
    case Intrinsic::vp_sitofp:
      Check(
          RetTy->isFPOrFPVectorTy() && ValTy->isIntOrIntVectorTy(),
          "llvm.vp.uitofp or llvm.vp.sitofp intrinsic first argument element "
          "type must be integer and result element type must be floating-point",
          *VPCast);
      break;
    case Intrinsic::vp_fptrunc:
      Check(RetTy->isFPOrFPVectorTy() && ValTy->isFPOrFPVectorTy(),
            "llvm.vp.fptrunc intrinsic first argument and result element type "
            "must be floating-point",
            *VPCast);
      Check(RetTy->getScalarSizeInBits() < ValTy->getScalarSizeInBits(),
            "llvm.vp.fptrunc intrinsic the bit size of first argument must be "
            "larger than the bit size of the return type",
            *VPCast);
      break;
    case Intrinsic::vp_fpext:
      Check(RetTy->isFPOrFPVectorTy() && ValTy->isFPOrFPVectorTy(),
            "llvm.vp.fpext intrinsic first argument and result element type "
            "must be floating-point",
            *VPCast);
      Check(RetTy->getScalarSizeInBits() > ValTy->getScalarSizeInBits(),
            "llvm.vp.fpext intrinsic the bit size of first argument must be "
            "smaller than the bit size of the return type",
            *VPCast);
      break;
    case Intrinsic::vp_ptrtoint:
      Check(RetTy->isIntOrIntVectorTy() && ValTy->isPtrOrPtrVectorTy(),
            "llvm.vp.ptrtoint intrinsic first argument element type must be "
            "pointer and result element type must be integer",
            *VPCast);
      break;
    case Intrinsic::vp_inttoptr:
      Check(RetTy->isPtrOrPtrVectorTy() && ValTy->isIntOrIntVectorTy(),
            "llvm.vp.inttoptr intrinsic first argument element type must be "
            "integer and result element type must be pointer",
            *VPCast);
      break;
    }
  }
  if (VPI.getIntrinsicID() == Intrinsic::vp_fcmp) {
    auto Pred = cast<VPCmpIntrinsic>(&VPI)->getPredicate();
    Check(CmpInst::isFPPredicate(Pred),
          "invalid predicate for VP FP comparison intrinsic", &VPI);
  }
  if (VPI.getIntrinsicID() == Intrinsic::vp_icmp) {
    auto Pred = cast<VPCmpIntrinsic>(&VPI)->getPredicate();
    Check(CmpInst::isIntPredicate(Pred),
          "invalid predicate for VP integer comparison intrinsic", &VPI);
  }
  if (VPI.getIntrinsicID() == Intrinsic::vp_is_fpclass) {
    auto TestMask = cast<ConstantInt>(VPI.getOperand(1));
    Check((TestMask->getZExtValue() & ~static_cast<unsigned>(fcAllFlags)) == 0,
          "unsupported bits for llvm.vp.is.fpclass test mask");
  }
}

void Verifier::visitConstrainedFPIntrinsic(ConstrainedFPIntrinsic &FPI) {
  unsigned NumOperands = FPI.getNonMetadataArgCount();
  bool HasRoundingMD =
      Intrinsic::hasConstrainedFPRoundingModeOperand(FPI.getIntrinsicID());

  // Add the expected number of metadata operands.
  NumOperands += (1 + HasRoundingMD);

  // Compare intrinsics carry an extra predicate metadata operand.
  if (isa<ConstrainedFPCmpIntrinsic>(FPI))
    NumOperands += 1;
  Check((FPI.arg_size() == NumOperands),
        "invalid arguments for constrained FP intrinsic", &FPI);

  switch (FPI.getIntrinsicID()) {
  case Intrinsic::experimental_constrained_lrint:
  case Intrinsic::experimental_constrained_llrint: {
    Type *ValTy = FPI.getArgOperand(0)->getType();
    Type *ResultTy = FPI.getType();
    Check(!ValTy->isVectorTy() && !ResultTy->isVectorTy(),
          "Intrinsic does not support vectors", &FPI);
    break;
  }

  case Intrinsic::experimental_constrained_lround:
  case Intrinsic::experimental_constrained_llround: {
    Type *ValTy = FPI.getArgOperand(0)->getType();
    Type *ResultTy = FPI.getType();
    Check(!ValTy->isVectorTy() && !ResultTy->isVectorTy(),
          "Intrinsic does not support vectors", &FPI);
    break;
  }

  case Intrinsic::experimental_constrained_fcmp:
  case Intrinsic::experimental_constrained_fcmps: {
    auto Pred = cast<ConstrainedFPCmpIntrinsic>(&FPI)->getPredicate();
    Check(CmpInst::isFPPredicate(Pred),
          "invalid predicate for constrained FP comparison intrinsic", &FPI);
    break;
  }

  case Intrinsic::experimental_constrained_fptosi:
  case Intrinsic::experimental_constrained_fptoui: {
    Value *Operand = FPI.getArgOperand(0);
    ElementCount SrcEC;
    Check(Operand->getType()->isFPOrFPVectorTy(),
          "Intrinsic first argument must be floating point", &FPI);
    if (auto *OperandT = dyn_cast<VectorType>(Operand->getType())) {
      SrcEC = cast<VectorType>(OperandT)->getElementCount();
    }

    Operand = &FPI;
    Check(SrcEC.isNonZero() == Operand->getType()->isVectorTy(),
          "Intrinsic first argument and result disagree on vector use", &FPI);
    Check(Operand->getType()->isIntOrIntVectorTy(),
          "Intrinsic result must be an integer", &FPI);
    if (auto *OperandT = dyn_cast<VectorType>(Operand->getType())) {
      Check(SrcEC == cast<VectorType>(OperandT)->getElementCount(),
            "Intrinsic first argument and result vector lengths must be equal",
            &FPI);
    }
    break;
  }

  case Intrinsic::experimental_constrained_sitofp:
  case Intrinsic::experimental_constrained_uitofp: {
    Value *Operand = FPI.getArgOperand(0);
    ElementCount SrcEC;
    Check(Operand->getType()->isIntOrIntVectorTy(),
          "Intrinsic first argument must be integer", &FPI);
    if (auto *OperandT = dyn_cast<VectorType>(Operand->getType())) {
      SrcEC = cast<VectorType>(OperandT)->getElementCount();
    }

    Operand = &FPI;
    Check(SrcEC.isNonZero() == Operand->getType()->isVectorTy(),
          "Intrinsic first argument and result disagree on vector use", &FPI);
    Check(Operand->getType()->isFPOrFPVectorTy(),
          "Intrinsic result must be a floating point", &FPI);
    if (auto *OperandT = dyn_cast<VectorType>(Operand->getType())) {
      Check(SrcEC == cast<VectorType>(OperandT)->getElementCount(),
            "Intrinsic first argument and result vector lengths must be equal",
            &FPI);
    }
    break;
  }

  case Intrinsic::experimental_constrained_fptrunc:
  case Intrinsic::experimental_constrained_fpext: {
    Value *Operand = FPI.getArgOperand(0);
    Type *OperandTy = Operand->getType();
    Value *Result = &FPI;
    Type *ResultTy = Result->getType();
    Check(OperandTy->isFPOrFPVectorTy(),
          "Intrinsic first argument must be FP or FP vector", &FPI);
    Check(ResultTy->isFPOrFPVectorTy(),
          "Intrinsic result must be FP or FP vector", &FPI);
    Check(OperandTy->isVectorTy() == ResultTy->isVectorTy(),
          "Intrinsic first argument and result disagree on vector use", &FPI);
    if (OperandTy->isVectorTy()) {
      Check(cast<VectorType>(OperandTy)->getElementCount() ==
                cast<VectorType>(ResultTy)->getElementCount(),
            "Intrinsic first argument and result vector lengths must be equal",
            &FPI);
    }
    if (FPI.getIntrinsicID() == Intrinsic::experimental_constrained_fptrunc) {
      Check(OperandTy->getScalarSizeInBits() > ResultTy->getScalarSizeInBits(),
            "Intrinsic first argument's type must be larger than result type",
            &FPI);
    } else {
      Check(OperandTy->getScalarSizeInBits() < ResultTy->getScalarSizeInBits(),
            "Intrinsic first argument's type must be smaller than result type",
            &FPI);
    }
    break;
  }

  default:
    break;
  }

  // If a non-metadata argument is passed in a metadata slot then the
  // error will be caught earlier when the incorrect argument doesn't
  // match the specification in the intrinsic call table. Thus, no
  // argument type check is needed here.

  Check(FPI.getExceptionBehavior().has_value(),
        "invalid exception behavior argument", &FPI);
  if (HasRoundingMD) {
    Check(FPI.getRoundingMode().has_value(), "invalid rounding mode argument",
          &FPI);
  }
}

void Verifier::visitDbgIntrinsic(StringRef Kind, DbgVariableIntrinsic &DII) {
  auto *MD = DII.getRawLocation();
  CheckDI(isa<ValueAsMetadata>(MD) || isa<DIArgList>(MD) ||
              (isa<MDNode>(MD) && !cast<MDNode>(MD)->getNumOperands()),
          "invalid llvm.dbg." + Kind + " intrinsic address/value", &DII, MD);
  CheckDI(isa<DILocalVariable>(DII.getRawVariable()),
          "invalid llvm.dbg." + Kind + " intrinsic variable", &DII,
          DII.getRawVariable());
  CheckDI(isa<DIExpression>(DII.getRawExpression()),
          "invalid llvm.dbg." + Kind + " intrinsic expression", &DII,
          DII.getRawExpression());

  if (auto *DAI = dyn_cast<DbgAssignIntrinsic>(&DII)) {
    CheckDI(isa<DIAssignID>(DAI->getRawAssignID()),
            "invalid llvm.dbg.assign intrinsic DIAssignID", &DII,
            DAI->getRawAssignID());
    const auto *RawAddr = DAI->getRawAddress();
    CheckDI(
        isa<ValueAsMetadata>(RawAddr) ||
            (isa<MDNode>(RawAddr) && !cast<MDNode>(RawAddr)->getNumOperands()),
        "invalid llvm.dbg.assign intrinsic address", &DII,
        DAI->getRawAddress());
    CheckDI(isa<DIExpression>(DAI->getRawAddressExpression()),
            "invalid llvm.dbg.assign intrinsic address expression", &DII,
            DAI->getRawAddressExpression());
    // All of the linked instructions should be in the same function as DII.
    for (Instruction *I : at::getAssignmentInsts(DAI))
      CheckDI(DAI->getFunction() == I->getFunction(),
              "inst not in same function as dbg.assign", I, DAI);
  }

  // Ignore broken !dbg attachments; they're checked elsewhere.
  if (MDNode *N = DII.getDebugLoc().getAsMDNode())
    if (!isa<DILocation>(N))
      return;

  BasicBlock *BB = DII.getParent();
  Function *F = BB ? BB->getParent() : nullptr;

  // The scopes for variables and !dbg attachments must agree.
  DILocalVariable *Var = DII.getVariable();
  DILocation *Loc = DII.getDebugLoc();
  CheckDI(Loc, "llvm.dbg." + Kind + " intrinsic requires a !dbg attachment",
          &DII, BB, F);

  DISubprogram *VarSP = getSubprogram(Var->getRawScope());
  DISubprogram *LocSP = getSubprogram(Loc->getRawScope());
  if (!VarSP || !LocSP)
    return; // Broken scope chains are checked elsewhere.

  CheckDI(VarSP == LocSP,
          "mismatched subprogram between llvm.dbg." + Kind +
              " variable and !dbg attachment",
          &DII, BB, F, Var, Var->getScope()->getSubprogram(), Loc,
          Loc->getScope()->getSubprogram());

  // This check is redundant with one in visitLocalVariable().
  CheckDI(isType(Var->getRawType()), "invalid type ref", Var,
          Var->getRawType());
  verifyFnArgs(DII);
}

void Verifier::visitDbgLabelIntrinsic(StringRef Kind, DbgLabelInst &DLI) {
  CheckDI(isa<DILabel>(DLI.getRawLabel()),
          "invalid llvm.dbg." + Kind + " intrinsic variable", &DLI,
          DLI.getRawLabel());

  // Ignore broken !dbg attachments; they're checked elsewhere.
  if (MDNode *N = DLI.getDebugLoc().getAsMDNode())
    if (!isa<DILocation>(N))
      return;

  BasicBlock *BB = DLI.getParent();
  Function *F = BB ? BB->getParent() : nullptr;

  // The scopes for variables and !dbg attachments must agree.
  DILabel *Label = DLI.getLabel();
  DILocation *Loc = DLI.getDebugLoc();
  Check(Loc, "llvm.dbg." + Kind + " intrinsic requires a !dbg attachment", &DLI,
        BB, F);

  DISubprogram *LabelSP = getSubprogram(Label->getRawScope());
  DISubprogram *LocSP = getSubprogram(Loc->getRawScope());
  if (!LabelSP || !LocSP)
    return;

  CheckDI(LabelSP == LocSP,
          "mismatched subprogram between llvm.dbg." + Kind +
              " label and !dbg attachment",
          &DLI, BB, F, Label, Label->getScope()->getSubprogram(), Loc,
          Loc->getScope()->getSubprogram());
}

void Verifier::verifyFragmentExpression(const DbgVariableIntrinsic &I) {
  DILocalVariable *V = dyn_cast_or_null<DILocalVariable>(I.getRawVariable());
  DIExpression *E = dyn_cast_or_null<DIExpression>(I.getRawExpression());

  // We don't know whether this intrinsic verified correctly.
  if (!V || !E || !E->isValid())
    return;

  // Nothing to do if this isn't a DW_OP_LLVM_fragment expression.
  auto Fragment = E->getFragmentInfo();
  if (!Fragment)
    return;

  // The frontend helps out GDB by emitting the members of local anonymous
  // unions as artificial local variables with shared storage. When SROA splits
  // the storage for artificial local variables that are smaller than the entire
  // union, the overhang piece will be outside of the allotted space for the
  // variable and this check fails.
  // FIXME: Remove this check as soon as clang stops doing this; it hides bugs.
  if (V->isArtificial())
    return;

  verifyFragmentExpression(*V, *Fragment, &I);
}
void Verifier::verifyFragmentExpression(const DbgVariableRecord &DVR) {
  DILocalVariable *V = dyn_cast_or_null<DILocalVariable>(DVR.getRawVariable());
  DIExpression *E = dyn_cast_or_null<DIExpression>(DVR.getRawExpression());

  // We don't know whether this intrinsic verified correctly.
  if (!V || !E || !E->isValid())
    return;

  // Nothing to do if this isn't a DW_OP_LLVM_fragment expression.
  auto Fragment = E->getFragmentInfo();
  if (!Fragment)
    return;

  // The frontend helps out GDB by emitting the members of local anonymous
  // unions as artificial local variables with shared storage. When SROA splits
  // the storage for artificial local variables that are smaller than the entire
  // union, the overhang piece will be outside of the allotted space for the
  // variable and this check fails.
  // FIXME: Remove this check as soon as clang stops doing this; it hides bugs.
  if (V->isArtificial())
    return;

  verifyFragmentExpression(*V, *Fragment, &DVR);
}

template <typename ValueOrMetadata>
void Verifier::verifyFragmentExpression(const DIVariable &V,
                                        DIExpression::FragmentInfo Fragment,
                                        ValueOrMetadata *Desc) {
  // If there's no size, the type is broken, but that should be checked
  // elsewhere.
  auto VarSize = V.getSizeInBits();
  if (!VarSize)
    return;

  unsigned FragSize = Fragment.SizeInBits;
  unsigned FragOffset = Fragment.OffsetInBits;
  CheckDI(FragSize + FragOffset <= *VarSize,
          "fragment is larger than or outside of variable", Desc, &V);
  CheckDI(FragSize != *VarSize, "fragment covers entire variable", Desc, &V);
}

void Verifier::verifyFnArgs(const DbgVariableIntrinsic &I) {
  // This function does not take the scope of noninlined function arguments into
  // account. Don't run it if current function is nodebug, because it may
  // contain inlined debug intrinsics.
  if (!HasDebugInfo)
    return;

  // For performance reasons only check non-inlined ones.
  if (I.getDebugLoc()->getInlinedAt())
    return;

  DILocalVariable *Var = I.getVariable();
  CheckDI(Var, "dbg intrinsic without variable");

  unsigned ArgNo = Var->getArg();
  if (!ArgNo)
    return;

  // Verify there are no duplicate function argument debug info entries.
  // These will cause hard-to-debug assertions in the DWARF backend.
  if (DebugFnArgs.size() < ArgNo)
    DebugFnArgs.resize(ArgNo, nullptr);

  auto *Prev = DebugFnArgs[ArgNo - 1];
  DebugFnArgs[ArgNo - 1] = Var;
  CheckDI(!Prev || (Prev == Var), "conflicting debug info for argument", &I,
          Prev, Var);
}
void Verifier::verifyFnArgs(const DbgVariableRecord &DVR) {
  // This function does not take the scope of noninlined function arguments into
  // account. Don't run it if current function is nodebug, because it may
  // contain inlined debug intrinsics.
  if (!HasDebugInfo)
    return;

  // For performance reasons only check non-inlined ones.
  if (DVR.getDebugLoc()->getInlinedAt())
    return;

  DILocalVariable *Var = DVR.getVariable();
  CheckDI(Var, "#dbg record without variable");

  unsigned ArgNo = Var->getArg();
  if (!ArgNo)
    return;

  // Verify there are no duplicate function argument debug info entries.
  // These will cause hard-to-debug assertions in the DWARF backend.
  if (DebugFnArgs.size() < ArgNo)
    DebugFnArgs.resize(ArgNo, nullptr);

  auto *Prev = DebugFnArgs[ArgNo - 1];
  DebugFnArgs[ArgNo - 1] = Var;
  CheckDI(!Prev || (Prev == Var), "conflicting debug info for argument", &DVR,
          Prev, Var);
}

void Verifier::verifyNotEntryValue(const DbgVariableIntrinsic &I) {
  DIExpression *E = dyn_cast_or_null<DIExpression>(I.getRawExpression());

  // We don't know whether this intrinsic verified correctly.
  if (!E || !E->isValid())
    return;

  if (isa<ValueAsMetadata>(I.getRawLocation())) {
    Value *VarValue = I.getVariableLocationOp(0);
    if (isa<UndefValue>(VarValue) || isa<PoisonValue>(VarValue))
      return;
    // We allow EntryValues for swift async arguments, as they have an
    // ABI-guarantee to be turned into a specific register.
    if (auto *ArgLoc = dyn_cast_or_null<Argument>(VarValue);
        ArgLoc && ArgLoc->hasAttribute(Attribute::SwiftAsync))
      return;
  }

  CheckDI(!E->isEntryValue(),
          "Entry values are only allowed in MIR unless they target a "
          "swiftasync Argument",
          &I);
}
void Verifier::verifyNotEntryValue(const DbgVariableRecord &DVR) {
  DIExpression *E = dyn_cast_or_null<DIExpression>(DVR.getRawExpression());

  // We don't know whether this intrinsic verified correctly.
  if (!E || !E->isValid())
    return;

  if (isa<ValueAsMetadata>(DVR.getRawLocation())) {
    Value *VarValue = DVR.getVariableLocationOp(0);
    if (isa<UndefValue>(VarValue) || isa<PoisonValue>(VarValue))
      return;
    // We allow EntryValues for swift async arguments, as they have an
    // ABI-guarantee to be turned into a specific register.
    if (auto *ArgLoc = dyn_cast_or_null<Argument>(VarValue);
        ArgLoc && ArgLoc->hasAttribute(Attribute::SwiftAsync))
      return;
  }

  CheckDI(!E->isEntryValue(),
          "Entry values are only allowed in MIR unless they target a "
          "swiftasync Argument",
          &DVR);
}

void Verifier::verifyCompileUnits() {
  // When more than one Module is imported into the same context, such as during
  // an LTO build before linking the modules, ODR type uniquing may cause types
  // to point to a different CU. This check does not make sense in this case.
  if (M.getContext().isODRUniquingDebugTypes())
    return;
  auto *CUs = M.getNamedMetadata("llvm.dbg.cu");
  SmallPtrSet<const Metadata *, 2> Listed;
  if (CUs)
    Listed.insert(CUs->op_begin(), CUs->op_end());
  for (const auto *CU : CUVisited)
    CheckDI(Listed.count(CU), "DICompileUnit not listed in llvm.dbg.cu", CU);
  CUVisited.clear();
}

void Verifier::verifyDeoptimizeCallingConvs() {
  if (DeoptimizeDeclarations.empty())
    return;

  const Function *First = DeoptimizeDeclarations[0];
  for (const auto *F : ArrayRef(DeoptimizeDeclarations).slice(1)) {
    Check(First->getCallingConv() == F->getCallingConv(),
          "All llvm.experimental.deoptimize declarations must have the same "
          "calling convention",
          First, F);
  }
}

void Verifier::verifyAttachedCallBundle(const CallBase &Call,
                                        const OperandBundleUse &BU) {
  FunctionType *FTy = Call.getFunctionType();

  Check((FTy->getReturnType()->isPointerTy() ||
         (Call.doesNotReturn() && FTy->getReturnType()->isVoidTy())),
        "a call with operand bundle \"clang.arc.attachedcall\" must call a "
        "function returning a pointer or a non-returning function that has a "
        "void return type",
        Call);

  Check(BU.Inputs.size() == 1 && isa<Function>(BU.Inputs.front()),
        "operand bundle \"clang.arc.attachedcall\" requires one function as "
        "an argument",
        Call);

  auto *Fn = cast<Function>(BU.Inputs.front());
  Intrinsic::ID IID = Fn->getIntrinsicID();

  if (IID) {
    Check((IID == Intrinsic::objc_retainAutoreleasedReturnValue ||
           IID == Intrinsic::objc_unsafeClaimAutoreleasedReturnValue),
          "invalid function argument", Call);
  } else {
    StringRef FnName = Fn->getName();
    Check((FnName == "objc_retainAutoreleasedReturnValue" ||
           FnName == "objc_unsafeClaimAutoreleasedReturnValue"),
          "invalid function argument", Call);
  }
}

void Verifier::verifyNoAliasScopeDecl() {
  if (NoAliasScopeDecls.empty())
    return;

  // only a single scope must be declared at a time.
  for (auto *II : NoAliasScopeDecls) {
    assert(II->getIntrinsicID() == Intrinsic::experimental_noalias_scope_decl &&
           "Not a llvm.experimental.noalias.scope.decl ?");
    const auto *ScopeListMV = dyn_cast<MetadataAsValue>(
        II->getOperand(Intrinsic::NoAliasScopeDeclScopeArg));
    Check(ScopeListMV != nullptr,
          "llvm.experimental.noalias.scope.decl must have a MetadataAsValue "
          "argument",
          II);

    const auto *ScopeListMD = dyn_cast<MDNode>(ScopeListMV->getMetadata());
    Check(ScopeListMD != nullptr, "!id.scope.list must point to an MDNode", II);
    Check(ScopeListMD->getNumOperands() == 1,
          "!id.scope.list must point to a list with a single scope", II);
    visitAliasScopeListMetadata(ScopeListMD);
  }

  // Only check the domination rule when requested. Once all passes have been
  // adapted this option can go away.
  if (!VerifyNoAliasScopeDomination)
    return;

  // Now sort the intrinsics based on the scope MDNode so that declarations of
  // the same scopes are next to each other.
  auto GetScope = [](IntrinsicInst *II) {
    const auto *ScopeListMV = cast<MetadataAsValue>(
        II->getOperand(Intrinsic::NoAliasScopeDeclScopeArg));
    return &cast<MDNode>(ScopeListMV->getMetadata())->getOperand(0);
  };

  // We are sorting on MDNode pointers here. For valid input IR this is ok.
  // TODO: Sort on Metadata ID to avoid non-deterministic error messages.
  auto Compare = [GetScope](IntrinsicInst *Lhs, IntrinsicInst *Rhs) {
    return GetScope(Lhs) < GetScope(Rhs);
  };

  llvm::sort(NoAliasScopeDecls, Compare);

  // Go over the intrinsics and check that for the same scope, they are not
  // dominating each other.
  auto ItCurrent = NoAliasScopeDecls.begin();
  while (ItCurrent != NoAliasScopeDecls.end()) {
    auto CurScope = GetScope(*ItCurrent);
    auto ItNext = ItCurrent;
    do {
      ++ItNext;
    } while (ItNext != NoAliasScopeDecls.end() &&
             GetScope(*ItNext) == CurScope);

    // [ItCurrent, ItNext) represents the declarations for the same scope.
    // Ensure they are not dominating each other.. but only if it is not too
    // expensive.
    if (ItNext - ItCurrent < 32)
      for (auto *I : llvm::make_range(ItCurrent, ItNext))
        for (auto *J : llvm::make_range(ItCurrent, ItNext))
          if (I != J)
            Check(!DT.dominates(I, J),
                  "llvm.experimental.noalias.scope.decl dominates another one "
                  "with the same scope",
                  I);
    ItCurrent = ItNext;
  }
}

//===----------------------------------------------------------------------===//
//  Implement the public interfaces to this file...
//===----------------------------------------------------------------------===//

bool llvm::verifyFunction(const Function &f, raw_ostream *OS) {
  Function &F = const_cast<Function &>(f);

  // Don't use a raw_null_ostream.  Printing IR is expensive.
  Verifier V(OS, /*ShouldTreatBrokenDebugInfoAsError=*/true, *f.getParent());

  // Note that this function's return value is inverted from what you would
  // expect of a function called "verify".
  return !V.verify(F);
}

bool llvm::verifyModule(const Module &M, raw_ostream *OS,
                        bool *BrokenDebugInfo) {
  // Don't use a raw_null_ostream.  Printing IR is expensive.
  Verifier V(OS, /*ShouldTreatBrokenDebugInfoAsError=*/!BrokenDebugInfo, M);

  bool Broken = false;
  for (const Function &F : M)
    Broken |= !V.verify(F);

  Broken |= !V.verify();
  if (BrokenDebugInfo)
    *BrokenDebugInfo = V.hasBrokenDebugInfo();
  // Note that this function's return value is inverted from what you would
  // expect of a function called "verify".
  return Broken;
}

namespace {

struct VerifierLegacyPass : public FunctionPass {
  static char ID;

  std::unique_ptr<Verifier> V;
  bool FatalErrors = true;

  VerifierLegacyPass() : FunctionPass(ID) {
    initializeVerifierLegacyPassPass(*PassRegistry::getPassRegistry());
  }
  explicit VerifierLegacyPass(bool FatalErrors)
      : FunctionPass(ID),
        FatalErrors(FatalErrors) {
    initializeVerifierLegacyPassPass(*PassRegistry::getPassRegistry());
  }

  bool doInitialization(Module &M) override {
    V = std::make_unique<Verifier>(
        &dbgs(), /*ShouldTreatBrokenDebugInfoAsError=*/false, M);
    return false;
  }

  bool runOnFunction(Function &F) override {
    if (!V->verify(F) && FatalErrors) {
      errs() << "in function " << F.getName() << '\n';
      report_fatal_error("Broken function found, compilation aborted!");
    }
    return false;
  }

  bool doFinalization(Module &M) override {
    bool HasErrors = false;
    for (Function &F : M)
      if (F.isDeclaration())
        HasErrors |= !V->verify(F);

    HasErrors |= !V->verify();
    if (FatalErrors && (HasErrors || V->hasBrokenDebugInfo()))
      report_fatal_error("Broken module found, compilation aborted!");
    return false;
  }

  void getAnalysisUsage(AnalysisUsage &AU) const override {
    AU.setPreservesAll();
  }
};

} // end anonymous namespace

/// Helper to issue failure from the TBAA verification
template <typename... Tys> void TBAAVerifier::CheckFailed(Tys &&... Args) {
  if (Diagnostic)
    return Diagnostic->CheckFailed(Args...);
}

#define CheckTBAA(C, ...)                                                      \
  do {                                                                         \
    if (!(C)) {                                                                \
      CheckFailed(__VA_ARGS__);                                                \
      return false;                                                            \
    }                                                                          \
  } while (false)

/// Verify that \p BaseNode can be used as the "base type" in the struct-path
/// TBAA scheme.  This means \p BaseNode is either a scalar node, or a
/// struct-type node describing an aggregate data structure (like a struct).
TBAAVerifier::TBAABaseNodeSummary
TBAAVerifier::verifyTBAABaseNode(Instruction &I, const MDNode *BaseNode,
                                 bool IsNewFormat) {
  if (BaseNode->getNumOperands() < 2) {
    CheckFailed("Base nodes must have at least two operands", &I, BaseNode);
    return {true, ~0u};
  }

  auto Itr = TBAABaseNodes.find(BaseNode);
  if (Itr != TBAABaseNodes.end())
    return Itr->second;

  auto Result = verifyTBAABaseNodeImpl(I, BaseNode, IsNewFormat);
  auto InsertResult = TBAABaseNodes.insert({BaseNode, Result});
  (void)InsertResult;
  assert(InsertResult.second && "We just checked!");
  return Result;
}

TBAAVerifier::TBAABaseNodeSummary
TBAAVerifier::verifyTBAABaseNodeImpl(Instruction &I, const MDNode *BaseNode,
                                     bool IsNewFormat) {
  const TBAAVerifier::TBAABaseNodeSummary InvalidNode = {true, ~0u};

  if (BaseNode->getNumOperands() == 2) {
    // Scalar nodes can only be accessed at offset 0.
    return isValidScalarTBAANode(BaseNode)
               ? TBAAVerifier::TBAABaseNodeSummary({false, 0})
               : InvalidNode;
  }

  if (IsNewFormat) {
    if (BaseNode->getNumOperands() % 3 != 0) {
      CheckFailed("Access tag nodes must have the number of operands that is a "
                  "multiple of 3!", BaseNode);
      return InvalidNode;
    }
  } else {
    if (BaseNode->getNumOperands() % 2 != 1) {
      CheckFailed("Struct tag nodes must have an odd number of operands!",
                  BaseNode);
      return InvalidNode;
    }
  }

  // Check the type size field.
  if (IsNewFormat) {
    auto *TypeSizeNode = mdconst::dyn_extract_or_null<ConstantInt>(
        BaseNode->getOperand(1));
    if (!TypeSizeNode) {
      CheckFailed("Type size nodes must be constants!", &I, BaseNode);
      return InvalidNode;
    }
  }

  // Check the type name field. In the new format it can be anything.
  if (!IsNewFormat && !isa<MDString>(BaseNode->getOperand(0))) {
    CheckFailed("Struct tag nodes have a string as their first operand",
                BaseNode);
    return InvalidNode;
  }

  bool Failed = false;

  std::optional<APInt> PrevOffset;
  unsigned BitWidth = ~0u;

  // We've already checked that BaseNode is not a degenerate root node with one
  // operand in \c verifyTBAABaseNode, so this loop should run at least once.
  unsigned FirstFieldOpNo = IsNewFormat ? 3 : 1;
  unsigned NumOpsPerField = IsNewFormat ? 3 : 2;
  for (unsigned Idx = FirstFieldOpNo; Idx < BaseNode->getNumOperands();
           Idx += NumOpsPerField) {
    const MDOperand &FieldTy = BaseNode->getOperand(Idx);
    const MDOperand &FieldOffset = BaseNode->getOperand(Idx + 1);
    if (!isa<MDNode>(FieldTy)) {
      CheckFailed("Incorrect field entry in struct type node!", &I, BaseNode);
      Failed = true;
      continue;
    }

    auto *OffsetEntryCI =
        mdconst::dyn_extract_or_null<ConstantInt>(FieldOffset);
    if (!OffsetEntryCI) {
      CheckFailed("Offset entries must be constants!", &I, BaseNode);
      Failed = true;
      continue;
    }

    if (BitWidth == ~0u)
      BitWidth = OffsetEntryCI->getBitWidth();

    if (OffsetEntryCI->getBitWidth() != BitWidth) {
      CheckFailed(
          "Bitwidth between the offsets and struct type entries must match", &I,
          BaseNode);
      Failed = true;
      continue;
    }

    // NB! As far as I can tell, we generate a non-strictly increasing offset
    // sequence only from structs that have zero size bit fields.  When
    // recursing into a contained struct in \c getFieldNodeFromTBAABaseNode we
    // pick the field lexically the latest in struct type metadata node.  This
    // mirrors the actual behavior of the alias analysis implementation.
    bool IsAscending =
        !PrevOffset || PrevOffset->ule(OffsetEntryCI->getValue());

    if (!IsAscending) {
      CheckFailed("Offsets must be increasing!", &I, BaseNode);
      Failed = true;
    }

    PrevOffset = OffsetEntryCI->getValue();

    if (IsNewFormat) {
      auto *MemberSizeNode = mdconst::dyn_extract_or_null<ConstantInt>(
          BaseNode->getOperand(Idx + 2));
      if (!MemberSizeNode) {
        CheckFailed("Member size entries must be constants!", &I, BaseNode);
        Failed = true;
        continue;
      }
    }
  }

  return Failed ? InvalidNode
                : TBAAVerifier::TBAABaseNodeSummary(false, BitWidth);
}

static bool IsRootTBAANode(const MDNode *MD) {
  return MD->getNumOperands() < 2;
}

static bool IsScalarTBAANodeImpl(const MDNode *MD,
                                 SmallPtrSetImpl<const MDNode *> &Visited) {
  if (MD->getNumOperands() != 2 && MD->getNumOperands() != 3)
    return false;

  if (!isa<MDString>(MD->getOperand(0)))
    return false;

  if (MD->getNumOperands() == 3) {
    auto *Offset = mdconst::dyn_extract<ConstantInt>(MD->getOperand(2));
    if (!(Offset && Offset->isZero() && isa<MDString>(MD->getOperand(0))))
      return false;
  }

  auto *Parent = dyn_cast_or_null<MDNode>(MD->getOperand(1));
  return Parent && Visited.insert(Parent).second &&
         (IsRootTBAANode(Parent) || IsScalarTBAANodeImpl(Parent, Visited));
}

bool TBAAVerifier::isValidScalarTBAANode(const MDNode *MD) {
  auto ResultIt = TBAAScalarNodes.find(MD);
  if (ResultIt != TBAAScalarNodes.end())
    return ResultIt->second;

  SmallPtrSet<const MDNode *, 4> Visited;
  bool Result = IsScalarTBAANodeImpl(MD, Visited);
  auto InsertResult = TBAAScalarNodes.insert({MD, Result});
  (void)InsertResult;
  assert(InsertResult.second && "Just checked!");

  return Result;
}

/// Returns the field node at the offset \p Offset in \p BaseNode.  Update \p
/// Offset in place to be the offset within the field node returned.
///
/// We assume we've okayed \p BaseNode via \c verifyTBAABaseNode.
MDNode *TBAAVerifier::getFieldNodeFromTBAABaseNode(Instruction &I,
                                                   const MDNode *BaseNode,
                                                   APInt &Offset,
                                                   bool IsNewFormat) {
  assert(BaseNode->getNumOperands() >= 2 && "Invalid base node!");

  // Scalar nodes have only one possible "field" -- their parent in the access
  // hierarchy.  Offset must be zero at this point, but our caller is supposed
  // to check that.
  if (BaseNode->getNumOperands() == 2)
    return cast<MDNode>(BaseNode->getOperand(1));

  unsigned FirstFieldOpNo = IsNewFormat ? 3 : 1;
  unsigned NumOpsPerField = IsNewFormat ? 3 : 2;
  for (unsigned Idx = FirstFieldOpNo; Idx < BaseNode->getNumOperands();
           Idx += NumOpsPerField) {
    auto *OffsetEntryCI =
        mdconst::extract<ConstantInt>(BaseNode->getOperand(Idx + 1));
    if (OffsetEntryCI->getValue().ugt(Offset)) {
      if (Idx == FirstFieldOpNo) {
        CheckFailed("Could not find TBAA parent in struct type node", &I,
                    BaseNode, &Offset);
        return nullptr;
      }

      unsigned PrevIdx = Idx - NumOpsPerField;
      auto *PrevOffsetEntryCI =
          mdconst::extract<ConstantInt>(BaseNode->getOperand(PrevIdx + 1));
      Offset -= PrevOffsetEntryCI->getValue();
      return cast<MDNode>(BaseNode->getOperand(PrevIdx));
    }
  }

  unsigned LastIdx = BaseNode->getNumOperands() - NumOpsPerField;
  auto *LastOffsetEntryCI = mdconst::extract<ConstantInt>(
      BaseNode->getOperand(LastIdx + 1));
  Offset -= LastOffsetEntryCI->getValue();
  return cast<MDNode>(BaseNode->getOperand(LastIdx));
}

static bool isNewFormatTBAATypeNode(llvm::MDNode *Type) {
  if (!Type || Type->getNumOperands() < 3)
    return false;

  // In the new format type nodes shall have a reference to the parent type as
  // its first operand.
  return isa_and_nonnull<MDNode>(Type->getOperand(0));
}

bool TBAAVerifier::visitTBAAMetadata(Instruction &I, const MDNode *MD) {
  CheckTBAA(MD->getNumOperands() > 0, "TBAA metadata cannot have 0 operands",
            &I, MD);

  CheckTBAA(isa<LoadInst>(I) || isa<StoreInst>(I) || isa<CallInst>(I) ||
                isa<VAArgInst>(I) || isa<AtomicRMWInst>(I) ||
                isa<AtomicCmpXchgInst>(I),
            "This instruction shall not have a TBAA access tag!", &I);

  bool IsStructPathTBAA =
      isa<MDNode>(MD->getOperand(0)) && MD->getNumOperands() >= 3;

  CheckTBAA(IsStructPathTBAA,
            "Old-style TBAA is no longer allowed, use struct-path TBAA instead",
            &I);

  MDNode *BaseNode = dyn_cast_or_null<MDNode>(MD->getOperand(0));
  MDNode *AccessType = dyn_cast_or_null<MDNode>(MD->getOperand(1));

  bool IsNewFormat = isNewFormatTBAATypeNode(AccessType);

  if (IsNewFormat) {
    CheckTBAA(MD->getNumOperands() == 4 || MD->getNumOperands() == 5,
              "Access tag metadata must have either 4 or 5 operands", &I, MD);
  } else {
    CheckTBAA(MD->getNumOperands() < 5,
              "Struct tag metadata must have either 3 or 4 operands", &I, MD);
  }

  // Check the access size field.
  if (IsNewFormat) {
    auto *AccessSizeNode = mdconst::dyn_extract_or_null<ConstantInt>(
        MD->getOperand(3));
    CheckTBAA(AccessSizeNode, "Access size field must be a constant", &I, MD);
  }

  // Check the immutability flag.
  unsigned ImmutabilityFlagOpNo = IsNewFormat ? 4 : 3;
  if (MD->getNumOperands() == ImmutabilityFlagOpNo + 1) {
    auto *IsImmutableCI = mdconst::dyn_extract_or_null<ConstantInt>(
        MD->getOperand(ImmutabilityFlagOpNo));
    CheckTBAA(IsImmutableCI,
              "Immutability tag on struct tag metadata must be a constant", &I,
              MD);
    CheckTBAA(
        IsImmutableCI->isZero() || IsImmutableCI->isOne(),
        "Immutability part of the struct tag metadata must be either 0 or 1",
        &I, MD);
  }

  CheckTBAA(BaseNode && AccessType,
            "Malformed struct tag metadata: base and access-type "
            "should be non-null and point to Metadata nodes",
            &I, MD, BaseNode, AccessType);

  if (!IsNewFormat) {
    CheckTBAA(isValidScalarTBAANode(AccessType),
              "Access type node must be a valid scalar type", &I, MD,
              AccessType);
  }

  auto *OffsetCI = mdconst::dyn_extract_or_null<ConstantInt>(MD->getOperand(2));
  CheckTBAA(OffsetCI, "Offset must be constant integer", &I, MD);

  APInt Offset = OffsetCI->getValue();
  bool SeenAccessTypeInPath = false;

  SmallPtrSet<MDNode *, 4> StructPath;

  for (/* empty */; BaseNode && !IsRootTBAANode(BaseNode);
       BaseNode = getFieldNodeFromTBAABaseNode(I, BaseNode, Offset,
                                               IsNewFormat)) {
    if (!StructPath.insert(BaseNode).second) {
      CheckFailed("Cycle detected in struct path", &I, MD);
      return false;
    }

    bool Invalid;
    unsigned BaseNodeBitWidth;
    std::tie(Invalid, BaseNodeBitWidth) = verifyTBAABaseNode(I, BaseNode,
                                                             IsNewFormat);

    // If the base node is invalid in itself, then we've already printed all the
    // errors we wanted to print.
    if (Invalid)
      return false;

    SeenAccessTypeInPath |= BaseNode == AccessType;

    if (isValidScalarTBAANode(BaseNode) || BaseNode == AccessType)
      CheckTBAA(Offset == 0, "Offset not zero at the point of scalar access",
                &I, MD, &Offset);

    CheckTBAA(BaseNodeBitWidth == Offset.getBitWidth() ||
                  (BaseNodeBitWidth == 0 && Offset == 0) ||
                  (IsNewFormat && BaseNodeBitWidth == ~0u),
              "Access bit-width not the same as description bit-width", &I, MD,
              BaseNodeBitWidth, Offset.getBitWidth());

    if (IsNewFormat && SeenAccessTypeInPath)
      break;
  }

  CheckTBAA(SeenAccessTypeInPath, "Did not see access type in access path!", &I,
            MD);
  return true;
}

char VerifierLegacyPass::ID = 0;
INITIALIZE_PASS(VerifierLegacyPass, "verify", "Module Verifier", false, false)

FunctionPass *llvm::createVerifierPass(bool FatalErrors) {
  return new VerifierLegacyPass(FatalErrors);
}

AnalysisKey VerifierAnalysis::Key;
VerifierAnalysis::Result VerifierAnalysis::run(Module &M,
                                               ModuleAnalysisManager &) {
  Result Res;
  Res.IRBroken = llvm::verifyModule(M, &dbgs(), &Res.DebugInfoBroken);
  return Res;
}

VerifierAnalysis::Result VerifierAnalysis::run(Function &F,
                                               FunctionAnalysisManager &) {
  return { llvm::verifyFunction(F, &dbgs()), false };
}

PreservedAnalyses VerifierPass::run(Module &M, ModuleAnalysisManager &AM) {
  auto Res = AM.getResult<VerifierAnalysis>(M);
  if (FatalErrors && (Res.IRBroken || Res.DebugInfoBroken))
    report_fatal_error("Broken module found, compilation aborted!");

  return PreservedAnalyses::all();
}

PreservedAnalyses VerifierPass::run(Function &F, FunctionAnalysisManager &AM) {
  auto res = AM.getResult<VerifierAnalysis>(F);
  if (res.IRBroken && FatalErrors)
    report_fatal_error("Broken function found, compilation aborted!");

  return PreservedAnalyses::all();
}<|MERGE_RESOLUTION|>--- conflicted
+++ resolved
@@ -105,6 +105,7 @@
 #include "llvm/IR/Module.h"
 #include "llvm/IR/ModuleSlotTracker.h"
 #include "llvm/IR/PassManager.h"
+#include "llvm/IR/ProfDataUtils.h"
 #include "llvm/IR/Statepoint.h"
 #include "llvm/IR/Type.h"
 #include "llvm/IR/Use.h"
@@ -4817,14 +4818,9 @@
 
   // Check consistency of !prof branch_weights metadata.
   if (ProfName == "branch_weights") {
-<<<<<<< HEAD
-    if (isa<InvokeInst>(&I)) {
-      Check(MD->getNumOperands() == 2 || MD->getNumOperands() == 3,
-=======
     unsigned NumBranchWeights = getNumBranchWeights(*MD);
     if (isa<InvokeInst>(&I)) {
       Check(NumBranchWeights == 1 || NumBranchWeights == 2,
->>>>>>> 4ae23bcc
             "Wrong number of InvokeInst branch_weights operands", MD);
     } else {
       unsigned ExpectedNumOperands = 0;
@@ -4844,18 +4840,11 @@
         CheckFailed("!prof branch_weights are not allowed for this instruction",
                     MD);
 
-<<<<<<< HEAD
-      Check(MD->getNumOperands() == 1 + ExpectedNumOperands,
-            "Wrong number of operands", MD);
-    }
-    for (unsigned i = 1; i < MD->getNumOperands(); ++i) {
-=======
       Check(NumBranchWeights == ExpectedNumOperands, "Wrong number of operands",
             MD);
     }
     for (unsigned i = getBranchWeightOffset(MD); i < MD->getNumOperands();
          ++i) {
->>>>>>> 4ae23bcc
       auto &MDO = MD->getOperand(i);
       Check(MDO, "second operand should not be null", MD);
       Check(mdconst::dyn_extract<ConstantInt>(MDO),
