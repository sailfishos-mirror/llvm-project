--- conflicted
+++ resolved
@@ -65,11 +65,6 @@
     "non-global-value-max-name-size", cl::Hidden, cl::init(1024),
     cl::desc("Maximum size for the name of non-global values."));
 
-<<<<<<< HEAD
-LLVM_ABI extern cl::opt<bool> UseNewDbgInfoFormat;
-
-=======
->>>>>>> eb0f1dc0
 void Function::renumberBlocks() {
   validateBlockNumbers();
 
@@ -1152,8 +1147,6 @@
 
 bool Function::nullPointerIsDefined() const {
   return hasFnAttribute(Attribute::NullPointerIsValid);
-<<<<<<< HEAD
-=======
 }
 
 unsigned Function::getVScaleValue() const {
@@ -1166,7 +1159,6 @@
     return VScale;
 
   return 0;
->>>>>>> eb0f1dc0
 }
 
 bool llvm::NullPointerIsDefined(const Function *F, unsigned AS) {
