--- conflicted
+++ resolved
@@ -319,33 +319,7 @@
   unsigned Line;
   uint16_t Column;
   bool ImplicitCode;
-#ifdef EXPERIMENTAL_KEY_INSTRUCTIONS
-  uint64_t AtomGroup : 61;
-  uint64_t AtomRank : 3;
-#endif
-
-<<<<<<< HEAD
-  MDNodeKeyImpl(unsigned Line, unsigned Column, Metadata *Scope,
-                Metadata *InlinedAt, bool ImplicitCode, uint64_t AtomGroup,
-                uint8_t AtomRank)
-      : Line(Line), Column(Column), Scope(Scope), InlinedAt(InlinedAt),
-        ImplicitCode(ImplicitCode)
-#ifdef EXPERIMENTAL_KEY_INSTRUCTIONS
-        ,
-        AtomGroup(AtomGroup), AtomRank(AtomRank)
-#endif
-  {
-  }
-
-  MDNodeKeyImpl(const DILocation *L)
-      : Line(L->getLine()), Column(L->getColumn()), Scope(L->getRawScope()),
-        InlinedAt(L->getRawInlinedAt()), ImplicitCode(L->isImplicitCode())
-#ifdef EXPERIMENTAL_KEY_INSTRUCTIONS
-        ,
-        AtomGroup(L->getAtomGroup()), AtomRank(L->getAtomRank())
-#endif
-  {
-=======
+
   MDNodeKeyImpl(unsigned Line, uint16_t Column, Metadata *Scope,
                 Metadata *InlinedAt, bool ImplicitCode, uint64_t AtomGroup,
                 uint8_t AtomRank)
@@ -363,7 +337,6 @@
 #endif
         Line(L->getLine()), Column(L->getColumn()),
         ImplicitCode(L->isImplicitCode()) {
->>>>>>> eb0f1dc0
   }
 
   bool isKeyOf(const DILocation *RHS) const {
@@ -379,15 +352,6 @@
   }
 
   unsigned getHashValue() const {
-<<<<<<< HEAD
-    return hash_combine(Line, Column, Scope, InlinedAt, ImplicitCode
-#ifdef EXPERIMENTAL_KEY_INSTRUCTIONS
-                        ,
-                        AtomGroup, (uint8_t)AtomRank);
-#else
-    );
-#endif
-=======
 #ifdef EXPERIMENTAL_KEY_INSTRUCTIONS
     // Hashing AtomGroup and AtomRank substantially impacts performance whether
     // Key Instructions is enabled or not. We can't detect whether it's enabled
@@ -401,7 +365,6 @@
                           AtomGroup, (uint8_t)AtomRank);
 #endif
     return hash_combine(Line, Column, Scope, InlinedAt, ImplicitCode);
->>>>>>> eb0f1dc0
   }
 };
 
