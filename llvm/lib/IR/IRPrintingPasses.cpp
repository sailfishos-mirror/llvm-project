--- conflicted
+++ resolved
@@ -24,11 +24,6 @@
 
 using namespace llvm;
 
-<<<<<<< HEAD
-LLVM_ABI extern cl::opt<bool> UseNewDbgInfoFormat;
-
-=======
->>>>>>> 4084ffcf
 namespace {
 
 class PrintModulePassWrapper : public ModulePass {
@@ -45,18 +40,9 @@
         ShouldPreserveUseListOrder(ShouldPreserveUseListOrder) {}
 
   bool runOnModule(Module &M) override {
-<<<<<<< HEAD
-    ScopedDbgInfoFormatSetter FormatSetter(M, UseNewDbgInfoFormat);
-    // Remove intrinsic declarations when printing in the new format.
-    // TODO: Move this into Module::setIsNewDbgInfoFormat when we're ready to
-    // update test output.
-    if (UseNewDbgInfoFormat)
-      M.removeDebugIntrinsicDeclarations();
-=======
     // Remove intrinsic declarations when printing in the new format.
     // TODO: consider removing this as debug-intrinsics are gone.
     M.removeDebugIntrinsicDeclarations();
->>>>>>> 4084ffcf
 
     if (llvm::isFunctionInPrintList("*")) {
       if (!Banner.empty())
@@ -97,11 +83,6 @@
 
   // This pass just prints a banner followed by the function as it's processed.
   bool runOnFunction(Function &F) override {
-<<<<<<< HEAD
-    ScopedDbgInfoFormatSetter FormatSetter(F, UseNewDbgInfoFormat);
-
-=======
->>>>>>> 4084ffcf
     if (isFunctionInPrintList(F.getName())) {
       if (forcePrintModuleIR())
         OS << Banner << " (function: " << F.getName() << ")\n"
