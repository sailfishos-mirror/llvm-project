//===- SimplifyCFG.cpp - Code to perform CFG simplification ---------------===//
//
// Part of the LLVM Project, under the Apache License v2.0 with LLVM Exceptions.
// See https://llvm.org/LICENSE.txt for license information.
// SPDX-License-Identifier: Apache-2.0 WITH LLVM-exception
//
//===----------------------------------------------------------------------===//
//
// Peephole optimize the CFG.
//
//===----------------------------------------------------------------------===//

#include "llvm/ADT/APInt.h"
#include "llvm/ADT/ArrayRef.h"
#include "llvm/ADT/DenseMap.h"
#include "llvm/ADT/MapVector.h"
#include "llvm/ADT/STLExtras.h"
#include "llvm/ADT/Sequence.h"
#include "llvm/ADT/SetOperations.h"
#include "llvm/ADT/SetVector.h"
#include "llvm/ADT/SmallPtrSet.h"
#include "llvm/ADT/SmallVector.h"
#include "llvm/ADT/Statistic.h"
#include "llvm/ADT/StringRef.h"
#include "llvm/Analysis/AssumptionCache.h"
#include "llvm/Analysis/CaptureTracking.h"
#include "llvm/Analysis/ConstantFolding.h"
#include "llvm/Analysis/DomTreeUpdater.h"
#include "llvm/Analysis/GuardUtils.h"
#include "llvm/Analysis/InstructionSimplify.h"
#include "llvm/Analysis/Loads.h"
#include "llvm/Analysis/MemorySSA.h"
#include "llvm/Analysis/MemorySSAUpdater.h"
#include "llvm/Analysis/TargetTransformInfo.h"
#include "llvm/Analysis/ValueTracking.h"
#include "llvm/IR/Attributes.h"
#include "llvm/IR/BasicBlock.h"
#include "llvm/IR/CFG.h"
#include "llvm/IR/Constant.h"
#include "llvm/IR/ConstantRange.h"
#include "llvm/IR/Constants.h"
#include "llvm/IR/DataLayout.h"
#include "llvm/IR/DebugInfo.h"
#include "llvm/IR/DerivedTypes.h"
#include "llvm/IR/Function.h"
#include "llvm/IR/GlobalValue.h"
#include "llvm/IR/GlobalVariable.h"
#include "llvm/IR/IRBuilder.h"
#include "llvm/IR/InstrTypes.h"
#include "llvm/IR/Instruction.h"
#include "llvm/IR/Instructions.h"
#include "llvm/IR/IntrinsicInst.h"
#include "llvm/IR/LLVMContext.h"
#include "llvm/IR/MDBuilder.h"
#include "llvm/IR/MemoryModelRelaxationAnnotations.h"
#include "llvm/IR/Metadata.h"
#include "llvm/IR/Module.h"
#include "llvm/IR/NoFolder.h"
#include "llvm/IR/Operator.h"
#include "llvm/IR/PatternMatch.h"
#include "llvm/IR/ProfDataUtils.h"
#include "llvm/IR/Type.h"
#include "llvm/IR/Use.h"
#include "llvm/IR/User.h"
#include "llvm/IR/Value.h"
#include "llvm/IR/ValueHandle.h"
#include "llvm/Support/BranchProbability.h"
#include "llvm/Support/Casting.h"
#include "llvm/Support/CommandLine.h"
#include "llvm/Support/Debug.h"
#include "llvm/Support/ErrorHandling.h"
#include "llvm/Support/KnownBits.h"
#include "llvm/Support/MathExtras.h"
#include "llvm/Support/raw_ostream.h"
#include "llvm/Transforms/Utils/BasicBlockUtils.h"
#include "llvm/Transforms/Utils/Cloning.h"
#include "llvm/Transforms/Utils/Local.h"
#include "llvm/Transforms/Utils/LockstepReverseIterator.h"
#include "llvm/Transforms/Utils/ValueMapper.h"
#include <algorithm>
#include <cassert>
#include <climits>
#include <cstddef>
#include <cstdint>
#include <iterator>
#include <map>
#include <optional>
#include <set>
#include <tuple>
#include <utility>
#include <vector>

using namespace llvm;
using namespace PatternMatch;

#define DEBUG_TYPE "simplifycfg"

cl::opt<bool> llvm::RequireAndPreserveDomTree(
    "simplifycfg-require-and-preserve-domtree", cl::Hidden,

    cl::desc(
        "Temporary development switch used to gradually uplift SimplifyCFG "
        "into preserving DomTree,"));

// Chosen as 2 so as to be cheap, but still to have enough power to fold
// a select, so the "clamp" idiom (of a min followed by a max) will be caught.
// To catch this, we need to fold a compare and a select, hence '2' being the
// minimum reasonable default.
static cl::opt<unsigned> PHINodeFoldingThreshold(
    "phi-node-folding-threshold", cl::Hidden, cl::init(2),
    cl::desc(
        "Control the amount of phi node folding to perform (default = 2)"));

static cl::opt<unsigned> TwoEntryPHINodeFoldingThreshold(
    "two-entry-phi-node-folding-threshold", cl::Hidden, cl::init(4),
    cl::desc("Control the maximal total instruction cost that we are willing "
             "to speculatively execute to fold a 2-entry PHI node into a "
             "select (default = 4)"));

static cl::opt<bool>
    HoistCommon("simplifycfg-hoist-common", cl::Hidden, cl::init(true),
                cl::desc("Hoist common instructions up to the parent block"));

static cl::opt<bool> HoistLoadsWithCondFaulting(
    "simplifycfg-hoist-loads-with-cond-faulting", cl::Hidden, cl::init(true),
    cl::desc("Hoist loads if the target supports conditional faulting"));

static cl::opt<bool> HoistStoresWithCondFaulting(
    "simplifycfg-hoist-stores-with-cond-faulting", cl::Hidden, cl::init(true),
    cl::desc("Hoist stores if the target supports conditional faulting"));

static cl::opt<unsigned> HoistLoadsStoresWithCondFaultingThreshold(
    "hoist-loads-stores-with-cond-faulting-threshold", cl::Hidden, cl::init(6),
    cl::desc("Control the maximal conditional load/store that we are willing "
             "to speculatively execute to eliminate conditional branch "
             "(default = 6)"));

static cl::opt<unsigned>
    HoistCommonSkipLimit("simplifycfg-hoist-common-skip-limit", cl::Hidden,
                         cl::init(20),
                         cl::desc("Allow reordering across at most this many "
                                  "instructions when hoisting"));

static cl::opt<bool>
    SinkCommon("simplifycfg-sink-common", cl::Hidden, cl::init(true),
               cl::desc("Sink common instructions down to the end block"));

static cl::opt<bool> HoistCondStores(
    "simplifycfg-hoist-cond-stores", cl::Hidden, cl::init(true),
    cl::desc("Hoist conditional stores if an unconditional store precedes"));

static cl::opt<bool> MergeCondStores(
    "simplifycfg-merge-cond-stores", cl::Hidden, cl::init(true),
    cl::desc("Hoist conditional stores even if an unconditional store does not "
             "precede - hoist multiple conditional stores into a single "
             "predicated store"));

static cl::opt<bool> MergeCondStoresAggressively(
    "simplifycfg-merge-cond-stores-aggressively", cl::Hidden, cl::init(false),
    cl::desc("When merging conditional stores, do so even if the resultant "
             "basic blocks are unlikely to be if-converted as a result"));

static cl::opt<bool> SpeculateOneExpensiveInst(
    "speculate-one-expensive-inst", cl::Hidden, cl::init(true),
    cl::desc("Allow exactly one expensive instruction to be speculatively "
             "executed"));

static cl::opt<unsigned> MaxSpeculationDepth(
    "max-speculation-depth", cl::Hidden, cl::init(10),
    cl::desc("Limit maximum recursion depth when calculating costs of "
             "speculatively executed instructions"));

static cl::opt<int>
    MaxSmallBlockSize("simplifycfg-max-small-block-size", cl::Hidden,
                      cl::init(10),
                      cl::desc("Max size of a block which is still considered "
                               "small enough to thread through"));

// Two is chosen to allow one negation and a logical combine.
static cl::opt<unsigned>
    BranchFoldThreshold("simplifycfg-branch-fold-threshold", cl::Hidden,
                        cl::init(2),
                        cl::desc("Maximum cost of combining conditions when "
                                 "folding branches"));

static cl::opt<unsigned> BranchFoldToCommonDestVectorMultiplier(
    "simplifycfg-branch-fold-common-dest-vector-multiplier", cl::Hidden,
    cl::init(2),
    cl::desc("Multiplier to apply to threshold when determining whether or not "
             "to fold branch to common destination when vector operations are "
             "present"));

static cl::opt<bool> EnableMergeCompatibleInvokes(
    "simplifycfg-merge-compatible-invokes", cl::Hidden, cl::init(true),
    cl::desc("Allow SimplifyCFG to merge invokes together when appropriate"));

static cl::opt<unsigned> MaxSwitchCasesPerResult(
    "max-switch-cases-per-result", cl::Hidden, cl::init(16),
    cl::desc("Limit cases to analyze when converting a switch to select"));

STATISTIC(NumBitMaps, "Number of switch instructions turned into bitmaps");
STATISTIC(NumLinearMaps,
          "Number of switch instructions turned into linear mapping");
STATISTIC(NumLookupTables,
          "Number of switch instructions turned into lookup tables");
STATISTIC(
    NumLookupTablesHoles,
    "Number of switch instructions turned into lookup tables (holes checked)");
STATISTIC(NumTableCmpReuses, "Number of reused switch table lookup compares");
STATISTIC(NumFoldValueComparisonIntoPredecessors,
          "Number of value comparisons folded into predecessor basic blocks");
STATISTIC(NumFoldBranchToCommonDest,
          "Number of branches folded into predecessor basic block");
STATISTIC(
    NumHoistCommonCode,
    "Number of common instruction 'blocks' hoisted up to the begin block");
STATISTIC(NumHoistCommonInstrs,
          "Number of common instructions hoisted up to the begin block");
STATISTIC(NumSinkCommonCode,
          "Number of common instruction 'blocks' sunk down to the end block");
STATISTIC(NumSinkCommonInstrs,
          "Number of common instructions sunk down to the end block");
STATISTIC(NumSpeculations, "Number of speculative executed instructions");
STATISTIC(NumInvokes,
          "Number of invokes with empty resume blocks simplified into calls");
STATISTIC(NumInvokesMerged, "Number of invokes that were merged together");
STATISTIC(NumInvokeSetsFormed, "Number of invoke sets that were formed");

namespace {

// The first field contains the value that the switch produces when a certain
// case group is selected, and the second field is a vector containing the
// cases composing the case group.
using SwitchCaseResultVectorTy =
    SmallVector<std::pair<Constant *, SmallVector<ConstantInt *, 4>>, 2>;

// The first field contains the phi node that generates a result of the switch
// and the second field contains the value generated for a certain case in the
// switch for that PHI.
using SwitchCaseResultsTy = SmallVector<std::pair<PHINode *, Constant *>, 4>;

/// ValueEqualityComparisonCase - Represents a case of a switch.
struct ValueEqualityComparisonCase {
  ConstantInt *Value;
  BasicBlock *Dest;

  ValueEqualityComparisonCase(ConstantInt *Value, BasicBlock *Dest)
      : Value(Value), Dest(Dest) {}

  bool operator<(ValueEqualityComparisonCase RHS) const {
    // Comparing pointers is ok as we only rely on the order for uniquing.
    return Value < RHS.Value;
  }

  bool operator==(BasicBlock *RHSDest) const { return Dest == RHSDest; }
};

class SimplifyCFGOpt {
  const TargetTransformInfo &TTI;
  DomTreeUpdater *DTU;
  const DataLayout &DL;
  ArrayRef<WeakVH> LoopHeaders;
  const SimplifyCFGOptions &Options;
  bool Resimplify;

  Value *isValueEqualityComparison(Instruction *TI);
  BasicBlock *getValueEqualityComparisonCases(
      Instruction *TI, std::vector<ValueEqualityComparisonCase> &Cases);
  bool simplifyEqualityComparisonWithOnlyPredecessor(Instruction *TI,
                                                     BasicBlock *Pred,
                                                     IRBuilder<> &Builder);
  bool performValueComparisonIntoPredecessorFolding(Instruction *TI, Value *&CV,
                                                    Instruction *PTI,
                                                    IRBuilder<> &Builder);
  bool foldValueComparisonIntoPredecessors(Instruction *TI,
                                           IRBuilder<> &Builder);

  bool simplifyResume(ResumeInst *RI, IRBuilder<> &Builder);
  bool simplifySingleResume(ResumeInst *RI);
  bool simplifyCommonResume(ResumeInst *RI);
  bool simplifyCleanupReturn(CleanupReturnInst *RI);
  bool simplifyUnreachable(UnreachableInst *UI);
  bool simplifySwitch(SwitchInst *SI, IRBuilder<> &Builder);
  bool simplifyDuplicateSwitchArms(SwitchInst *SI, DomTreeUpdater *DTU);
  bool simplifyIndirectBr(IndirectBrInst *IBI);
  bool simplifyBranch(BranchInst *Branch, IRBuilder<> &Builder);
  bool simplifyUncondBranch(BranchInst *BI, IRBuilder<> &Builder);
  bool simplifyCondBranch(BranchInst *BI, IRBuilder<> &Builder);

  bool tryToSimplifyUncondBranchWithICmpInIt(ICmpInst *ICI,
                                             IRBuilder<> &Builder);

  bool hoistCommonCodeFromSuccessors(Instruction *TI, bool AllInstsEqOnly);
  bool hoistSuccIdenticalTerminatorToSwitchOrIf(
      Instruction *TI, Instruction *I1,
      SmallVectorImpl<Instruction *> &OtherSuccTIs);
  bool speculativelyExecuteBB(BranchInst *BI, BasicBlock *ThenBB);
  bool simplifyTerminatorOnSelect(Instruction *OldTerm, Value *Cond,
                                  BasicBlock *TrueBB, BasicBlock *FalseBB,
                                  uint32_t TrueWeight, uint32_t FalseWeight);
  bool simplifyBranchOnICmpChain(BranchInst *BI, IRBuilder<> &Builder,
                                 const DataLayout &DL);
  bool simplifySwitchOnSelect(SwitchInst *SI, SelectInst *Select);
  bool simplifyIndirectBrOnSelect(IndirectBrInst *IBI, SelectInst *SI);
  bool turnSwitchRangeIntoICmp(SwitchInst *SI, IRBuilder<> &Builder);

public:
  SimplifyCFGOpt(const TargetTransformInfo &TTI, DomTreeUpdater *DTU,
                 const DataLayout &DL, ArrayRef<WeakVH> LoopHeaders,
                 const SimplifyCFGOptions &Opts)
      : TTI(TTI), DTU(DTU), DL(DL), LoopHeaders(LoopHeaders), Options(Opts) {
    assert((!DTU || !DTU->hasPostDomTree()) &&
           "SimplifyCFG is not yet capable of maintaining validity of a "
           "PostDomTree, so don't ask for it.");
  }

  bool simplifyOnce(BasicBlock *BB);
  bool run(BasicBlock *BB);

  // Helper to set Resimplify and return change indication.
  bool requestResimplify() {
    Resimplify = true;
    return true;
  }
};

} // end anonymous namespace

/// Return true if all the PHI nodes in the basic block \p BB
/// receive compatible (identical) incoming values when coming from
/// all of the predecessor blocks that are specified in \p IncomingBlocks.
///
/// Note that if the values aren't exactly identical, but \p EquivalenceSet
/// is provided, and *both* of the values are present in the set,
/// then they are considered equal.
static bool incomingValuesAreCompatible(
    BasicBlock *BB, ArrayRef<BasicBlock *> IncomingBlocks,
    SmallPtrSetImpl<Value *> *EquivalenceSet = nullptr) {
  assert(IncomingBlocks.size() == 2 &&
         "Only for a pair of incoming blocks at the time!");

  // FIXME: it is okay if one of the incoming values is an `undef` value,
  //        iff the other incoming value is guaranteed to be a non-poison value.
  // FIXME: it is okay if one of the incoming values is a `poison` value.
  return all_of(BB->phis(), [IncomingBlocks, EquivalenceSet](PHINode &PN) {
    Value *IV0 = PN.getIncomingValueForBlock(IncomingBlocks[0]);
    Value *IV1 = PN.getIncomingValueForBlock(IncomingBlocks[1]);
    if (IV0 == IV1)
      return true;
    if (EquivalenceSet && EquivalenceSet->contains(IV0) &&
        EquivalenceSet->contains(IV1))
      return true;
    return false;
  });
}

/// Return true if it is safe to merge these two
/// terminator instructions together.
static bool
safeToMergeTerminators(Instruction *SI1, Instruction *SI2,
                       SmallSetVector<BasicBlock *, 4> *FailBlocks = nullptr) {
  if (SI1 == SI2)
    return false; // Can't merge with self!

  // It is not safe to merge these two switch instructions if they have a common
  // successor, and if that successor has a PHI node, and if *that* PHI node has
  // conflicting incoming values from the two switch blocks.
  BasicBlock *SI1BB = SI1->getParent();
  BasicBlock *SI2BB = SI2->getParent();

  SmallPtrSet<BasicBlock *, 16> SI1Succs(llvm::from_range, successors(SI1BB));
  bool Fail = false;
  for (BasicBlock *Succ : successors(SI2BB)) {
    if (!SI1Succs.count(Succ))
      continue;
    if (incomingValuesAreCompatible(Succ, {SI1BB, SI2BB}))
      continue;
    Fail = true;
    if (FailBlocks)
      FailBlocks->insert(Succ);
    else
      break;
  }

  return !Fail;
}

/// Update PHI nodes in Succ to indicate that there will now be entries in it
/// from the 'NewPred' block. The values that will be flowing into the PHI nodes
/// will be the same as those coming in from ExistPred, an existing predecessor
/// of Succ.
static void addPredecessorToBlock(BasicBlock *Succ, BasicBlock *NewPred,
                                  BasicBlock *ExistPred,
                                  MemorySSAUpdater *MSSAU = nullptr) {
  for (PHINode &PN : Succ->phis())
    PN.addIncoming(PN.getIncomingValueForBlock(ExistPred), NewPred);
  if (MSSAU)
    if (auto *MPhi = MSSAU->getMemorySSA()->getMemoryAccess(Succ))
      MPhi->addIncoming(MPhi->getIncomingValueForBlock(ExistPred), NewPred);
}

/// Compute an abstract "cost" of speculating the given instruction,
/// which is assumed to be safe to speculate. TCC_Free means cheap,
/// TCC_Basic means less cheap, and TCC_Expensive means prohibitively
/// expensive.
static InstructionCost computeSpeculationCost(const User *I,
                                              const TargetTransformInfo &TTI) {
  return TTI.getInstructionCost(I, TargetTransformInfo::TCK_SizeAndLatency);
}

/// If we have a merge point of an "if condition" as accepted above,
/// return true if the specified value dominates the block.  We don't handle
/// the true generality of domination here, just a special case which works
/// well enough for us.
///
/// If AggressiveInsts is non-null, and if V does not dominate BB, we check to
/// see if V (which must be an instruction) and its recursive operands
/// that do not dominate BB have a combined cost lower than Budget and
/// are non-trapping.  If both are true, the instruction is inserted into the
/// set and true is returned.
///
/// The cost for most non-trapping instructions is defined as 1 except for
/// Select whose cost is 2.
///
/// After this function returns, Cost is increased by the cost of
/// V plus its non-dominating operands.  If that cost is greater than
/// Budget, false is returned and Cost is undefined.
static bool dominatesMergePoint(
    Value *V, BasicBlock *BB, Instruction *InsertPt,
    SmallPtrSetImpl<Instruction *> &AggressiveInsts, InstructionCost &Cost,
    InstructionCost Budget, const TargetTransformInfo &TTI, AssumptionCache *AC,
    SmallPtrSetImpl<Instruction *> &ZeroCostInstructions, unsigned Depth = 0) {
  // It is possible to hit a zero-cost cycle (phi/gep instructions for example),
  // so limit the recursion depth.
  // TODO: While this recursion limit does prevent pathological behavior, it
  // would be better to track visited instructions to avoid cycles.
  if (Depth == MaxSpeculationDepth)
    return false;

  Instruction *I = dyn_cast<Instruction>(V);
  if (!I) {
    // Non-instructions dominate all instructions and can be executed
    // unconditionally.
    return true;
  }
  BasicBlock *PBB = I->getParent();

  // We don't want to allow weird loops that might have the "if condition" in
  // the bottom of this block.
  if (PBB == BB)
    return false;

  // If this instruction is defined in a block that contains an unconditional
  // branch to BB, then it must be in the 'conditional' part of the "if
  // statement".  If not, it definitely dominates the region.
  BranchInst *BI = dyn_cast<BranchInst>(PBB->getTerminator());
  if (!BI || BI->isConditional() || BI->getSuccessor(0) != BB)
    return true;

  // If we have seen this instruction before, don't count it again.
  if (AggressiveInsts.count(I))
    return true;

  // Okay, it looks like the instruction IS in the "condition".  Check to
  // see if it's a cheap instruction to unconditionally compute, and if it
  // only uses stuff defined outside of the condition.  If so, hoist it out.
  if (!isSafeToSpeculativelyExecute(I, InsertPt, AC))
    return false;

  // Overflow arithmetic instruction plus extract value are usually generated
  // when a division is being replaced. But, in this case, the zero check may
  // still be kept in the code. In that case it would be worth to hoist these
  // two instruction out of the basic block. Let's treat this pattern as one
  // single cheap instruction here!
  WithOverflowInst *OverflowInst;
  if (match(I, m_ExtractValue<1>(m_OneUse(m_WithOverflowInst(OverflowInst))))) {
    ZeroCostInstructions.insert(OverflowInst);
    Cost += 1;
  } else if (!ZeroCostInstructions.contains(I))
    Cost += computeSpeculationCost(I, TTI);

  // Allow exactly one instruction to be speculated regardless of its cost
  // (as long as it is safe to do so).
  // This is intended to flatten the CFG even if the instruction is a division
  // or other expensive operation. The speculation of an expensive instruction
  // is expected to be undone in CodeGenPrepare if the speculation has not
  // enabled further IR optimizations.
  if (Cost > Budget &&
      (!SpeculateOneExpensiveInst || !AggressiveInsts.empty() || Depth > 0 ||
       !Cost.isValid()))
    return false;

  // Okay, we can only really hoist these out if their operands do
  // not take us over the cost threshold.
  for (Use &Op : I->operands())
    if (!dominatesMergePoint(Op, BB, InsertPt, AggressiveInsts, Cost, Budget,
                             TTI, AC, ZeroCostInstructions, Depth + 1))
      return false;
  // Okay, it's safe to do this!  Remember this instruction.
  AggressiveInsts.insert(I);
  return true;
}

/// Extract ConstantInt from value, looking through IntToPtr
/// and PointerNullValue. Return NULL if value is not a constant int.
static ConstantInt *getConstantInt(Value *V, const DataLayout &DL) {
  // Normal constant int.
  ConstantInt *CI = dyn_cast<ConstantInt>(V);
  if (CI || !isa<Constant>(V) || !V->getType()->isPointerTy() ||
      DL.isNonIntegralPointerType(V->getType()))
    return CI;

  // This is some kind of pointer constant. Turn it into a pointer-sized
  // ConstantInt if possible.
  IntegerType *PtrTy = cast<IntegerType>(DL.getIntPtrType(V->getType()));

  // Null pointer means 0, see SelectionDAGBuilder::getValue(const Value*).
  if (isa<ConstantPointerNull>(V))
    return ConstantInt::get(PtrTy, 0);

  // IntToPtr const int.
  if (ConstantExpr *CE = dyn_cast<ConstantExpr>(V))
    if (CE->getOpcode() == Instruction::IntToPtr)
      if (ConstantInt *CI = dyn_cast<ConstantInt>(CE->getOperand(0))) {
        // The constant is very likely to have the right type already.
        if (CI->getType() == PtrTy)
          return CI;
        else
          return cast<ConstantInt>(
              ConstantFoldIntegerCast(CI, PtrTy, /*isSigned=*/false, DL));
      }
  return nullptr;
}

namespace {

/// Given a chain of or (||) or and (&&) comparison of a value against a
/// constant, this will try to recover the information required for a switch
/// structure.
/// It will depth-first traverse the chain of comparison, seeking for patterns
/// like %a == 12 or %a < 4 and combine them to produce a set of integer
/// representing the different cases for the switch.
/// Note that if the chain is composed of '||' it will build the set of elements
/// that matches the comparisons (i.e. any of this value validate the chain)
/// while for a chain of '&&' it will build the set elements that make the test
/// fail.
struct ConstantComparesGatherer {
  const DataLayout &DL;

  /// Value found for the switch comparison
  Value *CompValue = nullptr;

  /// Extra clause to be checked before the switch
  Value *Extra = nullptr;

  /// Set of integers to match in switch
  SmallVector<ConstantInt *, 8> Vals;

  /// Number of comparisons matched in the and/or chain
  unsigned UsedICmps = 0;

  /// Construct and compute the result for the comparison instruction Cond
  ConstantComparesGatherer(Instruction *Cond, const DataLayout &DL) : DL(DL) {
    gather(Cond);
  }

  ConstantComparesGatherer(const ConstantComparesGatherer &) = delete;
  ConstantComparesGatherer &
  operator=(const ConstantComparesGatherer &) = delete;

private:
  /// Try to set the current value used for the comparison, it succeeds only if
  /// it wasn't set before or if the new value is the same as the old one
  bool setValueOnce(Value *NewVal) {
    if (CompValue && CompValue != NewVal)
      return false;
    CompValue = NewVal;
    return (CompValue != nullptr);
  }

  /// Try to match Instruction "I" as a comparison against a constant and
  /// populates the array Vals with the set of values that match (or do not
  /// match depending on isEQ).
  /// Return false on failure. On success, the Value the comparison matched
  /// against is placed in CompValue.
  /// If CompValue is already set, the function is expected to fail if a match
  /// is found but the value compared to is different.
  bool matchInstruction(Instruction *I, bool isEQ) {
    // If this is an icmp against a constant, handle this as one of the cases.
    ICmpInst *ICI;
    ConstantInt *C;
    if (!((ICI = dyn_cast<ICmpInst>(I)) &&
          (C = getConstantInt(I->getOperand(1), DL)))) {
      return false;
    }

    Value *RHSVal;
    const APInt *RHSC;

    // Pattern match a special case
    // (x & ~2^z) == y --> x == y || x == y|2^z
    // This undoes a transformation done by instcombine to fuse 2 compares.
    if (ICI->getPredicate() == (isEQ ? ICmpInst::ICMP_EQ : ICmpInst::ICMP_NE)) {
      // It's a little bit hard to see why the following transformations are
      // correct. Here is a CVC3 program to verify them for 64-bit values:

      /*
         ONE  : BITVECTOR(64) = BVZEROEXTEND(0bin1, 63);
         x    : BITVECTOR(64);
         y    : BITVECTOR(64);
         z    : BITVECTOR(64);
         mask : BITVECTOR(64) = BVSHL(ONE, z);
         QUERY( (y & ~mask = y) =>
                ((x & ~mask = y) <=> (x = y OR x = (y |  mask)))
         );
         QUERY( (y |  mask = y) =>
                ((x |  mask = y) <=> (x = y OR x = (y & ~mask)))
         );
      */

      // Please note that each pattern must be a dual implication (<--> or
      // iff). One directional implication can create spurious matches. If the
      // implication is only one-way, an unsatisfiable condition on the left
      // side can imply a satisfiable condition on the right side. Dual
      // implication ensures that satisfiable conditions are transformed to
      // other satisfiable conditions and unsatisfiable conditions are
      // transformed to other unsatisfiable conditions.

      // Here is a concrete example of a unsatisfiable condition on the left
      // implying a satisfiable condition on the right:
      //
      // mask = (1 << z)
      // (x & ~mask) == y  --> (x == y || x == (y | mask))
      //
      // Substituting y = 3, z = 0 yields:
      // (x & -2) == 3 --> (x == 3 || x == 2)

      // Pattern match a special case:
      /*
        QUERY( (y & ~mask = y) =>
               ((x & ~mask = y) <=> (x = y OR x = (y |  mask)))
        );
      */
      if (match(ICI->getOperand(0),
                m_And(m_Value(RHSVal), m_APInt(RHSC)))) {
        APInt Mask = ~*RHSC;
        if (Mask.isPowerOf2() && (C->getValue() & ~Mask) == C->getValue()) {
          // If we already have a value for the switch, it has to match!
          if (!setValueOnce(RHSVal))
            return false;

          Vals.push_back(C);
          Vals.push_back(
              ConstantInt::get(C->getContext(),
                               C->getValue() | Mask));
          UsedICmps++;
          return true;
        }
      }

      // Pattern match a special case:
      /*
        QUERY( (y |  mask = y) =>
               ((x |  mask = y) <=> (x = y OR x = (y & ~mask)))
        );
      */
      if (match(ICI->getOperand(0),
                m_Or(m_Value(RHSVal), m_APInt(RHSC)))) {
        APInt Mask = *RHSC;
        if (Mask.isPowerOf2() && (C->getValue() | Mask) == C->getValue()) {
          // If we already have a value for the switch, it has to match!
          if (!setValueOnce(RHSVal))
            return false;

          Vals.push_back(C);
          Vals.push_back(ConstantInt::get(C->getContext(),
                                          C->getValue() & ~Mask));
          UsedICmps++;
          return true;
        }
      }

      // If we already have a value for the switch, it has to match!
      if (!setValueOnce(ICI->getOperand(0)))
        return false;

      UsedICmps++;
      Vals.push_back(C);
      return ICI->getOperand(0);
    }

    // If we have "x ult 3", for example, then we can add 0,1,2 to the set.
    ConstantRange Span =
        ConstantRange::makeExactICmpRegion(ICI->getPredicate(), C->getValue());

    // Shift the range if the compare is fed by an add. This is the range
    // compare idiom as emitted by instcombine.
    Value *CandidateVal = I->getOperand(0);
    if (match(I->getOperand(0), m_Add(m_Value(RHSVal), m_APInt(RHSC)))) {
      Span = Span.subtract(*RHSC);
      CandidateVal = RHSVal;
    }

    // If this is an and/!= check, then we are looking to build the set of
    // value that *don't* pass the and chain. I.e. to turn "x ugt 2" into
    // x != 0 && x != 1.
    if (!isEQ)
      Span = Span.inverse();

    // If there are a ton of values, we don't want to make a ginormous switch.
    if (Span.isSizeLargerThan(8) || Span.isEmptySet()) {
      return false;
    }

    // If we already have a value for the switch, it has to match!
    if (!setValueOnce(CandidateVal))
      return false;

    // Add all values from the range to the set
    for (APInt Tmp = Span.getLower(); Tmp != Span.getUpper(); ++Tmp)
      Vals.push_back(ConstantInt::get(I->getContext(), Tmp));

    UsedICmps++;
    return true;
  }

  /// Given a potentially 'or'd or 'and'd together collection of icmp
  /// eq/ne/lt/gt instructions that compare a value against a constant, extract
  /// the value being compared, and stick the list constants into the Vals
  /// vector.
  /// One "Extra" case is allowed to differ from the other.
  void gather(Value *V) {
    bool isEQ = match(V, m_LogicalOr(m_Value(), m_Value()));

    // Keep a stack (SmallVector for efficiency) for depth-first traversal
    SmallVector<Value *, 8> DFT;
    SmallPtrSet<Value *, 8> Visited;

    // Initialize
    Visited.insert(V);
    DFT.push_back(V);

    while (!DFT.empty()) {
      V = DFT.pop_back_val();

      if (Instruction *I = dyn_cast<Instruction>(V)) {
        // If it is a || (or && depending on isEQ), process the operands.
        Value *Op0, *Op1;
        if (isEQ ? match(I, m_LogicalOr(m_Value(Op0), m_Value(Op1)))
                 : match(I, m_LogicalAnd(m_Value(Op0), m_Value(Op1)))) {
          if (Visited.insert(Op1).second)
            DFT.push_back(Op1);
          if (Visited.insert(Op0).second)
            DFT.push_back(Op0);

          continue;
        }

        // Try to match the current instruction
        if (matchInstruction(I, isEQ))
          // Match succeed, continue the loop
          continue;
      }

      // One element of the sequence of || (or &&) could not be match as a
      // comparison against the same value as the others.
      // We allow only one "Extra" case to be checked before the switch
      if (!Extra) {
        Extra = V;
        continue;
      }
      // Failed to parse a proper sequence, abort now
      CompValue = nullptr;
      break;
    }
  }
};

} // end anonymous namespace

static void eraseTerminatorAndDCECond(Instruction *TI,
                                      MemorySSAUpdater *MSSAU = nullptr) {
  Instruction *Cond = nullptr;
  if (SwitchInst *SI = dyn_cast<SwitchInst>(TI)) {
    Cond = dyn_cast<Instruction>(SI->getCondition());
  } else if (BranchInst *BI = dyn_cast<BranchInst>(TI)) {
    if (BI->isConditional())
      Cond = dyn_cast<Instruction>(BI->getCondition());
  } else if (IndirectBrInst *IBI = dyn_cast<IndirectBrInst>(TI)) {
    Cond = dyn_cast<Instruction>(IBI->getAddress());
  }

  TI->eraseFromParent();
  if (Cond)
    RecursivelyDeleteTriviallyDeadInstructions(Cond, nullptr, MSSAU);
}

/// Return true if the specified terminator checks
/// to see if a value is equal to constant integer value.
Value *SimplifyCFGOpt::isValueEqualityComparison(Instruction *TI) {
  Value *CV = nullptr;
  if (SwitchInst *SI = dyn_cast<SwitchInst>(TI)) {
    // Do not permit merging of large switch instructions into their
    // predecessors unless there is only one predecessor.
    if (!SI->getParent()->hasNPredecessorsOrMore(128 / SI->getNumSuccessors()))
      CV = SI->getCondition();
  } else if (BranchInst *BI = dyn_cast<BranchInst>(TI))
    if (BI->isConditional() && BI->getCondition()->hasOneUse())
      if (ICmpInst *ICI = dyn_cast<ICmpInst>(BI->getCondition())) {
        if (ICI->isEquality() && getConstantInt(ICI->getOperand(1), DL))
          CV = ICI->getOperand(0);
      }

  // Unwrap any lossless ptrtoint cast.
  if (CV) {
    if (PtrToIntInst *PTII = dyn_cast<PtrToIntInst>(CV)) {
      Value *Ptr = PTII->getPointerOperand();
      if (PTII->getType() == DL.getIntPtrType(Ptr->getType()))
        CV = Ptr;
    }
  }
  return CV;
}

/// Given a value comparison instruction,
/// decode all of the 'cases' that it represents and return the 'default' block.
BasicBlock *SimplifyCFGOpt::getValueEqualityComparisonCases(
    Instruction *TI, std::vector<ValueEqualityComparisonCase> &Cases) {
  if (SwitchInst *SI = dyn_cast<SwitchInst>(TI)) {
    Cases.reserve(SI->getNumCases());
    for (auto Case : SI->cases())
      Cases.push_back(ValueEqualityComparisonCase(Case.getCaseValue(),
                                                  Case.getCaseSuccessor()));
    return SI->getDefaultDest();
  }

  BranchInst *BI = cast<BranchInst>(TI);
  ICmpInst *ICI = cast<ICmpInst>(BI->getCondition());
  BasicBlock *Succ = BI->getSuccessor(ICI->getPredicate() == ICmpInst::ICMP_NE);
  Cases.push_back(ValueEqualityComparisonCase(
      getConstantInt(ICI->getOperand(1), DL), Succ));
  return BI->getSuccessor(ICI->getPredicate() == ICmpInst::ICMP_EQ);
}

/// Given a vector of bb/value pairs, remove any entries
/// in the list that match the specified block.
static void
eliminateBlockCases(BasicBlock *BB,
                    std::vector<ValueEqualityComparisonCase> &Cases) {
  llvm::erase(Cases, BB);
}

/// Return true if there are any keys in C1 that exist in C2 as well.
static bool valuesOverlap(std::vector<ValueEqualityComparisonCase> &C1,
                          std::vector<ValueEqualityComparisonCase> &C2) {
  std::vector<ValueEqualityComparisonCase> *V1 = &C1, *V2 = &C2;

  // Make V1 be smaller than V2.
  if (V1->size() > V2->size())
    std::swap(V1, V2);

  if (V1->empty())
    return false;
  if (V1->size() == 1) {
    // Just scan V2.
    ConstantInt *TheVal = (*V1)[0].Value;
    for (const ValueEqualityComparisonCase &VECC : *V2)
      if (TheVal == VECC.Value)
        return true;
  }

  // Otherwise, just sort both lists and compare element by element.
  array_pod_sort(V1->begin(), V1->end());
  array_pod_sort(V2->begin(), V2->end());
  unsigned i1 = 0, i2 = 0, e1 = V1->size(), e2 = V2->size();
  while (i1 != e1 && i2 != e2) {
    if ((*V1)[i1].Value == (*V2)[i2].Value)
      return true;
    if ((*V1)[i1].Value < (*V2)[i2].Value)
      ++i1;
    else
      ++i2;
  }
  return false;
}

// Set branch weights on SwitchInst. This sets the metadata if there is at
// least one non-zero weight.
static void setBranchWeights(SwitchInst *SI, ArrayRef<uint32_t> Weights,
                             bool IsExpected) {
  // Check that there is at least one non-zero weight. Otherwise, pass
  // nullptr to setMetadata which will erase the existing metadata.
  MDNode *N = nullptr;
  if (llvm::any_of(Weights, [](uint32_t W) { return W != 0; }))
    N = MDBuilder(SI->getParent()->getContext())
            .createBranchWeights(Weights, IsExpected);
  SI->setMetadata(LLVMContext::MD_prof, N);
}

// Similar to the above, but for branch and select instructions that take
// exactly 2 weights.
static void setBranchWeights(Instruction *I, uint32_t TrueWeight,
                             uint32_t FalseWeight, bool IsExpected) {
  assert(isa<BranchInst>(I) || isa<SelectInst>(I));
  // Check that there is at least one non-zero weight. Otherwise, pass
  // nullptr to setMetadata which will erase the existing metadata.
  MDNode *N = nullptr;
  if (TrueWeight || FalseWeight)
    N = MDBuilder(I->getParent()->getContext())
            .createBranchWeights(TrueWeight, FalseWeight, IsExpected);
  I->setMetadata(LLVMContext::MD_prof, N);
}

/// If TI is known to be a terminator instruction and its block is known to
/// only have a single predecessor block, check to see if that predecessor is
/// also a value comparison with the same value, and if that comparison
/// determines the outcome of this comparison. If so, simplify TI. This does a
/// very limited form of jump threading.
bool SimplifyCFGOpt::simplifyEqualityComparisonWithOnlyPredecessor(
    Instruction *TI, BasicBlock *Pred, IRBuilder<> &Builder) {
  Value *PredVal = isValueEqualityComparison(Pred->getTerminator());
  if (!PredVal)
    return false; // Not a value comparison in predecessor.

  Value *ThisVal = isValueEqualityComparison(TI);
  assert(ThisVal && "This isn't a value comparison!!");
  if (ThisVal != PredVal)
    return false; // Different predicates.

  // TODO: Preserve branch weight metadata, similarly to how
  // foldValueComparisonIntoPredecessors preserves it.

  // Find out information about when control will move from Pred to TI's block.
  std::vector<ValueEqualityComparisonCase> PredCases;
  BasicBlock *PredDef =
      getValueEqualityComparisonCases(Pred->getTerminator(), PredCases);
  eliminateBlockCases(PredDef, PredCases); // Remove default from cases.

  // Find information about how control leaves this block.
  std::vector<ValueEqualityComparisonCase> ThisCases;
  BasicBlock *ThisDef = getValueEqualityComparisonCases(TI, ThisCases);
  eliminateBlockCases(ThisDef, ThisCases); // Remove default from cases.

  // If TI's block is the default block from Pred's comparison, potentially
  // simplify TI based on this knowledge.
  if (PredDef == TI->getParent()) {
    // If we are here, we know that the value is none of those cases listed in
    // PredCases.  If there are any cases in ThisCases that are in PredCases, we
    // can simplify TI.
    if (!valuesOverlap(PredCases, ThisCases))
      return false;

    if (isa<BranchInst>(TI)) {
      // Okay, one of the successors of this condbr is dead.  Convert it to a
      // uncond br.
      assert(ThisCases.size() == 1 && "Branch can only have one case!");
      // Insert the new branch.
      Instruction *NI = Builder.CreateBr(ThisDef);
      (void)NI;

      // Remove PHI node entries for the dead edge.
      ThisCases[0].Dest->removePredecessor(PredDef);

      LLVM_DEBUG(dbgs() << "Threading pred instr: " << *Pred->getTerminator()
                        << "Through successor TI: " << *TI << "Leaving: " << *NI
                        << "\n");

      eraseTerminatorAndDCECond(TI);

      if (DTU)
        DTU->applyUpdates(
            {{DominatorTree::Delete, PredDef, ThisCases[0].Dest}});

      return true;
    }

    SwitchInstProfUpdateWrapper SI = *cast<SwitchInst>(TI);
    // Okay, TI has cases that are statically dead, prune them away.
    SmallPtrSet<Constant *, 16> DeadCases;
    for (const ValueEqualityComparisonCase &Case : PredCases)
      DeadCases.insert(Case.Value);

    LLVM_DEBUG(dbgs() << "Threading pred instr: " << *Pred->getTerminator()
                      << "Through successor TI: " << *TI);

    SmallDenseMap<BasicBlock *, int, 8> NumPerSuccessorCases;
    for (SwitchInst::CaseIt i = SI->case_end(), e = SI->case_begin(); i != e;) {
      --i;
      auto *Successor = i->getCaseSuccessor();
      if (DTU)
        ++NumPerSuccessorCases[Successor];
      if (DeadCases.count(i->getCaseValue())) {
        Successor->removePredecessor(PredDef);
        SI.removeCase(i);
        if (DTU)
          --NumPerSuccessorCases[Successor];
      }
    }

    if (DTU) {
      std::vector<DominatorTree::UpdateType> Updates;
      for (const std::pair<BasicBlock *, int> &I : NumPerSuccessorCases)
        if (I.second == 0)
          Updates.push_back({DominatorTree::Delete, PredDef, I.first});
      DTU->applyUpdates(Updates);
    }

    LLVM_DEBUG(dbgs() << "Leaving: " << *TI << "\n");
    return true;
  }

  // Otherwise, TI's block must correspond to some matched value.  Find out
  // which value (or set of values) this is.
  ConstantInt *TIV = nullptr;
  BasicBlock *TIBB = TI->getParent();
  for (const auto &[Value, Dest] : PredCases)
    if (Dest == TIBB) {
      if (TIV)
        return false; // Cannot handle multiple values coming to this block.
      TIV = Value;
    }
  assert(TIV && "No edge from pred to succ?");

  // Okay, we found the one constant that our value can be if we get into TI's
  // BB.  Find out which successor will unconditionally be branched to.
  BasicBlock *TheRealDest = nullptr;
  for (const auto &[Value, Dest] : ThisCases)
    if (Value == TIV) {
      TheRealDest = Dest;
      break;
    }

  // If not handled by any explicit cases, it is handled by the default case.
  if (!TheRealDest)
    TheRealDest = ThisDef;

  SmallPtrSet<BasicBlock *, 2> RemovedSuccs;

  // Remove PHI node entries for dead edges.
  BasicBlock *CheckEdge = TheRealDest;
  for (BasicBlock *Succ : successors(TIBB))
    if (Succ != CheckEdge) {
      if (Succ != TheRealDest)
        RemovedSuccs.insert(Succ);
      Succ->removePredecessor(TIBB);
    } else
      CheckEdge = nullptr;

  // Insert the new branch.
  Instruction *NI = Builder.CreateBr(TheRealDest);
  (void)NI;

  LLVM_DEBUG(dbgs() << "Threading pred instr: " << *Pred->getTerminator()
                    << "Through successor TI: " << *TI << "Leaving: " << *NI
                    << "\n");

  eraseTerminatorAndDCECond(TI);
  if (DTU) {
    SmallVector<DominatorTree::UpdateType, 2> Updates;
    Updates.reserve(RemovedSuccs.size());
    for (auto *RemovedSucc : RemovedSuccs)
      Updates.push_back({DominatorTree::Delete, TIBB, RemovedSucc});
    DTU->applyUpdates(Updates);
  }
  return true;
}

namespace {

/// This class implements a stable ordering of constant
/// integers that does not depend on their address.  This is important for
/// applications that sort ConstantInt's to ensure uniqueness.
struct ConstantIntOrdering {
  bool operator()(const ConstantInt *LHS, const ConstantInt *RHS) const {
    return LHS->getValue().ult(RHS->getValue());
  }
};

} // end anonymous namespace

static int constantIntSortPredicate(ConstantInt *const *P1,
                                    ConstantInt *const *P2) {
  const ConstantInt *LHS = *P1;
  const ConstantInt *RHS = *P2;
  if (LHS == RHS)
    return 0;
  return LHS->getValue().ult(RHS->getValue()) ? 1 : -1;
}

/// Get Weights of a given terminator, the default weight is at the front
/// of the vector. If TI is a conditional eq, we need to swap the branch-weight
/// metadata.
static void getBranchWeights(Instruction *TI,
                             SmallVectorImpl<uint64_t> &Weights) {
  MDNode *MD = TI->getMetadata(LLVMContext::MD_prof);
  assert(MD && "Invalid branch-weight metadata");
  extractFromBranchWeightMD64(MD, Weights);

  // If TI is a conditional eq, the default case is the false case,
  // and the corresponding branch-weight data is at index 2. We swap the
  // default weight to be the first entry.
  if (BranchInst *BI = dyn_cast<BranchInst>(TI)) {
    assert(Weights.size() == 2);
    ICmpInst *ICI = cast<ICmpInst>(BI->getCondition());
    if (ICI->getPredicate() == ICmpInst::ICMP_EQ)
      std::swap(Weights.front(), Weights.back());
  }
}

/// Keep halving the weights until all can fit in uint32_t.
static void fitWeights(MutableArrayRef<uint64_t> Weights) {
  uint64_t Max = *llvm::max_element(Weights);
  if (Max > UINT_MAX) {
    unsigned Offset = 32 - llvm::countl_zero(Max);
    for (uint64_t &I : Weights)
      I >>= Offset;
  }
}

static void cloneInstructionsIntoPredecessorBlockAndUpdateSSAUses(
    BasicBlock *BB, BasicBlock *PredBlock, ValueToValueMapTy &VMap) {
  Instruction *PTI = PredBlock->getTerminator();

  // If we have bonus instructions, clone them into the predecessor block.
  // Note that there may be multiple predecessor blocks, so we cannot move
  // bonus instructions to a predecessor block.
  for (Instruction &BonusInst : *BB) {
    if (BonusInst.isTerminator())
      continue;

    Instruction *NewBonusInst = BonusInst.clone();

    if (!isa<DbgInfoIntrinsic>(BonusInst)) {
      if (!NewBonusInst->getDebugLoc().isSameSourceLocation(
              PTI->getDebugLoc())) {
        // Unless the instruction has the same !dbg location as the original
        // branch, drop it. When we fold the bonus instructions we want to make
        // sure we reset their debug locations in order to avoid stepping on
        // dead code caused by folding dead branches.
        NewBonusInst->setDebugLoc(DebugLoc());
      } else if (const DebugLoc &DL = NewBonusInst->getDebugLoc()) {
        mapAtomInstance(DL, VMap);
      }
    }

    RemapInstruction(NewBonusInst, VMap,
                     RF_NoModuleLevelChanges | RF_IgnoreMissingLocals);

    // If we speculated an instruction, we need to drop any metadata that may
    // result in undefined behavior, as the metadata might have been valid
    // only given the branch precondition.
    // Similarly strip attributes on call parameters that may cause UB in
    // location the call is moved to.
    NewBonusInst->dropUBImplyingAttrsAndMetadata();

    NewBonusInst->insertInto(PredBlock, PTI->getIterator());
    auto Range = NewBonusInst->cloneDebugInfoFrom(&BonusInst);
    RemapDbgRecordRange(NewBonusInst->getModule(), Range, VMap,
                        RF_NoModuleLevelChanges | RF_IgnoreMissingLocals);

    if (isa<DbgInfoIntrinsic>(BonusInst))
      continue;

    NewBonusInst->takeName(&BonusInst);
    BonusInst.setName(NewBonusInst->getName() + ".old");
    VMap[&BonusInst] = NewBonusInst;

    // Update (liveout) uses of bonus instructions,
    // now that the bonus instruction has been cloned into predecessor.
    // Note that we expect to be in a block-closed SSA form for this to work!
    for (Use &U : make_early_inc_range(BonusInst.uses())) {
      auto *UI = cast<Instruction>(U.getUser());
      auto *PN = dyn_cast<PHINode>(UI);
      if (!PN) {
        assert(UI->getParent() == BB && BonusInst.comesBefore(UI) &&
               "If the user is not a PHI node, then it should be in the same "
               "block as, and come after, the original bonus instruction.");
        continue; // Keep using the original bonus instruction.
      }
      // Is this the block-closed SSA form PHI node?
      if (PN->getIncomingBlock(U) == BB)
        continue; // Great, keep using the original bonus instruction.
      // The only other alternative is an "use" when coming from
      // the predecessor block - here we should refer to the cloned bonus instr.
      assert(PN->getIncomingBlock(U) == PredBlock &&
             "Not in block-closed SSA form?");
      U.set(NewBonusInst);
    }
  }

  // Key Instructions: We may have propagated atom info into the pred. If the
  // pred's terminator already has atom info do nothing as merging would drop
  // one atom group anyway. If it doesn't, propagte the remapped atom group
  // from BB's terminator.
  if (auto &PredDL = PTI->getDebugLoc()) {
    auto &DL = BB->getTerminator()->getDebugLoc();
    if (!PredDL->getAtomGroup() && DL && DL->getAtomGroup() &&
        PredDL.isSameSourceLocation(DL)) {
      PTI->setDebugLoc(DL);
      RemapSourceAtom(PTI, VMap);
    }
  }
}

bool SimplifyCFGOpt::performValueComparisonIntoPredecessorFolding(
    Instruction *TI, Value *&CV, Instruction *PTI, IRBuilder<> &Builder) {
  BasicBlock *BB = TI->getParent();
  BasicBlock *Pred = PTI->getParent();

  SmallVector<DominatorTree::UpdateType, 32> Updates;

  // Figure out which 'cases' to copy from SI to PSI.
  std::vector<ValueEqualityComparisonCase> BBCases;
  BasicBlock *BBDefault = getValueEqualityComparisonCases(TI, BBCases);

  std::vector<ValueEqualityComparisonCase> PredCases;
  BasicBlock *PredDefault = getValueEqualityComparisonCases(PTI, PredCases);

  // Based on whether the default edge from PTI goes to BB or not, fill in
  // PredCases and PredDefault with the new switch cases we would like to
  // build.
  SmallMapVector<BasicBlock *, int, 8> NewSuccessors;

  // Update the branch weight metadata along the way
  SmallVector<uint64_t, 8> Weights;
  bool PredHasWeights = hasBranchWeightMD(*PTI);
  bool SuccHasWeights = hasBranchWeightMD(*TI);

  if (PredHasWeights) {
    getBranchWeights(PTI, Weights);
    // branch-weight metadata is inconsistent here.
    if (Weights.size() != 1 + PredCases.size())
      PredHasWeights = SuccHasWeights = false;
  } else if (SuccHasWeights)
    // If there are no predecessor weights but there are successor weights,
    // populate Weights with 1, which will later be scaled to the sum of
    // successor's weights
    Weights.assign(1 + PredCases.size(), 1);

  SmallVector<uint64_t, 8> SuccWeights;
  if (SuccHasWeights) {
    getBranchWeights(TI, SuccWeights);
    // branch-weight metadata is inconsistent here.
    if (SuccWeights.size() != 1 + BBCases.size())
      PredHasWeights = SuccHasWeights = false;
  } else if (PredHasWeights)
    SuccWeights.assign(1 + BBCases.size(), 1);

  if (PredDefault == BB) {
    // If this is the default destination from PTI, only the edges in TI
    // that don't occur in PTI, or that branch to BB will be activated.
    std::set<ConstantInt *, ConstantIntOrdering> PTIHandled;
    for (unsigned i = 0, e = PredCases.size(); i != e; ++i)
      if (PredCases[i].Dest != BB)
        PTIHandled.insert(PredCases[i].Value);
      else {
        // The default destination is BB, we don't need explicit targets.
        std::swap(PredCases[i], PredCases.back());

        if (PredHasWeights || SuccHasWeights) {
          // Increase weight for the default case.
          Weights[0] += Weights[i + 1];
          std::swap(Weights[i + 1], Weights.back());
          Weights.pop_back();
        }

        PredCases.pop_back();
        --i;
        --e;
      }

    // Reconstruct the new switch statement we will be building.
    if (PredDefault != BBDefault) {
      PredDefault->removePredecessor(Pred);
      if (DTU && PredDefault != BB)
        Updates.push_back({DominatorTree::Delete, Pred, PredDefault});
      PredDefault = BBDefault;
      ++NewSuccessors[BBDefault];
    }

    unsigned CasesFromPred = Weights.size();
    uint64_t ValidTotalSuccWeight = 0;
    for (unsigned i = 0, e = BBCases.size(); i != e; ++i)
      if (!PTIHandled.count(BBCases[i].Value) && BBCases[i].Dest != BBDefault) {
        PredCases.push_back(BBCases[i]);
        ++NewSuccessors[BBCases[i].Dest];
        if (SuccHasWeights || PredHasWeights) {
          // The default weight is at index 0, so weight for the ith case
          // should be at index i+1. Scale the cases from successor by
          // PredDefaultWeight (Weights[0]).
          Weights.push_back(Weights[0] * SuccWeights[i + 1]);
          ValidTotalSuccWeight += SuccWeights[i + 1];
        }
      }

    if (SuccHasWeights || PredHasWeights) {
      ValidTotalSuccWeight += SuccWeights[0];
      // Scale the cases from predecessor by ValidTotalSuccWeight.
      for (unsigned i = 1; i < CasesFromPred; ++i)
        Weights[i] *= ValidTotalSuccWeight;
      // Scale the default weight by SuccDefaultWeight (SuccWeights[0]).
      Weights[0] *= SuccWeights[0];
    }
  } else {
    // If this is not the default destination from PSI, only the edges
    // in SI that occur in PSI with a destination of BB will be
    // activated.
    std::set<ConstantInt *, ConstantIntOrdering> PTIHandled;
    std::map<ConstantInt *, uint64_t> WeightsForHandled;
    for (unsigned i = 0, e = PredCases.size(); i != e; ++i)
      if (PredCases[i].Dest == BB) {
        PTIHandled.insert(PredCases[i].Value);

        if (PredHasWeights || SuccHasWeights) {
          WeightsForHandled[PredCases[i].Value] = Weights[i + 1];
          std::swap(Weights[i + 1], Weights.back());
          Weights.pop_back();
        }

        std::swap(PredCases[i], PredCases.back());
        PredCases.pop_back();
        --i;
        --e;
      }

    // Okay, now we know which constants were sent to BB from the
    // predecessor.  Figure out where they will all go now.
    for (const ValueEqualityComparisonCase &Case : BBCases)
      if (PTIHandled.count(Case.Value)) {
        // If this is one we are capable of getting...
        if (PredHasWeights || SuccHasWeights)
          Weights.push_back(WeightsForHandled[Case.Value]);
        PredCases.push_back(Case);
        ++NewSuccessors[Case.Dest];
        PTIHandled.erase(Case.Value); // This constant is taken care of
      }

    // If there are any constants vectored to BB that TI doesn't handle,
    // they must go to the default destination of TI.
    for (ConstantInt *I : PTIHandled) {
      if (PredHasWeights || SuccHasWeights)
        Weights.push_back(WeightsForHandled[I]);
      PredCases.push_back(ValueEqualityComparisonCase(I, BBDefault));
      ++NewSuccessors[BBDefault];
    }
  }

  // Okay, at this point, we know which new successor Pred will get.  Make
  // sure we update the number of entries in the PHI nodes for these
  // successors.
  SmallPtrSet<BasicBlock *, 2> SuccsOfPred;
  if (DTU) {
    SuccsOfPred = {llvm::from_range, successors(Pred)};
    Updates.reserve(Updates.size() + NewSuccessors.size());
  }
  for (const std::pair<BasicBlock *, int /*Num*/> &NewSuccessor :
       NewSuccessors) {
    for (auto I : seq(NewSuccessor.second)) {
      (void)I;
      addPredecessorToBlock(NewSuccessor.first, Pred, BB);
    }
    if (DTU && !SuccsOfPred.contains(NewSuccessor.first))
      Updates.push_back({DominatorTree::Insert, Pred, NewSuccessor.first});
  }

  Builder.SetInsertPoint(PTI);
  // Convert pointer to int before we switch.
  if (CV->getType()->isPointerTy()) {
    CV =
        Builder.CreatePtrToInt(CV, DL.getIntPtrType(CV->getType()), "magicptr");
  }

  // Now that the successors are updated, create the new Switch instruction.
  SwitchInst *NewSI = Builder.CreateSwitch(CV, PredDefault, PredCases.size());
  NewSI->setDebugLoc(PTI->getDebugLoc());
  for (ValueEqualityComparisonCase &V : PredCases)
    NewSI->addCase(V.Value, V.Dest);

  if (PredHasWeights || SuccHasWeights) {
    // Halve the weights if any of them cannot fit in an uint32_t
    fitWeights(Weights);

    SmallVector<uint32_t, 8> MDWeights(Weights.begin(), Weights.end());

    setBranchWeights(NewSI, MDWeights, /*IsExpected=*/false);
  }

  eraseTerminatorAndDCECond(PTI);

  // Okay, last check.  If BB is still a successor of PSI, then we must
  // have an infinite loop case.  If so, add an infinitely looping block
  // to handle the case to preserve the behavior of the code.
  BasicBlock *InfLoopBlock = nullptr;
  for (unsigned i = 0, e = NewSI->getNumSuccessors(); i != e; ++i)
    if (NewSI->getSuccessor(i) == BB) {
      if (!InfLoopBlock) {
        // Insert it at the end of the function, because it's either code,
        // or it won't matter if it's hot. :)
        InfLoopBlock =
            BasicBlock::Create(BB->getContext(), "infloop", BB->getParent());
        BranchInst::Create(InfLoopBlock, InfLoopBlock);
        if (DTU)
          Updates.push_back(
              {DominatorTree::Insert, InfLoopBlock, InfLoopBlock});
      }
      NewSI->setSuccessor(i, InfLoopBlock);
    }

  if (DTU) {
    if (InfLoopBlock)
      Updates.push_back({DominatorTree::Insert, Pred, InfLoopBlock});

    Updates.push_back({DominatorTree::Delete, Pred, BB});

    DTU->applyUpdates(Updates);
  }

  ++NumFoldValueComparisonIntoPredecessors;
  return true;
}

/// The specified terminator is a value equality comparison instruction
/// (either a switch or a branch on "X == c").
/// See if any of the predecessors of the terminator block are value comparisons
/// on the same value.  If so, and if safe to do so, fold them together.
bool SimplifyCFGOpt::foldValueComparisonIntoPredecessors(Instruction *TI,
                                                         IRBuilder<> &Builder) {
  BasicBlock *BB = TI->getParent();
  Value *CV = isValueEqualityComparison(TI); // CondVal
  assert(CV && "Not a comparison?");

  bool Changed = false;

  SmallSetVector<BasicBlock *, 16> Preds(pred_begin(BB), pred_end(BB));
  while (!Preds.empty()) {
    BasicBlock *Pred = Preds.pop_back_val();
    Instruction *PTI = Pred->getTerminator();

    // Don't try to fold into itself.
    if (Pred == BB)
      continue;

    // See if the predecessor is a comparison with the same value.
    Value *PCV = isValueEqualityComparison(PTI); // PredCondVal
    if (PCV != CV)
      continue;

    SmallSetVector<BasicBlock *, 4> FailBlocks;
    if (!safeToMergeTerminators(TI, PTI, &FailBlocks)) {
      for (auto *Succ : FailBlocks) {
        if (!SplitBlockPredecessors(Succ, TI->getParent(), ".fold.split", DTU))
          return false;
      }
    }

    performValueComparisonIntoPredecessorFolding(TI, CV, PTI, Builder);
    Changed = true;
  }
  return Changed;
}

// If we would need to insert a select that uses the value of this invoke
// (comments in hoistSuccIdenticalTerminatorToSwitchOrIf explain why we would
// need to do this), we can't hoist the invoke, as there is nowhere to put the
// select in this case.
static bool isSafeToHoistInvoke(BasicBlock *BB1, BasicBlock *BB2,
                                Instruction *I1, Instruction *I2) {
  for (BasicBlock *Succ : successors(BB1)) {
    for (const PHINode &PN : Succ->phis()) {
      Value *BB1V = PN.getIncomingValueForBlock(BB1);
      Value *BB2V = PN.getIncomingValueForBlock(BB2);
      if (BB1V != BB2V && (BB1V == I1 || BB2V == I2)) {
        return false;
      }
    }
  }
  return true;
}

// Get interesting characteristics of instructions that
// `hoistCommonCodeFromSuccessors` didn't hoist. They restrict what kind of
// instructions can be reordered across.
enum SkipFlags {
  SkipReadMem = 1,
  SkipSideEffect = 2,
  SkipImplicitControlFlow = 4
};

static unsigned skippedInstrFlags(Instruction *I) {
  unsigned Flags = 0;
  if (I->mayReadFromMemory())
    Flags |= SkipReadMem;
  // We can't arbitrarily move around allocas, e.g. moving allocas (especially
  // inalloca) across stacksave/stackrestore boundaries.
  if (I->mayHaveSideEffects() || isa<AllocaInst>(I))
    Flags |= SkipSideEffect;
  if (!isGuaranteedToTransferExecutionToSuccessor(I))
    Flags |= SkipImplicitControlFlow;
  return Flags;
}

// Returns true if it is safe to reorder an instruction across preceding
// instructions in a basic block.
static bool isSafeToHoistInstr(Instruction *I, unsigned Flags) {
  // Don't reorder a store over a load.
  if ((Flags & SkipReadMem) && I->mayWriteToMemory())
    return false;

  // If we have seen an instruction with side effects, it's unsafe to reorder an
  // instruction which reads memory or itself has side effects.
  if ((Flags & SkipSideEffect) &&
      (I->mayReadFromMemory() || I->mayHaveSideEffects() || isa<AllocaInst>(I)))
    return false;

  // Reordering across an instruction which does not necessarily transfer
  // control to the next instruction is speculation.
  if ((Flags & SkipImplicitControlFlow) && !isSafeToSpeculativelyExecute(I))
    return false;

  // Hoisting of llvm.deoptimize is only legal together with the next return
  // instruction, which this pass is not always able to do.
  if (auto *CB = dyn_cast<CallBase>(I))
    if (CB->getIntrinsicID() == Intrinsic::experimental_deoptimize)
      return false;

  // It's also unsafe/illegal to hoist an instruction above its instruction
  // operands
  BasicBlock *BB = I->getParent();
  for (Value *Op : I->operands()) {
    if (auto *J = dyn_cast<Instruction>(Op))
      if (J->getParent() == BB)
        return false;
  }

  return true;
}

static bool passingValueIsAlwaysUndefined(Value *V, Instruction *I, bool PtrValueMayBeModified = false);

/// Helper function for hoistCommonCodeFromSuccessors. Return true if identical
/// instructions \p I1 and \p I2 can and should be hoisted.
static bool shouldHoistCommonInstructions(Instruction *I1, Instruction *I2,
                                          const TargetTransformInfo &TTI) {
  // If we're going to hoist a call, make sure that the two instructions
  // we're commoning/hoisting are both marked with musttail, or neither of
  // them is marked as such. Otherwise, we might end up in a situation where
  // we hoist from a block where the terminator is a `ret` to a block where
  // the terminator is a `br`, and `musttail` calls expect to be followed by
  // a return.
  auto *C1 = dyn_cast<CallInst>(I1);
  auto *C2 = dyn_cast<CallInst>(I2);
  if (C1 && C2)
    if (C1->isMustTailCall() != C2->isMustTailCall())
      return false;

  if (!TTI.isProfitableToHoist(I1) || !TTI.isProfitableToHoist(I2))
    return false;

  // If any of the two call sites has nomerge or convergent attribute, stop
  // hoisting.
  if (const auto *CB1 = dyn_cast<CallBase>(I1))
    if (CB1->cannotMerge() || CB1->isConvergent())
      return false;
  if (const auto *CB2 = dyn_cast<CallBase>(I2))
    if (CB2->cannotMerge() || CB2->isConvergent())
      return false;

  return true;
}

/// Hoists DbgVariableRecords from \p I1 and \p OtherInstrs that are identical
/// in lock-step to \p TI. This matches how dbg.* intrinsics are hoisting in
/// hoistCommonCodeFromSuccessors. e.g. The input:
///    I1                DVRs: { x, z },
///    OtherInsts: { I2  DVRs: { x, y, z } }
/// would result in hoisting only DbgVariableRecord x.
static void hoistLockstepIdenticalDbgVariableRecords(
    Instruction *TI, Instruction *I1,
    SmallVectorImpl<Instruction *> &OtherInsts) {
  if (!I1->hasDbgRecords())
    return;
  using CurrentAndEndIt =
      std::pair<DbgRecord::self_iterator, DbgRecord::self_iterator>;
  // Vector of {Current, End} iterators.
  SmallVector<CurrentAndEndIt> Itrs;
  Itrs.reserve(OtherInsts.size() + 1);
  // Helper lambdas for lock-step checks:
  // Return true if this Current == End.
  auto atEnd = [](const CurrentAndEndIt &Pair) {
    return Pair.first == Pair.second;
  };
  // Return true if all Current are identical.
  auto allIdentical = [](const SmallVector<CurrentAndEndIt> &Itrs) {
    return all_of(make_first_range(ArrayRef(Itrs).drop_front()),
                  [&](DbgRecord::self_iterator I) {
                    return Itrs[0].first->isIdenticalToWhenDefined(*I);
                  });
  };

  // Collect the iterators.
  Itrs.push_back(
      {I1->getDbgRecordRange().begin(), I1->getDbgRecordRange().end()});
  for (Instruction *Other : OtherInsts) {
    if (!Other->hasDbgRecords())
      return;
    Itrs.push_back(
        {Other->getDbgRecordRange().begin(), Other->getDbgRecordRange().end()});
  }

  // Iterate in lock-step until any of the DbgRecord lists are exausted. If
  // the lock-step DbgRecord are identical, hoist all of them to TI.
  // This replicates the dbg.* intrinsic behaviour in
  // hoistCommonCodeFromSuccessors.
  while (none_of(Itrs, atEnd)) {
    bool HoistDVRs = allIdentical(Itrs);
    for (CurrentAndEndIt &Pair : Itrs) {
      // Increment Current iterator now as we may be about to move the
      // DbgRecord.
      DbgRecord &DR = *Pair.first++;
      if (HoistDVRs) {
        DR.removeFromParent();
        TI->getParent()->insertDbgRecordBefore(&DR, TI->getIterator());
      }
    }
  }
}

static bool areIdenticalUpToCommutativity(const Instruction *I1,
                                          const Instruction *I2) {
  if (I1->isIdenticalToWhenDefined(I2, /*IntersectAttrs=*/true))
    return true;

  if (auto *Cmp1 = dyn_cast<CmpInst>(I1))
    if (auto *Cmp2 = dyn_cast<CmpInst>(I2))
      return Cmp1->getPredicate() == Cmp2->getSwappedPredicate() &&
             Cmp1->getOperand(0) == Cmp2->getOperand(1) &&
             Cmp1->getOperand(1) == Cmp2->getOperand(0);

  if (I1->isCommutative() && I1->isSameOperationAs(I2)) {
    return I1->getOperand(0) == I2->getOperand(1) &&
           I1->getOperand(1) == I2->getOperand(0) &&
           equal(drop_begin(I1->operands(), 2), drop_begin(I2->operands(), 2));
  }

  return false;
}

/// If the target supports conditional faulting,
/// we look for the following pattern:
/// \code
///   BB:
///     ...
///     %cond = icmp ult %x, %y
///     br i1 %cond, label %TrueBB, label %FalseBB
///   FalseBB:
///     store i32 1, ptr %q, align 4
///     ...
///   TrueBB:
///     %maskedloadstore = load i32, ptr %b, align 4
///     store i32 %maskedloadstore, ptr %p, align 4
///     ...
/// \endcode
///
/// and transform it into:
///
/// \code
///   BB:
///     ...
///     %cond = icmp ult %x, %y
///     %maskedloadstore = cload i32, ptr %b, %cond
///     cstore i32 %maskedloadstore, ptr %p, %cond
///     cstore i32 1, ptr %q, ~%cond
///     br i1 %cond, label %TrueBB, label %FalseBB
///   FalseBB:
///     ...
///   TrueBB:
///     ...
/// \endcode
///
/// where cload/cstore are represented by llvm.masked.load/store intrinsics,
/// e.g.
///
/// \code
///   %vcond = bitcast i1 %cond to <1 x i1>
///   %v0 = call <1 x i32> @llvm.masked.load.v1i32.p0
///                         (ptr %b, i32 4, <1 x i1> %vcond, <1 x i32> poison)
///   %maskedloadstore = bitcast <1 x i32> %v0 to i32
///   call void @llvm.masked.store.v1i32.p0
///                          (<1 x i32> %v0, ptr %p, i32 4, <1 x i1> %vcond)
///   %cond.not = xor i1 %cond, true
///   %vcond.not = bitcast i1 %cond.not to <1 x i>
///   call void @llvm.masked.store.v1i32.p0
///              (<1 x i32> <i32 1>, ptr %q, i32 4, <1x i1> %vcond.not)
/// \endcode
///
/// So we need to turn hoisted load/store into cload/cstore.
///
/// \param BI The branch instruction.
/// \param SpeculatedConditionalLoadsStores The load/store instructions that
///                                         will be speculated.
/// \param Invert indicates if speculates FalseBB. Only used in triangle CFG.
static void hoistConditionalLoadsStores(
    BranchInst *BI,
    SmallVectorImpl<Instruction *> &SpeculatedConditionalLoadsStores,
    std::optional<bool> Invert, Instruction *Sel) {
  auto &Context = BI->getParent()->getContext();
  auto *VCondTy = FixedVectorType::get(Type::getInt1Ty(Context), 1);
  auto *Cond = BI->getOperand(0);
  // Construct the condition if needed.
  BasicBlock *BB = BI->getParent();
  Value *Mask = nullptr;
  Value *MaskFalse = nullptr;
  Value *MaskTrue = nullptr;
  if (Invert.has_value()) {
    IRBuilder<> Builder(Sel ? Sel : SpeculatedConditionalLoadsStores.back());
    Mask = Builder.CreateBitCast(
        *Invert ? Builder.CreateXor(Cond, ConstantInt::getTrue(Context)) : Cond,
        VCondTy);
  } else {
    IRBuilder<> Builder(BI);
    MaskFalse = Builder.CreateBitCast(
        Builder.CreateXor(Cond, ConstantInt::getTrue(Context)), VCondTy);
    MaskTrue = Builder.CreateBitCast(Cond, VCondTy);
  }
  auto PeekThroughBitcasts = [](Value *V) {
    while (auto *BitCast = dyn_cast<BitCastInst>(V))
      V = BitCast->getOperand(0);
    return V;
  };
  for (auto *I : SpeculatedConditionalLoadsStores) {
    IRBuilder<> Builder(Invert.has_value() ? I : BI);
    if (!Invert.has_value())
      Mask = I->getParent() == BI->getSuccessor(0) ? MaskTrue : MaskFalse;
    // We currently assume conditional faulting load/store is supported for
    // scalar types only when creating new instructions. This can be easily
    // extended for vector types in the future.
    assert(!getLoadStoreType(I)->isVectorTy() && "not implemented");
    auto *Op0 = I->getOperand(0);
    CallInst *MaskedLoadStore = nullptr;
    if (auto *LI = dyn_cast<LoadInst>(I)) {
      // Handle Load.
      auto *Ty = I->getType();
      PHINode *PN = nullptr;
      Value *PassThru = nullptr;
      if (Invert.has_value())
        for (User *U : I->users()) {
          if ((PN = dyn_cast<PHINode>(U))) {
            PassThru = Builder.CreateBitCast(
                PeekThroughBitcasts(PN->getIncomingValueForBlock(BB)),
                FixedVectorType::get(Ty, 1));
          } else if (auto *Ins = cast<Instruction>(U);
                     Sel && Ins->getParent() == BB) {
            // This happens when store or/and a speculative instruction between
            // load and store were hoisted to the BB. Make sure the masked load
            // inserted before its use.
            // We assume there's one of such use.
            Builder.SetInsertPoint(Ins);
          }
        }
      MaskedLoadStore = Builder.CreateMaskedLoad(
          FixedVectorType::get(Ty, 1), Op0, LI->getAlign(), Mask, PassThru);
      Value *NewLoadStore = Builder.CreateBitCast(MaskedLoadStore, Ty);
      if (PN)
        PN->setIncomingValue(PN->getBasicBlockIndex(BB), NewLoadStore);
      I->replaceAllUsesWith(NewLoadStore);
    } else {
      // Handle Store.
      auto *StoredVal = Builder.CreateBitCast(
          PeekThroughBitcasts(Op0), FixedVectorType::get(Op0->getType(), 1));
      MaskedLoadStore = Builder.CreateMaskedStore(
          StoredVal, I->getOperand(1), cast<StoreInst>(I)->getAlign(), Mask);
    }
    // For non-debug metadata, only !annotation, !range, !nonnull and !align are
    // kept when hoisting (see Instruction::dropUBImplyingAttrsAndMetadata).
    //
    // !nonnull, !align : Not support pointer type, no need to keep.
    // !range: Load type is changed from scalar to vector, but the metadata on
    //         vector specifies a per-element range, so the semantics stay the
    //         same. Keep it.
    // !annotation: Not impact semantics. Keep it.
    if (const MDNode *Ranges = I->getMetadata(LLVMContext::MD_range))
      MaskedLoadStore->addRangeRetAttr(getConstantRangeFromMetadata(*Ranges));
    I->dropUBImplyingAttrsAndUnknownMetadata({LLVMContext::MD_annotation});
    // FIXME: DIAssignID is not supported for masked store yet.
    // (Verifier::visitDIAssignIDMetadata)
    at::deleteAssignmentMarkers(I);
    I->eraseMetadataIf([](unsigned MDKind, MDNode *Node) {
      return Node->getMetadataID() == Metadata::DIAssignIDKind;
    });
    MaskedLoadStore->copyMetadata(*I);
    I->eraseFromParent();
  }
}

static bool isSafeCheapLoadStore(const Instruction *I,
                                 const TargetTransformInfo &TTI) {
  // Not handle volatile or atomic.
  bool IsStore = false;
  if (auto *L = dyn_cast<LoadInst>(I)) {
    if (!L->isSimple() || !HoistLoadsWithCondFaulting)
      return false;
  } else if (auto *S = dyn_cast<StoreInst>(I)) {
    if (!S->isSimple() || !HoistStoresWithCondFaulting)
      return false;
    IsStore = true;
  } else
    return false;

  // llvm.masked.load/store use i32 for alignment while load/store use i64.
  // That's why we have the alignment limitation.
  // FIXME: Update the prototype of the intrinsics?
  return TTI.hasConditionalLoadStoreForType(getLoadStoreType(I), IsStore) &&
         getLoadStoreAlignment(I) < Value::MaximumAlignment;
}

/// Hoist any common code in the successor blocks up into the block. This
/// function guarantees that BB dominates all successors. If AllInstsEqOnly is
/// given, only perform hoisting in case all successors blocks contain matching
/// instructions only. In that case, all instructions can be hoisted and the
/// original branch will be replaced and selects for PHIs are added.
bool SimplifyCFGOpt::hoistCommonCodeFromSuccessors(Instruction *TI,
                                                   bool AllInstsEqOnly) {
  // This does very trivial matching, with limited scanning, to find identical
  // instructions in the two blocks. In particular, we don't want to get into
  // O(N1*N2*...) situations here where Ni are the sizes of these successors. As
  // such, we currently just scan for obviously identical instructions in an
  // identical order, possibly separated by the same number of non-identical
  // instructions.
  BasicBlock *BB = TI->getParent();
  unsigned int SuccSize = succ_size(BB);
  if (SuccSize < 2)
    return false;

  // If either of the blocks has it's address taken, then we can't do this fold,
  // because the code we'd hoist would no longer run when we jump into the block
  // by it's address.
  for (auto *Succ : successors(BB))
    if (Succ->hasAddressTaken() || !Succ->getSinglePredecessor())
      return false;

  // The second of pair is a SkipFlags bitmask.
  using SuccIterPair = std::pair<BasicBlock::iterator, unsigned>;
  SmallVector<SuccIterPair, 8> SuccIterPairs;
  for (auto *Succ : successors(BB)) {
    BasicBlock::iterator SuccItr = Succ->begin();
    if (isa<PHINode>(*SuccItr))
      return false;
    SuccIterPairs.push_back(SuccIterPair(SuccItr, 0));
  }

  if (AllInstsEqOnly) {
    // Check if all instructions in the successor blocks match. This allows
    // hoisting all instructions and removing the blocks we are hoisting from,
    // so does not add any new instructions.
    SmallVector<BasicBlock *> Succs = to_vector(successors(BB));
    // Check if sizes and terminators of all successors match.
    bool AllSame = none_of(Succs, [&Succs](BasicBlock *Succ) {
      Instruction *Term0 = Succs[0]->getTerminator();
      Instruction *Term = Succ->getTerminator();
      return !Term->isSameOperationAs(Term0) ||
             !equal(Term->operands(), Term0->operands()) ||
             Succs[0]->size() != Succ->size();
    });
    if (!AllSame)
      return false;
    if (AllSame) {
      LockstepReverseIterator<true> LRI(Succs);
      while (LRI.isValid()) {
        Instruction *I0 = (*LRI)[0];
        if (any_of(*LRI, [I0](Instruction *I) {
              return !areIdenticalUpToCommutativity(I0, I);
            })) {
          return false;
        }
        --LRI;
      }
    }
    // Now we know that all instructions in all successors can be hoisted. Let
    // the loop below handle the hoisting.
  }

  // Count how many instructions were not hoisted so far. There's a limit on how
  // many instructions we skip, serving as a compilation time control as well as
  // preventing excessive increase of life ranges.
  unsigned NumSkipped = 0;
  // If we find an unreachable instruction at the beginning of a basic block, we
  // can still hoist instructions from the rest of the basic blocks.
  if (SuccIterPairs.size() > 2) {
    erase_if(SuccIterPairs,
             [](const auto &Pair) { return isa<UnreachableInst>(Pair.first); });
    if (SuccIterPairs.size() < 2)
      return false;
  }

  bool Changed = false;

  for (;;) {
    auto *SuccIterPairBegin = SuccIterPairs.begin();
    auto &BB1ItrPair = *SuccIterPairBegin++;
    auto OtherSuccIterPairRange =
        iterator_range(SuccIterPairBegin, SuccIterPairs.end());
    auto OtherSuccIterRange = make_first_range(OtherSuccIterPairRange);

    Instruction *I1 = &*BB1ItrPair.first;

    // Skip debug info if it is not identical.
    bool AllDbgInstsAreIdentical = all_of(OtherSuccIterRange, [I1](auto &Iter) {
      Instruction *I2 = &*Iter;
      return I1->isIdenticalToWhenDefined(I2);
    });
    if (!AllDbgInstsAreIdentical) {
      while (isa<DbgInfoIntrinsic>(I1))
        I1 = &*++BB1ItrPair.first;
      for (auto &SuccIter : OtherSuccIterRange) {
        Instruction *I2 = &*SuccIter;
        while (isa<DbgInfoIntrinsic>(I2))
          I2 = &*++SuccIter;
      }
    }

    bool AllInstsAreIdentical = true;
    bool HasTerminator = I1->isTerminator();
    for (auto &SuccIter : OtherSuccIterRange) {
      Instruction *I2 = &*SuccIter;
      HasTerminator |= I2->isTerminator();
      if (AllInstsAreIdentical && (!areIdenticalUpToCommutativity(I1, I2) ||
                                   MMRAMetadata(*I1) != MMRAMetadata(*I2)))
        AllInstsAreIdentical = false;
    }

    SmallVector<Instruction *, 8> OtherInsts;
    for (auto &SuccIter : OtherSuccIterRange)
      OtherInsts.push_back(&*SuccIter);

    // If we are hoisting the terminator instruction, don't move one (making a
    // broken BB), instead clone it, and remove BI.
    if (HasTerminator) {
      // Even if BB, which contains only one unreachable instruction, is ignored
      // at the beginning of the loop, we can hoist the terminator instruction.
      // If any instructions remain in the block, we cannot hoist terminators.
      if (NumSkipped || !AllInstsAreIdentical) {
        hoistLockstepIdenticalDbgVariableRecords(TI, I1, OtherInsts);
        return Changed;
      }

      return hoistSuccIdenticalTerminatorToSwitchOrIf(TI, I1, OtherInsts) ||
             Changed;
    }

    if (AllInstsAreIdentical) {
      unsigned SkipFlagsBB1 = BB1ItrPair.second;
      AllInstsAreIdentical =
          isSafeToHoistInstr(I1, SkipFlagsBB1) &&
          all_of(OtherSuccIterPairRange, [=](const auto &Pair) {
            Instruction *I2 = &*Pair.first;
            unsigned SkipFlagsBB2 = Pair.second;
            // Even if the instructions are identical, it may not
            // be safe to hoist them if we have skipped over
            // instructions with side effects or their operands
            // weren't hoisted.
            return isSafeToHoistInstr(I2, SkipFlagsBB2) &&
                   shouldHoistCommonInstructions(I1, I2, TTI);
          });
    }

    if (AllInstsAreIdentical) {
      BB1ItrPair.first++;
      if (isa<DbgInfoIntrinsic>(I1)) {
        // The debug location is an integral part of a debug info intrinsic
        // and can't be separated from it or replaced.  Instead of attempting
        // to merge locations, simply hoist both copies of the intrinsic.
        hoistLockstepIdenticalDbgVariableRecords(TI, I1, OtherInsts);
        // We've just hoisted DbgVariableRecords; move I1 after them (before TI)
        // and leave any that were not hoisted behind (by calling moveBefore
        // rather than moveBeforePreserving).
        I1->moveBefore(TI->getIterator());
        for (auto &SuccIter : OtherSuccIterRange) {
          auto *I2 = &*SuccIter++;
          assert(isa<DbgInfoIntrinsic>(I2));
          I2->moveBefore(TI->getIterator());
        }
      } else {
        // For a normal instruction, we just move one to right before the
        // branch, then replace all uses of the other with the first.  Finally,
        // we remove the now redundant second instruction.
        hoistLockstepIdenticalDbgVariableRecords(TI, I1, OtherInsts);
        // We've just hoisted DbgVariableRecords; move I1 after them (before TI)
        // and leave any that were not hoisted behind (by calling moveBefore
        // rather than moveBeforePreserving).
        I1->moveBefore(TI->getIterator());
        for (auto &SuccIter : OtherSuccIterRange) {
          Instruction *I2 = &*SuccIter++;
          assert(I2 != I1);
          if (!I2->use_empty())
            I2->replaceAllUsesWith(I1);
          I1->andIRFlags(I2);
          if (auto *CB = dyn_cast<CallBase>(I1)) {
            bool Success = CB->tryIntersectAttributes(cast<CallBase>(I2));
            assert(Success && "We should not be trying to hoist callbases "
                              "with non-intersectable attributes");
            // For NDEBUG Compile.
            (void)Success;
          }

          combineMetadataForCSE(I1, I2, true);
          // I1 and I2 are being combined into a single instruction.  Its debug
          // location is the merged locations of the original instructions.
          I1->applyMergedLocation(I1->getDebugLoc(), I2->getDebugLoc());
          I2->eraseFromParent();
        }
      }
      if (!Changed)
        NumHoistCommonCode += SuccIterPairs.size();
      Changed = true;
      NumHoistCommonInstrs += SuccIterPairs.size();
    } else {
      if (NumSkipped >= HoistCommonSkipLimit) {
        hoistLockstepIdenticalDbgVariableRecords(TI, I1, OtherInsts);
        return Changed;
      }
      // We are about to skip over a pair of non-identical instructions. Record
      // if any have characteristics that would prevent reordering instructions
      // across them.
      for (auto &SuccIterPair : SuccIterPairs) {
        Instruction *I = &*SuccIterPair.first++;
        SuccIterPair.second |= skippedInstrFlags(I);
      }
      ++NumSkipped;
    }
  }
}

bool SimplifyCFGOpt::hoistSuccIdenticalTerminatorToSwitchOrIf(
    Instruction *TI, Instruction *I1,
    SmallVectorImpl<Instruction *> &OtherSuccTIs) {

  auto *BI = dyn_cast<BranchInst>(TI);

  bool Changed = false;
  BasicBlock *TIParent = TI->getParent();
  BasicBlock *BB1 = I1->getParent();

  // Use only for an if statement.
  auto *I2 = *OtherSuccTIs.begin();
  auto *BB2 = I2->getParent();
  if (BI) {
    assert(OtherSuccTIs.size() == 1);
    assert(BI->getSuccessor(0) == I1->getParent());
    assert(BI->getSuccessor(1) == I2->getParent());
  }

  // In the case of an if statement, we try to hoist an invoke.
  // FIXME: Can we define a safety predicate for CallBr?
  // FIXME: Test case llvm/test/Transforms/SimplifyCFG/2009-06-15-InvokeCrash.ll
  // removed in 4c923b3b3fd0ac1edebf0603265ca3ba51724937 commit?
  if (isa<InvokeInst>(I1) && (!BI || !isSafeToHoistInvoke(BB1, BB2, I1, I2)))
    return false;

  // TODO: callbr hoisting currently disabled pending further study.
  if (isa<CallBrInst>(I1))
    return false;

  for (BasicBlock *Succ : successors(BB1)) {
    for (PHINode &PN : Succ->phis()) {
      Value *BB1V = PN.getIncomingValueForBlock(BB1);
      for (Instruction *OtherSuccTI : OtherSuccTIs) {
        Value *BB2V = PN.getIncomingValueForBlock(OtherSuccTI->getParent());
        if (BB1V == BB2V)
          continue;

        // In the case of an if statement, check for
        // passingValueIsAlwaysUndefined here because we would rather eliminate
        // undefined control flow then converting it to a select.
        if (!BI || passingValueIsAlwaysUndefined(BB1V, &PN) ||
            passingValueIsAlwaysUndefined(BB2V, &PN))
          return false;
      }
    }
  }

  // Hoist DbgVariableRecords attached to the terminator to match dbg.*
  // intrinsic hoisting behaviour in hoistCommonCodeFromSuccessors.
  hoistLockstepIdenticalDbgVariableRecords(TI, I1, OtherSuccTIs);
  // Clone the terminator and hoist it into the pred, without any debug info.
  Instruction *NT = I1->clone();
  NT->insertInto(TIParent, TI->getIterator());
  if (!NT->getType()->isVoidTy()) {
    I1->replaceAllUsesWith(NT);
    for (Instruction *OtherSuccTI : OtherSuccTIs)
      OtherSuccTI->replaceAllUsesWith(NT);
    NT->takeName(I1);
  }
  Changed = true;
  NumHoistCommonInstrs += OtherSuccTIs.size() + 1;

  // Ensure terminator gets a debug location, even an unknown one, in case
  // it involves inlinable calls.
  SmallVector<DILocation *, 4> Locs;
  Locs.push_back(I1->getDebugLoc());
  for (auto *OtherSuccTI : OtherSuccTIs)
    Locs.push_back(OtherSuccTI->getDebugLoc());
  NT->setDebugLoc(DILocation::getMergedLocations(Locs));

  // PHIs created below will adopt NT's merged DebugLoc.
  IRBuilder<NoFolder> Builder(NT);

  // In the case of an if statement, hoisting one of the terminators from our
  // successor is a great thing. Unfortunately, the successors of the if/else
  // blocks may have PHI nodes in them.  If they do, all PHI entries for BB1/BB2
  // must agree for all PHI nodes, so we insert select instruction to compute
  // the final result.
  if (BI) {
    std::map<std::pair<Value *, Value *>, SelectInst *> InsertedSelects;
    for (BasicBlock *Succ : successors(BB1)) {
      for (PHINode &PN : Succ->phis()) {
        Value *BB1V = PN.getIncomingValueForBlock(BB1);
        Value *BB2V = PN.getIncomingValueForBlock(BB2);
        if (BB1V == BB2V)
          continue;

        // These values do not agree.  Insert a select instruction before NT
        // that determines the right value.
        SelectInst *&SI = InsertedSelects[std::make_pair(BB1V, BB2V)];
        if (!SI) {
          // Propagate fast-math-flags from phi node to its replacement select.
          SI = cast<SelectInst>(Builder.CreateSelectFMF(
              BI->getCondition(), BB1V, BB2V,
              isa<FPMathOperator>(PN) ? &PN : nullptr,
              BB1V->getName() + "." + BB2V->getName(), BI));
        }

        // Make the PHI node use the select for all incoming values for BB1/BB2
        for (unsigned i = 0, e = PN.getNumIncomingValues(); i != e; ++i)
          if (PN.getIncomingBlock(i) == BB1 || PN.getIncomingBlock(i) == BB2)
            PN.setIncomingValue(i, SI);
      }
    }
  }

  SmallVector<DominatorTree::UpdateType, 4> Updates;

  // Update any PHI nodes in our new successors.
  for (BasicBlock *Succ : successors(BB1)) {
    addPredecessorToBlock(Succ, TIParent, BB1);
    if (DTU)
      Updates.push_back({DominatorTree::Insert, TIParent, Succ});
  }

  if (DTU)
    for (BasicBlock *Succ : successors(TI))
      Updates.push_back({DominatorTree::Delete, TIParent, Succ});

  eraseTerminatorAndDCECond(TI);
  if (DTU)
    DTU->applyUpdates(Updates);
  return Changed;
}

// TODO: Refine this. This should avoid cases like turning constant memcpy sizes
// into variables.
static bool replacingOperandWithVariableIsCheap(const Instruction *I,
                                                int OpIdx) {
  // Divide/Remainder by constant is typically much cheaper than by variable.
  if (I->isIntDivRem())
    return OpIdx != 1;
  return !isa<IntrinsicInst>(I);
}

bool llvm::shouldFoldLoadStoreWithPointerOperandThroughPhi(Value *Ptr) {
  // swifterror pointers can only be used by a load or store; sinking a load
  // or store would require introducing a select for the pointer operand,
  // which isn't allowed for swifterror pointers.
  if (Ptr->isSwiftError())
    return false;

  // Protected pointer field loads/stores should be paired with the intrinsic
  // to avoid unnecessary address escapes.
  if (auto *II = dyn_cast<IntrinsicInst>(Ptr))
    if (II->getIntrinsicID() == Intrinsic::protected_field_ptr)
      return false;

  return true;
}

// All instructions in Insts belong to different blocks that all unconditionally
// branch to a common successor. Analyze each instruction and return true if it
// would be possible to sink them into their successor, creating one common
// instruction instead. For every value that would be required to be provided by
// PHI node (because an operand varies in each input block), add to PHIOperands.
static bool canSinkInstructions(
    ArrayRef<Instruction *> Insts,
    DenseMap<const Use *, SmallVector<Value *, 4>> &PHIOperands) {
  // Prune out obviously bad instructions to move. Each instruction must have
  // the same number of uses, and we check later that the uses are consistent.
  std::optional<unsigned> NumUses;
  for (auto *I : Insts) {
    // These instructions may change or break semantics if moved.
    if (isa<PHINode>(I) || I->isEHPad() || isa<AllocaInst>(I) ||
        I->getType()->isTokenTy())
      return false;

    // Do not try to sink an instruction in an infinite loop - it can cause
    // this algorithm to infinite loop.
    if (I->getParent()->getSingleSuccessor() == I->getParent())
      return false;

    // Conservatively return false if I is an inline-asm instruction. Sinking
    // and merging inline-asm instructions can potentially create arguments
    // that cannot satisfy the inline-asm constraints.
    // If the instruction has nomerge or convergent attribute, return false.
    if (const auto *C = dyn_cast<CallBase>(I))
      if (C->isInlineAsm() || C->cannotMerge() || C->isConvergent())
        return false;

    if (!NumUses)
      NumUses = I->getNumUses();
    else if (NumUses != I->getNumUses())
      return false;
  }

  const Instruction *I0 = Insts.front();
  const auto I0MMRA = MMRAMetadata(*I0);
  for (auto *I : Insts) {
    if (!I->isSameOperationAs(I0, Instruction::CompareUsingIntersectedAttrs))
      return false;

<<<<<<< HEAD
    if (isa<StoreInst>(I) &&
        !shouldFoldLoadStoreWithPointerOperandThroughPhi(I->getOperand(1)))
      return false;
    if (isa<LoadInst>(I) &&
        !shouldFoldLoadStoreWithPointerOperandThroughPhi(I->getOperand(0)))
      return false;

=======
>>>>>>> e44c5902
    // Treat MMRAs conservatively. This pass can be quite aggressive and
    // could drop a lot of MMRAs otherwise.
    if (MMRAMetadata(*I) != I0MMRA)
      return false;
  }

  // Uses must be consistent: If I0 is used in a phi node in the sink target,
  // then the other phi operands must match the instructions from Insts. This
  // also has to hold true for any phi nodes that would be created as a result
  // of sinking. Both of these cases are represented by PhiOperands.
  for (const Use &U : I0->uses()) {
    auto It = PHIOperands.find(&U);
    if (It == PHIOperands.end())
      // There may be uses in other blocks when sinking into a loop header.
      return false;
    if (!equal(Insts, It->second))
      return false;
  }

  // For calls to be sinkable, they must all be indirect, or have same callee.
  // I.e. if we have two direct calls to different callees, we don't want to
  // turn that into an indirect call. Likewise, if we have an indirect call,
  // and a direct call, we don't actually want to have a single indirect call.
  if (isa<CallBase>(I0)) {
    auto IsIndirectCall = [](const Instruction *I) {
      return cast<CallBase>(I)->isIndirectCall();
    };
    bool HaveIndirectCalls = any_of(Insts, IsIndirectCall);
    bool AllCallsAreIndirect = all_of(Insts, IsIndirectCall);
    if (HaveIndirectCalls) {
      if (!AllCallsAreIndirect)
        return false;
    } else {
      // All callees must be identical.
      Value *Callee = nullptr;
      for (const Instruction *I : Insts) {
        Value *CurrCallee = cast<CallBase>(I)->getCalledOperand();
        if (!Callee)
          Callee = CurrCallee;
        else if (Callee != CurrCallee)
          return false;
      }
    }
  }

  for (unsigned OI = 0, OE = I0->getNumOperands(); OI != OE; ++OI) {
    Value *Op = I0->getOperand(OI);
    if (Op->getType()->isTokenTy())
      // Don't touch any operand of token type.
      return false;

    auto SameAsI0 = [&I0, OI](const Instruction *I) {
      assert(I->getNumOperands() == I0->getNumOperands());
      return I->getOperand(OI) == I0->getOperand(OI);
    };
    if (!all_of(Insts, SameAsI0)) {
      // SROA can't speculate lifetime markers of selects/phis, and the
      // backend may handle such lifetimes incorrectly as well (#104776).
      // Don't sink lifetimes if it would introduce a phi on the pointer
      // argument.
      if (isa<LifetimeIntrinsic>(I0) && OI == 1 &&
          any_of(Insts, [](const Instruction *I) {
            return isa<AllocaInst>(I->getOperand(1)->stripPointerCasts());
          }))
        return false;

      if ((isa<Constant>(Op) && !replacingOperandWithVariableIsCheap(I0, OI)) ||
          !canReplaceOperandWithVariable(I0, OI))
        // We can't create a PHI from this GEP.
        return false;
      auto &Ops = PHIOperands[&I0->getOperandUse(OI)];
      for (auto *I : Insts)
        Ops.push_back(I->getOperand(OI));
    }
  }
  return true;
}

// Assuming canSinkInstructions(Blocks) has returned true, sink the last
// instruction of every block in Blocks to their common successor, commoning
// into one instruction.
static void sinkLastInstruction(ArrayRef<BasicBlock*> Blocks) {
  auto *BBEnd = Blocks[0]->getTerminator()->getSuccessor(0);

  // canSinkInstructions returning true guarantees that every block has at
  // least one non-terminator instruction.
  SmallVector<Instruction*,4> Insts;
  for (auto *BB : Blocks) {
    Instruction *I = BB->getTerminator();
    do {
      I = I->getPrevNode();
    } while (isa<DbgInfoIntrinsic>(I) && I != &BB->front());
    if (!isa<DbgInfoIntrinsic>(I))
      Insts.push_back(I);
  }

  // We don't need to do any more checking here; canSinkInstructions should
  // have done it all for us.
  SmallVector<Value*, 4> NewOperands;
  Instruction *I0 = Insts.front();
  for (unsigned O = 0, E = I0->getNumOperands(); O != E; ++O) {
    // This check is different to that in canSinkInstructions. There, we
    // cared about the global view once simplifycfg (and instcombine) have
    // completed - it takes into account PHIs that become trivially
    // simplifiable.  However here we need a more local view; if an operand
    // differs we create a PHI and rely on instcombine to clean up the very
    // small mess we may make.
    bool NeedPHI = any_of(Insts, [&I0, O](const Instruction *I) {
      return I->getOperand(O) != I0->getOperand(O);
    });
    if (!NeedPHI) {
      NewOperands.push_back(I0->getOperand(O));
      continue;
    }

    // Create a new PHI in the successor block and populate it.
    auto *Op = I0->getOperand(O);
    assert(!Op->getType()->isTokenTy() && "Can't PHI tokens!");
    auto *PN =
        PHINode::Create(Op->getType(), Insts.size(), Op->getName() + ".sink");
    PN->insertBefore(BBEnd->begin());
    for (auto *I : Insts)
      PN->addIncoming(I->getOperand(O), I->getParent());
    NewOperands.push_back(PN);
  }

  // Arbitrarily use I0 as the new "common" instruction; remap its operands
  // and move it to the start of the successor block.
  for (unsigned O = 0, E = I0->getNumOperands(); O != E; ++O)
    I0->getOperandUse(O).set(NewOperands[O]);

  I0->moveBefore(*BBEnd, BBEnd->getFirstInsertionPt());

  // Update metadata and IR flags, and merge debug locations.
  for (auto *I : Insts)
    if (I != I0) {
      // The debug location for the "common" instruction is the merged locations
      // of all the commoned instructions.  We start with the original location
      // of the "common" instruction and iteratively merge each location in the
      // loop below.
      // This is an N-way merge, which will be inefficient if I0 is a CallInst.
      // However, as N-way merge for CallInst is rare, so we use simplified API
      // instead of using complex API for N-way merge.
      I0->applyMergedLocation(I0->getDebugLoc(), I->getDebugLoc());
      combineMetadataForCSE(I0, I, true);
      I0->andIRFlags(I);
      if (auto *CB = dyn_cast<CallBase>(I0)) {
        bool Success = CB->tryIntersectAttributes(cast<CallBase>(I));
        assert(Success && "We should not be trying to sink callbases "
                          "with non-intersectable attributes");
        // For NDEBUG Compile.
        (void)Success;
      }
    }

  for (User *U : make_early_inc_range(I0->users())) {
    // canSinkLastInstruction checked that all instructions are only used by
    // phi nodes in a way that allows replacing the phi node with the common
    // instruction.
    auto *PN = cast<PHINode>(U);
    PN->replaceAllUsesWith(I0);
    PN->eraseFromParent();
  }

  // Finally nuke all instructions apart from the common instruction.
  for (auto *I : Insts) {
    if (I == I0)
      continue;
    // The remaining uses are debug users, replace those with the common inst.
    // In most (all?) cases this just introduces a use-before-def.
    assert(I->user_empty() && "Inst unexpectedly still has non-dbg users");
    I->replaceAllUsesWith(I0);
    I->eraseFromParent();
  }
}

/// Check whether BB's predecessors end with unconditional branches. If it is
/// true, sink any common code from the predecessors to BB.
static bool sinkCommonCodeFromPredecessors(BasicBlock *BB,
                                           DomTreeUpdater *DTU) {
  // We support two situations:
  //   (1) all incoming arcs are unconditional
  //   (2) there are non-unconditional incoming arcs
  //
  // (2) is very common in switch defaults and
  // else-if patterns;
  //
  //   if (a) f(1);
  //   else if (b) f(2);
  //
  // produces:
  //
  //       [if]
  //      /    \
  //    [f(1)] [if]
  //      |     | \
  //      |     |  |
  //      |  [f(2)]|
  //       \    | /
  //        [ end ]
  //
  // [end] has two unconditional predecessor arcs and one conditional. The
  // conditional refers to the implicit empty 'else' arc. This conditional
  // arc can also be caused by an empty default block in a switch.
  //
  // In this case, we attempt to sink code from all *unconditional* arcs.
  // If we can sink instructions from these arcs (determined during the scan
  // phase below) we insert a common successor for all unconditional arcs and
  // connect that to [end], to enable sinking:
  //
  //       [if]
  //      /    \
  //    [x(1)] [if]
  //      |     | \
  //      |     |  \
  //      |  [x(2)] |
  //       \   /    |
  //   [sink.split] |
  //         \     /
  //         [ end ]
  //
  SmallVector<BasicBlock*,4> UnconditionalPreds;
  bool HaveNonUnconditionalPredecessors = false;
  for (auto *PredBB : predecessors(BB)) {
    auto *PredBr = dyn_cast<BranchInst>(PredBB->getTerminator());
    if (PredBr && PredBr->isUnconditional())
      UnconditionalPreds.push_back(PredBB);
    else
      HaveNonUnconditionalPredecessors = true;
  }
  if (UnconditionalPreds.size() < 2)
    return false;

  // We take a two-step approach to tail sinking. First we scan from the end of
  // each block upwards in lockstep. If the n'th instruction from the end of each
  // block can be sunk, those instructions are added to ValuesToSink and we
  // carry on. If we can sink an instruction but need to PHI-merge some operands
  // (because they're not identical in each instruction) we add these to
  // PHIOperands.
  // We prepopulate PHIOperands with the phis that already exist in BB.
  DenseMap<const Use *, SmallVector<Value *, 4>> PHIOperands;
  for (PHINode &PN : BB->phis()) {
    SmallDenseMap<BasicBlock *, const Use *, 4> IncomingVals;
    for (const Use &U : PN.incoming_values())
      IncomingVals.insert({PN.getIncomingBlock(U), &U});
    auto &Ops = PHIOperands[IncomingVals[UnconditionalPreds[0]]];
    for (BasicBlock *Pred : UnconditionalPreds)
      Ops.push_back(*IncomingVals[Pred]);
  }

  int ScanIdx = 0;
  SmallPtrSet<Value*,4> InstructionsToSink;
  LockstepReverseIterator<true> LRI(UnconditionalPreds);
  while (LRI.isValid() &&
         canSinkInstructions(*LRI, PHIOperands)) {
    LLVM_DEBUG(dbgs() << "SINK: instruction can be sunk: " << *(*LRI)[0]
                      << "\n");
    InstructionsToSink.insert_range(*LRI);
    ++ScanIdx;
    --LRI;
  }

  // If no instructions can be sunk, early-return.
  if (ScanIdx == 0)
    return false;

  bool followedByDeoptOrUnreachable = IsBlockFollowedByDeoptOrUnreachable(BB);

  if (!followedByDeoptOrUnreachable) {
    // Check whether this is the pointer operand of a load/store.
    auto IsMemOperand = [](Use &U) {
      auto *I = cast<Instruction>(U.getUser());
      if (isa<LoadInst>(I))
        return U.getOperandNo() == LoadInst::getPointerOperandIndex();
      if (isa<StoreInst>(I))
        return U.getOperandNo() == StoreInst::getPointerOperandIndex();
      return false;
    };

    // Okay, we *could* sink last ScanIdx instructions. But how many can we
    // actually sink before encountering instruction that is unprofitable to
    // sink?
    auto ProfitableToSinkInstruction = [&](LockstepReverseIterator<true> &LRI) {
      unsigned NumPHIInsts = 0;
      for (Use &U : (*LRI)[0]->operands()) {
        auto It = PHIOperands.find(&U);
        if (It != PHIOperands.end() && !all_of(It->second, [&](Value *V) {
              return InstructionsToSink.contains(V);
            })) {
          ++NumPHIInsts;
          // Do not separate a load/store from the gep producing the address.
          // The gep can likely be folded into the load/store as an addressing
          // mode. Additionally, a load of a gep is easier to analyze than a
          // load of a phi.
          if (IsMemOperand(U) &&
              any_of(It->second, [](Value *V) { return isa<GEPOperator>(V); }))
            return false;
          // FIXME: this check is overly optimistic. We may end up not sinking
          // said instruction, due to the very same profitability check.
          // See @creating_too_many_phis in sink-common-code.ll.
        }
      }
      LLVM_DEBUG(dbgs() << "SINK: #phi insts: " << NumPHIInsts << "\n");
      return NumPHIInsts <= 1;
    };

    // We've determined that we are going to sink last ScanIdx instructions,
    // and recorded them in InstructionsToSink. Now, some instructions may be
    // unprofitable to sink. But that determination depends on the instructions
    // that we are going to sink.

    // First, forward scan: find the first instruction unprofitable to sink,
    // recording all the ones that are profitable to sink.
    // FIXME: would it be better, after we detect that not all are profitable.
    // to either record the profitable ones, or erase the unprofitable ones?
    // Maybe we need to choose (at runtime) the one that will touch least
    // instrs?
    LRI.reset();
    int Idx = 0;
    SmallPtrSet<Value *, 4> InstructionsProfitableToSink;
    while (Idx < ScanIdx) {
      if (!ProfitableToSinkInstruction(LRI)) {
        // Too many PHIs would be created.
        LLVM_DEBUG(
            dbgs() << "SINK: stopping here, too many PHIs would be created!\n");
        break;
      }
      InstructionsProfitableToSink.insert_range(*LRI);
      --LRI;
      ++Idx;
    }

    // If no instructions can be sunk, early-return.
    if (Idx == 0)
      return false;

    // Did we determine that (only) some instructions are unprofitable to sink?
    if (Idx < ScanIdx) {
      // Okay, some instructions are unprofitable.
      ScanIdx = Idx;
      InstructionsToSink = InstructionsProfitableToSink;

      // But, that may make other instructions unprofitable, too.
      // So, do a backward scan, do any earlier instructions become
      // unprofitable?
      assert(
          !ProfitableToSinkInstruction(LRI) &&
          "We already know that the last instruction is unprofitable to sink");
      ++LRI;
      --Idx;
      while (Idx >= 0) {
        // If we detect that an instruction becomes unprofitable to sink,
        // all earlier instructions won't be sunk either,
        // so preemptively keep InstructionsProfitableToSink in sync.
        // FIXME: is this the most performant approach?
        for (auto *I : *LRI)
          InstructionsProfitableToSink.erase(I);
        if (!ProfitableToSinkInstruction(LRI)) {
          // Everything starting with this instruction won't be sunk.
          ScanIdx = Idx;
          InstructionsToSink = InstructionsProfitableToSink;
        }
        ++LRI;
        --Idx;
      }
    }

    // If no instructions can be sunk, early-return.
    if (ScanIdx == 0)
      return false;
  }

  bool Changed = false;

  if (HaveNonUnconditionalPredecessors) {
    if (!followedByDeoptOrUnreachable) {
      // It is always legal to sink common instructions from unconditional
      // predecessors. However, if not all predecessors are unconditional,
      // this transformation might be pessimizing. So as a rule of thumb,
      // don't do it unless we'd sink at least one non-speculatable instruction.
      // See https://bugs.llvm.org/show_bug.cgi?id=30244
      LRI.reset();
      int Idx = 0;
      bool Profitable = false;
      while (Idx < ScanIdx) {
        if (!isSafeToSpeculativelyExecute((*LRI)[0])) {
          Profitable = true;
          break;
        }
        --LRI;
        ++Idx;
      }
      if (!Profitable)
        return false;
    }

    LLVM_DEBUG(dbgs() << "SINK: Splitting edge\n");
    // We have a conditional edge and we're going to sink some instructions.
    // Insert a new block postdominating all blocks we're going to sink from.
    if (!SplitBlockPredecessors(BB, UnconditionalPreds, ".sink.split", DTU))
      // Edges couldn't be split.
      return false;
    Changed = true;
  }

  // Now that we've analyzed all potential sinking candidates, perform the
  // actual sink. We iteratively sink the last non-terminator of the source
  // blocks into their common successor unless doing so would require too
  // many PHI instructions to be generated (currently only one PHI is allowed
  // per sunk instruction).
  //
  // We can use InstructionsToSink to discount values needing PHI-merging that will
  // actually be sunk in a later iteration. This allows us to be more
  // aggressive in what we sink. This does allow a false positive where we
  // sink presuming a later value will also be sunk, but stop half way through
  // and never actually sink it which means we produce more PHIs than intended.
  // This is unlikely in practice though.
  int SinkIdx = 0;
  for (; SinkIdx != ScanIdx; ++SinkIdx) {
    LLVM_DEBUG(dbgs() << "SINK: Sink: "
                      << *UnconditionalPreds[0]->getTerminator()->getPrevNode()
                      << "\n");

    // Because we've sunk every instruction in turn, the current instruction to
    // sink is always at index 0.
    LRI.reset();

    sinkLastInstruction(UnconditionalPreds);
    NumSinkCommonInstrs++;
    Changed = true;
  }
  if (SinkIdx != 0)
    ++NumSinkCommonCode;
  return Changed;
}

namespace {

struct CompatibleSets {
  using SetTy = SmallVector<InvokeInst *, 2>;

  SmallVector<SetTy, 1> Sets;

  static bool shouldBelongToSameSet(ArrayRef<InvokeInst *> Invokes);

  SetTy &getCompatibleSet(InvokeInst *II);

  void insert(InvokeInst *II);
};

CompatibleSets::SetTy &CompatibleSets::getCompatibleSet(InvokeInst *II) {
  // Perform a linear scan over all the existing sets, see if the new `invoke`
  // is compatible with any particular set. Since we know that all the `invokes`
  // within a set are compatible, only check the first `invoke` in each set.
  // WARNING: at worst, this has quadratic complexity.
  for (CompatibleSets::SetTy &Set : Sets) {
    if (CompatibleSets::shouldBelongToSameSet({Set.front(), II}))
      return Set;
  }

  // Otherwise, we either had no sets yet, or this invoke forms a new set.
  return Sets.emplace_back();
}

void CompatibleSets::insert(InvokeInst *II) {
  getCompatibleSet(II).emplace_back(II);
}

bool CompatibleSets::shouldBelongToSameSet(ArrayRef<InvokeInst *> Invokes) {
  assert(Invokes.size() == 2 && "Always called with exactly two candidates.");

  // Can we theoretically merge these `invoke`s?
  auto IsIllegalToMerge = [](InvokeInst *II) {
    return II->cannotMerge() || II->isInlineAsm();
  };
  if (any_of(Invokes, IsIllegalToMerge))
    return false;

  // Either both `invoke`s must be   direct,
  // or     both `invoke`s must be indirect.
  auto IsIndirectCall = [](InvokeInst *II) { return II->isIndirectCall(); };
  bool HaveIndirectCalls = any_of(Invokes, IsIndirectCall);
  bool AllCallsAreIndirect = all_of(Invokes, IsIndirectCall);
  if (HaveIndirectCalls) {
    if (!AllCallsAreIndirect)
      return false;
  } else {
    // All callees must be identical.
    Value *Callee = nullptr;
    for (InvokeInst *II : Invokes) {
      Value *CurrCallee = II->getCalledOperand();
      assert(CurrCallee && "There is always a called operand.");
      if (!Callee)
        Callee = CurrCallee;
      else if (Callee != CurrCallee)
        return false;
    }
  }

  // Either both `invoke`s must not have a normal destination,
  // or     both `invoke`s must     have a normal destination,
  auto HasNormalDest = [](InvokeInst *II) {
    return !isa<UnreachableInst>(II->getNormalDest()->getFirstNonPHIOrDbg());
  };
  if (any_of(Invokes, HasNormalDest)) {
    // Do not merge `invoke` that does not have a normal destination with one
    // that does have a normal destination, even though doing so would be legal.
    if (!all_of(Invokes, HasNormalDest))
      return false;

    // All normal destinations must be identical.
    BasicBlock *NormalBB = nullptr;
    for (InvokeInst *II : Invokes) {
      BasicBlock *CurrNormalBB = II->getNormalDest();
      assert(CurrNormalBB && "There is always a 'continue to' basic block.");
      if (!NormalBB)
        NormalBB = CurrNormalBB;
      else if (NormalBB != CurrNormalBB)
        return false;
    }

    // In the normal destination, the incoming values for these two `invoke`s
    // must be compatible.
    SmallPtrSet<Value *, 16> EquivalenceSet(llvm::from_range, Invokes);
    if (!incomingValuesAreCompatible(
            NormalBB, {Invokes[0]->getParent(), Invokes[1]->getParent()},
            &EquivalenceSet))
      return false;
  }

#ifndef NDEBUG
  // All unwind destinations must be identical.
  // We know that because we have started from said unwind destination.
  BasicBlock *UnwindBB = nullptr;
  for (InvokeInst *II : Invokes) {
    BasicBlock *CurrUnwindBB = II->getUnwindDest();
    assert(CurrUnwindBB && "There is always an 'unwind to' basic block.");
    if (!UnwindBB)
      UnwindBB = CurrUnwindBB;
    else
      assert(UnwindBB == CurrUnwindBB && "Unexpected unwind destination.");
  }
#endif

  // In the unwind destination, the incoming values for these two `invoke`s
  // must be compatible.
  if (!incomingValuesAreCompatible(
          Invokes.front()->getUnwindDest(),
          {Invokes[0]->getParent(), Invokes[1]->getParent()}))
    return false;

  // Ignoring arguments, these `invoke`s must be identical,
  // including operand bundles.
  const InvokeInst *II0 = Invokes.front();
  for (auto *II : Invokes.drop_front())
    if (!II->isSameOperationAs(II0, Instruction::CompareUsingIntersectedAttrs))
      return false;

  // Can we theoretically form the data operands for the merged `invoke`?
  auto IsIllegalToMergeArguments = [](auto Ops) {
    Use &U0 = std::get<0>(Ops);
    Use &U1 = std::get<1>(Ops);
    if (U0 == U1)
      return false;
    return U0->getType()->isTokenTy() ||
           !canReplaceOperandWithVariable(cast<Instruction>(U0.getUser()),
                                          U0.getOperandNo());
  };
  assert(Invokes.size() == 2 && "Always called with exactly two candidates.");
  if (any_of(zip(Invokes[0]->data_ops(), Invokes[1]->data_ops()),
             IsIllegalToMergeArguments))
    return false;

  return true;
}

} // namespace

// Merge all invokes in the provided set, all of which are compatible
// as per the `CompatibleSets::shouldBelongToSameSet()`.
static void mergeCompatibleInvokesImpl(ArrayRef<InvokeInst *> Invokes,
                                       DomTreeUpdater *DTU) {
  assert(Invokes.size() >= 2 && "Must have at least two invokes to merge.");

  SmallVector<DominatorTree::UpdateType, 8> Updates;
  if (DTU)
    Updates.reserve(2 + 3 * Invokes.size());

  bool HasNormalDest =
      !isa<UnreachableInst>(Invokes[0]->getNormalDest()->getFirstNonPHIOrDbg());

  // Clone one of the invokes into a new basic block.
  // Since they are all compatible, it doesn't matter which invoke is cloned.
  InvokeInst *MergedInvoke = [&Invokes, HasNormalDest]() {
    InvokeInst *II0 = Invokes.front();
    BasicBlock *II0BB = II0->getParent();
    BasicBlock *InsertBeforeBlock =
        II0->getParent()->getIterator()->getNextNode();
    Function *Func = II0BB->getParent();
    LLVMContext &Ctx = II0->getContext();

    BasicBlock *MergedInvokeBB = BasicBlock::Create(
        Ctx, II0BB->getName() + ".invoke", Func, InsertBeforeBlock);

    auto *MergedInvoke = cast<InvokeInst>(II0->clone());
    // NOTE: all invokes have the same attributes, so no handling needed.
    MergedInvoke->insertInto(MergedInvokeBB, MergedInvokeBB->end());

    if (!HasNormalDest) {
      // This set does not have a normal destination,
      // so just form a new block with unreachable terminator.
      BasicBlock *MergedNormalDest = BasicBlock::Create(
          Ctx, II0BB->getName() + ".cont", Func, InsertBeforeBlock);
      new UnreachableInst(Ctx, MergedNormalDest);
      MergedInvoke->setNormalDest(MergedNormalDest);
    }

    // The unwind destination, however, remainds identical for all invokes here.

    return MergedInvoke;
  }();

  if (DTU) {
    // Predecessor blocks that contained these invokes will now branch to
    // the new block that contains the merged invoke, ...
    for (InvokeInst *II : Invokes)
      Updates.push_back(
          {DominatorTree::Insert, II->getParent(), MergedInvoke->getParent()});

    // ... which has the new `unreachable` block as normal destination,
    // or unwinds to the (same for all `invoke`s in this set) `landingpad`,
    for (BasicBlock *SuccBBOfMergedInvoke : successors(MergedInvoke))
      Updates.push_back({DominatorTree::Insert, MergedInvoke->getParent(),
                         SuccBBOfMergedInvoke});

    // Since predecessor blocks now unconditionally branch to a new block,
    // they no longer branch to their original successors.
    for (InvokeInst *II : Invokes)
      for (BasicBlock *SuccOfPredBB : successors(II->getParent()))
        Updates.push_back(
            {DominatorTree::Delete, II->getParent(), SuccOfPredBB});
  }

  bool IsIndirectCall = Invokes[0]->isIndirectCall();

  // Form the merged operands for the merged invoke.
  for (Use &U : MergedInvoke->operands()) {
    // Only PHI together the indirect callees and data operands.
    if (MergedInvoke->isCallee(&U)) {
      if (!IsIndirectCall)
        continue;
    } else if (!MergedInvoke->isDataOperand(&U))
      continue;

    // Don't create trivial PHI's with all-identical incoming values.
    bool NeedPHI = any_of(Invokes, [&U](InvokeInst *II) {
      return II->getOperand(U.getOperandNo()) != U.get();
    });
    if (!NeedPHI)
      continue;

    // Form a PHI out of all the data ops under this index.
    PHINode *PN = PHINode::Create(
        U->getType(), /*NumReservedValues=*/Invokes.size(), "", MergedInvoke->getIterator());
    for (InvokeInst *II : Invokes)
      PN->addIncoming(II->getOperand(U.getOperandNo()), II->getParent());

    U.set(PN);
  }

  // We've ensured that each PHI node has compatible (identical) incoming values
  // when coming from each of the `invoke`s in the current merge set,
  // so update the PHI nodes accordingly.
  for (BasicBlock *Succ : successors(MergedInvoke))
    addPredecessorToBlock(Succ, /*NewPred=*/MergedInvoke->getParent(),
                          /*ExistPred=*/Invokes.front()->getParent());

  // And finally, replace the original `invoke`s with an unconditional branch
  // to the block with the merged `invoke`. Also, give that merged `invoke`
  // the merged debugloc of all the original `invoke`s.
  DILocation *MergedDebugLoc = nullptr;
  for (InvokeInst *II : Invokes) {
    // Compute the debug location common to all the original `invoke`s.
    if (!MergedDebugLoc)
      MergedDebugLoc = II->getDebugLoc();
    else
      MergedDebugLoc =
          DILocation::getMergedLocation(MergedDebugLoc, II->getDebugLoc());

    // And replace the old `invoke` with an unconditionally branch
    // to the block with the merged `invoke`.
    for (BasicBlock *OrigSuccBB : successors(II->getParent()))
      OrigSuccBB->removePredecessor(II->getParent());
    auto *BI = BranchInst::Create(MergedInvoke->getParent(), II->getParent());
    // The unconditional branch is part of the replacement for the original
    // invoke, so should use its DebugLoc.
    BI->setDebugLoc(II->getDebugLoc());
    bool Success = MergedInvoke->tryIntersectAttributes(II);
    assert(Success && "Merged invokes with incompatible attributes");
    // For NDEBUG Compile
    (void)Success;
    II->replaceAllUsesWith(MergedInvoke);
    II->eraseFromParent();
    ++NumInvokesMerged;
  }
  MergedInvoke->setDebugLoc(MergedDebugLoc);
  ++NumInvokeSetsFormed;

  if (DTU)
    DTU->applyUpdates(Updates);
}

/// If this block is a `landingpad` exception handling block, categorize all
/// the predecessor `invoke`s into sets, with all `invoke`s in each set
/// being "mergeable" together, and then merge invokes in each set together.
///
/// This is a weird mix of hoisting and sinking. Visually, it goes from:
///          [...]        [...]
///            |            |
///        [invoke0]    [invoke1]
///           / \          / \
///     [cont0] [landingpad] [cont1]
/// to:
///      [...] [...]
///          \ /
///       [invoke]
///          / \
///     [cont] [landingpad]
///
/// But of course we can only do that if the invokes share the `landingpad`,
/// edges invoke0->cont0 and invoke1->cont1 are "compatible",
/// and the invoked functions are "compatible".
static bool mergeCompatibleInvokes(BasicBlock *BB, DomTreeUpdater *DTU) {
  if (!EnableMergeCompatibleInvokes)
    return false;

  bool Changed = false;

  // FIXME: generalize to all exception handling blocks?
  if (!BB->isLandingPad())
    return Changed;

  CompatibleSets Grouper;

  // Record all the predecessors of this `landingpad`. As per verifier,
  // the only allowed predecessor is the unwind edge of an `invoke`.
  // We want to group "compatible" `invokes` into the same set to be merged.
  for (BasicBlock *PredBB : predecessors(BB))
    Grouper.insert(cast<InvokeInst>(PredBB->getTerminator()));

  // And now, merge `invoke`s that were grouped togeter.
  for (ArrayRef<InvokeInst *> Invokes : Grouper.Sets) {
    if (Invokes.size() < 2)
      continue;
    Changed = true;
    mergeCompatibleInvokesImpl(Invokes, DTU);
  }

  return Changed;
}

namespace {
/// Track ephemeral values, which should be ignored for cost-modelling
/// purposes. Requires walking instructions in reverse order.
class EphemeralValueTracker {
  SmallPtrSet<const Instruction *, 32> EphValues;

  bool isEphemeral(const Instruction *I) {
    if (isa<AssumeInst>(I))
      return true;
    return !I->mayHaveSideEffects() && !I->isTerminator() &&
           all_of(I->users(), [&](const User *U) {
             return EphValues.count(cast<Instruction>(U));
           });
  }

public:
  bool track(const Instruction *I) {
    if (isEphemeral(I)) {
      EphValues.insert(I);
      return true;
    }
    return false;
  }

  bool contains(const Instruction *I) const { return EphValues.contains(I); }
};
} // namespace

/// Determine if we can hoist sink a sole store instruction out of a
/// conditional block.
///
/// We are looking for code like the following:
///   BrBB:
///     store i32 %add, i32* %arrayidx2
///     ... // No other stores or function calls (we could be calling a memory
///     ... // function).
///     %cmp = icmp ult %x, %y
///     br i1 %cmp, label %EndBB, label %ThenBB
///   ThenBB:
///     store i32 %add5, i32* %arrayidx2
///     br label EndBB
///   EndBB:
///     ...
///   We are going to transform this into:
///   BrBB:
///     store i32 %add, i32* %arrayidx2
///     ... //
///     %cmp = icmp ult %x, %y
///     %add.add5 = select i1 %cmp, i32 %add, %add5
///     store i32 %add.add5, i32* %arrayidx2
///     ...
///
/// \return The pointer to the value of the previous store if the store can be
///         hoisted into the predecessor block. 0 otherwise.
static Value *isSafeToSpeculateStore(Instruction *I, BasicBlock *BrBB,
                                     BasicBlock *StoreBB, BasicBlock *EndBB) {
  StoreInst *StoreToHoist = dyn_cast<StoreInst>(I);
  if (!StoreToHoist)
    return nullptr;

  // Volatile or atomic.
  if (!StoreToHoist->isSimple())
    return nullptr;

  Value *StorePtr = StoreToHoist->getPointerOperand();
  Type *StoreTy = StoreToHoist->getValueOperand()->getType();

  // Look for a store to the same pointer in BrBB.
  unsigned MaxNumInstToLookAt = 9;
  // Skip pseudo probe intrinsic calls which are not really killing any memory
  // accesses.
  for (Instruction &CurI : reverse(BrBB->instructionsWithoutDebug(true))) {
    if (!MaxNumInstToLookAt)
      break;
    --MaxNumInstToLookAt;

    // Could be calling an instruction that affects memory like free().
    if (CurI.mayWriteToMemory() && !isa<StoreInst>(CurI))
      return nullptr;

    if (auto *SI = dyn_cast<StoreInst>(&CurI)) {
      // Found the previous store to same location and type. Make sure it is
      // simple, to avoid introducing a spurious non-atomic write after an
      // atomic write.
      if (SI->getPointerOperand() == StorePtr &&
          SI->getValueOperand()->getType() == StoreTy && SI->isSimple() &&
          SI->getAlign() >= StoreToHoist->getAlign())
        // Found the previous store, return its value operand.
        return SI->getValueOperand();
      return nullptr; // Unknown store.
    }

    if (auto *LI = dyn_cast<LoadInst>(&CurI)) {
      if (LI->getPointerOperand() == StorePtr && LI->getType() == StoreTy &&
          LI->isSimple() && LI->getAlign() >= StoreToHoist->getAlign()) {
        Value *Obj = getUnderlyingObject(StorePtr);
        bool ExplicitlyDereferenceableOnly;
        if (isWritableObject(Obj, ExplicitlyDereferenceableOnly) &&
            !PointerMayBeCaptured(Obj, /*ReturnCaptures=*/false) &&
            (!ExplicitlyDereferenceableOnly ||
             isDereferenceablePointer(StorePtr, StoreTy,
                                      LI->getDataLayout()))) {
          // Found a previous load, return it.
          return LI;
        }
      }
      // The load didn't work out, but we may still find a store.
    }
  }

  return nullptr;
}

/// Estimate the cost of the insertion(s) and check that the PHI nodes can be
/// converted to selects.
static bool validateAndCostRequiredSelects(BasicBlock *BB, BasicBlock *ThenBB,
                                           BasicBlock *EndBB,
                                           unsigned &SpeculatedInstructions,
                                           InstructionCost &Cost,
                                           const TargetTransformInfo &TTI) {
  TargetTransformInfo::TargetCostKind CostKind =
    BB->getParent()->hasMinSize()
    ? TargetTransformInfo::TCK_CodeSize
    : TargetTransformInfo::TCK_SizeAndLatency;

  bool HaveRewritablePHIs = false;
  for (PHINode &PN : EndBB->phis()) {
    Value *OrigV = PN.getIncomingValueForBlock(BB);
    Value *ThenV = PN.getIncomingValueForBlock(ThenBB);

    // FIXME: Try to remove some of the duplication with
    // hoistCommonCodeFromSuccessors. Skip PHIs which are trivial.
    if (ThenV == OrigV)
      continue;

    Cost += TTI.getCmpSelInstrCost(Instruction::Select, PN.getType(),
                                   CmpInst::makeCmpResultType(PN.getType()),
                                   CmpInst::BAD_ICMP_PREDICATE, CostKind);

    // Don't convert to selects if we could remove undefined behavior instead.
    if (passingValueIsAlwaysUndefined(OrigV, &PN) ||
        passingValueIsAlwaysUndefined(ThenV, &PN))
      return false;

    HaveRewritablePHIs = true;
    ConstantExpr *OrigCE = dyn_cast<ConstantExpr>(OrigV);
    ConstantExpr *ThenCE = dyn_cast<ConstantExpr>(ThenV);
    if (!OrigCE && !ThenCE)
      continue; // Known cheap (FIXME: Maybe not true for aggregates).

    InstructionCost OrigCost = OrigCE ? computeSpeculationCost(OrigCE, TTI) : 0;
    InstructionCost ThenCost = ThenCE ? computeSpeculationCost(ThenCE, TTI) : 0;
    InstructionCost MaxCost =
        2 * PHINodeFoldingThreshold * TargetTransformInfo::TCC_Basic;
    if (OrigCost + ThenCost > MaxCost)
      return false;

    // Account for the cost of an unfolded ConstantExpr which could end up
    // getting expanded into Instructions.
    // FIXME: This doesn't account for how many operations are combined in the
    // constant expression.
    ++SpeculatedInstructions;
    if (SpeculatedInstructions > 1)
      return false;
  }

  return HaveRewritablePHIs;
}

static bool isProfitableToSpeculate(const BranchInst *BI,
                                    std::optional<bool> Invert,
                                    const TargetTransformInfo &TTI) {
  // If the branch is non-unpredictable, and is predicted to *not* branch to
  // the `then` block, then avoid speculating it.
  if (BI->getMetadata(LLVMContext::MD_unpredictable))
    return true;

  uint64_t TWeight, FWeight;
  if (!extractBranchWeights(*BI, TWeight, FWeight) || (TWeight + FWeight) == 0)
    return true;

  if (!Invert.has_value())
    return false;

  uint64_t EndWeight = *Invert ? TWeight : FWeight;
  BranchProbability BIEndProb =
      BranchProbability::getBranchProbability(EndWeight, TWeight + FWeight);
  BranchProbability Likely = TTI.getPredictableBranchThreshold();
  return BIEndProb < Likely;
}

/// Speculate a conditional basic block flattening the CFG.
///
/// Note that this is a very risky transform currently. Speculating
/// instructions like this is most often not desirable. Instead, there is an MI
/// pass which can do it with full awareness of the resource constraints.
/// However, some cases are "obvious" and we should do directly. An example of
/// this is speculating a single, reasonably cheap instruction.
///
/// There is only one distinct advantage to flattening the CFG at the IR level:
/// it makes very common but simplistic optimizations such as are common in
/// instcombine and the DAG combiner more powerful by removing CFG edges and
/// modeling their effects with easier to reason about SSA value graphs.
///
///
/// An illustration of this transform is turning this IR:
/// \code
///   BB:
///     %cmp = icmp ult %x, %y
///     br i1 %cmp, label %EndBB, label %ThenBB
///   ThenBB:
///     %sub = sub %x, %y
///     br label BB2
///   EndBB:
///     %phi = phi [ %sub, %ThenBB ], [ 0, %BB ]
///     ...
/// \endcode
///
/// Into this IR:
/// \code
///   BB:
///     %cmp = icmp ult %x, %y
///     %sub = sub %x, %y
///     %cond = select i1 %cmp, 0, %sub
///     ...
/// \endcode
///
/// \returns true if the conditional block is removed.
bool SimplifyCFGOpt::speculativelyExecuteBB(BranchInst *BI,
                                            BasicBlock *ThenBB) {
  if (!Options.SpeculateBlocks)
    return false;

  // Be conservative for now. FP select instruction can often be expensive.
  Value *BrCond = BI->getCondition();
  if (isa<FCmpInst>(BrCond))
    return false;

  BasicBlock *BB = BI->getParent();
  BasicBlock *EndBB = ThenBB->getTerminator()->getSuccessor(0);
  InstructionCost Budget =
      PHINodeFoldingThreshold * TargetTransformInfo::TCC_Basic;

  // If ThenBB is actually on the false edge of the conditional branch, remember
  // to swap the select operands later.
  bool Invert = false;
  if (ThenBB != BI->getSuccessor(0)) {
    assert(ThenBB == BI->getSuccessor(1) && "No edge from 'if' block?");
    Invert = true;
  }
  assert(EndBB == BI->getSuccessor(!Invert) && "No edge from to end block");

  if (!isProfitableToSpeculate(BI, Invert, TTI))
    return false;

  // Keep a count of how many times instructions are used within ThenBB when
  // they are candidates for sinking into ThenBB. Specifically:
  // - They are defined in BB, and
  // - They have no side effects, and
  // - All of their uses are in ThenBB.
  SmallDenseMap<Instruction *, unsigned, 4> SinkCandidateUseCounts;

  SmallVector<Instruction *, 4> SpeculatedDbgIntrinsics;

  unsigned SpeculatedInstructions = 0;
  bool HoistLoadsStores = Options.HoistLoadsStoresWithCondFaulting;
  SmallVector<Instruction *, 2> SpeculatedConditionalLoadsStores;
  Value *SpeculatedStoreValue = nullptr;
  StoreInst *SpeculatedStore = nullptr;
  EphemeralValueTracker EphTracker;
  for (Instruction &I : reverse(drop_end(*ThenBB))) {
    // Skip debug info.
    if (isa<DbgInfoIntrinsic>(I)) {
      SpeculatedDbgIntrinsics.push_back(&I);
      continue;
    }

    // Skip pseudo probes. The consequence is we lose track of the branch
    // probability for ThenBB, which is fine since the optimization here takes
    // place regardless of the branch probability.
    if (isa<PseudoProbeInst>(I)) {
      // The probe should be deleted so that it will not be over-counted when
      // the samples collected on the non-conditional path are counted towards
      // the conditional path. We leave it for the counts inference algorithm to
      // figure out a proper count for an unknown probe.
      SpeculatedDbgIntrinsics.push_back(&I);
      continue;
    }

    // Ignore ephemeral values, they will be dropped by the transform.
    if (EphTracker.track(&I))
      continue;

    // Only speculatively execute a single instruction (not counting the
    // terminator) for now.
    bool IsSafeCheapLoadStore = HoistLoadsStores &&
                                isSafeCheapLoadStore(&I, TTI) &&
                                SpeculatedConditionalLoadsStores.size() <
                                    HoistLoadsStoresWithCondFaultingThreshold;
    // Not count load/store into cost if target supports conditional faulting
    // b/c it's cheap to speculate it.
    if (IsSafeCheapLoadStore)
      SpeculatedConditionalLoadsStores.push_back(&I);
    else
      ++SpeculatedInstructions;

    if (SpeculatedInstructions > 1)
      return false;

    // Don't hoist the instruction if it's unsafe or expensive.
    if (!IsSafeCheapLoadStore &&
        !isSafeToSpeculativelyExecute(&I, BI, Options.AC) &&
        !(HoistCondStores && !SpeculatedStoreValue &&
          (SpeculatedStoreValue =
               isSafeToSpeculateStore(&I, BB, ThenBB, EndBB))))
      return false;
    if (!IsSafeCheapLoadStore && !SpeculatedStoreValue &&
        computeSpeculationCost(&I, TTI) >
            PHINodeFoldingThreshold * TargetTransformInfo::TCC_Basic)
      return false;

    // Store the store speculation candidate.
    if (!SpeculatedStore && SpeculatedStoreValue)
      SpeculatedStore = cast<StoreInst>(&I);

    // Do not hoist the instruction if any of its operands are defined but not
    // used in BB. The transformation will prevent the operand from
    // being sunk into the use block.
    for (Use &Op : I.operands()) {
      Instruction *OpI = dyn_cast<Instruction>(Op);
      if (!OpI || OpI->getParent() != BB || OpI->mayHaveSideEffects())
        continue; // Not a candidate for sinking.

      ++SinkCandidateUseCounts[OpI];
    }
  }

  // Consider any sink candidates which are only used in ThenBB as costs for
  // speculation. Note, while we iterate over a DenseMap here, we are summing
  // and so iteration order isn't significant.
  for (const auto &[Inst, Count] : SinkCandidateUseCounts)
    if (Inst->hasNUses(Count)) {
      ++SpeculatedInstructions;
      if (SpeculatedInstructions > 1)
        return false;
    }

  // Check that we can insert the selects and that it's not too expensive to do
  // so.
  bool Convert =
      SpeculatedStore != nullptr || !SpeculatedConditionalLoadsStores.empty();
  InstructionCost Cost = 0;
  Convert |= validateAndCostRequiredSelects(BB, ThenBB, EndBB,
                                            SpeculatedInstructions, Cost, TTI);
  if (!Convert || Cost > Budget)
    return false;

  // If we get here, we can hoist the instruction and if-convert.
  LLVM_DEBUG(dbgs() << "SPECULATIVELY EXECUTING BB" << *ThenBB << "\n";);

  Instruction *Sel = nullptr;
  // Insert a select of the value of the speculated store.
  if (SpeculatedStoreValue) {
    IRBuilder<NoFolder> Builder(BI);
    Value *OrigV = SpeculatedStore->getValueOperand();
    Value *TrueV = SpeculatedStore->getValueOperand();
    Value *FalseV = SpeculatedStoreValue;
    if (Invert)
      std::swap(TrueV, FalseV);
    Value *S = Builder.CreateSelect(
        BrCond, TrueV, FalseV, "spec.store.select", BI);
    Sel = cast<Instruction>(S);
    SpeculatedStore->setOperand(0, S);
    SpeculatedStore->applyMergedLocation(BI->getDebugLoc(),
                                         SpeculatedStore->getDebugLoc());
    // The value stored is still conditional, but the store itself is now
    // unconditonally executed, so we must be sure that any linked dbg.assign
    // intrinsics are tracking the new stored value (the result of the
    // select). If we don't, and the store were to be removed by another pass
    // (e.g. DSE), then we'd eventually end up emitting a location describing
    // the conditional value, unconditionally.
    //
    // === Before this transformation ===
    // pred:
    //   store %one, %x.dest, !DIAssignID !1
    //   dbg.assign %one, "x", ..., !1, ...
    //   br %cond if.then
    //
    // if.then:
    //   store %two, %x.dest, !DIAssignID !2
    //   dbg.assign %two, "x", ..., !2, ...
    //
    // === After this transformation ===
    // pred:
    //   store %one, %x.dest, !DIAssignID !1
    //   dbg.assign %one, "x", ..., !1
    ///  ...
    //   %merge = select %cond, %two, %one
    //   store %merge, %x.dest, !DIAssignID !2
    //   dbg.assign %merge, "x", ..., !2
    auto replaceVariable = [OrigV, S](auto *DbgAssign) {
      if (llvm::is_contained(DbgAssign->location_ops(), OrigV))
        DbgAssign->replaceVariableLocationOp(OrigV, S);
    };
    for_each(at::getAssignmentMarkers(SpeculatedStore), replaceVariable);
    for_each(at::getDVRAssignmentMarkers(SpeculatedStore), replaceVariable);
  }

  // Metadata can be dependent on the condition we are hoisting above.
  // Strip all UB-implying metadata on the instruction. Drop the debug loc
  // to avoid making it appear as if the condition is a constant, which would
  // be misleading while debugging.
  // Similarly strip attributes that maybe dependent on condition we are
  // hoisting above.
  for (auto &I : make_early_inc_range(*ThenBB)) {
    if (!SpeculatedStoreValue || &I != SpeculatedStore) {
      // Don't update the DILocation of dbg.assign intrinsics.
      if (!isa<DbgAssignIntrinsic>(&I))
        I.setDebugLoc(DebugLoc());
    }
    I.dropUBImplyingAttrsAndMetadata();

    // Drop ephemeral values.
    if (EphTracker.contains(&I)) {
      I.replaceAllUsesWith(PoisonValue::get(I.getType()));
      I.eraseFromParent();
    }
  }

  // Hoist the instructions.
  // In "RemoveDIs" non-instr debug-info mode, drop DbgVariableRecords attached
  // to these instructions, in the same way that dbg.value intrinsics are
  // dropped at the end of this block.
  for (auto &It : *ThenBB)
    for (DbgRecord &DR : make_early_inc_range(It.getDbgRecordRange()))
      // Drop all records except assign-kind DbgVariableRecords (dbg.assign
      // equivalent).
      if (DbgVariableRecord *DVR = dyn_cast<DbgVariableRecord>(&DR);
          !DVR || !DVR->isDbgAssign())
        It.dropOneDbgRecord(&DR);
  BB->splice(BI->getIterator(), ThenBB, ThenBB->begin(),
             std::prev(ThenBB->end()));

  if (!SpeculatedConditionalLoadsStores.empty())
    hoistConditionalLoadsStores(BI, SpeculatedConditionalLoadsStores, Invert,
                                Sel);

  // Insert selects and rewrite the PHI operands.
  IRBuilder<NoFolder> Builder(BI);
  for (PHINode &PN : EndBB->phis()) {
    unsigned OrigI = PN.getBasicBlockIndex(BB);
    unsigned ThenI = PN.getBasicBlockIndex(ThenBB);
    Value *OrigV = PN.getIncomingValue(OrigI);
    Value *ThenV = PN.getIncomingValue(ThenI);

    // Skip PHIs which are trivial.
    if (OrigV == ThenV)
      continue;

    // Create a select whose true value is the speculatively executed value and
    // false value is the pre-existing value. Swap them if the branch
    // destinations were inverted.
    Value *TrueV = ThenV, *FalseV = OrigV;
    if (Invert)
      std::swap(TrueV, FalseV);
    Value *V = Builder.CreateSelect(BrCond, TrueV, FalseV, "spec.select", BI);
    PN.setIncomingValue(OrigI, V);
    PN.setIncomingValue(ThenI, V);
  }

  // Remove speculated dbg intrinsics.
  // FIXME: Is it possible to do this in a more elegant way? Moving/merging the
  // dbg value for the different flows and inserting it after the select.
  for (Instruction *I : SpeculatedDbgIntrinsics) {
    // We still want to know that an assignment took place so don't remove
    // dbg.assign intrinsics.
    if (!isa<DbgAssignIntrinsic>(I))
      I->eraseFromParent();
  }

  ++NumSpeculations;
  return true;
}

/// Return true if we can thread a branch across this block.
static bool blockIsSimpleEnoughToThreadThrough(BasicBlock *BB) {
  int Size = 0;
  EphemeralValueTracker EphTracker;

  // Walk the loop in reverse so that we can identify ephemeral values properly
  // (values only feeding assumes).
  for (Instruction &I : reverse(BB->instructionsWithoutDebug(false))) {
    // Can't fold blocks that contain noduplicate or convergent calls.
    if (CallInst *CI = dyn_cast<CallInst>(&I))
      if (CI->cannotDuplicate() || CI->isConvergent())
        return false;

    // Ignore ephemeral values which are deleted during codegen.
    // We will delete Phis while threading, so Phis should not be accounted in
    // block's size.
    if (!EphTracker.track(&I) && !isa<PHINode>(I)) {
      if (Size++ > MaxSmallBlockSize)
        return false; // Don't clone large BB's.
    }

    // We can only support instructions that do not define values that are
    // live outside of the current basic block.
    for (User *U : I.users()) {
      Instruction *UI = cast<Instruction>(U);
      if (UI->getParent() != BB || isa<PHINode>(UI))
        return false;
    }

    // Looks ok, continue checking.
  }

  return true;
}

static ConstantInt *getKnownValueOnEdge(Value *V, BasicBlock *From,
                                        BasicBlock *To) {
  // Don't look past the block defining the value, we might get the value from
  // a previous loop iteration.
  auto *I = dyn_cast<Instruction>(V);
  if (I && I->getParent() == To)
    return nullptr;

  // We know the value if the From block branches on it.
  auto *BI = dyn_cast<BranchInst>(From->getTerminator());
  if (BI && BI->isConditional() && BI->getCondition() == V &&
      BI->getSuccessor(0) != BI->getSuccessor(1))
    return BI->getSuccessor(0) == To ? ConstantInt::getTrue(BI->getContext())
                                     : ConstantInt::getFalse(BI->getContext());

  return nullptr;
}

/// If we have a conditional branch on something for which we know the constant
/// value in predecessors (e.g. a phi node in the current block), thread edges
/// from the predecessor to their ultimate destination.
static std::optional<bool>
foldCondBranchOnValueKnownInPredecessorImpl(BranchInst *BI, DomTreeUpdater *DTU,
                                            const DataLayout &DL,
                                            AssumptionCache *AC) {
  SmallMapVector<ConstantInt *, SmallSetVector<BasicBlock *, 2>, 2> KnownValues;
  BasicBlock *BB = BI->getParent();
  Value *Cond = BI->getCondition();
  PHINode *PN = dyn_cast<PHINode>(Cond);
  if (PN && PN->getParent() == BB) {
    // Degenerate case of a single entry PHI.
    if (PN->getNumIncomingValues() == 1) {
      FoldSingleEntryPHINodes(PN->getParent());
      return true;
    }

    for (Use &U : PN->incoming_values())
      if (auto *CB = dyn_cast<ConstantInt>(U))
        KnownValues[CB].insert(PN->getIncomingBlock(U));
  } else {
    for (BasicBlock *Pred : predecessors(BB)) {
      if (ConstantInt *CB = getKnownValueOnEdge(Cond, Pred, BB))
        KnownValues[CB].insert(Pred);
    }
  }

  if (KnownValues.empty())
    return false;

  // Now we know that this block has multiple preds and two succs.
  // Check that the block is small enough and values defined in the block are
  // not used outside of it.
  if (!blockIsSimpleEnoughToThreadThrough(BB))
    return false;

  for (const auto &Pair : KnownValues) {
    // Okay, we now know that all edges from PredBB should be revectored to
    // branch to RealDest.
    ConstantInt *CB = Pair.first;
    ArrayRef<BasicBlock *> PredBBs = Pair.second.getArrayRef();
    BasicBlock *RealDest = BI->getSuccessor(!CB->getZExtValue());

    if (RealDest == BB)
      continue; // Skip self loops.

    // Skip if the predecessor's terminator is an indirect branch.
    if (any_of(PredBBs, [](BasicBlock *PredBB) {
          return isa<IndirectBrInst>(PredBB->getTerminator());
        }))
      continue;

    LLVM_DEBUG({
      dbgs() << "Condition " << *Cond << " in " << BB->getName()
             << " has value " << *Pair.first << " in predecessors:\n";
      for (const BasicBlock *PredBB : Pair.second)
        dbgs() << "  " << PredBB->getName() << "\n";
      dbgs() << "Threading to destination " << RealDest->getName() << ".\n";
    });

    // Split the predecessors we are threading into a new edge block. We'll
    // clone the instructions into this block, and then redirect it to RealDest.
    BasicBlock *EdgeBB = SplitBlockPredecessors(BB, PredBBs, ".critedge", DTU);

    // TODO: These just exist to reduce test diff, we can drop them if we like.
    EdgeBB->setName(RealDest->getName() + ".critedge");
    EdgeBB->moveBefore(RealDest);

    // Update PHI nodes.
    addPredecessorToBlock(RealDest, EdgeBB, BB);

    // BB may have instructions that are being threaded over.  Clone these
    // instructions into EdgeBB.  We know that there will be no uses of the
    // cloned instructions outside of EdgeBB.
    BasicBlock::iterator InsertPt = EdgeBB->getFirstInsertionPt();
    ValueToValueMapTy TranslateMap; // Track translated values.
    TranslateMap[Cond] = CB;

    // RemoveDIs: track instructions that we optimise away while folding, so
    // that we can copy DbgVariableRecords from them later.
    BasicBlock::iterator SrcDbgCursor = BB->begin();
    for (BasicBlock::iterator BBI = BB->begin(); &*BBI != BI; ++BBI) {
      if (PHINode *PN = dyn_cast<PHINode>(BBI)) {
        TranslateMap[PN] = PN->getIncomingValueForBlock(EdgeBB);
        continue;
      }
      // Clone the instruction.
      Instruction *N = BBI->clone();
      // Insert the new instruction into its new home.
      N->insertInto(EdgeBB, InsertPt);

      if (BBI->hasName())
        N->setName(BBI->getName() + ".c");

      // Update operands due to translation.
      // Key Instructions: Remap all the atom groups.
      if (const DebugLoc &DL = BBI->getDebugLoc())
        mapAtomInstance(DL, TranslateMap);
      RemapInstruction(N, TranslateMap,
                       RF_IgnoreMissingLocals | RF_NoModuleLevelChanges);

      // Check for trivial simplification.
      if (Value *V = simplifyInstruction(N, {DL, nullptr, nullptr, AC})) {
        if (!BBI->use_empty())
          TranslateMap[&*BBI] = V;
        if (!N->mayHaveSideEffects()) {
          N->eraseFromParent(); // Instruction folded away, don't need actual
                                // inst
          N = nullptr;
        }
      } else {
        if (!BBI->use_empty())
          TranslateMap[&*BBI] = N;
      }
      if (N) {
        // Copy all debug-info attached to instructions from the last we
        // successfully clone, up to this instruction (they might have been
        // folded away).
        for (; SrcDbgCursor != BBI; ++SrcDbgCursor)
          N->cloneDebugInfoFrom(&*SrcDbgCursor);
        SrcDbgCursor = std::next(BBI);
        // Clone debug-info on this instruction too.
        N->cloneDebugInfoFrom(&*BBI);

        // Register the new instruction with the assumption cache if necessary.
        if (auto *Assume = dyn_cast<AssumeInst>(N))
          if (AC)
            AC->registerAssumption(Assume);
      }
    }

    for (; &*SrcDbgCursor != BI; ++SrcDbgCursor)
      InsertPt->cloneDebugInfoFrom(&*SrcDbgCursor);
    InsertPt->cloneDebugInfoFrom(BI);

    BB->removePredecessor(EdgeBB);
    BranchInst *EdgeBI = cast<BranchInst>(EdgeBB->getTerminator());
    EdgeBI->setSuccessor(0, RealDest);
    EdgeBI->setDebugLoc(BI->getDebugLoc());

    if (DTU) {
      SmallVector<DominatorTree::UpdateType, 2> Updates;
      Updates.push_back({DominatorTree::Delete, EdgeBB, BB});
      Updates.push_back({DominatorTree::Insert, EdgeBB, RealDest});
      DTU->applyUpdates(Updates);
    }

    // For simplicity, we created a separate basic block for the edge. Merge
    // it back into the predecessor if possible. This not only avoids
    // unnecessary SimplifyCFG iterations, but also makes sure that we don't
    // bypass the check for trivial cycles above.
    MergeBlockIntoPredecessor(EdgeBB, DTU);

    // Signal repeat, simplifying any other constants.
    return std::nullopt;
  }

  return false;
}

static bool foldCondBranchOnValueKnownInPredecessor(BranchInst *BI,
                                                    DomTreeUpdater *DTU,
                                                    const DataLayout &DL,
                                                    AssumptionCache *AC) {
  std::optional<bool> Result;
  bool EverChanged = false;
  do {
    // Note that None means "we changed things, but recurse further."
    Result = foldCondBranchOnValueKnownInPredecessorImpl(BI, DTU, DL, AC);
    EverChanged |= Result == std::nullopt || *Result;
  } while (Result == std::nullopt);
  return EverChanged;
}

/// Given a BB that starts with the specified two-entry PHI node,
/// see if we can eliminate it.
static bool foldTwoEntryPHINode(PHINode *PN, const TargetTransformInfo &TTI,
                                DomTreeUpdater *DTU, AssumptionCache *AC,
                                const DataLayout &DL,
                                bool SpeculateUnpredictables) {
  // Ok, this is a two entry PHI node.  Check to see if this is a simple "if
  // statement", which has a very simple dominance structure.  Basically, we
  // are trying to find the condition that is being branched on, which
  // subsequently causes this merge to happen.  We really want control
  // dependence information for this check, but simplifycfg can't keep it up
  // to date, and this catches most of the cases we care about anyway.
  BasicBlock *BB = PN->getParent();

  BasicBlock *IfTrue, *IfFalse;
  BranchInst *DomBI = GetIfCondition(BB, IfTrue, IfFalse);
  if (!DomBI)
    return false;
  Value *IfCond = DomBI->getCondition();
  // Don't bother if the branch will be constant folded trivially.
  if (isa<ConstantInt>(IfCond))
    return false;

  BasicBlock *DomBlock = DomBI->getParent();
  SmallVector<BasicBlock *, 2> IfBlocks;
  llvm::copy_if(
      PN->blocks(), std::back_inserter(IfBlocks), [](BasicBlock *IfBlock) {
        return cast<BranchInst>(IfBlock->getTerminator())->isUnconditional();
      });
  assert((IfBlocks.size() == 1 || IfBlocks.size() == 2) &&
         "Will have either one or two blocks to speculate.");

  // If the branch is non-unpredictable, see if we either predictably jump to
  // the merge bb (if we have only a single 'then' block), or if we predictably
  // jump to one specific 'then' block (if we have two of them).
  // It isn't beneficial to speculatively execute the code
  // from the block that we know is predictably not entered.
  bool IsUnpredictable = DomBI->getMetadata(LLVMContext::MD_unpredictable);
  if (!IsUnpredictable) {
    uint64_t TWeight, FWeight;
    if (extractBranchWeights(*DomBI, TWeight, FWeight) &&
        (TWeight + FWeight) != 0) {
      BranchProbability BITrueProb =
          BranchProbability::getBranchProbability(TWeight, TWeight + FWeight);
      BranchProbability Likely = TTI.getPredictableBranchThreshold();
      BranchProbability BIFalseProb = BITrueProb.getCompl();
      if (IfBlocks.size() == 1) {
        BranchProbability BIBBProb =
            DomBI->getSuccessor(0) == BB ? BITrueProb : BIFalseProb;
        if (BIBBProb >= Likely)
          return false;
      } else {
        if (BITrueProb >= Likely || BIFalseProb >= Likely)
          return false;
      }
    }
  }

  // Don't try to fold an unreachable block. For example, the phi node itself
  // can't be the candidate if-condition for a select that we want to form.
  if (auto *IfCondPhiInst = dyn_cast<PHINode>(IfCond))
    if (IfCondPhiInst->getParent() == BB)
      return false;

  // Okay, we found that we can merge this two-entry phi node into a select.
  // Doing so would require us to fold *all* two entry phi nodes in this block.
  // At some point this becomes non-profitable (particularly if the target
  // doesn't support cmov's).  Only do this transformation if there are two or
  // fewer PHI nodes in this block.
  unsigned NumPhis = 0;
  for (BasicBlock::iterator I = BB->begin(); isa<PHINode>(I); ++NumPhis, ++I)
    if (NumPhis > 2)
      return false;

  // Loop over the PHI's seeing if we can promote them all to select
  // instructions.  While we are at it, keep track of the instructions
  // that need to be moved to the dominating block.
  SmallPtrSet<Instruction *, 4> AggressiveInsts;
  SmallPtrSet<Instruction *, 2> ZeroCostInstructions;
  InstructionCost Cost = 0;
  InstructionCost Budget =
      TwoEntryPHINodeFoldingThreshold * TargetTransformInfo::TCC_Basic;
  if (SpeculateUnpredictables && IsUnpredictable)
    Budget += TTI.getBranchMispredictPenalty();

  bool Changed = false;
  for (BasicBlock::iterator II = BB->begin(); isa<PHINode>(II);) {
    PHINode *PN = cast<PHINode>(II++);
    if (Value *V = simplifyInstruction(PN, {DL, PN})) {
      PN->replaceAllUsesWith(V);
      PN->eraseFromParent();
      Changed = true;
      continue;
    }

    if (!dominatesMergePoint(PN->getIncomingValue(0), BB, DomBI,
                             AggressiveInsts, Cost, Budget, TTI, AC,
                             ZeroCostInstructions) ||
        !dominatesMergePoint(PN->getIncomingValue(1), BB, DomBI,
                             AggressiveInsts, Cost, Budget, TTI, AC,
                             ZeroCostInstructions))
      return Changed;
  }

  // If we folded the first phi, PN dangles at this point.  Refresh it.  If
  // we ran out of PHIs then we simplified them all.
  PN = dyn_cast<PHINode>(BB->begin());
  if (!PN)
    return true;

  // Return true if at least one of these is a 'not', and another is either
  // a 'not' too, or a constant.
  auto CanHoistNotFromBothValues = [](Value *V0, Value *V1) {
    if (!match(V0, m_Not(m_Value())))
      std::swap(V0, V1);
    auto Invertible = m_CombineOr(m_Not(m_Value()), m_AnyIntegralConstant());
    return match(V0, m_Not(m_Value())) && match(V1, Invertible);
  };

  // Don't fold i1 branches on PHIs which contain binary operators or
  // (possibly inverted) select form of or/ands,  unless one of
  // the incoming values is an 'not' and another one is freely invertible.
  // These can often be turned into switches and other things.
  auto IsBinOpOrAnd = [](Value *V) {
    return match(
        V, m_CombineOr(m_BinOp(), m_c_Select(m_ImmConstant(), m_Value())));
  };
  if (PN->getType()->isIntegerTy(1) &&
      (IsBinOpOrAnd(PN->getIncomingValue(0)) ||
       IsBinOpOrAnd(PN->getIncomingValue(1)) || IsBinOpOrAnd(IfCond)) &&
      !CanHoistNotFromBothValues(PN->getIncomingValue(0),
                                 PN->getIncomingValue(1)))
    return Changed;

  // If all PHI nodes are promotable, check to make sure that all instructions
  // in the predecessor blocks can be promoted as well. If not, we won't be able
  // to get rid of the control flow, so it's not worth promoting to select
  // instructions.
  for (BasicBlock *IfBlock : IfBlocks)
    for (BasicBlock::iterator I = IfBlock->begin(); !I->isTerminator(); ++I)
      if (!AggressiveInsts.count(&*I) && !I->isDebugOrPseudoInst()) {
        // This is not an aggressive instruction that we can promote.
        // Because of this, we won't be able to get rid of the control flow, so
        // the xform is not worth it.
        return Changed;
      }

  // If either of the blocks has it's address taken, we can't do this fold.
  if (any_of(IfBlocks,
             [](BasicBlock *IfBlock) { return IfBlock->hasAddressTaken(); }))
    return Changed;

  LLVM_DEBUG(dbgs() << "FOUND IF CONDITION!  " << *IfCond;
             if (IsUnpredictable) dbgs() << " (unpredictable)";
             dbgs() << "  T: " << IfTrue->getName()
                    << "  F: " << IfFalse->getName() << "\n");

  // If we can still promote the PHI nodes after this gauntlet of tests,
  // do all of the PHI's now.

  // Move all 'aggressive' instructions, which are defined in the
  // conditional parts of the if's up to the dominating block.
  for (BasicBlock *IfBlock : IfBlocks)
      hoistAllInstructionsInto(DomBlock, DomBI, IfBlock);

  IRBuilder<NoFolder> Builder(DomBI);
  // Propagate fast-math-flags from phi nodes to replacement selects.
  while (PHINode *PN = dyn_cast<PHINode>(BB->begin())) {
    // Change the PHI node into a select instruction.
    Value *TrueVal = PN->getIncomingValueForBlock(IfTrue);
    Value *FalseVal = PN->getIncomingValueForBlock(IfFalse);

    Value *Sel = Builder.CreateSelectFMF(IfCond, TrueVal, FalseVal,
                                         isa<FPMathOperator>(PN) ? PN : nullptr,
                                         "", DomBI);
    PN->replaceAllUsesWith(Sel);
    Sel->takeName(PN);
    PN->eraseFromParent();
  }

  // At this point, all IfBlocks are empty, so our if statement
  // has been flattened.  Change DomBlock to jump directly to our new block to
  // avoid other simplifycfg's kicking in on the diamond.
  Builder.CreateBr(BB);

  SmallVector<DominatorTree::UpdateType, 3> Updates;
  if (DTU) {
    Updates.push_back({DominatorTree::Insert, DomBlock, BB});
    for (auto *Successor : successors(DomBlock))
      Updates.push_back({DominatorTree::Delete, DomBlock, Successor});
  }

  DomBI->eraseFromParent();
  if (DTU)
    DTU->applyUpdates(Updates);

  return true;
}

static Value *createLogicalOp(IRBuilderBase &Builder,
                              Instruction::BinaryOps Opc, Value *LHS,
                              Value *RHS, const Twine &Name = "") {
  // Try to relax logical op to binary op.
  if (impliesPoison(RHS, LHS))
    return Builder.CreateBinOp(Opc, LHS, RHS, Name);
  if (Opc == Instruction::And)
    return Builder.CreateLogicalAnd(LHS, RHS, Name);
  if (Opc == Instruction::Or)
    return Builder.CreateLogicalOr(LHS, RHS, Name);
  llvm_unreachable("Invalid logical opcode");
}

/// Return true if either PBI or BI has branch weight available, and store
/// the weights in {Pred|Succ}{True|False}Weight. If one of PBI and BI does
/// not have branch weight, use 1:1 as its weight.
static bool extractPredSuccWeights(BranchInst *PBI, BranchInst *BI,
                                   uint64_t &PredTrueWeight,
                                   uint64_t &PredFalseWeight,
                                   uint64_t &SuccTrueWeight,
                                   uint64_t &SuccFalseWeight) {
  bool PredHasWeights =
      extractBranchWeights(*PBI, PredTrueWeight, PredFalseWeight);
  bool SuccHasWeights =
      extractBranchWeights(*BI, SuccTrueWeight, SuccFalseWeight);
  if (PredHasWeights || SuccHasWeights) {
    if (!PredHasWeights)
      PredTrueWeight = PredFalseWeight = 1;
    if (!SuccHasWeights)
      SuccTrueWeight = SuccFalseWeight = 1;
    return true;
  } else {
    return false;
  }
}

/// Determine if the two branches share a common destination and deduce a glue
/// that joins the branches' conditions to arrive at the common destination if
/// that would be profitable.
static std::optional<std::tuple<BasicBlock *, Instruction::BinaryOps, bool>>
shouldFoldCondBranchesToCommonDestination(BranchInst *BI, BranchInst *PBI,
                                          const TargetTransformInfo *TTI) {
  assert(BI && PBI && BI->isConditional() && PBI->isConditional() &&
         "Both blocks must end with a conditional branches.");
  assert(is_contained(predecessors(BI->getParent()), PBI->getParent()) &&
         "PredBB must be a predecessor of BB.");

  // We have the potential to fold the conditions together, but if the
  // predecessor branch is predictable, we may not want to merge them.
  uint64_t PTWeight, PFWeight;
  BranchProbability PBITrueProb, Likely;
  if (TTI && !PBI->getMetadata(LLVMContext::MD_unpredictable) &&
      extractBranchWeights(*PBI, PTWeight, PFWeight) &&
      (PTWeight + PFWeight) != 0) {
    PBITrueProb =
        BranchProbability::getBranchProbability(PTWeight, PTWeight + PFWeight);
    Likely = TTI->getPredictableBranchThreshold();
  }

  if (PBI->getSuccessor(0) == BI->getSuccessor(0)) {
    // Speculate the 2nd condition unless the 1st is probably true.
    if (PBITrueProb.isUnknown() || PBITrueProb < Likely)
      return {{BI->getSuccessor(0), Instruction::Or, false}};
  } else if (PBI->getSuccessor(1) == BI->getSuccessor(1)) {
    // Speculate the 2nd condition unless the 1st is probably false.
    if (PBITrueProb.isUnknown() || PBITrueProb.getCompl() < Likely)
      return {{BI->getSuccessor(1), Instruction::And, false}};
  } else if (PBI->getSuccessor(0) == BI->getSuccessor(1)) {
    // Speculate the 2nd condition unless the 1st is probably true.
    if (PBITrueProb.isUnknown() || PBITrueProb < Likely)
      return {{BI->getSuccessor(1), Instruction::And, true}};
  } else if (PBI->getSuccessor(1) == BI->getSuccessor(0)) {
    // Speculate the 2nd condition unless the 1st is probably false.
    if (PBITrueProb.isUnknown() || PBITrueProb.getCompl() < Likely)
      return {{BI->getSuccessor(0), Instruction::Or, true}};
  }
  return std::nullopt;
}

static bool performBranchToCommonDestFolding(BranchInst *BI, BranchInst *PBI,
                                             DomTreeUpdater *DTU,
                                             MemorySSAUpdater *MSSAU,
                                             const TargetTransformInfo *TTI) {
  BasicBlock *BB = BI->getParent();
  BasicBlock *PredBlock = PBI->getParent();

  // Determine if the two branches share a common destination.
  BasicBlock *CommonSucc;
  Instruction::BinaryOps Opc;
  bool InvertPredCond;
  std::tie(CommonSucc, Opc, InvertPredCond) =
      *shouldFoldCondBranchesToCommonDestination(BI, PBI, TTI);

  LLVM_DEBUG(dbgs() << "FOLDING BRANCH TO COMMON DEST:\n" << *PBI << *BB);

  IRBuilder<> Builder(PBI);
  // The builder is used to create instructions to eliminate the branch in BB.
  // If BB's terminator has !annotation metadata, add it to the new
  // instructions.
  Builder.CollectMetadataToCopy(BB->getTerminator(),
                                {LLVMContext::MD_annotation});

  // If we need to invert the condition in the pred block to match, do so now.
  if (InvertPredCond) {
    InvertBranch(PBI, Builder);
  }

  BasicBlock *UniqueSucc =
      PBI->getSuccessor(0) == BB ? BI->getSuccessor(0) : BI->getSuccessor(1);

  // Before cloning instructions, notify the successor basic block that it
  // is about to have a new predecessor. This will update PHI nodes,
  // which will allow us to update live-out uses of bonus instructions.
  addPredecessorToBlock(UniqueSucc, PredBlock, BB, MSSAU);

  // Try to update branch weights.
  uint64_t PredTrueWeight, PredFalseWeight, SuccTrueWeight, SuccFalseWeight;
  if (extractPredSuccWeights(PBI, BI, PredTrueWeight, PredFalseWeight,
                             SuccTrueWeight, SuccFalseWeight)) {
    SmallVector<uint64_t, 8> NewWeights;

    if (PBI->getSuccessor(0) == BB) {
      // PBI: br i1 %x, BB, FalseDest
      // BI:  br i1 %y, UniqueSucc, FalseDest
      // TrueWeight is TrueWeight for PBI * TrueWeight for BI.
      NewWeights.push_back(PredTrueWeight * SuccTrueWeight);
      // FalseWeight is FalseWeight for PBI * TotalWeight for BI +
      //               TrueWeight for PBI * FalseWeight for BI.
      // We assume that total weights of a BranchInst can fit into 32 bits.
      // Therefore, we will not have overflow using 64-bit arithmetic.
      NewWeights.push_back(PredFalseWeight *
                               (SuccFalseWeight + SuccTrueWeight) +
                           PredTrueWeight * SuccFalseWeight);
    } else {
      // PBI: br i1 %x, TrueDest, BB
      // BI:  br i1 %y, TrueDest, UniqueSucc
      // TrueWeight is TrueWeight for PBI * TotalWeight for BI +
      //              FalseWeight for PBI * TrueWeight for BI.
      NewWeights.push_back(PredTrueWeight * (SuccFalseWeight + SuccTrueWeight) +
                           PredFalseWeight * SuccTrueWeight);
      // FalseWeight is FalseWeight for PBI * FalseWeight for BI.
      NewWeights.push_back(PredFalseWeight * SuccFalseWeight);
    }

    // Halve the weights if any of them cannot fit in an uint32_t
    fitWeights(NewWeights);

    SmallVector<uint32_t, 8> MDWeights(NewWeights.begin(), NewWeights.end());
    setBranchWeights(PBI, MDWeights[0], MDWeights[1], /*IsExpected=*/false);

    // TODO: If BB is reachable from all paths through PredBlock, then we
    // could replace PBI's branch probabilities with BI's.
  } else
    PBI->setMetadata(LLVMContext::MD_prof, nullptr);

  // Now, update the CFG.
  PBI->setSuccessor(PBI->getSuccessor(0) != BB, UniqueSucc);

  if (DTU)
    DTU->applyUpdates({{DominatorTree::Insert, PredBlock, UniqueSucc},
                       {DominatorTree::Delete, PredBlock, BB}});

  // If BI was a loop latch, it may have had associated loop metadata.
  // We need to copy it to the new latch, that is, PBI.
  if (MDNode *LoopMD = BI->getMetadata(LLVMContext::MD_loop))
    PBI->setMetadata(LLVMContext::MD_loop, LoopMD);

  ValueToValueMapTy VMap; // maps original values to cloned values
  cloneInstructionsIntoPredecessorBlockAndUpdateSSAUses(BB, PredBlock, VMap);

  Module *M = BB->getModule();

  if (PredBlock->IsNewDbgInfoFormat) {
    PredBlock->getTerminator()->cloneDebugInfoFrom(BB->getTerminator());
    for (DbgVariableRecord &DVR :
         filterDbgVars(PredBlock->getTerminator()->getDbgRecordRange())) {
      RemapDbgRecord(M, &DVR, VMap,
                     RF_NoModuleLevelChanges | RF_IgnoreMissingLocals);
    }
  }

  // Now that the Cond was cloned into the predecessor basic block,
  // or/and the two conditions together.
  Value *BICond = VMap[BI->getCondition()];
  PBI->setCondition(
      createLogicalOp(Builder, Opc, PBI->getCondition(), BICond, "or.cond"));

  ++NumFoldBranchToCommonDest;
  return true;
}

/// Return if an instruction's type or any of its operands' types are a vector
/// type.
static bool isVectorOp(Instruction &I) {
  return I.getType()->isVectorTy() || any_of(I.operands(), [](Use &U) {
           return U->getType()->isVectorTy();
         });
}

/// If this basic block is simple enough, and if a predecessor branches to us
/// and one of our successors, fold the block into the predecessor and use
/// logical operations to pick the right destination.
bool llvm::foldBranchToCommonDest(BranchInst *BI, DomTreeUpdater *DTU,
                                  MemorySSAUpdater *MSSAU,
                                  const TargetTransformInfo *TTI,
                                  unsigned BonusInstThreshold) {
  // If this block ends with an unconditional branch,
  // let speculativelyExecuteBB() deal with it.
  if (!BI->isConditional())
    return false;

  BasicBlock *BB = BI->getParent();
  TargetTransformInfo::TargetCostKind CostKind =
    BB->getParent()->hasMinSize() ? TargetTransformInfo::TCK_CodeSize
                                  : TargetTransformInfo::TCK_SizeAndLatency;

  Instruction *Cond = dyn_cast<Instruction>(BI->getCondition());

  if (!Cond || !isa<CmpInst, BinaryOperator, SelectInst, TruncInst>(Cond) ||
      Cond->getParent() != BB || !Cond->hasOneUse())
    return false;

  // Finally, don't infinitely unroll conditional loops.
  if (is_contained(successors(BB), BB))
    return false;

  // With which predecessors will we want to deal with?
  SmallVector<BasicBlock *, 8> Preds;
  for (BasicBlock *PredBlock : predecessors(BB)) {
    BranchInst *PBI = dyn_cast<BranchInst>(PredBlock->getTerminator());

    // Check that we have two conditional branches.  If there is a PHI node in
    // the common successor, verify that the same value flows in from both
    // blocks.
    if (!PBI || PBI->isUnconditional() || !safeToMergeTerminators(BI, PBI))
      continue;

    // Determine if the two branches share a common destination.
    BasicBlock *CommonSucc;
    Instruction::BinaryOps Opc;
    bool InvertPredCond;
    if (auto Recipe = shouldFoldCondBranchesToCommonDestination(BI, PBI, TTI))
      std::tie(CommonSucc, Opc, InvertPredCond) = *Recipe;
    else
      continue;

    // Check the cost of inserting the necessary logic before performing the
    // transformation.
    if (TTI) {
      Type *Ty = BI->getCondition()->getType();
      InstructionCost Cost = TTI->getArithmeticInstrCost(Opc, Ty, CostKind);
      if (InvertPredCond && (!PBI->getCondition()->hasOneUse() ||
                             !isa<CmpInst>(PBI->getCondition())))
        Cost += TTI->getArithmeticInstrCost(Instruction::Xor, Ty, CostKind);

      if (Cost > BranchFoldThreshold)
        continue;
    }

    // Ok, we do want to deal with this predecessor. Record it.
    Preds.emplace_back(PredBlock);
  }

  // If there aren't any predecessors into which we can fold,
  // don't bother checking the cost.
  if (Preds.empty())
    return false;

  // Only allow this transformation if computing the condition doesn't involve
  // too many instructions and these involved instructions can be executed
  // unconditionally. We denote all involved instructions except the condition
  // as "bonus instructions", and only allow this transformation when the
  // number of the bonus instructions we'll need to create when cloning into
  // each predecessor does not exceed a certain threshold.
  unsigned NumBonusInsts = 0;
  bool SawVectorOp = false;
  const unsigned PredCount = Preds.size();
  for (Instruction &I : *BB) {
    // Don't check the branch condition comparison itself.
    if (&I == Cond)
      continue;
    // Ignore dbg intrinsics, and the terminator.
    if (isa<DbgInfoIntrinsic>(I) || isa<BranchInst>(I))
      continue;
    // I must be safe to execute unconditionally.
    if (!isSafeToSpeculativelyExecute(&I))
      return false;
    SawVectorOp |= isVectorOp(I);

    // Account for the cost of duplicating this instruction into each
    // predecessor. Ignore free instructions.
    if (!TTI || TTI->getInstructionCost(&I, CostKind) !=
                    TargetTransformInfo::TCC_Free) {
      NumBonusInsts += PredCount;

      // Early exits once we reach the limit.
      if (NumBonusInsts >
          BonusInstThreshold * BranchFoldToCommonDestVectorMultiplier)
        return false;
    }

    auto IsBCSSAUse = [BB, &I](Use &U) {
      auto *UI = cast<Instruction>(U.getUser());
      if (auto *PN = dyn_cast<PHINode>(UI))
        return PN->getIncomingBlock(U) == BB;
      return UI->getParent() == BB && I.comesBefore(UI);
    };

    // Does this instruction require rewriting of uses?
    if (!all_of(I.uses(), IsBCSSAUse))
      return false;
  }
  if (NumBonusInsts >
      BonusInstThreshold *
          (SawVectorOp ? BranchFoldToCommonDestVectorMultiplier : 1))
    return false;

  // Ok, we have the budget. Perform the transformation.
  for (BasicBlock *PredBlock : Preds) {
    auto *PBI = cast<BranchInst>(PredBlock->getTerminator());
    return performBranchToCommonDestFolding(BI, PBI, DTU, MSSAU, TTI);
  }
  return false;
}

// If there is only one store in BB1 and BB2, return it, otherwise return
// nullptr.
static StoreInst *findUniqueStoreInBlocks(BasicBlock *BB1, BasicBlock *BB2) {
  StoreInst *S = nullptr;
  for (auto *BB : {BB1, BB2}) {
    if (!BB)
      continue;
    for (auto &I : *BB)
      if (auto *SI = dyn_cast<StoreInst>(&I)) {
        if (S)
          // Multiple stores seen.
          return nullptr;
        else
          S = SI;
      }
  }
  return S;
}

static Value *ensureValueAvailableInSuccessor(Value *V, BasicBlock *BB,
                                              Value *AlternativeV = nullptr) {
  // PHI is going to be a PHI node that allows the value V that is defined in
  // BB to be referenced in BB's only successor.
  //
  // If AlternativeV is nullptr, the only value we care about in PHI is V. It
  // doesn't matter to us what the other operand is (it'll never get used). We
  // could just create a new PHI with an undef incoming value, but that could
  // increase register pressure if EarlyCSE/InstCombine can't fold it with some
  // other PHI. So here we directly look for some PHI in BB's successor with V
  // as an incoming operand. If we find one, we use it, else we create a new
  // one.
  //
  // If AlternativeV is not nullptr, we care about both incoming values in PHI.
  // PHI must be exactly: phi <ty> [ %BB, %V ], [ %OtherBB, %AlternativeV]
  // where OtherBB is the single other predecessor of BB's only successor.
  PHINode *PHI = nullptr;
  BasicBlock *Succ = BB->getSingleSuccessor();

  for (auto I = Succ->begin(); isa<PHINode>(I); ++I)
    if (cast<PHINode>(I)->getIncomingValueForBlock(BB) == V) {
      PHI = cast<PHINode>(I);
      if (!AlternativeV)
        break;

      assert(Succ->hasNPredecessors(2));
      auto PredI = pred_begin(Succ);
      BasicBlock *OtherPredBB = *PredI == BB ? *++PredI : *PredI;
      if (PHI->getIncomingValueForBlock(OtherPredBB) == AlternativeV)
        break;
      PHI = nullptr;
    }
  if (PHI)
    return PHI;

  // If V is not an instruction defined in BB, just return it.
  if (!AlternativeV &&
      (!isa<Instruction>(V) || cast<Instruction>(V)->getParent() != BB))
    return V;

  PHI = PHINode::Create(V->getType(), 2, "simplifycfg.merge");
  PHI->insertBefore(Succ->begin());
  PHI->addIncoming(V, BB);
  for (BasicBlock *PredBB : predecessors(Succ))
    if (PredBB != BB)
      PHI->addIncoming(
          AlternativeV ? AlternativeV : PoisonValue::get(V->getType()), PredBB);
  return PHI;
}

static bool mergeConditionalStoreToAddress(
    BasicBlock *PTB, BasicBlock *PFB, BasicBlock *QTB, BasicBlock *QFB,
    BasicBlock *PostBB, Value *Address, bool InvertPCond, bool InvertQCond,
    DomTreeUpdater *DTU, const DataLayout &DL, const TargetTransformInfo &TTI) {
  // For every pointer, there must be exactly two stores, one coming from
  // PTB or PFB, and the other from QTB or QFB. We don't support more than one
  // store (to any address) in PTB,PFB or QTB,QFB.
  // FIXME: We could relax this restriction with a bit more work and performance
  // testing.
  StoreInst *PStore = findUniqueStoreInBlocks(PTB, PFB);
  StoreInst *QStore = findUniqueStoreInBlocks(QTB, QFB);
  if (!PStore || !QStore)
    return false;

  // Now check the stores are compatible.
  if (!QStore->isUnordered() || !PStore->isUnordered() ||
      PStore->getValueOperand()->getType() !=
          QStore->getValueOperand()->getType())
    return false;

  // Check that sinking the store won't cause program behavior changes. Sinking
  // the store out of the Q blocks won't change any behavior as we're sinking
  // from a block to its unconditional successor. But we're moving a store from
  // the P blocks down through the middle block (QBI) and past both QFB and QTB.
  // So we need to check that there are no aliasing loads or stores in
  // QBI, QTB and QFB. We also need to check there are no conflicting memory
  // operations between PStore and the end of its parent block.
  //
  // The ideal way to do this is to query AliasAnalysis, but we don't
  // preserve AA currently so that is dangerous. Be super safe and just
  // check there are no other memory operations at all.
  for (auto &I : *QFB->getSinglePredecessor())
    if (I.mayReadOrWriteMemory())
      return false;
  for (auto &I : *QFB)
    if (&I != QStore && I.mayReadOrWriteMemory())
      return false;
  if (QTB)
    for (auto &I : *QTB)
      if (&I != QStore && I.mayReadOrWriteMemory())
        return false;
  for (auto I = BasicBlock::iterator(PStore), E = PStore->getParent()->end();
       I != E; ++I)
    if (&*I != PStore && I->mayReadOrWriteMemory())
      return false;

  // If we're not in aggressive mode, we only optimize if we have some
  // confidence that by optimizing we'll allow P and/or Q to be if-converted.
  auto IsWorthwhile = [&](BasicBlock *BB, ArrayRef<StoreInst *> FreeStores) {
    if (!BB)
      return true;
    // Heuristic: if the block can be if-converted/phi-folded and the
    // instructions inside are all cheap (arithmetic/GEPs), it's worthwhile to
    // thread this store.
    InstructionCost Cost = 0;
    InstructionCost Budget =
        PHINodeFoldingThreshold * TargetTransformInfo::TCC_Basic;
    for (auto &I : BB->instructionsWithoutDebug(false)) {
      // Consider terminator instruction to be free.
      if (I.isTerminator())
        continue;
      // If this is one the stores that we want to speculate out of this BB,
      // then don't count it's cost, consider it to be free.
      if (auto *S = dyn_cast<StoreInst>(&I))
        if (llvm::find(FreeStores, S))
          continue;
      // Else, we have a white-list of instructions that we are ak speculating.
      if (!isa<BinaryOperator>(I) && !isa<GetElementPtrInst>(I))
        return false; // Not in white-list - not worthwhile folding.
      // And finally, if this is a non-free instruction that we are okay
      // speculating, ensure that we consider the speculation budget.
      Cost +=
          TTI.getInstructionCost(&I, TargetTransformInfo::TCK_SizeAndLatency);
      if (Cost > Budget)
        return false; // Eagerly refuse to fold as soon as we're out of budget.
    }
    assert(Cost <= Budget &&
           "When we run out of budget we will eagerly return from within the "
           "per-instruction loop.");
    return true;
  };

  const std::array<StoreInst *, 2> FreeStores = {PStore, QStore};
  if (!MergeCondStoresAggressively &&
      (!IsWorthwhile(PTB, FreeStores) || !IsWorthwhile(PFB, FreeStores) ||
       !IsWorthwhile(QTB, FreeStores) || !IsWorthwhile(QFB, FreeStores)))
    return false;

  // If PostBB has more than two predecessors, we need to split it so we can
  // sink the store.
  if (std::next(pred_begin(PostBB), 2) != pred_end(PostBB)) {
    // We know that QFB's only successor is PostBB. And QFB has a single
    // predecessor. If QTB exists, then its only successor is also PostBB.
    // If QTB does not exist, then QFB's only predecessor has a conditional
    // branch to QFB and PostBB.
    BasicBlock *TruePred = QTB ? QTB : QFB->getSinglePredecessor();
    BasicBlock *NewBB =
        SplitBlockPredecessors(PostBB, {QFB, TruePred}, "condstore.split", DTU);
    if (!NewBB)
      return false;
    PostBB = NewBB;
  }

  // OK, we're going to sink the stores to PostBB. The store has to be
  // conditional though, so first create the predicate.
  Value *PCond = cast<BranchInst>(PFB->getSinglePredecessor()->getTerminator())
                     ->getCondition();
  Value *QCond = cast<BranchInst>(QFB->getSinglePredecessor()->getTerminator())
                     ->getCondition();

  Value *PPHI = ensureValueAvailableInSuccessor(PStore->getValueOperand(),
                                                PStore->getParent());
  Value *QPHI = ensureValueAvailableInSuccessor(QStore->getValueOperand(),
                                                QStore->getParent(), PPHI);

  BasicBlock::iterator PostBBFirst = PostBB->getFirstInsertionPt();
  IRBuilder<> QB(PostBB, PostBBFirst);
  QB.SetCurrentDebugLocation(PostBBFirst->getStableDebugLoc());

  Value *PPred = PStore->getParent() == PTB ? PCond : QB.CreateNot(PCond);
  Value *QPred = QStore->getParent() == QTB ? QCond : QB.CreateNot(QCond);

  if (InvertPCond)
    PPred = QB.CreateNot(PPred);
  if (InvertQCond)
    QPred = QB.CreateNot(QPred);
  Value *CombinedPred = QB.CreateOr(PPred, QPred);

  BasicBlock::iterator InsertPt = QB.GetInsertPoint();
  auto *T = SplitBlockAndInsertIfThen(CombinedPred, InsertPt,
                                      /*Unreachable=*/false,
                                      /*BranchWeights=*/nullptr, DTU);

  QB.SetInsertPoint(T);
  StoreInst *SI = cast<StoreInst>(QB.CreateStore(QPHI, Address));
  SI->setAAMetadata(PStore->getAAMetadata().merge(QStore->getAAMetadata()));
  // Choose the minimum alignment. If we could prove both stores execute, we
  // could use biggest one.  In this case, though, we only know that one of the
  // stores executes.  And we don't know it's safe to take the alignment from a
  // store that doesn't execute.
  SI->setAlignment(std::min(PStore->getAlign(), QStore->getAlign()));

  QStore->eraseFromParent();
  PStore->eraseFromParent();

  return true;
}

static bool mergeConditionalStores(BranchInst *PBI, BranchInst *QBI,
                                   DomTreeUpdater *DTU, const DataLayout &DL,
                                   const TargetTransformInfo &TTI) {
  // The intention here is to find diamonds or triangles (see below) where each
  // conditional block contains a store to the same address. Both of these
  // stores are conditional, so they can't be unconditionally sunk. But it may
  // be profitable to speculatively sink the stores into one merged store at the
  // end, and predicate the merged store on the union of the two conditions of
  // PBI and QBI.
  //
  // This can reduce the number of stores executed if both of the conditions are
  // true, and can allow the blocks to become small enough to be if-converted.
  // This optimization will also chain, so that ladders of test-and-set
  // sequences can be if-converted away.
  //
  // We only deal with simple diamonds or triangles:
  //
  //     PBI       or      PBI        or a combination of the two
  //    /   \               | \
  //   PTB  PFB             |  PFB
  //    \   /               | /
  //     QBI                QBI
  //    /  \                | \
  //   QTB  QFB             |  QFB
  //    \  /                | /
  //    PostBB            PostBB
  //
  // We model triangles as a type of diamond with a nullptr "true" block.
  // Triangles are canonicalized so that the fallthrough edge is represented by
  // a true condition, as in the diagram above.
  BasicBlock *PTB = PBI->getSuccessor(0);
  BasicBlock *PFB = PBI->getSuccessor(1);
  BasicBlock *QTB = QBI->getSuccessor(0);
  BasicBlock *QFB = QBI->getSuccessor(1);
  BasicBlock *PostBB = QFB->getSingleSuccessor();

  // Make sure we have a good guess for PostBB. If QTB's only successor is
  // QFB, then QFB is a better PostBB.
  if (QTB->getSingleSuccessor() == QFB)
    PostBB = QFB;

  // If we couldn't find a good PostBB, stop.
  if (!PostBB)
    return false;

  bool InvertPCond = false, InvertQCond = false;
  // Canonicalize fallthroughs to the true branches.
  if (PFB == QBI->getParent()) {
    std::swap(PFB, PTB);
    InvertPCond = true;
  }
  if (QFB == PostBB) {
    std::swap(QFB, QTB);
    InvertQCond = true;
  }

  // From this point on we can assume PTB or QTB may be fallthroughs but PFB
  // and QFB may not. Model fallthroughs as a nullptr block.
  if (PTB == QBI->getParent())
    PTB = nullptr;
  if (QTB == PostBB)
    QTB = nullptr;

  // Legality bailouts. We must have at least the non-fallthrough blocks and
  // the post-dominating block, and the non-fallthroughs must only have one
  // predecessor.
  auto HasOnePredAndOneSucc = [](BasicBlock *BB, BasicBlock *P, BasicBlock *S) {
    return BB->getSinglePredecessor() == P && BB->getSingleSuccessor() == S;
  };
  if (!HasOnePredAndOneSucc(PFB, PBI->getParent(), QBI->getParent()) ||
      !HasOnePredAndOneSucc(QFB, QBI->getParent(), PostBB))
    return false;
  if ((PTB && !HasOnePredAndOneSucc(PTB, PBI->getParent(), QBI->getParent())) ||
      (QTB && !HasOnePredAndOneSucc(QTB, QBI->getParent(), PostBB)))
    return false;
  if (!QBI->getParent()->hasNUses(2))
    return false;

  // OK, this is a sequence of two diamonds or triangles.
  // Check if there are stores in PTB or PFB that are repeated in QTB or QFB.
  SmallPtrSet<Value *, 4> PStoreAddresses, QStoreAddresses;
  for (auto *BB : {PTB, PFB}) {
    if (!BB)
      continue;
    for (auto &I : *BB)
      if (StoreInst *SI = dyn_cast<StoreInst>(&I))
        PStoreAddresses.insert(SI->getPointerOperand());
  }
  for (auto *BB : {QTB, QFB}) {
    if (!BB)
      continue;
    for (auto &I : *BB)
      if (StoreInst *SI = dyn_cast<StoreInst>(&I))
        QStoreAddresses.insert(SI->getPointerOperand());
  }

  set_intersect(PStoreAddresses, QStoreAddresses);
  // set_intersect mutates PStoreAddresses in place. Rename it here to make it
  // clear what it contains.
  auto &CommonAddresses = PStoreAddresses;

  bool Changed = false;
  for (auto *Address : CommonAddresses)
    Changed |=
        mergeConditionalStoreToAddress(PTB, PFB, QTB, QFB, PostBB, Address,
                                       InvertPCond, InvertQCond, DTU, DL, TTI);
  return Changed;
}

/// If the previous block ended with a widenable branch, determine if reusing
/// the target block is profitable and legal.  This will have the effect of
/// "widening" PBI, but doesn't require us to reason about hosting safety.
static bool tryWidenCondBranchToCondBranch(BranchInst *PBI, BranchInst *BI,
                                           DomTreeUpdater *DTU) {
  // TODO: This can be generalized in two important ways:
  // 1) We can allow phi nodes in IfFalseBB and simply reuse all the input
  //    values from the PBI edge.
  // 2) We can sink side effecting instructions into BI's fallthrough
  //    successor provided they doesn't contribute to computation of
  //    BI's condition.
  BasicBlock *IfTrueBB = PBI->getSuccessor(0);
  BasicBlock *IfFalseBB = PBI->getSuccessor(1);
  if (!isWidenableBranch(PBI) || IfTrueBB != BI->getParent() ||
      !BI->getParent()->getSinglePredecessor())
    return false;
  if (!IfFalseBB->phis().empty())
    return false; // TODO
  // This helps avoid infinite loop with SimplifyCondBranchToCondBranch which
  // may undo the transform done here.
  // TODO: There might be a more fine-grained solution to this.
  if (!llvm::succ_empty(IfFalseBB))
    return false;
  // Use lambda to lazily compute expensive condition after cheap ones.
  auto NoSideEffects = [](BasicBlock &BB) {
    return llvm::none_of(BB, [](const Instruction &I) {
        return I.mayWriteToMemory() || I.mayHaveSideEffects();
      });
  };
  if (BI->getSuccessor(1) != IfFalseBB && // no inf looping
      BI->getSuccessor(1)->getTerminatingDeoptimizeCall() && // profitability
      NoSideEffects(*BI->getParent())) {
    auto *OldSuccessor = BI->getSuccessor(1);
    OldSuccessor->removePredecessor(BI->getParent());
    BI->setSuccessor(1, IfFalseBB);
    if (DTU)
      DTU->applyUpdates(
          {{DominatorTree::Insert, BI->getParent(), IfFalseBB},
           {DominatorTree::Delete, BI->getParent(), OldSuccessor}});
    return true;
  }
  if (BI->getSuccessor(0) != IfFalseBB && // no inf looping
      BI->getSuccessor(0)->getTerminatingDeoptimizeCall() && // profitability
      NoSideEffects(*BI->getParent())) {
    auto *OldSuccessor = BI->getSuccessor(0);
    OldSuccessor->removePredecessor(BI->getParent());
    BI->setSuccessor(0, IfFalseBB);
    if (DTU)
      DTU->applyUpdates(
          {{DominatorTree::Insert, BI->getParent(), IfFalseBB},
           {DominatorTree::Delete, BI->getParent(), OldSuccessor}});
    return true;
  }
  return false;
}

/// If we have a conditional branch as a predecessor of another block,
/// this function tries to simplify it.  We know
/// that PBI and BI are both conditional branches, and BI is in one of the
/// successor blocks of PBI - PBI branches to BI.
static bool SimplifyCondBranchToCondBranch(BranchInst *PBI, BranchInst *BI,
                                           DomTreeUpdater *DTU,
                                           const DataLayout &DL,
                                           const TargetTransformInfo &TTI) {
  assert(PBI->isConditional() && BI->isConditional());
  BasicBlock *BB = BI->getParent();

  // If this block ends with a branch instruction, and if there is a
  // predecessor that ends on a branch of the same condition, make
  // this conditional branch redundant.
  if (PBI->getCondition() == BI->getCondition() &&
      PBI->getSuccessor(0) != PBI->getSuccessor(1)) {
    // Okay, the outcome of this conditional branch is statically
    // knowable.  If this block had a single pred, handle specially, otherwise
    // foldCondBranchOnValueKnownInPredecessor() will handle it.
    if (BB->getSinglePredecessor()) {
      // Turn this into a branch on constant.
      bool CondIsTrue = PBI->getSuccessor(0) == BB;
      BI->setCondition(
          ConstantInt::get(Type::getInt1Ty(BB->getContext()), CondIsTrue));
      return true; // Nuke the branch on constant.
    }
  }

  // If the previous block ended with a widenable branch, determine if reusing
  // the target block is profitable and legal.  This will have the effect of
  // "widening" PBI, but doesn't require us to reason about hosting safety.
  if (tryWidenCondBranchToCondBranch(PBI, BI, DTU))
    return true;

  // If both branches are conditional and both contain stores to the same
  // address, remove the stores from the conditionals and create a conditional
  // merged store at the end.
  if (MergeCondStores && mergeConditionalStores(PBI, BI, DTU, DL, TTI))
    return true;

  // If this is a conditional branch in an empty block, and if any
  // predecessors are a conditional branch to one of our destinations,
  // fold the conditions into logical ops and one cond br.

  // Ignore dbg intrinsics.
  if (&*BB->instructionsWithoutDebug(false).begin() != BI)
    return false;

  int PBIOp, BIOp;
  if (PBI->getSuccessor(0) == BI->getSuccessor(0)) {
    PBIOp = 0;
    BIOp = 0;
  } else if (PBI->getSuccessor(0) == BI->getSuccessor(1)) {
    PBIOp = 0;
    BIOp = 1;
  } else if (PBI->getSuccessor(1) == BI->getSuccessor(0)) {
    PBIOp = 1;
    BIOp = 0;
  } else if (PBI->getSuccessor(1) == BI->getSuccessor(1)) {
    PBIOp = 1;
    BIOp = 1;
  } else {
    return false;
  }

  // Check to make sure that the other destination of this branch
  // isn't BB itself.  If so, this is an infinite loop that will
  // keep getting unwound.
  if (PBI->getSuccessor(PBIOp) == BB)
    return false;

  // If predecessor's branch probability to BB is too low don't merge branches.
  SmallVector<uint32_t, 2> PredWeights;
  if (!PBI->getMetadata(LLVMContext::MD_unpredictable) &&
      extractBranchWeights(*PBI, PredWeights) &&
      (static_cast<uint64_t>(PredWeights[0]) + PredWeights[1]) != 0) {

    BranchProbability CommonDestProb = BranchProbability::getBranchProbability(
        PredWeights[PBIOp],
        static_cast<uint64_t>(PredWeights[0]) + PredWeights[1]);

    BranchProbability Likely = TTI.getPredictableBranchThreshold();
    if (CommonDestProb >= Likely)
      return false;
  }

  // Do not perform this transformation if it would require
  // insertion of a large number of select instructions. For targets
  // without predication/cmovs, this is a big pessimization.

  BasicBlock *CommonDest = PBI->getSuccessor(PBIOp);
  BasicBlock *RemovedDest = PBI->getSuccessor(PBIOp ^ 1);
  unsigned NumPhis = 0;
  for (BasicBlock::iterator II = CommonDest->begin(); isa<PHINode>(II);
       ++II, ++NumPhis) {
    if (NumPhis > 2) // Disable this xform.
      return false;
  }

  // Finally, if everything is ok, fold the branches to logical ops.
  BasicBlock *OtherDest = BI->getSuccessor(BIOp ^ 1);

  LLVM_DEBUG(dbgs() << "FOLDING BRs:" << *PBI->getParent()
                    << "AND: " << *BI->getParent());

  SmallVector<DominatorTree::UpdateType, 5> Updates;

  // If OtherDest *is* BB, then BB is a basic block with a single conditional
  // branch in it, where one edge (OtherDest) goes back to itself but the other
  // exits.  We don't *know* that the program avoids the infinite loop
  // (even though that seems likely).  If we do this xform naively, we'll end up
  // recursively unpeeling the loop.  Since we know that (after the xform is
  // done) that the block *is* infinite if reached, we just make it an obviously
  // infinite loop with no cond branch.
  if (OtherDest == BB) {
    // Insert it at the end of the function, because it's either code,
    // or it won't matter if it's hot. :)
    BasicBlock *InfLoopBlock =
        BasicBlock::Create(BB->getContext(), "infloop", BB->getParent());
    BranchInst::Create(InfLoopBlock, InfLoopBlock);
    if (DTU)
      Updates.push_back({DominatorTree::Insert, InfLoopBlock, InfLoopBlock});
    OtherDest = InfLoopBlock;
  }

  LLVM_DEBUG(dbgs() << *PBI->getParent()->getParent());

  // BI may have other predecessors.  Because of this, we leave
  // it alone, but modify PBI.

  // Make sure we get to CommonDest on True&True directions.
  Value *PBICond = PBI->getCondition();
  IRBuilder<NoFolder> Builder(PBI);
  if (PBIOp)
    PBICond = Builder.CreateNot(PBICond, PBICond->getName() + ".not");

  Value *BICond = BI->getCondition();
  if (BIOp)
    BICond = Builder.CreateNot(BICond, BICond->getName() + ".not");

  // Merge the conditions.
  Value *Cond =
      createLogicalOp(Builder, Instruction::Or, PBICond, BICond, "brmerge");

  // Modify PBI to branch on the new condition to the new dests.
  PBI->setCondition(Cond);
  PBI->setSuccessor(0, CommonDest);
  PBI->setSuccessor(1, OtherDest);

  if (DTU) {
    Updates.push_back({DominatorTree::Insert, PBI->getParent(), OtherDest});
    Updates.push_back({DominatorTree::Delete, PBI->getParent(), RemovedDest});

    DTU->applyUpdates(Updates);
  }

  // Update branch weight for PBI.
  uint64_t PredTrueWeight, PredFalseWeight, SuccTrueWeight, SuccFalseWeight;
  uint64_t PredCommon, PredOther, SuccCommon, SuccOther;
  bool HasWeights =
      extractPredSuccWeights(PBI, BI, PredTrueWeight, PredFalseWeight,
                             SuccTrueWeight, SuccFalseWeight);
  if (HasWeights) {
    PredCommon = PBIOp ? PredFalseWeight : PredTrueWeight;
    PredOther = PBIOp ? PredTrueWeight : PredFalseWeight;
    SuccCommon = BIOp ? SuccFalseWeight : SuccTrueWeight;
    SuccOther = BIOp ? SuccTrueWeight : SuccFalseWeight;
    // The weight to CommonDest should be PredCommon * SuccTotal +
    //                                    PredOther * SuccCommon.
    // The weight to OtherDest should be PredOther * SuccOther.
    uint64_t NewWeights[2] = {PredCommon * (SuccCommon + SuccOther) +
                                  PredOther * SuccCommon,
                              PredOther * SuccOther};
    // Halve the weights if any of them cannot fit in an uint32_t
    fitWeights(NewWeights);

    setBranchWeights(PBI, NewWeights[0], NewWeights[1], /*IsExpected=*/false);
  }

  // OtherDest may have phi nodes.  If so, add an entry from PBI's
  // block that are identical to the entries for BI's block.
  addPredecessorToBlock(OtherDest, PBI->getParent(), BB);

  // We know that the CommonDest already had an edge from PBI to
  // it.  If it has PHIs though, the PHIs may have different
  // entries for BB and PBI's BB.  If so, insert a select to make
  // them agree.
  for (PHINode &PN : CommonDest->phis()) {
    Value *BIV = PN.getIncomingValueForBlock(BB);
    unsigned PBBIdx = PN.getBasicBlockIndex(PBI->getParent());
    Value *PBIV = PN.getIncomingValue(PBBIdx);
    if (BIV != PBIV) {
      // Insert a select in PBI to pick the right value.
      SelectInst *NV = cast<SelectInst>(
          Builder.CreateSelect(PBICond, PBIV, BIV, PBIV->getName() + ".mux"));
      PN.setIncomingValue(PBBIdx, NV);
      // Although the select has the same condition as PBI, the original branch
      // weights for PBI do not apply to the new select because the select's
      // 'logical' edges are incoming edges of the phi that is eliminated, not
      // the outgoing edges of PBI.
      if (HasWeights) {
        uint64_t PredCommon = PBIOp ? PredFalseWeight : PredTrueWeight;
        uint64_t PredOther = PBIOp ? PredTrueWeight : PredFalseWeight;
        uint64_t SuccCommon = BIOp ? SuccFalseWeight : SuccTrueWeight;
        uint64_t SuccOther = BIOp ? SuccTrueWeight : SuccFalseWeight;
        // The weight to PredCommonDest should be PredCommon * SuccTotal.
        // The weight to PredOtherDest should be PredOther * SuccCommon.
        uint64_t NewWeights[2] = {PredCommon * (SuccCommon + SuccOther),
                                  PredOther * SuccCommon};

        fitWeights(NewWeights);

        setBranchWeights(NV, NewWeights[0], NewWeights[1],
                         /*IsExpected=*/false);
      }
    }
  }

  LLVM_DEBUG(dbgs() << "INTO: " << *PBI->getParent());
  LLVM_DEBUG(dbgs() << *PBI->getParent()->getParent());

  // This basic block is probably dead.  We know it has at least
  // one fewer predecessor.
  return true;
}

// Simplifies a terminator by replacing it with a branch to TrueBB if Cond is
// true or to FalseBB if Cond is false.
// Takes care of updating the successors and removing the old terminator.
// Also makes sure not to introduce new successors by assuming that edges to
// non-successor TrueBBs and FalseBBs aren't reachable.
bool SimplifyCFGOpt::simplifyTerminatorOnSelect(Instruction *OldTerm,
                                                Value *Cond, BasicBlock *TrueBB,
                                                BasicBlock *FalseBB,
                                                uint32_t TrueWeight,
                                                uint32_t FalseWeight) {
  auto *BB = OldTerm->getParent();
  // Remove any superfluous successor edges from the CFG.
  // First, figure out which successors to preserve.
  // If TrueBB and FalseBB are equal, only try to preserve one copy of that
  // successor.
  BasicBlock *KeepEdge1 = TrueBB;
  BasicBlock *KeepEdge2 = TrueBB != FalseBB ? FalseBB : nullptr;

  SmallSetVector<BasicBlock *, 2> RemovedSuccessors;

  // Then remove the rest.
  for (BasicBlock *Succ : successors(OldTerm)) {
    // Make sure only to keep exactly one copy of each edge.
    if (Succ == KeepEdge1)
      KeepEdge1 = nullptr;
    else if (Succ == KeepEdge2)
      KeepEdge2 = nullptr;
    else {
      Succ->removePredecessor(BB,
                              /*KeepOneInputPHIs=*/true);

      if (Succ != TrueBB && Succ != FalseBB)
        RemovedSuccessors.insert(Succ);
    }
  }

  IRBuilder<> Builder(OldTerm);
  Builder.SetCurrentDebugLocation(OldTerm->getDebugLoc());

  // Insert an appropriate new terminator.
  if (!KeepEdge1 && !KeepEdge2) {
    if (TrueBB == FalseBB) {
      // We were only looking for one successor, and it was present.
      // Create an unconditional branch to it.
      Builder.CreateBr(TrueBB);
    } else {
      // We found both of the successors we were looking for.
      // Create a conditional branch sharing the condition of the select.
      BranchInst *NewBI = Builder.CreateCondBr(Cond, TrueBB, FalseBB);
      if (TrueWeight != FalseWeight)
        setBranchWeights(NewBI, TrueWeight, FalseWeight, /*IsExpected=*/false);
    }
  } else if (KeepEdge1 && (KeepEdge2 || TrueBB == FalseBB)) {
    // Neither of the selected blocks were successors, so this
    // terminator must be unreachable.
    new UnreachableInst(OldTerm->getContext(), OldTerm->getIterator());
  } else {
    // One of the selected values was a successor, but the other wasn't.
    // Insert an unconditional branch to the one that was found;
    // the edge to the one that wasn't must be unreachable.
    if (!KeepEdge1) {
      // Only TrueBB was found.
      Builder.CreateBr(TrueBB);
    } else {
      // Only FalseBB was found.
      Builder.CreateBr(FalseBB);
    }
  }

  eraseTerminatorAndDCECond(OldTerm);

  if (DTU) {
    SmallVector<DominatorTree::UpdateType, 2> Updates;
    Updates.reserve(RemovedSuccessors.size());
    for (auto *RemovedSuccessor : RemovedSuccessors)
      Updates.push_back({DominatorTree::Delete, BB, RemovedSuccessor});
    DTU->applyUpdates(Updates);
  }

  return true;
}

// Replaces
//   (switch (select cond, X, Y)) on constant X, Y
// with a branch - conditional if X and Y lead to distinct BBs,
// unconditional otherwise.
bool SimplifyCFGOpt::simplifySwitchOnSelect(SwitchInst *SI,
                                            SelectInst *Select) {
  // Check for constant integer values in the select.
  ConstantInt *TrueVal = dyn_cast<ConstantInt>(Select->getTrueValue());
  ConstantInt *FalseVal = dyn_cast<ConstantInt>(Select->getFalseValue());
  if (!TrueVal || !FalseVal)
    return false;

  // Find the relevant condition and destinations.
  Value *Condition = Select->getCondition();
  BasicBlock *TrueBB = SI->findCaseValue(TrueVal)->getCaseSuccessor();
  BasicBlock *FalseBB = SI->findCaseValue(FalseVal)->getCaseSuccessor();

  // Get weight for TrueBB and FalseBB.
  uint32_t TrueWeight = 0, FalseWeight = 0;
  SmallVector<uint64_t, 8> Weights;
  bool HasWeights = hasBranchWeightMD(*SI);
  if (HasWeights) {
    getBranchWeights(SI, Weights);
    if (Weights.size() == 1 + SI->getNumCases()) {
      TrueWeight =
          (uint32_t)Weights[SI->findCaseValue(TrueVal)->getSuccessorIndex()];
      FalseWeight =
          (uint32_t)Weights[SI->findCaseValue(FalseVal)->getSuccessorIndex()];
    }
  }

  // Perform the actual simplification.
  return simplifyTerminatorOnSelect(SI, Condition, TrueBB, FalseBB, TrueWeight,
                                    FalseWeight);
}

// Replaces
//   (indirectbr (select cond, blockaddress(@fn, BlockA),
//                             blockaddress(@fn, BlockB)))
// with
//   (br cond, BlockA, BlockB).
bool SimplifyCFGOpt::simplifyIndirectBrOnSelect(IndirectBrInst *IBI,
                                                SelectInst *SI) {
  // Check that both operands of the select are block addresses.
  BlockAddress *TBA = dyn_cast<BlockAddress>(SI->getTrueValue());
  BlockAddress *FBA = dyn_cast<BlockAddress>(SI->getFalseValue());
  if (!TBA || !FBA)
    return false;

  // Extract the actual blocks.
  BasicBlock *TrueBB = TBA->getBasicBlock();
  BasicBlock *FalseBB = FBA->getBasicBlock();

  // Perform the actual simplification.
  return simplifyTerminatorOnSelect(IBI, SI->getCondition(), TrueBB, FalseBB, 0,
                                    0);
}

/// This is called when we find an icmp instruction
/// (a seteq/setne with a constant) as the only instruction in a
/// block that ends with an uncond branch.  We are looking for a very specific
/// pattern that occurs when "A == 1 || A == 2 || A == 3" gets simplified.  In
/// this case, we merge the first two "or's of icmp" into a switch, but then the
/// default value goes to an uncond block with a seteq in it, we get something
/// like:
///
///   switch i8 %A, label %DEFAULT [ i8 1, label %end    i8 2, label %end ]
/// DEFAULT:
///   %tmp = icmp eq i8 %A, 92
///   br label %end
/// end:
///   ... = phi i1 [ true, %entry ], [ %tmp, %DEFAULT ], [ true, %entry ]
///
/// We prefer to split the edge to 'end' so that there is a true/false entry to
/// the PHI, merging the third icmp into the switch.
bool SimplifyCFGOpt::tryToSimplifyUncondBranchWithICmpInIt(
    ICmpInst *ICI, IRBuilder<> &Builder) {
  BasicBlock *BB = ICI->getParent();

  // If the block has any PHIs in it or the icmp has multiple uses, it is too
  // complex.
  if (isa<PHINode>(BB->begin()) || !ICI->hasOneUse())
    return false;

  Value *V = ICI->getOperand(0);
  ConstantInt *Cst = cast<ConstantInt>(ICI->getOperand(1));

  // The pattern we're looking for is where our only predecessor is a switch on
  // 'V' and this block is the default case for the switch.  In this case we can
  // fold the compared value into the switch to simplify things.
  BasicBlock *Pred = BB->getSinglePredecessor();
  if (!Pred || !isa<SwitchInst>(Pred->getTerminator()))
    return false;

  SwitchInst *SI = cast<SwitchInst>(Pred->getTerminator());
  if (SI->getCondition() != V)
    return false;

  // If BB is reachable on a non-default case, then we simply know the value of
  // V in this block.  Substitute it and constant fold the icmp instruction
  // away.
  if (SI->getDefaultDest() != BB) {
    ConstantInt *VVal = SI->findCaseDest(BB);
    assert(VVal && "Should have a unique destination value");
    ICI->setOperand(0, VVal);

    if (Value *V = simplifyInstruction(ICI, {DL, ICI})) {
      ICI->replaceAllUsesWith(V);
      ICI->eraseFromParent();
    }
    // BB is now empty, so it is likely to simplify away.
    return requestResimplify();
  }

  // Ok, the block is reachable from the default dest.  If the constant we're
  // comparing exists in one of the other edges, then we can constant fold ICI
  // and zap it.
  if (SI->findCaseValue(Cst) != SI->case_default()) {
    Value *V;
    if (ICI->getPredicate() == ICmpInst::ICMP_EQ)
      V = ConstantInt::getFalse(BB->getContext());
    else
      V = ConstantInt::getTrue(BB->getContext());

    ICI->replaceAllUsesWith(V);
    ICI->eraseFromParent();
    // BB is now empty, so it is likely to simplify away.
    return requestResimplify();
  }

  // The use of the icmp has to be in the 'end' block, by the only PHI node in
  // the block.
  BasicBlock *SuccBlock = BB->getTerminator()->getSuccessor(0);
  PHINode *PHIUse = dyn_cast<PHINode>(ICI->user_back());
  if (PHIUse == nullptr || PHIUse != &SuccBlock->front() ||
      isa<PHINode>(++BasicBlock::iterator(PHIUse)))
    return false;

  // If the icmp is a SETEQ, then the default dest gets false, the new edge gets
  // true in the PHI.
  Constant *DefaultCst = ConstantInt::getTrue(BB->getContext());
  Constant *NewCst = ConstantInt::getFalse(BB->getContext());

  if (ICI->getPredicate() == ICmpInst::ICMP_EQ)
    std::swap(DefaultCst, NewCst);

  // Replace ICI (which is used by the PHI for the default value) with true or
  // false depending on if it is EQ or NE.
  ICI->replaceAllUsesWith(DefaultCst);
  ICI->eraseFromParent();

  SmallVector<DominatorTree::UpdateType, 2> Updates;

  // Okay, the switch goes to this block on a default value.  Add an edge from
  // the switch to the merge point on the compared value.
  BasicBlock *NewBB =
      BasicBlock::Create(BB->getContext(), "switch.edge", BB->getParent(), BB);
  {
    SwitchInstProfUpdateWrapper SIW(*SI);
    auto W0 = SIW.getSuccessorWeight(0);
    SwitchInstProfUpdateWrapper::CaseWeightOpt NewW;
    if (W0) {
      NewW = ((uint64_t(*W0) + 1) >> 1);
      SIW.setSuccessorWeight(0, *NewW);
    }
    SIW.addCase(Cst, NewBB, NewW);
    if (DTU)
      Updates.push_back({DominatorTree::Insert, Pred, NewBB});
  }

  // NewBB branches to the phi block, add the uncond branch and the phi entry.
  Builder.SetInsertPoint(NewBB);
  Builder.SetCurrentDebugLocation(SI->getDebugLoc());
  Builder.CreateBr(SuccBlock);
  PHIUse->addIncoming(NewCst, NewBB);
  if (DTU) {
    Updates.push_back({DominatorTree::Insert, NewBB, SuccBlock});
    DTU->applyUpdates(Updates);
  }
  return true;
}

/// The specified branch is a conditional branch.
/// Check to see if it is branching on an or/and chain of icmp instructions, and
/// fold it into a switch instruction if so.
bool SimplifyCFGOpt::simplifyBranchOnICmpChain(BranchInst *BI,
                                               IRBuilder<> &Builder,
                                               const DataLayout &DL) {
  Instruction *Cond = dyn_cast<Instruction>(BI->getCondition());
  if (!Cond)
    return false;

  // Change br (X == 0 | X == 1), T, F into a switch instruction.
  // If this is a bunch of seteq's or'd together, or if it's a bunch of
  // 'setne's and'ed together, collect them.

  // Try to gather values from a chain of and/or to be turned into a switch
  ConstantComparesGatherer ConstantCompare(Cond, DL);
  // Unpack the result
  SmallVectorImpl<ConstantInt *> &Values = ConstantCompare.Vals;
  Value *CompVal = ConstantCompare.CompValue;
  unsigned UsedICmps = ConstantCompare.UsedICmps;
  Value *ExtraCase = ConstantCompare.Extra;

  // If we didn't have a multiply compared value, fail.
  if (!CompVal)
    return false;

  // Avoid turning single icmps into a switch.
  if (UsedICmps <= 1)
    return false;

  bool TrueWhenEqual = match(Cond, m_LogicalOr(m_Value(), m_Value()));

  // There might be duplicate constants in the list, which the switch
  // instruction can't handle, remove them now.
  array_pod_sort(Values.begin(), Values.end(), constantIntSortPredicate);
  Values.erase(llvm::unique(Values), Values.end());

  // If Extra was used, we require at least two switch values to do the
  // transformation.  A switch with one value is just a conditional branch.
  if (ExtraCase && Values.size() < 2)
    return false;

  // TODO: Preserve branch weight metadata, similarly to how
  // foldValueComparisonIntoPredecessors preserves it.

  // Figure out which block is which destination.
  BasicBlock *DefaultBB = BI->getSuccessor(1);
  BasicBlock *EdgeBB = BI->getSuccessor(0);
  if (!TrueWhenEqual)
    std::swap(DefaultBB, EdgeBB);

  BasicBlock *BB = BI->getParent();

  LLVM_DEBUG(dbgs() << "Converting 'icmp' chain with " << Values.size()
                    << " cases into SWITCH.  BB is:\n"
                    << *BB);

  SmallVector<DominatorTree::UpdateType, 2> Updates;

  // If there are any extra values that couldn't be folded into the switch
  // then we evaluate them with an explicit branch first. Split the block
  // right before the condbr to handle it.
  if (ExtraCase) {
    BasicBlock *NewBB = SplitBlock(BB, BI, DTU, /*LI=*/nullptr,
                                   /*MSSAU=*/nullptr, "switch.early.test");

    // Remove the uncond branch added to the old block.
    Instruction *OldTI = BB->getTerminator();
    Builder.SetInsertPoint(OldTI);

    // There can be an unintended UB if extra values are Poison. Before the
    // transformation, extra values may not be evaluated according to the
    // condition, and it will not raise UB. But after transformation, we are
    // evaluating extra values before checking the condition, and it will raise
    // UB. It can be solved by adding freeze instruction to extra values.
    AssumptionCache *AC = Options.AC;

    if (!isGuaranteedNotToBeUndefOrPoison(ExtraCase, AC, BI, nullptr))
      ExtraCase = Builder.CreateFreeze(ExtraCase);

    if (TrueWhenEqual)
      Builder.CreateCondBr(ExtraCase, EdgeBB, NewBB);
    else
      Builder.CreateCondBr(ExtraCase, NewBB, EdgeBB);

    OldTI->eraseFromParent();

    if (DTU)
      Updates.push_back({DominatorTree::Insert, BB, EdgeBB});

    // If there are PHI nodes in EdgeBB, then we need to add a new entry to them
    // for the edge we just added.
    addPredecessorToBlock(EdgeBB, BB, NewBB);

    LLVM_DEBUG(dbgs() << "  ** 'icmp' chain unhandled condition: " << *ExtraCase
                      << "\nEXTRABB = " << *BB);
    BB = NewBB;
  }

  Builder.SetInsertPoint(BI);
  // Convert pointer to int before we switch.
  if (CompVal->getType()->isPointerTy()) {
    CompVal = Builder.CreatePtrToInt(
        CompVal, DL.getIntPtrType(CompVal->getType()), "magicptr");
  }

  // Create the new switch instruction now.
  SwitchInst *New = Builder.CreateSwitch(CompVal, DefaultBB, Values.size());

  // Add all of the 'cases' to the switch instruction.
  for (ConstantInt *Val : Values)
    New->addCase(Val, EdgeBB);

  // We added edges from PI to the EdgeBB.  As such, if there were any
  // PHI nodes in EdgeBB, they need entries to be added corresponding to
  // the number of edges added.
  for (BasicBlock::iterator BBI = EdgeBB->begin(); isa<PHINode>(BBI); ++BBI) {
    PHINode *PN = cast<PHINode>(BBI);
    Value *InVal = PN->getIncomingValueForBlock(BB);
    for (unsigned i = 0, e = Values.size() - 1; i != e; ++i)
      PN->addIncoming(InVal, BB);
  }

  // Erase the old branch instruction.
  eraseTerminatorAndDCECond(BI);
  if (DTU)
    DTU->applyUpdates(Updates);

  LLVM_DEBUG(dbgs() << "  ** 'icmp' chain result is:\n" << *BB << '\n');
  return true;
}

bool SimplifyCFGOpt::simplifyResume(ResumeInst *RI, IRBuilder<> &Builder) {
  if (isa<PHINode>(RI->getValue()))
    return simplifyCommonResume(RI);
  else if (isa<LandingPadInst>(RI->getParent()->getFirstNonPHIIt()) &&
           RI->getValue() == &*RI->getParent()->getFirstNonPHIIt())
    // The resume must unwind the exception that caused control to branch here.
    return simplifySingleResume(RI);

  return false;
}

// Check if cleanup block is empty
static bool isCleanupBlockEmpty(iterator_range<BasicBlock::iterator> R) {
  for (Instruction &I : R) {
    auto *II = dyn_cast<IntrinsicInst>(&I);
    if (!II)
      return false;

    Intrinsic::ID IntrinsicID = II->getIntrinsicID();
    switch (IntrinsicID) {
    case Intrinsic::dbg_declare:
    case Intrinsic::dbg_value:
    case Intrinsic::dbg_label:
    case Intrinsic::lifetime_end:
      break;
    default:
      return false;
    }
  }
  return true;
}

// Simplify resume that is shared by several landing pads (phi of landing pad).
bool SimplifyCFGOpt::simplifyCommonResume(ResumeInst *RI) {
  BasicBlock *BB = RI->getParent();

  // Check that there are no other instructions except for debug and lifetime
  // intrinsics between the phi's and resume instruction.
  if (!isCleanupBlockEmpty(make_range(RI->getParent()->getFirstNonPHIIt(),
                                      BB->getTerminator()->getIterator())))
    return false;

  SmallSetVector<BasicBlock *, 4> TrivialUnwindBlocks;
  auto *PhiLPInst = cast<PHINode>(RI->getValue());

  // Check incoming blocks to see if any of them are trivial.
  for (unsigned Idx = 0, End = PhiLPInst->getNumIncomingValues(); Idx != End;
       Idx++) {
    auto *IncomingBB = PhiLPInst->getIncomingBlock(Idx);
    auto *IncomingValue = PhiLPInst->getIncomingValue(Idx);

    // If the block has other successors, we can not delete it because
    // it has other dependents.
    if (IncomingBB->getUniqueSuccessor() != BB)
      continue;

    auto *LandingPad = dyn_cast<LandingPadInst>(IncomingBB->getFirstNonPHIIt());
    // Not the landing pad that caused the control to branch here.
    if (IncomingValue != LandingPad)
      continue;

    if (isCleanupBlockEmpty(
            make_range(LandingPad->getNextNode(), IncomingBB->getTerminator())))
      TrivialUnwindBlocks.insert(IncomingBB);
  }

  // If no trivial unwind blocks, don't do any simplifications.
  if (TrivialUnwindBlocks.empty())
    return false;

  // Turn all invokes that unwind here into calls.
  for (auto *TrivialBB : TrivialUnwindBlocks) {
    // Blocks that will be simplified should be removed from the phi node.
    // Note there could be multiple edges to the resume block, and we need
    // to remove them all.
    while (PhiLPInst->getBasicBlockIndex(TrivialBB) != -1)
      BB->removePredecessor(TrivialBB, true);

    for (BasicBlock *Pred :
         llvm::make_early_inc_range(predecessors(TrivialBB))) {
      removeUnwindEdge(Pred, DTU);
      ++NumInvokes;
    }

    // In each SimplifyCFG run, only the current processed block can be erased.
    // Otherwise, it will break the iteration of SimplifyCFG pass. So instead
    // of erasing TrivialBB, we only remove the branch to the common resume
    // block so that we can later erase the resume block since it has no
    // predecessors.
    TrivialBB->getTerminator()->eraseFromParent();
    new UnreachableInst(RI->getContext(), TrivialBB);
    if (DTU)
      DTU->applyUpdates({{DominatorTree::Delete, TrivialBB, BB}});
  }

  // Delete the resume block if all its predecessors have been removed.
  if (pred_empty(BB))
    DeleteDeadBlock(BB, DTU);

  return !TrivialUnwindBlocks.empty();
}

// Simplify resume that is only used by a single (non-phi) landing pad.
bool SimplifyCFGOpt::simplifySingleResume(ResumeInst *RI) {
  BasicBlock *BB = RI->getParent();
  auto *LPInst = cast<LandingPadInst>(BB->getFirstNonPHIIt());
  assert(RI->getValue() == LPInst &&
         "Resume must unwind the exception that caused control to here");

  // Check that there are no other instructions except for debug intrinsics.
  if (!isCleanupBlockEmpty(
          make_range<Instruction *>(LPInst->getNextNode(), RI)))
    return false;

  // Turn all invokes that unwind here into calls and delete the basic block.
  for (BasicBlock *Pred : llvm::make_early_inc_range(predecessors(BB))) {
    removeUnwindEdge(Pred, DTU);
    ++NumInvokes;
  }

  // The landingpad is now unreachable.  Zap it.
  DeleteDeadBlock(BB, DTU);
  return true;
}

static bool removeEmptyCleanup(CleanupReturnInst *RI, DomTreeUpdater *DTU) {
  // If this is a trivial cleanup pad that executes no instructions, it can be
  // eliminated.  If the cleanup pad continues to the caller, any predecessor
  // that is an EH pad will be updated to continue to the caller and any
  // predecessor that terminates with an invoke instruction will have its invoke
  // instruction converted to a call instruction.  If the cleanup pad being
  // simplified does not continue to the caller, each predecessor will be
  // updated to continue to the unwind destination of the cleanup pad being
  // simplified.
  BasicBlock *BB = RI->getParent();
  CleanupPadInst *CPInst = RI->getCleanupPad();
  if (CPInst->getParent() != BB)
    // This isn't an empty cleanup.
    return false;

  // We cannot kill the pad if it has multiple uses.  This typically arises
  // from unreachable basic blocks.
  if (!CPInst->hasOneUse())
    return false;

  // Check that there are no other instructions except for benign intrinsics.
  if (!isCleanupBlockEmpty(
          make_range<Instruction *>(CPInst->getNextNode(), RI)))
    return false;

  // If the cleanup return we are simplifying unwinds to the caller, this will
  // set UnwindDest to nullptr.
  BasicBlock *UnwindDest = RI->getUnwindDest();

  // We're about to remove BB from the control flow.  Before we do, sink any
  // PHINodes into the unwind destination.  Doing this before changing the
  // control flow avoids some potentially slow checks, since we can currently
  // be certain that UnwindDest and BB have no common predecessors (since they
  // are both EH pads).
  if (UnwindDest) {
    // First, go through the PHI nodes in UnwindDest and update any nodes that
    // reference the block we are removing
    for (PHINode &DestPN : UnwindDest->phis()) {
      int Idx = DestPN.getBasicBlockIndex(BB);
      // Since BB unwinds to UnwindDest, it has to be in the PHI node.
      assert(Idx != -1);
      // This PHI node has an incoming value that corresponds to a control
      // path through the cleanup pad we are removing.  If the incoming
      // value is in the cleanup pad, it must be a PHINode (because we
      // verified above that the block is otherwise empty).  Otherwise, the
      // value is either a constant or a value that dominates the cleanup
      // pad being removed.
      //
      // Because BB and UnwindDest are both EH pads, all of their
      // predecessors must unwind to these blocks, and since no instruction
      // can have multiple unwind destinations, there will be no overlap in
      // incoming blocks between SrcPN and DestPN.
      Value *SrcVal = DestPN.getIncomingValue(Idx);
      PHINode *SrcPN = dyn_cast<PHINode>(SrcVal);

      bool NeedPHITranslation = SrcPN && SrcPN->getParent() == BB;
      for (auto *Pred : predecessors(BB)) {
        Value *Incoming =
            NeedPHITranslation ? SrcPN->getIncomingValueForBlock(Pred) : SrcVal;
        DestPN.addIncoming(Incoming, Pred);
      }
    }

    // Sink any remaining PHI nodes directly into UnwindDest.
    BasicBlock::iterator InsertPt = UnwindDest->getFirstNonPHIIt();
    for (PHINode &PN : make_early_inc_range(BB->phis())) {
      if (PN.use_empty() || !PN.isUsedOutsideOfBlock(BB))
        // If the PHI node has no uses or all of its uses are in this basic
        // block (meaning they are debug or lifetime intrinsics), just leave
        // it.  It will be erased when we erase BB below.
        continue;

      // Otherwise, sink this PHI node into UnwindDest.
      // Any predecessors to UnwindDest which are not already represented
      // must be back edges which inherit the value from the path through
      // BB.  In this case, the PHI value must reference itself.
      for (auto *pred : predecessors(UnwindDest))
        if (pred != BB)
          PN.addIncoming(&PN, pred);
      PN.moveBefore(InsertPt);
      // Also, add a dummy incoming value for the original BB itself,
      // so that the PHI is well-formed until we drop said predecessor.
      PN.addIncoming(PoisonValue::get(PN.getType()), BB);
    }
  }

  std::vector<DominatorTree::UpdateType> Updates;

  // We use make_early_inc_range here because we will remove all predecessors.
  for (BasicBlock *PredBB : llvm::make_early_inc_range(predecessors(BB))) {
    if (UnwindDest == nullptr) {
      if (DTU) {
        DTU->applyUpdates(Updates);
        Updates.clear();
      }
      removeUnwindEdge(PredBB, DTU);
      ++NumInvokes;
    } else {
      BB->removePredecessor(PredBB);
      Instruction *TI = PredBB->getTerminator();
      TI->replaceUsesOfWith(BB, UnwindDest);
      if (DTU) {
        Updates.push_back({DominatorTree::Insert, PredBB, UnwindDest});
        Updates.push_back({DominatorTree::Delete, PredBB, BB});
      }
    }
  }

  if (DTU)
    DTU->applyUpdates(Updates);

  DeleteDeadBlock(BB, DTU);

  return true;
}

// Try to merge two cleanuppads together.
static bool mergeCleanupPad(CleanupReturnInst *RI) {
  // Skip any cleanuprets which unwind to caller, there is nothing to merge
  // with.
  BasicBlock *UnwindDest = RI->getUnwindDest();
  if (!UnwindDest)
    return false;

  // This cleanupret isn't the only predecessor of this cleanuppad, it wouldn't
  // be safe to merge without code duplication.
  if (UnwindDest->getSinglePredecessor() != RI->getParent())
    return false;

  // Verify that our cleanuppad's unwind destination is another cleanuppad.
  auto *SuccessorCleanupPad = dyn_cast<CleanupPadInst>(&UnwindDest->front());
  if (!SuccessorCleanupPad)
    return false;

  CleanupPadInst *PredecessorCleanupPad = RI->getCleanupPad();
  // Replace any uses of the successor cleanupad with the predecessor pad
  // The only cleanuppad uses should be this cleanupret, it's cleanupret and
  // funclet bundle operands.
  SuccessorCleanupPad->replaceAllUsesWith(PredecessorCleanupPad);
  // Remove the old cleanuppad.
  SuccessorCleanupPad->eraseFromParent();
  // Now, we simply replace the cleanupret with a branch to the unwind
  // destination.
  BranchInst::Create(UnwindDest, RI->getParent());
  RI->eraseFromParent();

  return true;
}

bool SimplifyCFGOpt::simplifyCleanupReturn(CleanupReturnInst *RI) {
  // It is possible to transiantly have an undef cleanuppad operand because we
  // have deleted some, but not all, dead blocks.
  // Eventually, this block will be deleted.
  if (isa<UndefValue>(RI->getOperand(0)))
    return false;

  if (mergeCleanupPad(RI))
    return true;

  if (removeEmptyCleanup(RI, DTU))
    return true;

  return false;
}

// WARNING: keep in sync with InstCombinerImpl::visitUnreachableInst()!
bool SimplifyCFGOpt::simplifyUnreachable(UnreachableInst *UI) {
  BasicBlock *BB = UI->getParent();

  bool Changed = false;

  // Ensure that any debug-info records that used to occur after the Unreachable
  // are moved to in front of it -- otherwise they'll "dangle" at the end of
  // the block.
  BB->flushTerminatorDbgRecords();

  // Debug-info records on the unreachable inst itself should be deleted, as
  // below we delete everything past the final executable instruction.
  UI->dropDbgRecords();

  // If there are any instructions immediately before the unreachable that can
  // be removed, do so.
  while (UI->getIterator() != BB->begin()) {
    BasicBlock::iterator BBI = UI->getIterator();
    --BBI;

    if (!isGuaranteedToTransferExecutionToSuccessor(&*BBI))
      break; // Can not drop any more instructions. We're done here.
    // Otherwise, this instruction can be freely erased,
    // even if it is not side-effect free.

    // Note that deleting EH's here is in fact okay, although it involves a bit
    // of subtle reasoning. If this inst is an EH, all the predecessors of this
    // block will be the unwind edges of Invoke/CatchSwitch/CleanupReturn,
    // and we can therefore guarantee this block will be erased.

    // If we're deleting this, we're deleting any subsequent debug info, so
    // delete DbgRecords.
    BBI->dropDbgRecords();

    // Delete this instruction (any uses are guaranteed to be dead)
    BBI->replaceAllUsesWith(PoisonValue::get(BBI->getType()));
    BBI->eraseFromParent();
    Changed = true;
  }

  // If the unreachable instruction is the first in the block, take a gander
  // at all of the predecessors of this instruction, and simplify them.
  if (&BB->front() != UI)
    return Changed;

  std::vector<DominatorTree::UpdateType> Updates;

  SmallSetVector<BasicBlock *, 8> Preds(pred_begin(BB), pred_end(BB));
  for (BasicBlock *Predecessor : Preds) {
    Instruction *TI = Predecessor->getTerminator();
    IRBuilder<> Builder(TI);
    if (auto *BI = dyn_cast<BranchInst>(TI)) {
      // We could either have a proper unconditional branch,
      // or a degenerate conditional branch with matching destinations.
      if (all_of(BI->successors(),
                 [BB](auto *Successor) { return Successor == BB; })) {
        new UnreachableInst(TI->getContext(), TI->getIterator());
        TI->eraseFromParent();
        Changed = true;
      } else {
        assert(BI->isConditional() && "Can't get here with an uncond branch.");
        Value* Cond = BI->getCondition();
        assert(BI->getSuccessor(0) != BI->getSuccessor(1) &&
               "The destinations are guaranteed to be different here.");
        CallInst *Assumption;
        if (BI->getSuccessor(0) == BB) {
          Assumption = Builder.CreateAssumption(Builder.CreateNot(Cond));
          Builder.CreateBr(BI->getSuccessor(1));
        } else {
          assert(BI->getSuccessor(1) == BB && "Incorrect CFG");
          Assumption = Builder.CreateAssumption(Cond);
          Builder.CreateBr(BI->getSuccessor(0));
        }
        if (Options.AC)
          Options.AC->registerAssumption(cast<AssumeInst>(Assumption));

        eraseTerminatorAndDCECond(BI);
        Changed = true;
      }
      if (DTU)
        Updates.push_back({DominatorTree::Delete, Predecessor, BB});
    } else if (auto *SI = dyn_cast<SwitchInst>(TI)) {
      SwitchInstProfUpdateWrapper SU(*SI);
      for (auto i = SU->case_begin(), e = SU->case_end(); i != e;) {
        if (i->getCaseSuccessor() != BB) {
          ++i;
          continue;
        }
        BB->removePredecessor(SU->getParent());
        i = SU.removeCase(i);
        e = SU->case_end();
        Changed = true;
      }
      // Note that the default destination can't be removed!
      if (DTU && SI->getDefaultDest() != BB)
        Updates.push_back({DominatorTree::Delete, Predecessor, BB});
    } else if (auto *II = dyn_cast<InvokeInst>(TI)) {
      if (II->getUnwindDest() == BB) {
        if (DTU) {
          DTU->applyUpdates(Updates);
          Updates.clear();
        }
        auto *CI = cast<CallInst>(removeUnwindEdge(TI->getParent(), DTU));
        if (!CI->doesNotThrow())
          CI->setDoesNotThrow();
        Changed = true;
      }
    } else if (auto *CSI = dyn_cast<CatchSwitchInst>(TI)) {
      if (CSI->getUnwindDest() == BB) {
        if (DTU) {
          DTU->applyUpdates(Updates);
          Updates.clear();
        }
        removeUnwindEdge(TI->getParent(), DTU);
        Changed = true;
        continue;
      }

      for (CatchSwitchInst::handler_iterator I = CSI->handler_begin(),
                                             E = CSI->handler_end();
           I != E; ++I) {
        if (*I == BB) {
          CSI->removeHandler(I);
          --I;
          --E;
          Changed = true;
        }
      }
      if (DTU)
        Updates.push_back({DominatorTree::Delete, Predecessor, BB});
      if (CSI->getNumHandlers() == 0) {
        if (CSI->hasUnwindDest()) {
          // Redirect all predecessors of the block containing CatchSwitchInst
          // to instead branch to the CatchSwitchInst's unwind destination.
          if (DTU) {
            for (auto *PredecessorOfPredecessor : predecessors(Predecessor)) {
              Updates.push_back({DominatorTree::Insert,
                                 PredecessorOfPredecessor,
                                 CSI->getUnwindDest()});
              Updates.push_back({DominatorTree::Delete,
                                 PredecessorOfPredecessor, Predecessor});
            }
          }
          Predecessor->replaceAllUsesWith(CSI->getUnwindDest());
        } else {
          // Rewrite all preds to unwind to caller (or from invoke to call).
          if (DTU) {
            DTU->applyUpdates(Updates);
            Updates.clear();
          }
          SmallVector<BasicBlock *, 8> EHPreds(predecessors(Predecessor));
          for (BasicBlock *EHPred : EHPreds)
            removeUnwindEdge(EHPred, DTU);
        }
        // The catchswitch is no longer reachable.
        new UnreachableInst(CSI->getContext(), CSI->getIterator());
        CSI->eraseFromParent();
        Changed = true;
      }
    } else if (auto *CRI = dyn_cast<CleanupReturnInst>(TI)) {
      (void)CRI;
      assert(CRI->hasUnwindDest() && CRI->getUnwindDest() == BB &&
             "Expected to always have an unwind to BB.");
      if (DTU)
        Updates.push_back({DominatorTree::Delete, Predecessor, BB});
      new UnreachableInst(TI->getContext(), TI->getIterator());
      TI->eraseFromParent();
      Changed = true;
    }
  }

  if (DTU)
    DTU->applyUpdates(Updates);

  // If this block is now dead, remove it.
  if (pred_empty(BB) && BB != &BB->getParent()->getEntryBlock()) {
    DeleteDeadBlock(BB, DTU);
    return true;
  }

  return Changed;
}

static bool casesAreContiguous(SmallVectorImpl<ConstantInt *> &Cases) {
  assert(Cases.size() >= 1);

  array_pod_sort(Cases.begin(), Cases.end(), constantIntSortPredicate);
  for (size_t I = 1, E = Cases.size(); I != E; ++I) {
    if (Cases[I - 1]->getValue() != Cases[I]->getValue() + 1)
      return false;
  }
  return true;
}

static void createUnreachableSwitchDefault(SwitchInst *Switch,
                                           DomTreeUpdater *DTU,
                                           bool RemoveOrigDefaultBlock = true) {
  LLVM_DEBUG(dbgs() << "SimplifyCFG: switch default is dead.\n");
  auto *BB = Switch->getParent();
  auto *OrigDefaultBlock = Switch->getDefaultDest();
  if (RemoveOrigDefaultBlock)
    OrigDefaultBlock->removePredecessor(BB);
  BasicBlock *NewDefaultBlock = BasicBlock::Create(
      BB->getContext(), BB->getName() + ".unreachabledefault", BB->getParent(),
      OrigDefaultBlock);
  new UnreachableInst(Switch->getContext(), NewDefaultBlock);
  Switch->setDefaultDest(&*NewDefaultBlock);
  if (DTU) {
    SmallVector<DominatorTree::UpdateType, 2> Updates;
    Updates.push_back({DominatorTree::Insert, BB, &*NewDefaultBlock});
    if (RemoveOrigDefaultBlock &&
        !is_contained(successors(BB), OrigDefaultBlock))
      Updates.push_back({DominatorTree::Delete, BB, &*OrigDefaultBlock});
    DTU->applyUpdates(Updates);
  }
}

/// Turn a switch into an integer range comparison and branch.
/// Switches with more than 2 destinations are ignored.
/// Switches with 1 destination are also ignored.
bool SimplifyCFGOpt::turnSwitchRangeIntoICmp(SwitchInst *SI,
                                             IRBuilder<> &Builder) {
  assert(SI->getNumCases() > 1 && "Degenerate switch?");

  bool HasDefault = !SI->defaultDestUnreachable();

  auto *BB = SI->getParent();

  // Partition the cases into two sets with different destinations.
  BasicBlock *DestA = HasDefault ? SI->getDefaultDest() : nullptr;
  BasicBlock *DestB = nullptr;
  SmallVector<ConstantInt *, 16> CasesA;
  SmallVector<ConstantInt *, 16> CasesB;

  for (auto Case : SI->cases()) {
    BasicBlock *Dest = Case.getCaseSuccessor();
    if (!DestA)
      DestA = Dest;
    if (Dest == DestA) {
      CasesA.push_back(Case.getCaseValue());
      continue;
    }
    if (!DestB)
      DestB = Dest;
    if (Dest == DestB) {
      CasesB.push_back(Case.getCaseValue());
      continue;
    }
    return false; // More than two destinations.
  }
  if (!DestB)
    return false; // All destinations are the same and the default is unreachable

  assert(DestA && DestB &&
         "Single-destination switch should have been folded.");
  assert(DestA != DestB);
  assert(DestB != SI->getDefaultDest());
  assert(!CasesB.empty() && "There must be non-default cases.");
  assert(!CasesA.empty() || HasDefault);

  // Figure out if one of the sets of cases form a contiguous range.
  SmallVectorImpl<ConstantInt *> *ContiguousCases = nullptr;
  BasicBlock *ContiguousDest = nullptr;
  BasicBlock *OtherDest = nullptr;
  if (!CasesA.empty() && casesAreContiguous(CasesA)) {
    ContiguousCases = &CasesA;
    ContiguousDest = DestA;
    OtherDest = DestB;
  } else if (casesAreContiguous(CasesB)) {
    ContiguousCases = &CasesB;
    ContiguousDest = DestB;
    OtherDest = DestA;
  } else
    return false;

  // Start building the compare and branch.

  Constant *Offset = ConstantExpr::getNeg(ContiguousCases->back());
  Constant *NumCases =
      ConstantInt::get(Offset->getType(), ContiguousCases->size());

  Value *Sub = SI->getCondition();
  if (!Offset->isNullValue())
    Sub = Builder.CreateAdd(Sub, Offset, Sub->getName() + ".off");

  Value *Cmp;
  // If NumCases overflowed, then all possible values jump to the successor.
  if (NumCases->isNullValue() && !ContiguousCases->empty())
    Cmp = ConstantInt::getTrue(SI->getContext());
  else
    Cmp = Builder.CreateICmpULT(Sub, NumCases, "switch");
  BranchInst *NewBI = Builder.CreateCondBr(Cmp, ContiguousDest, OtherDest);

  // Update weight for the newly-created conditional branch.
  if (hasBranchWeightMD(*SI)) {
    SmallVector<uint64_t, 8> Weights;
    getBranchWeights(SI, Weights);
    if (Weights.size() == 1 + SI->getNumCases()) {
      uint64_t TrueWeight = 0;
      uint64_t FalseWeight = 0;
      for (size_t I = 0, E = Weights.size(); I != E; ++I) {
        if (SI->getSuccessor(I) == ContiguousDest)
          TrueWeight += Weights[I];
        else
          FalseWeight += Weights[I];
      }
      while (TrueWeight > UINT32_MAX || FalseWeight > UINT32_MAX) {
        TrueWeight /= 2;
        FalseWeight /= 2;
      }
      setBranchWeights(NewBI, TrueWeight, FalseWeight, /*IsExpected=*/false);
    }
  }

  // Prune obsolete incoming values off the successors' PHI nodes.
  for (auto BBI = ContiguousDest->begin(); isa<PHINode>(BBI); ++BBI) {
    unsigned PreviousEdges = ContiguousCases->size();
    if (ContiguousDest == SI->getDefaultDest())
      ++PreviousEdges;
    for (unsigned I = 0, E = PreviousEdges - 1; I != E; ++I)
      cast<PHINode>(BBI)->removeIncomingValue(SI->getParent());
  }
  for (auto BBI = OtherDest->begin(); isa<PHINode>(BBI); ++BBI) {
    unsigned PreviousEdges = SI->getNumCases() - ContiguousCases->size();
    if (OtherDest == SI->getDefaultDest())
      ++PreviousEdges;
    for (unsigned I = 0, E = PreviousEdges - 1; I != E; ++I)
      cast<PHINode>(BBI)->removeIncomingValue(SI->getParent());
  }

  // Clean up the default block - it may have phis or other instructions before
  // the unreachable terminator.
  if (!HasDefault)
    createUnreachableSwitchDefault(SI, DTU);

  auto *UnreachableDefault = SI->getDefaultDest();

  // Drop the switch.
  SI->eraseFromParent();

  if (!HasDefault && DTU)
    DTU->applyUpdates({{DominatorTree::Delete, BB, UnreachableDefault}});

  return true;
}

/// Compute masked bits for the condition of a switch
/// and use it to remove dead cases.
static bool eliminateDeadSwitchCases(SwitchInst *SI, DomTreeUpdater *DTU,
                                     AssumptionCache *AC,
                                     const DataLayout &DL) {
  Value *Cond = SI->getCondition();
  KnownBits Known = computeKnownBits(Cond, DL, 0, AC, SI);

  // We can also eliminate cases by determining that their values are outside of
  // the limited range of the condition based on how many significant (non-sign)
  // bits are in the condition value.
  unsigned MaxSignificantBitsInCond =
      ComputeMaxSignificantBits(Cond, DL, 0, AC, SI);

  // Gather dead cases.
  SmallVector<ConstantInt *, 8> DeadCases;
  SmallDenseMap<BasicBlock *, int, 8> NumPerSuccessorCases;
  SmallVector<BasicBlock *, 8> UniqueSuccessors;
  for (const auto &Case : SI->cases()) {
    auto *Successor = Case.getCaseSuccessor();
    if (DTU) {
      auto [It, Inserted] = NumPerSuccessorCases.try_emplace(Successor);
      if (Inserted)
        UniqueSuccessors.push_back(Successor);
      ++It->second;
    }
    const APInt &CaseVal = Case.getCaseValue()->getValue();
    if (Known.Zero.intersects(CaseVal) || !Known.One.isSubsetOf(CaseVal) ||
        (CaseVal.getSignificantBits() > MaxSignificantBitsInCond)) {
      DeadCases.push_back(Case.getCaseValue());
      if (DTU)
        --NumPerSuccessorCases[Successor];
      LLVM_DEBUG(dbgs() << "SimplifyCFG: switch case " << CaseVal
                        << " is dead.\n");
    }
  }

  // If we can prove that the cases must cover all possible values, the
  // default destination becomes dead and we can remove it.  If we know some
  // of the bits in the value, we can use that to more precisely compute the
  // number of possible unique case values.
  bool HasDefault = !SI->defaultDestUnreachable();
  const unsigned NumUnknownBits =
      Known.getBitWidth() - (Known.Zero | Known.One).popcount();
  assert(NumUnknownBits <= Known.getBitWidth());
  if (HasDefault && DeadCases.empty() &&
      NumUnknownBits < 64 /* avoid overflow */) {
    uint64_t AllNumCases = 1ULL << NumUnknownBits;
    if (SI->getNumCases() == AllNumCases) {
      createUnreachableSwitchDefault(SI, DTU);
      return true;
    }
    // When only one case value is missing, replace default with that case.
    // Eliminating the default branch will provide more opportunities for
    // optimization, such as lookup tables.
    if (SI->getNumCases() == AllNumCases - 1) {
      assert(NumUnknownBits > 1 && "Should be canonicalized to a branch");
      IntegerType *CondTy = cast<IntegerType>(Cond->getType());
      if (CondTy->getIntegerBitWidth() > 64 ||
          !DL.fitsInLegalInteger(CondTy->getIntegerBitWidth()))
        return false;

      uint64_t MissingCaseVal = 0;
      for (const auto &Case : SI->cases())
        MissingCaseVal ^= Case.getCaseValue()->getValue().getLimitedValue();
      auto *MissingCase =
          cast<ConstantInt>(ConstantInt::get(Cond->getType(), MissingCaseVal));
      SwitchInstProfUpdateWrapper SIW(*SI);
      SIW.addCase(MissingCase, SI->getDefaultDest(), SIW.getSuccessorWeight(0));
      createUnreachableSwitchDefault(SI, DTU, /*RemoveOrigDefaultBlock*/ false);
      SIW.setSuccessorWeight(0, 0);
      return true;
    }
  }

  if (DeadCases.empty())
    return false;

  SwitchInstProfUpdateWrapper SIW(*SI);
  for (ConstantInt *DeadCase : DeadCases) {
    SwitchInst::CaseIt CaseI = SI->findCaseValue(DeadCase);
    assert(CaseI != SI->case_default() &&
           "Case was not found. Probably mistake in DeadCases forming.");
    // Prune unused values from PHI nodes.
    CaseI->getCaseSuccessor()->removePredecessor(SI->getParent());
    SIW.removeCase(CaseI);
  }

  if (DTU) {
    std::vector<DominatorTree::UpdateType> Updates;
    for (auto *Successor : UniqueSuccessors)
      if (NumPerSuccessorCases[Successor] == 0)
        Updates.push_back({DominatorTree::Delete, SI->getParent(), Successor});
    DTU->applyUpdates(Updates);
  }

  return true;
}

/// If BB would be eligible for simplification by
/// TryToSimplifyUncondBranchFromEmptyBlock (i.e. it is empty and terminated
/// by an unconditional branch), look at the phi node for BB in the successor
/// block and see if the incoming value is equal to CaseValue. If so, return
/// the phi node, and set PhiIndex to BB's index in the phi node.
static PHINode *findPHIForConditionForwarding(ConstantInt *CaseValue,
                                              BasicBlock *BB, int *PhiIndex) {
  if (&*BB->getFirstNonPHIIt() != BB->getTerminator())
    return nullptr; // BB must be empty to be a candidate for simplification.
  if (!BB->getSinglePredecessor())
    return nullptr; // BB must be dominated by the switch.

  BranchInst *Branch = dyn_cast<BranchInst>(BB->getTerminator());
  if (!Branch || !Branch->isUnconditional())
    return nullptr; // Terminator must be unconditional branch.

  BasicBlock *Succ = Branch->getSuccessor(0);

  for (PHINode &PHI : Succ->phis()) {
    int Idx = PHI.getBasicBlockIndex(BB);
    assert(Idx >= 0 && "PHI has no entry for predecessor?");

    Value *InValue = PHI.getIncomingValue(Idx);
    if (InValue != CaseValue)
      continue;

    *PhiIndex = Idx;
    return &PHI;
  }

  return nullptr;
}

/// Try to forward the condition of a switch instruction to a phi node
/// dominated by the switch, if that would mean that some of the destination
/// blocks of the switch can be folded away. Return true if a change is made.
static bool forwardSwitchConditionToPHI(SwitchInst *SI) {
  using ForwardingNodesMap = DenseMap<PHINode *, SmallVector<int, 4>>;

  ForwardingNodesMap ForwardingNodes;
  BasicBlock *SwitchBlock = SI->getParent();
  bool Changed = false;
  for (const auto &Case : SI->cases()) {
    ConstantInt *CaseValue = Case.getCaseValue();
    BasicBlock *CaseDest = Case.getCaseSuccessor();

    // Replace phi operands in successor blocks that are using the constant case
    // value rather than the switch condition variable:
    //   switchbb:
    //   switch i32 %x, label %default [
    //     i32 17, label %succ
    //   ...
    //   succ:
    //     %r = phi i32 ... [ 17, %switchbb ] ...
    // -->
    //     %r = phi i32 ... [ %x, %switchbb ] ...

    for (PHINode &Phi : CaseDest->phis()) {
      // This only works if there is exactly 1 incoming edge from the switch to
      // a phi. If there is >1, that means multiple cases of the switch map to 1
      // value in the phi, and that phi value is not the switch condition. Thus,
      // this transform would not make sense (the phi would be invalid because
      // a phi can't have different incoming values from the same block).
      int SwitchBBIdx = Phi.getBasicBlockIndex(SwitchBlock);
      if (Phi.getIncomingValue(SwitchBBIdx) == CaseValue &&
          count(Phi.blocks(), SwitchBlock) == 1) {
        Phi.setIncomingValue(SwitchBBIdx, SI->getCondition());
        Changed = true;
      }
    }

    // Collect phi nodes that are indirectly using this switch's case constants.
    int PhiIdx;
    if (auto *Phi = findPHIForConditionForwarding(CaseValue, CaseDest, &PhiIdx))
      ForwardingNodes[Phi].push_back(PhiIdx);
  }

  for (auto &ForwardingNode : ForwardingNodes) {
    PHINode *Phi = ForwardingNode.first;
    SmallVectorImpl<int> &Indexes = ForwardingNode.second;
    // Check if it helps to fold PHI.
    if (Indexes.size() < 2 && !llvm::is_contained(Phi->incoming_values(), SI->getCondition()))
      continue;

    for (int Index : Indexes)
      Phi->setIncomingValue(Index, SI->getCondition());
    Changed = true;
  }

  return Changed;
}

/// Return true if the backend will be able to handle
/// initializing an array of constants like C.
static bool validLookupTableConstant(Constant *C, const TargetTransformInfo &TTI) {
  if (C->isThreadDependent())
    return false;
  if (C->isDLLImportDependent())
    return false;

  if (!isa<ConstantFP>(C) && !isa<ConstantInt>(C) &&
      !isa<ConstantPointerNull>(C) && !isa<GlobalValue>(C) &&
      !isa<UndefValue>(C) && !isa<ConstantExpr>(C))
    return false;

  if (ConstantExpr *CE = dyn_cast<ConstantExpr>(C)) {
    // Pointer casts and in-bounds GEPs will not prohibit the backend from
    // materializing the array of constants.
    Constant *StrippedC = cast<Constant>(CE->stripInBoundsConstantOffsets());
    if (StrippedC == C || !validLookupTableConstant(StrippedC, TTI))
      return false;
  }

  if (!TTI.shouldBuildLookupTablesForConstant(C))
    return false;

  return true;
}

/// If V is a Constant, return it. Otherwise, try to look up
/// its constant value in ConstantPool, returning 0 if it's not there.
static Constant *
lookupConstant(Value *V,
               const SmallDenseMap<Value *, Constant *> &ConstantPool) {
  if (Constant *C = dyn_cast<Constant>(V))
    return C;
  return ConstantPool.lookup(V);
}

/// Try to fold instruction I into a constant. This works for
/// simple instructions such as binary operations where both operands are
/// constant or can be replaced by constants from the ConstantPool. Returns the
/// resulting constant on success, 0 otherwise.
static Constant *
constantFold(Instruction *I, const DataLayout &DL,
             const SmallDenseMap<Value *, Constant *> &ConstantPool) {
  if (SelectInst *Select = dyn_cast<SelectInst>(I)) {
    Constant *A = lookupConstant(Select->getCondition(), ConstantPool);
    if (!A)
      return nullptr;
    if (A->isAllOnesValue())
      return lookupConstant(Select->getTrueValue(), ConstantPool);
    if (A->isNullValue())
      return lookupConstant(Select->getFalseValue(), ConstantPool);
    return nullptr;
  }

  SmallVector<Constant *, 4> COps;
  for (unsigned N = 0, E = I->getNumOperands(); N != E; ++N) {
    if (Constant *A = lookupConstant(I->getOperand(N), ConstantPool))
      COps.push_back(A);
    else
      return nullptr;
  }

  return ConstantFoldInstOperands(I, COps, DL);
}

/// Try to determine the resulting constant values in phi nodes
/// at the common destination basic block, *CommonDest, for one of the case
/// destionations CaseDest corresponding to value CaseVal (0 for the default
/// case), of a switch instruction SI.
static bool
getCaseResults(SwitchInst *SI, ConstantInt *CaseVal, BasicBlock *CaseDest,
               BasicBlock **CommonDest,
               SmallVectorImpl<std::pair<PHINode *, Constant *>> &Res,
               const DataLayout &DL, const TargetTransformInfo &TTI) {
  // The block from which we enter the common destination.
  BasicBlock *Pred = SI->getParent();

  // If CaseDest is empty except for some side-effect free instructions through
  // which we can constant-propagate the CaseVal, continue to its successor.
  SmallDenseMap<Value *, Constant *> ConstantPool;
  ConstantPool.insert(std::make_pair(SI->getCondition(), CaseVal));
  for (Instruction &I : CaseDest->instructionsWithoutDebug(false)) {
    if (I.isTerminator()) {
      // If the terminator is a simple branch, continue to the next block.
      if (I.getNumSuccessors() != 1 || I.isSpecialTerminator())
        return false;
      Pred = CaseDest;
      CaseDest = I.getSuccessor(0);
    } else if (Constant *C = constantFold(&I, DL, ConstantPool)) {
      // Instruction is side-effect free and constant.

      // If the instruction has uses outside this block or a phi node slot for
      // the block, it is not safe to bypass the instruction since it would then
      // no longer dominate all its uses.
      for (auto &Use : I.uses()) {
        User *User = Use.getUser();
        if (Instruction *I = dyn_cast<Instruction>(User))
          if (I->getParent() == CaseDest)
            continue;
        if (PHINode *Phi = dyn_cast<PHINode>(User))
          if (Phi->getIncomingBlock(Use) == CaseDest)
            continue;
        return false;
      }

      ConstantPool.insert(std::make_pair(&I, C));
    } else {
      break;
    }
  }

  // If we did not have a CommonDest before, use the current one.
  if (!*CommonDest)
    *CommonDest = CaseDest;
  // If the destination isn't the common one, abort.
  if (CaseDest != *CommonDest)
    return false;

  // Get the values for this case from phi nodes in the destination block.
  for (PHINode &PHI : (*CommonDest)->phis()) {
    int Idx = PHI.getBasicBlockIndex(Pred);
    if (Idx == -1)
      continue;

    Constant *ConstVal =
        lookupConstant(PHI.getIncomingValue(Idx), ConstantPool);
    if (!ConstVal)
      return false;

    // Be conservative about which kinds of constants we support.
    if (!validLookupTableConstant(ConstVal, TTI))
      return false;

    Res.push_back(std::make_pair(&PHI, ConstVal));
  }

  return Res.size() > 0;
}

// Helper function used to add CaseVal to the list of cases that generate
// Result. Returns the updated number of cases that generate this result.
static size_t mapCaseToResult(ConstantInt *CaseVal,
                              SwitchCaseResultVectorTy &UniqueResults,
                              Constant *Result) {
  for (auto &I : UniqueResults) {
    if (I.first == Result) {
      I.second.push_back(CaseVal);
      return I.second.size();
    }
  }
  UniqueResults.push_back(
      std::make_pair(Result, SmallVector<ConstantInt *, 4>(1, CaseVal)));
  return 1;
}

// Helper function that initializes a map containing
// results for the PHI node of the common destination block for a switch
// instruction. Returns false if multiple PHI nodes have been found or if
// there is not a common destination block for the switch.
static bool initializeUniqueCases(SwitchInst *SI, PHINode *&PHI,
                                  BasicBlock *&CommonDest,
                                  SwitchCaseResultVectorTy &UniqueResults,
                                  Constant *&DefaultResult,
                                  const DataLayout &DL,
                                  const TargetTransformInfo &TTI,
                                  uintptr_t MaxUniqueResults) {
  for (const auto &I : SI->cases()) {
    ConstantInt *CaseVal = I.getCaseValue();

    // Resulting value at phi nodes for this case value.
    SwitchCaseResultsTy Results;
    if (!getCaseResults(SI, CaseVal, I.getCaseSuccessor(), &CommonDest, Results,
                        DL, TTI))
      return false;

    // Only one value per case is permitted.
    if (Results.size() > 1)
      return false;

    // Add the case->result mapping to UniqueResults.
    const size_t NumCasesForResult =
        mapCaseToResult(CaseVal, UniqueResults, Results.begin()->second);

    // Early out if there are too many cases for this result.
    if (NumCasesForResult > MaxSwitchCasesPerResult)
      return false;

    // Early out if there are too many unique results.
    if (UniqueResults.size() > MaxUniqueResults)
      return false;

    // Check the PHI consistency.
    if (!PHI)
      PHI = Results[0].first;
    else if (PHI != Results[0].first)
      return false;
  }
  // Find the default result value.
  SmallVector<std::pair<PHINode *, Constant *>, 1> DefaultResults;
  getCaseResults(SI, nullptr, SI->getDefaultDest(), &CommonDest, DefaultResults,
                 DL, TTI);
  // If the default value is not found abort unless the default destination
  // is unreachable.
  DefaultResult =
      DefaultResults.size() == 1 ? DefaultResults.begin()->second : nullptr;

  return DefaultResult || SI->defaultDestUnreachable();
}

// Helper function that checks if it is possible to transform a switch with only
// two cases (or two cases + default) that produces a result into a select.
// TODO: Handle switches with more than 2 cases that map to the same result.
static Value *foldSwitchToSelect(const SwitchCaseResultVectorTy &ResultVector,
                                 Constant *DefaultResult, Value *Condition,
                                 IRBuilder<> &Builder) {
  // If we are selecting between only two cases transform into a simple
  // select or a two-way select if default is possible.
  // Example:
  // switch (a) {                  %0 = icmp eq i32 %a, 10
  //   case 10: return 42;         %1 = select i1 %0, i32 42, i32 4
  //   case 20: return 2;   ---->  %2 = icmp eq i32 %a, 20
  //   default: return 4;          %3 = select i1 %2, i32 2, i32 %1
  // }
  if (ResultVector.size() == 2 && ResultVector[0].second.size() == 1 &&
      ResultVector[1].second.size() == 1) {
    ConstantInt *FirstCase = ResultVector[0].second[0];
    ConstantInt *SecondCase = ResultVector[1].second[0];
    Value *SelectValue = ResultVector[1].first;
    if (DefaultResult) {
      Value *ValueCompare =
          Builder.CreateICmpEQ(Condition, SecondCase, "switch.selectcmp");
      SelectValue = Builder.CreateSelect(ValueCompare, ResultVector[1].first,
                                         DefaultResult, "switch.select");
    }
    Value *ValueCompare =
        Builder.CreateICmpEQ(Condition, FirstCase, "switch.selectcmp");
    return Builder.CreateSelect(ValueCompare, ResultVector[0].first,
                                SelectValue, "switch.select");
  }

  // Handle the degenerate case where two cases have the same result value.
  if (ResultVector.size() == 1 && DefaultResult) {
    ArrayRef<ConstantInt *> CaseValues = ResultVector[0].second;
    unsigned CaseCount = CaseValues.size();
    // n bits group cases map to the same result:
    // case 0,4      -> Cond & 0b1..1011 == 0 ? result : default
    // case 0,2,4,6  -> Cond & 0b1..1001 == 0 ? result : default
    // case 0,2,8,10 -> Cond & 0b1..0101 == 0 ? result : default
    if (isPowerOf2_32(CaseCount)) {
      ConstantInt *MinCaseVal = CaseValues[0];
      // Find mininal value.
      for (auto *Case : CaseValues)
        if (Case->getValue().slt(MinCaseVal->getValue()))
          MinCaseVal = Case;

      // Mark the bits case number touched.
      APInt BitMask = APInt::getZero(MinCaseVal->getBitWidth());
      for (auto *Case : CaseValues)
        BitMask |= (Case->getValue() - MinCaseVal->getValue());

      // Check if cases with the same result can cover all number
      // in touched bits.
      if (BitMask.popcount() == Log2_32(CaseCount)) {
        if (!MinCaseVal->isNullValue())
          Condition = Builder.CreateSub(Condition, MinCaseVal);
        Value *And = Builder.CreateAnd(Condition, ~BitMask, "switch.and");
        Value *Cmp = Builder.CreateICmpEQ(
            And, Constant::getNullValue(And->getType()), "switch.selectcmp");
        return Builder.CreateSelect(Cmp, ResultVector[0].first, DefaultResult);
      }
    }

    // Handle the degenerate case where two cases have the same value.
    if (CaseValues.size() == 2) {
      Value *Cmp1 = Builder.CreateICmpEQ(Condition, CaseValues[0],
                                         "switch.selectcmp.case1");
      Value *Cmp2 = Builder.CreateICmpEQ(Condition, CaseValues[1],
                                         "switch.selectcmp.case2");
      Value *Cmp = Builder.CreateOr(Cmp1, Cmp2, "switch.selectcmp");
      return Builder.CreateSelect(Cmp, ResultVector[0].first, DefaultResult);
    }
  }

  return nullptr;
}

// Helper function to cleanup a switch instruction that has been converted into
// a select, fixing up PHI nodes and basic blocks.
static void removeSwitchAfterSelectFold(SwitchInst *SI, PHINode *PHI,
                                        Value *SelectValue,
                                        IRBuilder<> &Builder,
                                        DomTreeUpdater *DTU) {
  std::vector<DominatorTree::UpdateType> Updates;

  BasicBlock *SelectBB = SI->getParent();
  BasicBlock *DestBB = PHI->getParent();

  if (DTU && !is_contained(predecessors(DestBB), SelectBB))
    Updates.push_back({DominatorTree::Insert, SelectBB, DestBB});
  Builder.CreateBr(DestBB);

  // Remove the switch.

  PHI->removeIncomingValueIf(
      [&](unsigned Idx) { return PHI->getIncomingBlock(Idx) == SelectBB; });
  PHI->addIncoming(SelectValue, SelectBB);

  SmallPtrSet<BasicBlock *, 4> RemovedSuccessors;
  for (unsigned i = 0, e = SI->getNumSuccessors(); i < e; ++i) {
    BasicBlock *Succ = SI->getSuccessor(i);

    if (Succ == DestBB)
      continue;
    Succ->removePredecessor(SelectBB);
    if (DTU && RemovedSuccessors.insert(Succ).second)
      Updates.push_back({DominatorTree::Delete, SelectBB, Succ});
  }
  SI->eraseFromParent();
  if (DTU)
    DTU->applyUpdates(Updates);
}

/// If a switch is only used to initialize one or more phi nodes in a common
/// successor block with only two different constant values, try to replace the
/// switch with a select. Returns true if the fold was made.
static bool trySwitchToSelect(SwitchInst *SI, IRBuilder<> &Builder,
                              DomTreeUpdater *DTU, const DataLayout &DL,
                              const TargetTransformInfo &TTI) {
  Value *const Cond = SI->getCondition();
  PHINode *PHI = nullptr;
  BasicBlock *CommonDest = nullptr;
  Constant *DefaultResult;
  SwitchCaseResultVectorTy UniqueResults;
  // Collect all the cases that will deliver the same value from the switch.
  if (!initializeUniqueCases(SI, PHI, CommonDest, UniqueResults, DefaultResult,
                             DL, TTI, /*MaxUniqueResults*/ 2))
    return false;

  assert(PHI != nullptr && "PHI for value select not found");
  Builder.SetInsertPoint(SI);
  Value *SelectValue =
      foldSwitchToSelect(UniqueResults, DefaultResult, Cond, Builder);
  if (!SelectValue)
    return false;

  removeSwitchAfterSelectFold(SI, PHI, SelectValue, Builder, DTU);
  return true;
}

namespace {

/// This class represents a lookup table that can be used to replace a switch.
class SwitchLookupTable {
public:
  /// Create a lookup table to use as a switch replacement with the contents
  /// of Values, using DefaultValue to fill any holes in the table.
  SwitchLookupTable(
      Module &M, uint64_t TableSize, ConstantInt *Offset,
      const SmallVectorImpl<std::pair<ConstantInt *, Constant *>> &Values,
      Constant *DefaultValue, const DataLayout &DL, const StringRef &FuncName);

  /// Build instructions with Builder to retrieve the value at
  /// the position given by Index in the lookup table.
  Value *buildLookup(Value *Index, IRBuilder<> &Builder);

  /// Return true if a table with TableSize elements of
  /// type ElementType would fit in a target-legal register.
  static bool wouldFitInRegister(const DataLayout &DL, uint64_t TableSize,
                                 Type *ElementType);

private:
  // Depending on the contents of the table, it can be represented in
  // different ways.
  enum {
    // For tables where each element contains the same value, we just have to
    // store that single value and return it for each lookup.
    SingleValueKind,

    // For tables where there is a linear relationship between table index
    // and values. We calculate the result with a simple multiplication
    // and addition instead of a table lookup.
    LinearMapKind,

    // For small tables with integer elements, we can pack them into a bitmap
    // that fits into a target-legal register. Values are retrieved by
    // shift and mask operations.
    BitMapKind,

    // The table is stored as an array of values. Values are retrieved by load
    // instructions from the table.
    ArrayKind
  } Kind;

  // For SingleValueKind, this is the single value.
  Constant *SingleValue = nullptr;

  // For BitMapKind, this is the bitmap.
  ConstantInt *BitMap = nullptr;
  IntegerType *BitMapElementTy = nullptr;

  // For LinearMapKind, these are the constants used to derive the value.
  ConstantInt *LinearOffset = nullptr;
  ConstantInt *LinearMultiplier = nullptr;
  bool LinearMapValWrapped = false;

  // For ArrayKind, this is the array.
  GlobalVariable *Array = nullptr;
};

} // end anonymous namespace

SwitchLookupTable::SwitchLookupTable(
    Module &M, uint64_t TableSize, ConstantInt *Offset,
    const SmallVectorImpl<std::pair<ConstantInt *, Constant *>> &Values,
    Constant *DefaultValue, const DataLayout &DL, const StringRef &FuncName) {
  assert(Values.size() && "Can't build lookup table without values!");
  assert(TableSize >= Values.size() && "Can't fit values in table!");

  // If all values in the table are equal, this is that value.
  SingleValue = Values.begin()->second;

  Type *ValueType = Values.begin()->second->getType();

  // Build up the table contents.
  SmallVector<Constant *, 64> TableContents(TableSize);
  for (const auto &[CaseVal, CaseRes] : Values) {
    assert(CaseRes->getType() == ValueType);

    uint64_t Idx = (CaseVal->getValue() - Offset->getValue()).getLimitedValue();
    TableContents[Idx] = CaseRes;

    if (SingleValue && !isa<PoisonValue>(CaseRes) && CaseRes != SingleValue)
      SingleValue = isa<PoisonValue>(SingleValue) ? CaseRes : nullptr;
  }

  // Fill in any holes in the table with the default result.
  if (Values.size() < TableSize) {
    assert(DefaultValue &&
           "Need a default value to fill the lookup table holes.");
    assert(DefaultValue->getType() == ValueType);
    for (uint64_t I = 0; I < TableSize; ++I) {
      if (!TableContents[I])
        TableContents[I] = DefaultValue;
    }

    // If the default value is poison, all the holes are poison.
    bool DefaultValueIsPoison = isa<PoisonValue>(DefaultValue);

    if (DefaultValue != SingleValue && !DefaultValueIsPoison)
      SingleValue = nullptr;
  }

  // If each element in the table contains the same value, we only need to store
  // that single value.
  if (SingleValue) {
    Kind = SingleValueKind;
    return;
  }

  // Check if we can derive the value with a linear transformation from the
  // table index.
  if (isa<IntegerType>(ValueType)) {
    bool LinearMappingPossible = true;
    APInt PrevVal;
    APInt DistToPrev;
    // When linear map is monotonic and signed overflow doesn't happen on
    // maximum index, we can attach nsw on Add and Mul.
    bool NonMonotonic = false;
    assert(TableSize >= 2 && "Should be a SingleValue table.");
    // Check if there is the same distance between two consecutive values.
    for (uint64_t I = 0; I < TableSize; ++I) {
      ConstantInt *ConstVal = dyn_cast<ConstantInt>(TableContents[I]);

      if (!ConstVal && isa<PoisonValue>(TableContents[I])) {
        // This is an poison, so it's (probably) a lookup table hole.
        // To prevent any regressions from before we switched to using poison as
        // the default value, holes will fall back to using the first value.
        // This can be removed once we add proper handling for poisons in lookup
        // tables.
        ConstVal = dyn_cast<ConstantInt>(Values[0].second);
      }

      if (!ConstVal) {
        // This is an undef. We could deal with it, but undefs in lookup tables
        // are very seldom. It's probably not worth the additional complexity.
        LinearMappingPossible = false;
        break;
      }
      const APInt &Val = ConstVal->getValue();
      if (I != 0) {
        APInt Dist = Val - PrevVal;
        if (I == 1) {
          DistToPrev = Dist;
        } else if (Dist != DistToPrev) {
          LinearMappingPossible = false;
          break;
        }
        NonMonotonic |=
            Dist.isStrictlyPositive() ? Val.sle(PrevVal) : Val.sgt(PrevVal);
      }
      PrevVal = Val;
    }
    if (LinearMappingPossible) {
      LinearOffset = cast<ConstantInt>(TableContents[0]);
      LinearMultiplier = ConstantInt::get(M.getContext(), DistToPrev);
      APInt M = LinearMultiplier->getValue();
      bool MayWrap = true;
      if (isIntN(M.getBitWidth(), TableSize - 1))
        (void)M.smul_ov(APInt(M.getBitWidth(), TableSize - 1), MayWrap);
      LinearMapValWrapped = NonMonotonic || MayWrap;
      Kind = LinearMapKind;
      ++NumLinearMaps;
      return;
    }
  }

  // If the type is integer and the table fits in a register, build a bitmap.
  if (wouldFitInRegister(DL, TableSize, ValueType)) {
    IntegerType *IT = cast<IntegerType>(ValueType);
    APInt TableInt(TableSize * IT->getBitWidth(), 0);
    for (uint64_t I = TableSize; I > 0; --I) {
      TableInt <<= IT->getBitWidth();
      // Insert values into the bitmap. Undef values are set to zero.
      if (!isa<UndefValue>(TableContents[I - 1])) {
        ConstantInt *Val = cast<ConstantInt>(TableContents[I - 1]);
        TableInt |= Val->getValue().zext(TableInt.getBitWidth());
      }
    }
    BitMap = ConstantInt::get(M.getContext(), TableInt);
    BitMapElementTy = IT;
    Kind = BitMapKind;
    ++NumBitMaps;
    return;
  }

  // Store the table in an array.
  ArrayType *ArrayTy = ArrayType::get(ValueType, TableSize);
  Constant *Initializer = ConstantArray::get(ArrayTy, TableContents);

  Array = new GlobalVariable(M, ArrayTy, /*isConstant=*/true,
                             GlobalVariable::PrivateLinkage, Initializer,
                             "switch.table." + FuncName);
  Array->setUnnamedAddr(GlobalValue::UnnamedAddr::Global);
  // Set the alignment to that of an array items. We will be only loading one
  // value out of it.
  Array->setAlignment(DL.getPrefTypeAlign(ValueType));
  Kind = ArrayKind;
}

Value *SwitchLookupTable::buildLookup(Value *Index, IRBuilder<> &Builder) {
  switch (Kind) {
  case SingleValueKind:
    return SingleValue;
  case LinearMapKind: {
    // Derive the result value from the input value.
    Value *Result = Builder.CreateIntCast(Index, LinearMultiplier->getType(),
                                          false, "switch.idx.cast");
    if (!LinearMultiplier->isOne())
      Result = Builder.CreateMul(Result, LinearMultiplier, "switch.idx.mult",
                                 /*HasNUW = */ false,
                                 /*HasNSW = */ !LinearMapValWrapped);

    if (!LinearOffset->isZero())
      Result = Builder.CreateAdd(Result, LinearOffset, "switch.offset",
                                 /*HasNUW = */ false,
                                 /*HasNSW = */ !LinearMapValWrapped);
    return Result;
  }
  case BitMapKind: {
    // Type of the bitmap (e.g. i59).
    IntegerType *MapTy = BitMap->getIntegerType();

    // Cast Index to the same type as the bitmap.
    // Note: The Index is <= the number of elements in the table, so
    // truncating it to the width of the bitmask is safe.
    Value *ShiftAmt = Builder.CreateZExtOrTrunc(Index, MapTy, "switch.cast");

    // Multiply the shift amount by the element width. NUW/NSW can always be
    // set, because wouldFitInRegister guarantees Index * ShiftAmt is in
    // BitMap's bit width.
    ShiftAmt = Builder.CreateMul(
        ShiftAmt, ConstantInt::get(MapTy, BitMapElementTy->getBitWidth()),
        "switch.shiftamt",/*HasNUW =*/true,/*HasNSW =*/true);

    // Shift down.
    Value *DownShifted =
        Builder.CreateLShr(BitMap, ShiftAmt, "switch.downshift");
    // Mask off.
    return Builder.CreateTrunc(DownShifted, BitMapElementTy, "switch.masked");
  }
  case ArrayKind: {
    // Make sure the table index will not overflow when treated as signed.
    IntegerType *IT = cast<IntegerType>(Index->getType());
    uint64_t TableSize =
        Array->getInitializer()->getType()->getArrayNumElements();
    if (TableSize > (1ULL << std::min(IT->getBitWidth() - 1, 63u)))
      Index = Builder.CreateZExt(
          Index, IntegerType::get(IT->getContext(), IT->getBitWidth() + 1),
          "switch.tableidx.zext");

    Value *GEPIndices[] = {Builder.getInt32(0), Index};
    Value *GEP = Builder.CreateInBoundsGEP(Array->getValueType(), Array,
                                           GEPIndices, "switch.gep");
    return Builder.CreateLoad(
        cast<ArrayType>(Array->getValueType())->getElementType(), GEP,
        "switch.load");
  }
  }
  llvm_unreachable("Unknown lookup table kind!");
}

bool SwitchLookupTable::wouldFitInRegister(const DataLayout &DL,
                                           uint64_t TableSize,
                                           Type *ElementType) {
  auto *IT = dyn_cast<IntegerType>(ElementType);
  if (!IT)
    return false;
  // FIXME: If the type is wider than it needs to be, e.g. i8 but all values
  // are <= 15, we could try to narrow the type.

  // Avoid overflow, fitsInLegalInteger uses unsigned int for the width.
  if (TableSize >= UINT_MAX / IT->getBitWidth())
    return false;
  return DL.fitsInLegalInteger(TableSize * IT->getBitWidth());
}

static bool isTypeLegalForLookupTable(Type *Ty, const TargetTransformInfo &TTI,
                                      const DataLayout &DL) {
  // Allow any legal type.
  if (TTI.isTypeLegal(Ty))
    return true;

  auto *IT = dyn_cast<IntegerType>(Ty);
  if (!IT)
    return false;

  // Also allow power of 2 integer types that have at least 8 bits and fit in
  // a register. These types are common in frontend languages and targets
  // usually support loads of these types.
  // TODO: We could relax this to any integer that fits in a register and rely
  // on ABI alignment and padding in the table to allow the load to be widened.
  // Or we could widen the constants and truncate the load.
  unsigned BitWidth = IT->getBitWidth();
  return BitWidth >= 8 && isPowerOf2_32(BitWidth) &&
         DL.fitsInLegalInteger(IT->getBitWidth());
}

static bool isSwitchDense(uint64_t NumCases, uint64_t CaseRange) {
  // 40% is the default density for building a jump table in optsize/minsize
  // mode. See also TargetLoweringBase::isSuitableForJumpTable(), which this
  // function was based on.
  const uint64_t MinDensity = 40;

  if (CaseRange >= UINT64_MAX / 100)
    return false; // Avoid multiplication overflows below.

  return NumCases * 100 >= CaseRange * MinDensity;
}

static bool isSwitchDense(ArrayRef<int64_t> Values) {
  uint64_t Diff = (uint64_t)Values.back() - (uint64_t)Values.front();
  uint64_t Range = Diff + 1;
  if (Range < Diff)
    return false; // Overflow.

  return isSwitchDense(Values.size(), Range);
}

/// Determine whether a lookup table should be built for this switch, based on
/// the number of cases, size of the table, and the types of the results.
// TODO: We could support larger than legal types by limiting based on the
// number of loads required and/or table size. If the constants are small we
// could use smaller table entries and extend after the load.
static bool
shouldBuildLookupTable(SwitchInst *SI, uint64_t TableSize,
                       const TargetTransformInfo &TTI, const DataLayout &DL,
                       const SmallDenseMap<PHINode *, Type *> &ResultTypes) {
  if (SI->getNumCases() > TableSize)
    return false; // TableSize overflowed.

  bool AllTablesFitInRegister = true;
  bool HasIllegalType = false;
  for (const auto &I : ResultTypes) {
    Type *Ty = I.second;

    // Saturate this flag to true.
    HasIllegalType = HasIllegalType || !isTypeLegalForLookupTable(Ty, TTI, DL);

    // Saturate this flag to false.
    AllTablesFitInRegister =
        AllTablesFitInRegister &&
        SwitchLookupTable::wouldFitInRegister(DL, TableSize, Ty);

    // If both flags saturate, we're done. NOTE: This *only* works with
    // saturating flags, and all flags have to saturate first due to the
    // non-deterministic behavior of iterating over a dense map.
    if (HasIllegalType && !AllTablesFitInRegister)
      break;
  }

  // If each table would fit in a register, we should build it anyway.
  if (AllTablesFitInRegister)
    return true;

  // Don't build a table that doesn't fit in-register if it has illegal types.
  if (HasIllegalType)
    return false;

  return isSwitchDense(SI->getNumCases(), TableSize);
}

static bool shouldUseSwitchConditionAsTableIndex(
    ConstantInt &MinCaseVal, const ConstantInt &MaxCaseVal,
    bool HasDefaultResults, const SmallDenseMap<PHINode *, Type *> &ResultTypes,
    const DataLayout &DL, const TargetTransformInfo &TTI) {
  if (MinCaseVal.isNullValue())
    return true;
  if (MinCaseVal.isNegative() ||
      MaxCaseVal.getLimitedValue() == std::numeric_limits<uint64_t>::max() ||
      !HasDefaultResults)
    return false;
  return all_of(ResultTypes, [&](const auto &KV) {
    return SwitchLookupTable::wouldFitInRegister(
        DL, MaxCaseVal.getLimitedValue() + 1 /* TableSize */,
        KV.second /* ResultType */);
  });
}

/// Try to reuse the switch table index compare. Following pattern:
/// \code
///     if (idx < tablesize)
///        r = table[idx]; // table does not contain default_value
///     else
///        r = default_value;
///     if (r != default_value)
///        ...
/// \endcode
/// Is optimized to:
/// \code
///     cond = idx < tablesize;
///     if (cond)
///        r = table[idx];
///     else
///        r = default_value;
///     if (cond)
///        ...
/// \endcode
/// Jump threading will then eliminate the second if(cond).
static void reuseTableCompare(
    User *PhiUser, BasicBlock *PhiBlock, BranchInst *RangeCheckBranch,
    Constant *DefaultValue,
    const SmallVectorImpl<std::pair<ConstantInt *, Constant *>> &Values) {
  ICmpInst *CmpInst = dyn_cast<ICmpInst>(PhiUser);
  if (!CmpInst)
    return;

  // We require that the compare is in the same block as the phi so that jump
  // threading can do its work afterwards.
  if (CmpInst->getParent() != PhiBlock)
    return;

  Constant *CmpOp1 = dyn_cast<Constant>(CmpInst->getOperand(1));
  if (!CmpOp1)
    return;

  Value *RangeCmp = RangeCheckBranch->getCondition();
  Constant *TrueConst = ConstantInt::getTrue(RangeCmp->getType());
  Constant *FalseConst = ConstantInt::getFalse(RangeCmp->getType());

  // Check if the compare with the default value is constant true or false.
  const DataLayout &DL = PhiBlock->getDataLayout();
  Constant *DefaultConst = ConstantFoldCompareInstOperands(
      CmpInst->getPredicate(), DefaultValue, CmpOp1, DL);
  if (DefaultConst != TrueConst && DefaultConst != FalseConst)
    return;

  // Check if the compare with the case values is distinct from the default
  // compare result.
  for (auto ValuePair : Values) {
    Constant *CaseConst = ConstantFoldCompareInstOperands(
        CmpInst->getPredicate(), ValuePair.second, CmpOp1, DL);
    if (!CaseConst || CaseConst == DefaultConst ||
        (CaseConst != TrueConst && CaseConst != FalseConst))
      return;
  }

  // Check if the branch instruction dominates the phi node. It's a simple
  // dominance check, but sufficient for our needs.
  // Although this check is invariant in the calling loops, it's better to do it
  // at this late stage. Practically we do it at most once for a switch.
  BasicBlock *BranchBlock = RangeCheckBranch->getParent();
  for (BasicBlock *Pred : predecessors(PhiBlock)) {
    if (Pred != BranchBlock && Pred->getUniquePredecessor() != BranchBlock)
      return;
  }

  if (DefaultConst == FalseConst) {
    // The compare yields the same result. We can replace it.
    CmpInst->replaceAllUsesWith(RangeCmp);
    ++NumTableCmpReuses;
  } else {
    // The compare yields the same result, just inverted. We can replace it.
    Value *InvertedTableCmp = BinaryOperator::CreateXor(
        RangeCmp, ConstantInt::get(RangeCmp->getType(), 1), "inverted.cmp",
        RangeCheckBranch->getIterator());
    CmpInst->replaceAllUsesWith(InvertedTableCmp);
    ++NumTableCmpReuses;
  }
}

/// If the switch is only used to initialize one or more phi nodes in a common
/// successor block with different constant values, replace the switch with
/// lookup tables.
static bool switchToLookupTable(SwitchInst *SI, IRBuilder<> &Builder,
                                DomTreeUpdater *DTU, const DataLayout &DL,
                                const TargetTransformInfo &TTI) {
  assert(SI->getNumCases() > 1 && "Degenerate switch?");

  BasicBlock *BB = SI->getParent();
  Function *Fn = BB->getParent();
  // Only build lookup table when we have a target that supports it or the
  // attribute is not set.
  if (!TTI.shouldBuildLookupTables() ||
      (Fn->getFnAttribute("no-jump-tables").getValueAsBool()))
    return false;

  // FIXME: If the switch is too sparse for a lookup table, perhaps we could
  // split off a dense part and build a lookup table for that.

  // FIXME: This creates arrays of GEPs to constant strings, which means each
  // GEP needs a runtime relocation in PIC code. We should just build one big
  // string and lookup indices into that.

  // Ignore switches with less than three cases. Lookup tables will not make
  // them faster, so we don't analyze them.
  if (SI->getNumCases() < 3)
    return false;

  // Figure out the corresponding result for each case value and phi node in the
  // common destination, as well as the min and max case values.
  assert(!SI->cases().empty());
  SwitchInst::CaseIt CI = SI->case_begin();
  ConstantInt *MinCaseVal = CI->getCaseValue();
  ConstantInt *MaxCaseVal = CI->getCaseValue();

  BasicBlock *CommonDest = nullptr;

  using ResultListTy = SmallVector<std::pair<ConstantInt *, Constant *>, 4>;
  SmallDenseMap<PHINode *, ResultListTy> ResultLists;

  SmallDenseMap<PHINode *, Constant *> DefaultResults;
  SmallDenseMap<PHINode *, Type *> ResultTypes;
  SmallVector<PHINode *, 4> PHIs;

  for (SwitchInst::CaseIt E = SI->case_end(); CI != E; ++CI) {
    ConstantInt *CaseVal = CI->getCaseValue();
    if (CaseVal->getValue().slt(MinCaseVal->getValue()))
      MinCaseVal = CaseVal;
    if (CaseVal->getValue().sgt(MaxCaseVal->getValue()))
      MaxCaseVal = CaseVal;

    // Resulting value at phi nodes for this case value.
    using ResultsTy = SmallVector<std::pair<PHINode *, Constant *>, 4>;
    ResultsTy Results;
    if (!getCaseResults(SI, CaseVal, CI->getCaseSuccessor(), &CommonDest,
                        Results, DL, TTI))
      return false;

    // Append the result from this case to the list for each phi.
    for (const auto &I : Results) {
      PHINode *PHI = I.first;
      Constant *Value = I.second;
      auto [It, Inserted] = ResultLists.try_emplace(PHI);
      if (Inserted)
        PHIs.push_back(PHI);
      It->second.push_back(std::make_pair(CaseVal, Value));
    }
  }

  // Keep track of the result types.
  for (PHINode *PHI : PHIs) {
    ResultTypes[PHI] = ResultLists[PHI][0].second->getType();
  }

  uint64_t NumResults = ResultLists[PHIs[0]].size();

  // If the table has holes, we need a constant result for the default case
  // or a bitmask that fits in a register.
  SmallVector<std::pair<PHINode *, Constant *>, 4> DefaultResultsList;
  bool HasDefaultResults =
      getCaseResults(SI, nullptr, SI->getDefaultDest(), &CommonDest,
                     DefaultResultsList, DL, TTI);

  for (const auto &I : DefaultResultsList) {
    PHINode *PHI = I.first;
    Constant *Result = I.second;
    DefaultResults[PHI] = Result;
  }

  bool UseSwitchConditionAsTableIndex = shouldUseSwitchConditionAsTableIndex(
      *MinCaseVal, *MaxCaseVal, HasDefaultResults, ResultTypes, DL, TTI);
  uint64_t TableSize;
  if (UseSwitchConditionAsTableIndex)
    TableSize = MaxCaseVal->getLimitedValue() + 1;
  else
    TableSize =
        (MaxCaseVal->getValue() - MinCaseVal->getValue()).getLimitedValue() + 1;

  // If the default destination is unreachable, or if the lookup table covers
  // all values of the conditional variable, branch directly to the lookup table
  // BB. Otherwise, check that the condition is within the case range.
  bool DefaultIsReachable = !SI->defaultDestUnreachable();

  bool TableHasHoles = (NumResults < TableSize);

  // If the table has holes but the default destination doesn't produce any
  // constant results, the lookup table entries corresponding to the holes will
  // contain poison.
  bool AllHolesArePoison = TableHasHoles && !HasDefaultResults;

  // If the default destination doesn't produce a constant result but is still
  // reachable, and the lookup table has holes, we need to use a mask to
  // determine if the current index should load from the lookup table or jump
  // to the default case.
  // The mask is unnecessary if the table has holes but the default destination
  // is unreachable, as in that case the holes must also be unreachable.
  bool NeedMask = AllHolesArePoison && DefaultIsReachable;
  if (NeedMask) {
    // As an extra penalty for the validity test we require more cases.
    if (SI->getNumCases() < 4) // FIXME: Find best threshold value (benchmark).
      return false;
    if (!DL.fitsInLegalInteger(TableSize))
      return false;
  }

  if (!shouldBuildLookupTable(SI, TableSize, TTI, DL, ResultTypes))
    return false;

  std::vector<DominatorTree::UpdateType> Updates;

  // Compute the maximum table size representable by the integer type we are
  // switching upon.
  unsigned CaseSize = MinCaseVal->getType()->getPrimitiveSizeInBits();
  uint64_t MaxTableSize = CaseSize > 63 ? UINT64_MAX : 1ULL << CaseSize;
  assert(MaxTableSize >= TableSize &&
         "It is impossible for a switch to have more entries than the max "
         "representable value of its input integer type's size.");

  // Create the BB that does the lookups.
  Module &Mod = *CommonDest->getParent()->getParent();
  BasicBlock *LookupBB = BasicBlock::Create(
      Mod.getContext(), "switch.lookup", CommonDest->getParent(), CommonDest);

  // Compute the table index value.
  Builder.SetInsertPoint(SI);
  Value *TableIndex;
  ConstantInt *TableIndexOffset;
  if (UseSwitchConditionAsTableIndex) {
    TableIndexOffset = ConstantInt::get(MaxCaseVal->getIntegerType(), 0);
    TableIndex = SI->getCondition();
  } else {
    TableIndexOffset = MinCaseVal;
    // If the default is unreachable, all case values are s>= MinCaseVal. Then
    // we can try to attach nsw.
    bool MayWrap = true;
    if (!DefaultIsReachable) {
      APInt Res = MaxCaseVal->getValue().ssub_ov(MinCaseVal->getValue(), MayWrap);
      (void)Res;
    }

    TableIndex = Builder.CreateSub(SI->getCondition(), TableIndexOffset,
                                   "switch.tableidx", /*HasNUW =*/false,
                                   /*HasNSW =*/!MayWrap);
  }

  BranchInst *RangeCheckBranch = nullptr;

  // Grow the table to cover all possible index values to avoid the range check.
  // It will use the default result to fill in the table hole later, so make
  // sure it exist.
  if (UseSwitchConditionAsTableIndex && HasDefaultResults) {
    ConstantRange CR = computeConstantRange(TableIndex, /* ForSigned */ false);
    // Grow the table shouldn't have any size impact by checking
    // wouldFitInRegister.
    // TODO: Consider growing the table also when it doesn't fit in a register
    // if no optsize is specified.
    const uint64_t UpperBound = CR.getUpper().getLimitedValue();
    if (!CR.isUpperWrapped() && all_of(ResultTypes, [&](const auto &KV) {
          return SwitchLookupTable::wouldFitInRegister(
              DL, UpperBound, KV.second /* ResultType */);
        })) {
      // There may be some case index larger than the UpperBound (unreachable
      // case), so make sure the table size does not get smaller.
      TableSize = std::max(UpperBound, TableSize);
      // The default branch is unreachable after we enlarge the lookup table.
      // Adjust DefaultIsReachable to reuse code path.
      DefaultIsReachable = false;
    }
  }

  const bool GeneratingCoveredLookupTable = (MaxTableSize == TableSize);
  if (!DefaultIsReachable || GeneratingCoveredLookupTable) {
    Builder.CreateBr(LookupBB);
    if (DTU)
      Updates.push_back({DominatorTree::Insert, BB, LookupBB});
    // Note: We call removeProdecessor later since we need to be able to get the
    // PHI value for the default case in case we're using a bit mask.
  } else {
    Value *Cmp = Builder.CreateICmpULT(
        TableIndex, ConstantInt::get(MinCaseVal->getType(), TableSize));
    RangeCheckBranch =
        Builder.CreateCondBr(Cmp, LookupBB, SI->getDefaultDest());
    if (DTU)
      Updates.push_back({DominatorTree::Insert, BB, LookupBB});
  }

  // Populate the BB that does the lookups.
  Builder.SetInsertPoint(LookupBB);

  if (NeedMask) {
    // Before doing the lookup, we do the hole check. The LookupBB is therefore
    // re-purposed to do the hole check, and we create a new LookupBB.
    BasicBlock *MaskBB = LookupBB;
    MaskBB->setName("switch.hole_check");
    LookupBB = BasicBlock::Create(Mod.getContext(), "switch.lookup",
                                  CommonDest->getParent(), CommonDest);

    // Make the mask's bitwidth at least 8-bit and a power-of-2 to avoid
    // unnecessary illegal types.
    uint64_t TableSizePowOf2 = NextPowerOf2(std::max(7ULL, TableSize - 1ULL));
    APInt MaskInt(TableSizePowOf2, 0);
    APInt One(TableSizePowOf2, 1);
    // Build bitmask; fill in a 1 bit for every case.
    const ResultListTy &ResultList = ResultLists[PHIs[0]];
    for (const auto &Result : ResultList) {
      uint64_t Idx = (Result.first->getValue() - TableIndexOffset->getValue())
                         .getLimitedValue();
      MaskInt |= One << Idx;
    }
    ConstantInt *TableMask = ConstantInt::get(Mod.getContext(), MaskInt);

    // Get the TableIndex'th bit of the bitmask.
    // If this bit is 0 (meaning hole) jump to the default destination,
    // else continue with table lookup.
    IntegerType *MapTy = TableMask->getIntegerType();
    Value *MaskIndex =
        Builder.CreateZExtOrTrunc(TableIndex, MapTy, "switch.maskindex");
    Value *Shifted = Builder.CreateLShr(TableMask, MaskIndex, "switch.shifted");
    Value *LoBit = Builder.CreateTrunc(
        Shifted, Type::getInt1Ty(Mod.getContext()), "switch.lobit");
    Builder.CreateCondBr(LoBit, LookupBB, SI->getDefaultDest());
    if (DTU) {
      Updates.push_back({DominatorTree::Insert, MaskBB, LookupBB});
      Updates.push_back({DominatorTree::Insert, MaskBB, SI->getDefaultDest()});
    }
    Builder.SetInsertPoint(LookupBB);
    addPredecessorToBlock(SI->getDefaultDest(), MaskBB, BB);
  }

  if (!DefaultIsReachable || GeneratingCoveredLookupTable) {
    // We cached PHINodes in PHIs. To avoid accessing deleted PHINodes later,
    // do not delete PHINodes here.
    SI->getDefaultDest()->removePredecessor(BB,
                                            /*KeepOneInputPHIs=*/true);
    if (DTU)
      Updates.push_back({DominatorTree::Delete, BB, SI->getDefaultDest()});
  }

  for (PHINode *PHI : PHIs) {
    const ResultListTy &ResultList = ResultLists[PHI];

    Type *ResultType = ResultList.begin()->second->getType();

    // Use any value to fill the lookup table holes.
    Constant *DV =
        AllHolesArePoison ? PoisonValue::get(ResultType) : DefaultResults[PHI];
    StringRef FuncName = Fn->getName();
    SwitchLookupTable Table(Mod, TableSize, TableIndexOffset, ResultList, DV,
                            DL, FuncName);

    Value *Result = Table.buildLookup(TableIndex, Builder);

    // Do a small peephole optimization: re-use the switch table compare if
    // possible.
    if (!TableHasHoles && HasDefaultResults && RangeCheckBranch) {
      BasicBlock *PhiBlock = PHI->getParent();
      // Search for compare instructions which use the phi.
      for (auto *User : PHI->users()) {
        reuseTableCompare(User, PhiBlock, RangeCheckBranch, DV, ResultList);
      }
    }

    PHI->addIncoming(Result, LookupBB);
  }

  Builder.CreateBr(CommonDest);
  if (DTU)
    Updates.push_back({DominatorTree::Insert, LookupBB, CommonDest});

  // Remove the switch.
  SmallPtrSet<BasicBlock *, 8> RemovedSuccessors;
  for (unsigned i = 0, e = SI->getNumSuccessors(); i < e; ++i) {
    BasicBlock *Succ = SI->getSuccessor(i);

    if (Succ == SI->getDefaultDest())
      continue;
    Succ->removePredecessor(BB);
    if (DTU && RemovedSuccessors.insert(Succ).second)
      Updates.push_back({DominatorTree::Delete, BB, Succ});
  }
  SI->eraseFromParent();

  if (DTU)
    DTU->applyUpdates(Updates);

  ++NumLookupTables;
  if (NeedMask)
    ++NumLookupTablesHoles;
  return true;
}

/// Try to transform a switch that has "holes" in it to a contiguous sequence
/// of cases.
///
/// A switch such as: switch(i) {case 5: case 9: case 13: case 17:} can be
/// range-reduced to: switch ((i-5) / 4) {case 0: case 1: case 2: case 3:}.
///
/// This converts a sparse switch into a dense switch which allows better
/// lowering and could also allow transforming into a lookup table.
static bool reduceSwitchRange(SwitchInst *SI, IRBuilder<> &Builder,
                              const DataLayout &DL,
                              const TargetTransformInfo &TTI) {
  auto *CondTy = cast<IntegerType>(SI->getCondition()->getType());
  if (CondTy->getIntegerBitWidth() > 64 ||
      !DL.fitsInLegalInteger(CondTy->getIntegerBitWidth()))
    return false;
  // Only bother with this optimization if there are more than 3 switch cases;
  // SDAG will only bother creating jump tables for 4 or more cases.
  if (SI->getNumCases() < 4)
    return false;

  // This transform is agnostic to the signedness of the input or case values. We
  // can treat the case values as signed or unsigned. We can optimize more common
  // cases such as a sequence crossing zero {-4,0,4,8} if we interpret case values
  // as signed.
  SmallVector<int64_t,4> Values;
  for (const auto &C : SI->cases())
    Values.push_back(C.getCaseValue()->getValue().getSExtValue());
  llvm::sort(Values);

  // If the switch is already dense, there's nothing useful to do here.
  if (isSwitchDense(Values))
    return false;

  // First, transform the values such that they start at zero and ascend.
  int64_t Base = Values[0];
  for (auto &V : Values)
    V -= (uint64_t)(Base);

  // Now we have signed numbers that have been shifted so that, given enough
  // precision, there are no negative values. Since the rest of the transform
  // is bitwise only, we switch now to an unsigned representation.

  // This transform can be done speculatively because it is so cheap - it
  // results in a single rotate operation being inserted.

  // countTrailingZeros(0) returns 64. As Values is guaranteed to have more than
  // one element and LLVM disallows duplicate cases, Shift is guaranteed to be
  // less than 64.
  unsigned Shift = 64;
  for (auto &V : Values)
    Shift = std::min(Shift, (unsigned)llvm::countr_zero((uint64_t)V));
  assert(Shift < 64);
  if (Shift > 0)
    for (auto &V : Values)
      V = (int64_t)((uint64_t)V >> Shift);

  if (!isSwitchDense(Values))
    // Transform didn't create a dense switch.
    return false;

  // The obvious transform is to shift the switch condition right and emit a
  // check that the condition actually cleanly divided by GCD, i.e.
  //   C & (1 << Shift - 1) == 0
  // inserting a new CFG edge to handle the case where it didn't divide cleanly.
  //
  // A cheaper way of doing this is a simple ROTR(C, Shift). This performs the
  // shift and puts the shifted-off bits in the uppermost bits. If any of these
  // are nonzero then the switch condition will be very large and will hit the
  // default case.

  auto *Ty = cast<IntegerType>(SI->getCondition()->getType());
  Builder.SetInsertPoint(SI);
  Value *Sub =
      Builder.CreateSub(SI->getCondition(), ConstantInt::get(Ty, Base));
  Value *Rot = Builder.CreateIntrinsic(
      Ty, Intrinsic::fshl,
      {Sub, Sub, ConstantInt::get(Ty, Ty->getBitWidth() - Shift)});
  SI->replaceUsesOfWith(SI->getCondition(), Rot);

  for (auto Case : SI->cases()) {
    auto *Orig = Case.getCaseValue();
    auto Sub = Orig->getValue() - APInt(Ty->getBitWidth(), Base, true);
    Case.setValue(cast<ConstantInt>(ConstantInt::get(Ty, Sub.lshr(Shift))));
  }
  return true;
}

/// Tries to transform switch of powers of two to reduce switch range.
/// For example, switch like:
/// switch (C) { case 1: case 2: case 64: case 128: }
/// will be transformed to:
/// switch (count_trailing_zeros(C)) { case 0: case 1: case 6: case 7: }
///
/// This transformation allows better lowering and could allow transforming into
/// a lookup table.
static bool simplifySwitchOfPowersOfTwo(SwitchInst *SI, IRBuilder<> &Builder,
                                        const DataLayout &DL,
                                        const TargetTransformInfo &TTI) {
  Value *Condition = SI->getCondition();
  LLVMContext &Context = SI->getContext();
  auto *CondTy = cast<IntegerType>(Condition->getType());

  if (CondTy->getIntegerBitWidth() > 64 ||
      !DL.fitsInLegalInteger(CondTy->getIntegerBitWidth()))
    return false;

  const auto CttzIntrinsicCost = TTI.getIntrinsicInstrCost(
      IntrinsicCostAttributes(Intrinsic::cttz, CondTy,
                              {Condition, ConstantInt::getTrue(Context)}),
      TTI::TCK_SizeAndLatency);

  if (CttzIntrinsicCost > TTI::TCC_Basic)
    // Inserting intrinsic is too expensive.
    return false;

  // Only bother with this optimization if there are more than 3 switch cases.
  // SDAG will only bother creating jump tables for 4 or more cases.
  if (SI->getNumCases() < 4)
    return false;

  // We perform this optimization only for switches with
  // unreachable default case.
  // This assumtion will save us from checking if `Condition` is a power of two.
  if (!SI->defaultDestUnreachable())
    return false;

  // Check that switch cases are powers of two.
  SmallVector<uint64_t, 4> Values;
  for (const auto &Case : SI->cases()) {
    uint64_t CaseValue = Case.getCaseValue()->getValue().getZExtValue();
    if (llvm::has_single_bit(CaseValue))
      Values.push_back(CaseValue);
    else
      return false;
  }

  // isSwichDense requires case values to be sorted.
  llvm::sort(Values);
  if (!isSwitchDense(Values.size(), llvm::countr_zero(Values.back()) -
                                        llvm::countr_zero(Values.front()) + 1))
    // Transform is unable to generate dense switch.
    return false;

  Builder.SetInsertPoint(SI);

  // Replace each case with its trailing zeros number.
  for (auto &Case : SI->cases()) {
    auto *OrigValue = Case.getCaseValue();
    Case.setValue(ConstantInt::get(OrigValue->getIntegerType(),
                                   OrigValue->getValue().countr_zero()));
  }

  // Replace condition with its trailing zeros number.
  auto *ConditionTrailingZeros = Builder.CreateIntrinsic(
      Intrinsic::cttz, {CondTy}, {Condition, ConstantInt::getTrue(Context)});

  SI->setCondition(ConditionTrailingZeros);

  return true;
}

/// Fold switch over ucmp/scmp intrinsic to br if two of the switch arms have
/// the same destination.
static bool simplifySwitchOfCmpIntrinsic(SwitchInst *SI, IRBuilderBase &Builder,
                                         DomTreeUpdater *DTU) {
  auto *Cmp = dyn_cast<CmpIntrinsic>(SI->getCondition());
  if (!Cmp || !Cmp->hasOneUse())
    return false;

  SmallVector<uint32_t, 4> Weights;
  bool HasWeights = extractBranchWeights(getBranchWeightMDNode(*SI), Weights);
  if (!HasWeights)
    Weights.resize(4); // Avoid checking HasWeights everywhere.

  // Normalize to [us]cmp == Res ? Succ : OtherSucc.
  int64_t Res;
  BasicBlock *Succ, *OtherSucc;
  uint32_t SuccWeight = 0, OtherSuccWeight = 0;
  BasicBlock *Unreachable = nullptr;

  if (SI->getNumCases() == 2) {
    // Find which of 1, 0 or -1 is missing (handled by default dest).
    SmallSet<int64_t, 3> Missing;
    Missing.insert(1);
    Missing.insert(0);
    Missing.insert(-1);

    Succ = SI->getDefaultDest();
    SuccWeight = Weights[0];
    OtherSucc = nullptr;
    for (auto &Case : SI->cases()) {
      std::optional<int64_t> Val =
          Case.getCaseValue()->getValue().trySExtValue();
      if (!Val)
        return false;
      if (!Missing.erase(*Val))
        return false;
      if (OtherSucc && OtherSucc != Case.getCaseSuccessor())
        return false;
      OtherSucc = Case.getCaseSuccessor();
      OtherSuccWeight += Weights[Case.getSuccessorIndex()];
    }

    assert(Missing.size() == 1 && "Should have one case left");
    Res = *Missing.begin();
  } else if (SI->getNumCases() == 3 && SI->defaultDestUnreachable()) {
    // Normalize so that Succ is taken once and OtherSucc twice.
    Unreachable = SI->getDefaultDest();
    Succ = OtherSucc = nullptr;
    for (auto &Case : SI->cases()) {
      BasicBlock *NewSucc = Case.getCaseSuccessor();
      uint32_t Weight = Weights[Case.getSuccessorIndex()];
      if (!OtherSucc || OtherSucc == NewSucc) {
        OtherSucc = NewSucc;
        OtherSuccWeight += Weight;
      } else if (!Succ) {
        Succ = NewSucc;
        SuccWeight = Weight;
      } else if (Succ == NewSucc) {
        std::swap(Succ, OtherSucc);
        std::swap(SuccWeight, OtherSuccWeight);
      } else
        return false;
    }
    for (auto &Case : SI->cases()) {
      std::optional<int64_t> Val =
          Case.getCaseValue()->getValue().trySExtValue();
      if (!Val || (Val != 1 && Val != 0 && Val != -1))
        return false;
      if (Case.getCaseSuccessor() == Succ) {
        Res = *Val;
        break;
      }
    }
  } else {
    return false;
  }

  // Determine predicate for the missing case.
  ICmpInst::Predicate Pred;
  switch (Res) {
  case 1:
    Pred = ICmpInst::ICMP_UGT;
    break;
  case 0:
    Pred = ICmpInst::ICMP_EQ;
    break;
  case -1:
    Pred = ICmpInst::ICMP_ULT;
    break;
  }
  if (Cmp->isSigned())
    Pred = ICmpInst::getSignedPredicate(Pred);

  MDNode *NewWeights = nullptr;
  if (HasWeights)
    NewWeights = MDBuilder(SI->getContext())
                     .createBranchWeights(SuccWeight, OtherSuccWeight);

  BasicBlock *BB = SI->getParent();
  Builder.SetInsertPoint(SI->getIterator());
  Value *ICmp = Builder.CreateICmp(Pred, Cmp->getLHS(), Cmp->getRHS());
  Builder.CreateCondBr(ICmp, Succ, OtherSucc, NewWeights,
                       SI->getMetadata(LLVMContext::MD_unpredictable));
  OtherSucc->removePredecessor(BB);
  if (Unreachable)
    Unreachable->removePredecessor(BB);
  SI->eraseFromParent();
  Cmp->eraseFromParent();
  if (DTU && Unreachable)
    DTU->applyUpdates({{DominatorTree::Delete, BB, Unreachable}});
  return true;
}

/// Checking whether two cases of SI are equal depends on the contents of the
/// BasicBlock and the incoming values of their successor PHINodes.
/// PHINode::getIncomingValueForBlock is O(|Preds|), so we'd like to avoid
/// calling this function on each BasicBlock every time isEqual is called,
/// especially since the same BasicBlock may be passed as an argument multiple
/// times. To do this, we can precompute a map of PHINode -> Pred BasicBlock ->
/// IncomingValue and add it in the Wrapper so isEqual can do O(1) checking
/// of the incoming values.
struct SwitchSuccWrapper {
  BasicBlock *Dest;
  DenseMap<PHINode *, SmallDenseMap<BasicBlock *, Value *, 8>> *PhiPredIVs;
};

namespace llvm {
template <> struct DenseMapInfo<const SwitchSuccWrapper *> {
  static const SwitchSuccWrapper *getEmptyKey() {
    return static_cast<SwitchSuccWrapper *>(
        DenseMapInfo<void *>::getEmptyKey());
  }
  static const SwitchSuccWrapper *getTombstoneKey() {
    return static_cast<SwitchSuccWrapper *>(
        DenseMapInfo<void *>::getTombstoneKey());
  }
  static unsigned getHashValue(const SwitchSuccWrapper *SSW) {
    BasicBlock *Succ = SSW->Dest;
    BranchInst *BI = cast<BranchInst>(Succ->getTerminator());
    assert(BI->isUnconditional() &&
           "Only supporting unconditional branches for now");
    assert(BI->getNumSuccessors() == 1 &&
           "Expected unconditional branches to have one successor");
    assert(Succ->size() == 1 && "Expected just a single branch in the BB");

    // Since we assume the BB is just a single BranchInst with a single
    // successor, we hash as the BB and the incoming Values of its successor
    // PHIs. Initially, we tried to just use the successor BB as the hash, but
    // including the incoming PHI values leads to better performance.
    // We also tried to build a map from BB -> Succs.IncomingValues ahead of
    // time and passing it in SwitchSuccWrapper, but this slowed down the
    // average compile time without having any impact on the worst case compile
    // time.
    BasicBlock *BB = BI->getSuccessor(0);
    SmallVector<Value *> PhiValsForBB;
    for (PHINode &Phi : BB->phis())
      PhiValsForBB.emplace_back((*SSW->PhiPredIVs)[&Phi][BB]);

    return hash_combine(BB, hash_combine_range(PhiValsForBB));
  }
  static bool isEqual(const SwitchSuccWrapper *LHS,
                      const SwitchSuccWrapper *RHS) {
    auto EKey = DenseMapInfo<SwitchSuccWrapper *>::getEmptyKey();
    auto TKey = DenseMapInfo<SwitchSuccWrapper *>::getTombstoneKey();
    if (LHS == EKey || RHS == EKey || LHS == TKey || RHS == TKey)
      return LHS == RHS;

    BasicBlock *A = LHS->Dest;
    BasicBlock *B = RHS->Dest;

    // FIXME: we checked that the size of A and B are both 1 in
    // simplifyDuplicateSwitchArms to make the Case list smaller to
    // improve performance. If we decide to support BasicBlocks with more
    // than just a single instruction, we need to check that A.size() ==
    // B.size() here, and we need to check more than just the BranchInsts
    // for equality.

    BranchInst *ABI = cast<BranchInst>(A->getTerminator());
    BranchInst *BBI = cast<BranchInst>(B->getTerminator());
    assert(ABI->isUnconditional() && BBI->isUnconditional() &&
           "Only supporting unconditional branches for now");
    if (ABI->getSuccessor(0) != BBI->getSuccessor(0))
      return false;

    // Need to check that PHIs in successor have matching values
    BasicBlock *Succ = ABI->getSuccessor(0);
    for (PHINode &Phi : Succ->phis()) {
      auto &PredIVs = (*LHS->PhiPredIVs)[&Phi];
      if (PredIVs[A] != PredIVs[B])
        return false;
    }

    return true;
  }
};
} // namespace llvm

bool SimplifyCFGOpt::simplifyDuplicateSwitchArms(SwitchInst *SI,
                                                 DomTreeUpdater *DTU) {
  // Build Cases. Skip BBs that are not candidates for simplification. Mark
  // PHINodes which need to be processed into PhiPredIVs. We decide to process
  // an entire PHI at once after the loop, opposed to calling
  // getIncomingValueForBlock inside this loop, since each call to
  // getIncomingValueForBlock is O(|Preds|).
  SmallPtrSet<PHINode *, 8> Phis;
  SmallPtrSet<BasicBlock *, 8> Seen;
  DenseMap<PHINode *, SmallDenseMap<BasicBlock *, Value *, 8>> PhiPredIVs;
  DenseMap<BasicBlock *, SmallVector<unsigned, 4>> BBToSuccessorIndexes;
  SmallVector<SwitchSuccWrapper> Cases;
  Cases.reserve(SI->getNumSuccessors());

  for (unsigned I = 0; I < SI->getNumSuccessors(); ++I) {
    BasicBlock *BB = SI->getSuccessor(I);

    // FIXME: Support more than just a single BranchInst. One way we could do
    // this is by taking a hashing approach of all insts in BB.
    if (BB->size() != 1)
      continue;

    // FIXME: This case needs some extra care because the terminators other than
    // SI need to be updated. For now, consider only backedges to the SI.
    if (BB->hasNPredecessorsOrMore(4) ||
        BB->getUniquePredecessor() != SI->getParent())
      continue;

    // FIXME: Relax that the terminator is a BranchInst by checking for equality
    // on other kinds of terminators. We decide to only support unconditional
    // branches for now for compile time reasons.
    auto *BI = dyn_cast<BranchInst>(BB->getTerminator());
    if (!BI || BI->isConditional())
      continue;

    if (Seen.insert(BB).second) {
      // Keep track of which PHIs we need as keys in PhiPredIVs below.
      for (BasicBlock *Succ : BI->successors())
        for (PHINode &Phi : Succ->phis())
          Phis.insert(&Phi);
      // Add the successor only if not previously visited.
      Cases.emplace_back(SwitchSuccWrapper{BB, &PhiPredIVs});
    }

    BBToSuccessorIndexes[BB].emplace_back(I);
  }

  // Precompute a data structure to improve performance of isEqual for
  // SwitchSuccWrapper.
  PhiPredIVs.reserve(Phis.size());
  for (PHINode *Phi : Phis) {
    auto &IVs =
        PhiPredIVs.try_emplace(Phi, Phi->getNumIncomingValues()).first->second;
    for (auto &IV : Phi->incoming_values())
      IVs.insert({Phi->getIncomingBlock(IV), IV.get()});
  }

  // Build a set such that if the SwitchSuccWrapper exists in the set and
  // another SwitchSuccWrapper isEqual, then the equivalent SwitchSuccWrapper
  // which is not in the set should be replaced with the one in the set. If the
  // SwitchSuccWrapper is not in the set, then it should be added to the set so
  // other SwitchSuccWrappers can check against it in the same manner. We use
  // SwitchSuccWrapper instead of just BasicBlock because we'd like to pass
  // around information to isEquality, getHashValue, and when doing the
  // replacement with better performance.
  DenseSet<const SwitchSuccWrapper *> ReplaceWith;
  ReplaceWith.reserve(Cases.size());

  SmallVector<DominatorTree::UpdateType> Updates;
  Updates.reserve(ReplaceWith.size());
  bool MadeChange = false;
  for (auto &SSW : Cases) {
    // SSW is a candidate for simplification. If we find a duplicate BB,
    // replace it.
    const auto [It, Inserted] = ReplaceWith.insert(&SSW);
    if (!Inserted) {
      // We know that SI's parent BB no longer dominates the old case successor
      // since we are making it dead.
      Updates.push_back({DominatorTree::Delete, SI->getParent(), SSW.Dest});
      const auto &Successors = BBToSuccessorIndexes.at(SSW.Dest);
      for (unsigned Idx : Successors)
        SI->setSuccessor(Idx, (*It)->Dest);
      MadeChange = true;
    }
  }

  if (DTU)
    DTU->applyUpdates(Updates);

  return MadeChange;
}

bool SimplifyCFGOpt::simplifySwitch(SwitchInst *SI, IRBuilder<> &Builder) {
  BasicBlock *BB = SI->getParent();

  if (isValueEqualityComparison(SI)) {
    // If we only have one predecessor, and if it is a branch on this value,
    // see if that predecessor totally determines the outcome of this switch.
    if (BasicBlock *OnlyPred = BB->getSinglePredecessor())
      if (simplifyEqualityComparisonWithOnlyPredecessor(SI, OnlyPred, Builder))
        return requestResimplify();

    Value *Cond = SI->getCondition();
    if (SelectInst *Select = dyn_cast<SelectInst>(Cond))
      if (simplifySwitchOnSelect(SI, Select))
        return requestResimplify();

    // If the block only contains the switch, see if we can fold the block
    // away into any preds.
    if (SI == &*BB->instructionsWithoutDebug(false).begin())
      if (foldValueComparisonIntoPredecessors(SI, Builder))
        return requestResimplify();
  }

  // Try to transform the switch into an icmp and a branch.
  // The conversion from switch to comparison may lose information on
  // impossible switch values, so disable it early in the pipeline.
  if (Options.ConvertSwitchRangeToICmp && turnSwitchRangeIntoICmp(SI, Builder))
    return requestResimplify();

  // Remove unreachable cases.
  if (eliminateDeadSwitchCases(SI, DTU, Options.AC, DL))
    return requestResimplify();

  if (simplifySwitchOfCmpIntrinsic(SI, Builder, DTU))
    return requestResimplify();

  if (trySwitchToSelect(SI, Builder, DTU, DL, TTI))
    return requestResimplify();

  if (Options.ForwardSwitchCondToPhi && forwardSwitchConditionToPHI(SI))
    return requestResimplify();

  // The conversion from switch to lookup tables results in difficult-to-analyze
  // code and makes pruning branches much harder. This is a problem if the
  // switch expression itself can still be restricted as a result of inlining or
  // CVP. Therefore, only apply this transformation during late stages of the
  // optimisation pipeline.
  if (Options.ConvertSwitchToLookupTable &&
      switchToLookupTable(SI, Builder, DTU, DL, TTI))
    return requestResimplify();

  if (simplifySwitchOfPowersOfTwo(SI, Builder, DL, TTI))
    return requestResimplify();

  if (reduceSwitchRange(SI, Builder, DL, TTI))
    return requestResimplify();

  if (HoistCommon &&
      hoistCommonCodeFromSuccessors(SI, !Options.HoistCommonInsts))
    return requestResimplify();

  if (simplifyDuplicateSwitchArms(SI, DTU))
    return requestResimplify();

  return false;
}

bool SimplifyCFGOpt::simplifyIndirectBr(IndirectBrInst *IBI) {
  BasicBlock *BB = IBI->getParent();
  bool Changed = false;

  // Eliminate redundant destinations.
  SmallPtrSet<Value *, 8> Succs;
  SmallSetVector<BasicBlock *, 8> RemovedSuccs;
  for (unsigned i = 0, e = IBI->getNumDestinations(); i != e; ++i) {
    BasicBlock *Dest = IBI->getDestination(i);
    if (!Dest->hasAddressTaken() || !Succs.insert(Dest).second) {
      if (!Dest->hasAddressTaken())
        RemovedSuccs.insert(Dest);
      Dest->removePredecessor(BB);
      IBI->removeDestination(i);
      --i;
      --e;
      Changed = true;
    }
  }

  if (DTU) {
    std::vector<DominatorTree::UpdateType> Updates;
    Updates.reserve(RemovedSuccs.size());
    for (auto *RemovedSucc : RemovedSuccs)
      Updates.push_back({DominatorTree::Delete, BB, RemovedSucc});
    DTU->applyUpdates(Updates);
  }

  if (IBI->getNumDestinations() == 0) {
    // If the indirectbr has no successors, change it to unreachable.
    new UnreachableInst(IBI->getContext(), IBI->getIterator());
    eraseTerminatorAndDCECond(IBI);
    return true;
  }

  if (IBI->getNumDestinations() == 1) {
    // If the indirectbr has one successor, change it to a direct branch.
    BranchInst::Create(IBI->getDestination(0), IBI->getIterator());
    eraseTerminatorAndDCECond(IBI);
    return true;
  }

  if (SelectInst *SI = dyn_cast<SelectInst>(IBI->getAddress())) {
    if (simplifyIndirectBrOnSelect(IBI, SI))
      return requestResimplify();
  }
  return Changed;
}

/// Given an block with only a single landing pad and a unconditional branch
/// try to find another basic block which this one can be merged with.  This
/// handles cases where we have multiple invokes with unique landing pads, but
/// a shared handler.
///
/// We specifically choose to not worry about merging non-empty blocks
/// here.  That is a PRE/scheduling problem and is best solved elsewhere.  In
/// practice, the optimizer produces empty landing pad blocks quite frequently
/// when dealing with exception dense code.  (see: instcombine, gvn, if-else
/// sinking in this file)
///
/// This is primarily a code size optimization.  We need to avoid performing
/// any transform which might inhibit optimization (such as our ability to
/// specialize a particular handler via tail commoning).  We do this by not
/// merging any blocks which require us to introduce a phi.  Since the same
/// values are flowing through both blocks, we don't lose any ability to
/// specialize.  If anything, we make such specialization more likely.
///
/// TODO - This transformation could remove entries from a phi in the target
/// block when the inputs in the phi are the same for the two blocks being
/// merged.  In some cases, this could result in removal of the PHI entirely.
static bool tryToMergeLandingPad(LandingPadInst *LPad, BranchInst *BI,
                                 BasicBlock *BB, DomTreeUpdater *DTU) {
  auto Succ = BB->getUniqueSuccessor();
  assert(Succ);
  // If there's a phi in the successor block, we'd likely have to introduce
  // a phi into the merged landing pad block.
  if (isa<PHINode>(*Succ->begin()))
    return false;

  for (BasicBlock *OtherPred : predecessors(Succ)) {
    if (BB == OtherPred)
      continue;
    BasicBlock::iterator I = OtherPred->begin();
    LandingPadInst *LPad2 = dyn_cast<LandingPadInst>(I);
    if (!LPad2 || !LPad2->isIdenticalTo(LPad))
      continue;
    for (++I; isa<DbgInfoIntrinsic>(I); ++I)
      ;
    BranchInst *BI2 = dyn_cast<BranchInst>(I);
    if (!BI2 || !BI2->isIdenticalTo(BI))
      continue;

    std::vector<DominatorTree::UpdateType> Updates;

    // We've found an identical block.  Update our predecessors to take that
    // path instead and make ourselves dead.
    SmallSetVector<BasicBlock *, 16> UniquePreds(pred_begin(BB), pred_end(BB));
    for (BasicBlock *Pred : UniquePreds) {
      InvokeInst *II = cast<InvokeInst>(Pred->getTerminator());
      assert(II->getNormalDest() != BB && II->getUnwindDest() == BB &&
             "unexpected successor");
      II->setUnwindDest(OtherPred);
      if (DTU) {
        Updates.push_back({DominatorTree::Insert, Pred, OtherPred});
        Updates.push_back({DominatorTree::Delete, Pred, BB});
      }
    }

    // The debug info in OtherPred doesn't cover the merged control flow that
    // used to go through BB.  We need to delete it or update it.
    for (Instruction &Inst : llvm::make_early_inc_range(*OtherPred))
      if (isa<DbgInfoIntrinsic>(Inst))
        Inst.eraseFromParent();

    SmallSetVector<BasicBlock *, 16> UniqueSuccs(succ_begin(BB), succ_end(BB));
    for (BasicBlock *Succ : UniqueSuccs) {
      Succ->removePredecessor(BB);
      if (DTU)
        Updates.push_back({DominatorTree::Delete, BB, Succ});
    }

    IRBuilder<> Builder(BI);
    Builder.CreateUnreachable();
    BI->eraseFromParent();
    if (DTU)
      DTU->applyUpdates(Updates);
    return true;
  }
  return false;
}

bool SimplifyCFGOpt::simplifyBranch(BranchInst *Branch, IRBuilder<> &Builder) {
  return Branch->isUnconditional() ? simplifyUncondBranch(Branch, Builder)
                                   : simplifyCondBranch(Branch, Builder);
}

bool SimplifyCFGOpt::simplifyUncondBranch(BranchInst *BI,
                                          IRBuilder<> &Builder) {
  BasicBlock *BB = BI->getParent();
  BasicBlock *Succ = BI->getSuccessor(0);

  // If the Terminator is the only non-phi instruction, simplify the block.
  // If LoopHeader is provided, check if the block or its successor is a loop
  // header. (This is for early invocations before loop simplify and
  // vectorization to keep canonical loop forms for nested loops. These blocks
  // can be eliminated when the pass is invoked later in the back-end.)
  // Note that if BB has only one predecessor then we do not introduce new
  // backedge, so we can eliminate BB.
  bool NeedCanonicalLoop =
      Options.NeedCanonicalLoop &&
      (!LoopHeaders.empty() && BB->hasNPredecessorsOrMore(2) &&
       (is_contained(LoopHeaders, BB) || is_contained(LoopHeaders, Succ)));
  BasicBlock::iterator I = BB->getFirstNonPHIOrDbg();
  if (I->isTerminator() && BB != &BB->getParent()->getEntryBlock() &&
      !NeedCanonicalLoop && TryToSimplifyUncondBranchFromEmptyBlock(BB, DTU))
    return true;

  // If the only instruction in the block is a seteq/setne comparison against a
  // constant, try to simplify the block.
  if (ICmpInst *ICI = dyn_cast<ICmpInst>(I))
    if (ICI->isEquality() && isa<ConstantInt>(ICI->getOperand(1))) {
      for (++I; isa<DbgInfoIntrinsic>(I); ++I)
        ;
      if (I->isTerminator() &&
          tryToSimplifyUncondBranchWithICmpInIt(ICI, Builder))
        return true;
    }

  // See if we can merge an empty landing pad block with another which is
  // equivalent.
  if (LandingPadInst *LPad = dyn_cast<LandingPadInst>(I)) {
    for (++I; isa<DbgInfoIntrinsic>(I); ++I)
      ;
    if (I->isTerminator() && tryToMergeLandingPad(LPad, BI, BB, DTU))
      return true;
  }

  // If this basic block is ONLY a compare and a branch, and if a predecessor
  // branches to us and our successor, fold the comparison into the
  // predecessor and use logical operations to update the incoming value
  // for PHI nodes in common successor.
  if (Options.SpeculateBlocks &&
      foldBranchToCommonDest(BI, DTU, /*MSSAU=*/nullptr, &TTI,
                             Options.BonusInstThreshold))
    return requestResimplify();
  return false;
}

static BasicBlock *allPredecessorsComeFromSameSource(BasicBlock *BB) {
  BasicBlock *PredPred = nullptr;
  for (auto *P : predecessors(BB)) {
    BasicBlock *PPred = P->getSinglePredecessor();
    if (!PPred || (PredPred && PredPred != PPred))
      return nullptr;
    PredPred = PPred;
  }
  return PredPred;
}

/// Fold the following pattern:
/// bb0:
///   br i1 %cond1, label %bb1, label %bb2
/// bb1:
///   br i1 %cond2, label %bb3, label %bb4
/// bb2:
///   br i1 %cond2, label %bb4, label %bb3
/// bb3:
///   ...
/// bb4:
///   ...
/// into
/// bb0:
///   %cond = xor i1 %cond1, %cond2
///   br i1 %cond, label %bb4, label %bb3
/// bb3:
///   ...
/// bb4:
///   ...
/// NOTE: %cond2 always dominates the terminator of bb0.
static bool mergeNestedCondBranch(BranchInst *BI, DomTreeUpdater *DTU) {
  BasicBlock *BB = BI->getParent();
  BasicBlock *BB1 = BI->getSuccessor(0);
  BasicBlock *BB2 = BI->getSuccessor(1);
  auto IsSimpleSuccessor = [BB](BasicBlock *Succ, BranchInst *&SuccBI) {
    if (Succ == BB)
      return false;
    if (&Succ->front() != Succ->getTerminator())
      return false;
    SuccBI = dyn_cast<BranchInst>(Succ->getTerminator());
    if (!SuccBI || !SuccBI->isConditional())
      return false;
    BasicBlock *Succ1 = SuccBI->getSuccessor(0);
    BasicBlock *Succ2 = SuccBI->getSuccessor(1);
    return Succ1 != Succ && Succ2 != Succ && Succ1 != BB && Succ2 != BB &&
           !isa<PHINode>(Succ1->front()) && !isa<PHINode>(Succ2->front());
  };
  BranchInst *BB1BI, *BB2BI;
  if (!IsSimpleSuccessor(BB1, BB1BI) || !IsSimpleSuccessor(BB2, BB2BI))
    return false;

  if (BB1BI->getCondition() != BB2BI->getCondition() ||
      BB1BI->getSuccessor(0) != BB2BI->getSuccessor(1) ||
      BB1BI->getSuccessor(1) != BB2BI->getSuccessor(0))
    return false;

  BasicBlock *BB3 = BB1BI->getSuccessor(0);
  BasicBlock *BB4 = BB1BI->getSuccessor(1);
  IRBuilder<> Builder(BI);
  BI->setCondition(
      Builder.CreateXor(BI->getCondition(), BB1BI->getCondition()));
  BB1->removePredecessor(BB);
  BI->setSuccessor(0, BB4);
  BB2->removePredecessor(BB);
  BI->setSuccessor(1, BB3);
  if (DTU) {
    SmallVector<DominatorTree::UpdateType, 4> Updates;
    Updates.push_back({DominatorTree::Delete, BB, BB1});
    Updates.push_back({DominatorTree::Insert, BB, BB4});
    Updates.push_back({DominatorTree::Delete, BB, BB2});
    Updates.push_back({DominatorTree::Insert, BB, BB3});

    DTU->applyUpdates(Updates);
  }
  bool HasWeight = false;
  uint64_t BBTWeight, BBFWeight;
  if (extractBranchWeights(*BI, BBTWeight, BBFWeight))
    HasWeight = true;
  else
    BBTWeight = BBFWeight = 1;
  uint64_t BB1TWeight, BB1FWeight;
  if (extractBranchWeights(*BB1BI, BB1TWeight, BB1FWeight))
    HasWeight = true;
  else
    BB1TWeight = BB1FWeight = 1;
  uint64_t BB2TWeight, BB2FWeight;
  if (extractBranchWeights(*BB2BI, BB2TWeight, BB2FWeight))
    HasWeight = true;
  else
    BB2TWeight = BB2FWeight = 1;
  if (HasWeight) {
    uint64_t Weights[2] = {BBTWeight * BB1FWeight + BBFWeight * BB2TWeight,
                           BBTWeight * BB1TWeight + BBFWeight * BB2FWeight};
    fitWeights(Weights);
    setBranchWeights(BI, Weights[0], Weights[1], /*IsExpected=*/false);
  }
  return true;
}

bool SimplifyCFGOpt::simplifyCondBranch(BranchInst *BI, IRBuilder<> &Builder) {
  assert(
      !isa<ConstantInt>(BI->getCondition()) &&
      BI->getSuccessor(0) != BI->getSuccessor(1) &&
      "Tautological conditional branch should have been eliminated already.");

  BasicBlock *BB = BI->getParent();
  if (!Options.SimplifyCondBranch ||
      BI->getFunction()->hasFnAttribute(Attribute::OptForFuzzing))
    return false;

  // Conditional branch
  if (isValueEqualityComparison(BI)) {
    // If we only have one predecessor, and if it is a branch on this value,
    // see if that predecessor totally determines the outcome of this
    // switch.
    if (BasicBlock *OnlyPred = BB->getSinglePredecessor())
      if (simplifyEqualityComparisonWithOnlyPredecessor(BI, OnlyPred, Builder))
        return requestResimplify();

    // This block must be empty, except for the setcond inst, if it exists.
    // Ignore dbg and pseudo intrinsics.
    auto I = BB->instructionsWithoutDebug(true).begin();
    if (&*I == BI) {
      if (foldValueComparisonIntoPredecessors(BI, Builder))
        return requestResimplify();
    } else if (&*I == cast<Instruction>(BI->getCondition())) {
      ++I;
      if (&*I == BI && foldValueComparisonIntoPredecessors(BI, Builder))
        return requestResimplify();
    }
  }

  // Try to turn "br (X == 0 | X == 1), T, F" into a switch instruction.
  if (simplifyBranchOnICmpChain(BI, Builder, DL))
    return true;

  // If this basic block has dominating predecessor blocks and the dominating
  // blocks' conditions imply BI's condition, we know the direction of BI.
  std::optional<bool> Imp = isImpliedByDomCondition(BI->getCondition(), BI, DL);
  if (Imp) {
    // Turn this into a branch on constant.
    auto *OldCond = BI->getCondition();
    ConstantInt *TorF = *Imp ? ConstantInt::getTrue(BB->getContext())
                             : ConstantInt::getFalse(BB->getContext());
    BI->setCondition(TorF);
    RecursivelyDeleteTriviallyDeadInstructions(OldCond);
    return requestResimplify();
  }

  // If this basic block is ONLY a compare and a branch, and if a predecessor
  // branches to us and one of our successors, fold the comparison into the
  // predecessor and use logical operations to pick the right destination.
  if (Options.SpeculateBlocks &&
      foldBranchToCommonDest(BI, DTU, /*MSSAU=*/nullptr, &TTI,
                             Options.BonusInstThreshold))
    return requestResimplify();

  // We have a conditional branch to two blocks that are only reachable
  // from BI.  We know that the condbr dominates the two blocks, so see if
  // there is any identical code in the "then" and "else" blocks.  If so, we
  // can hoist it up to the branching block.
  if (BI->getSuccessor(0)->getSinglePredecessor()) {
    if (BI->getSuccessor(1)->getSinglePredecessor()) {
      if (HoistCommon &&
          hoistCommonCodeFromSuccessors(BI, !Options.HoistCommonInsts))
        return requestResimplify();

      if (BI && Options.HoistLoadsStoresWithCondFaulting &&
          isProfitableToSpeculate(BI, std::nullopt, TTI)) {
        SmallVector<Instruction *, 2> SpeculatedConditionalLoadsStores;
        auto CanSpeculateConditionalLoadsStores = [&]() {
          for (auto *Succ : successors(BB)) {
            for (Instruction &I : *Succ) {
              if (I.isTerminator()) {
                if (I.getNumSuccessors() > 1)
                  return false;
                continue;
              } else if (!isSafeCheapLoadStore(&I, TTI) ||
                         SpeculatedConditionalLoadsStores.size() ==
                             HoistLoadsStoresWithCondFaultingThreshold) {
                return false;
              }
              SpeculatedConditionalLoadsStores.push_back(&I);
            }
          }
          return !SpeculatedConditionalLoadsStores.empty();
        };

        if (CanSpeculateConditionalLoadsStores()) {
          hoistConditionalLoadsStores(BI, SpeculatedConditionalLoadsStores,
                                      std::nullopt, nullptr);
          return requestResimplify();
        }
      }
    } else {
      // If Successor #1 has multiple preds, we may be able to conditionally
      // execute Successor #0 if it branches to Successor #1.
      Instruction *Succ0TI = BI->getSuccessor(0)->getTerminator();
      if (Succ0TI->getNumSuccessors() == 1 &&
          Succ0TI->getSuccessor(0) == BI->getSuccessor(1))
        if (speculativelyExecuteBB(BI, BI->getSuccessor(0)))
          return requestResimplify();
    }
  } else if (BI->getSuccessor(1)->getSinglePredecessor()) {
    // If Successor #0 has multiple preds, we may be able to conditionally
    // execute Successor #1 if it branches to Successor #0.
    Instruction *Succ1TI = BI->getSuccessor(1)->getTerminator();
    if (Succ1TI->getNumSuccessors() == 1 &&
        Succ1TI->getSuccessor(0) == BI->getSuccessor(0))
      if (speculativelyExecuteBB(BI, BI->getSuccessor(1)))
        return requestResimplify();
  }

  // If this is a branch on something for which we know the constant value in
  // predecessors (e.g. a phi node in the current block), thread control
  // through this block.
  if (foldCondBranchOnValueKnownInPredecessor(BI, DTU, DL, Options.AC))
    return requestResimplify();

  // Scan predecessor blocks for conditional branches.
  for (BasicBlock *Pred : predecessors(BB))
    if (BranchInst *PBI = dyn_cast<BranchInst>(Pred->getTerminator()))
      if (PBI != BI && PBI->isConditional())
        if (SimplifyCondBranchToCondBranch(PBI, BI, DTU, DL, TTI))
          return requestResimplify();

  // Look for diamond patterns.
  if (MergeCondStores)
    if (BasicBlock *PrevBB = allPredecessorsComeFromSameSource(BB))
      if (BranchInst *PBI = dyn_cast<BranchInst>(PrevBB->getTerminator()))
        if (PBI != BI && PBI->isConditional())
          if (mergeConditionalStores(PBI, BI, DTU, DL, TTI))
            return requestResimplify();

  // Look for nested conditional branches.
  if (mergeNestedCondBranch(BI, DTU))
    return requestResimplify();

  return false;
}

/// Check if passing a value to an instruction will cause undefined behavior.
static bool passingValueIsAlwaysUndefined(Value *V, Instruction *I, bool PtrValueMayBeModified) {
  Constant *C = dyn_cast<Constant>(V);
  if (!C)
    return false;

  if (I->use_empty())
    return false;

  if (C->isNullValue() || isa<UndefValue>(C)) {
    // Only look at the first use we can handle, avoid hurting compile time with
    // long uselists
    auto FindUse = llvm::find_if(I->uses(), [](auto &U) {
      auto *Use = cast<Instruction>(U.getUser());
      // Change this list when we want to add new instructions.
      switch (Use->getOpcode()) {
      default:
        return false;
      case Instruction::GetElementPtr:
      case Instruction::Ret:
      case Instruction::BitCast:
      case Instruction::Load:
      case Instruction::Store:
      case Instruction::Call:
      case Instruction::CallBr:
      case Instruction::Invoke:
      case Instruction::UDiv:
      case Instruction::URem:
        // Note: signed div/rem of INT_MIN / -1 is also immediate UB, not
        // implemented to avoid code complexity as it is unclear how useful such
        // logic is.
      case Instruction::SDiv:
      case Instruction::SRem:
        return true;
      }
    });
    if (FindUse == I->use_end())
      return false;
    auto &Use = *FindUse;
    auto *User = cast<Instruction>(Use.getUser());
    // Bail out if User is not in the same BB as I or User == I or User comes
    // before I in the block. The latter two can be the case if User is a
    // PHI node.
    if (User->getParent() != I->getParent() || User == I ||
        User->comesBefore(I))
      return false;

    // Now make sure that there are no instructions in between that can alter
    // control flow (eg. calls)
    auto InstrRange =
        make_range(std::next(I->getIterator()), User->getIterator());
    if (any_of(InstrRange, [](Instruction &I) {
          return !isGuaranteedToTransferExecutionToSuccessor(&I);
        }))
      return false;

    // Look through GEPs. A load from a GEP derived from NULL is still undefined
    if (GetElementPtrInst *GEP = dyn_cast<GetElementPtrInst>(User))
      if (GEP->getPointerOperand() == I) {
        // The current base address is null, there are four cases to consider:
        // getelementptr (TY, null, 0)                 -> null
        // getelementptr (TY, null, not zero)          -> may be modified
        // getelementptr inbounds (TY, null, 0)        -> null
        // getelementptr inbounds (TY, null, not zero) -> poison iff null is
        // undefined?
        if (!GEP->hasAllZeroIndices() &&
            (!GEP->isInBounds() ||
             NullPointerIsDefined(GEP->getFunction(),
                                  GEP->getPointerAddressSpace())))
          PtrValueMayBeModified = true;
        return passingValueIsAlwaysUndefined(V, GEP, PtrValueMayBeModified);
      }

    // Look through return.
    if (ReturnInst *Ret = dyn_cast<ReturnInst>(User)) {
      bool HasNoUndefAttr =
          Ret->getFunction()->hasRetAttribute(Attribute::NoUndef);
      // Return undefined to a noundef return value is undefined.
      if (isa<UndefValue>(C) && HasNoUndefAttr)
        return true;
      // Return null to a nonnull+noundef return value is undefined.
      if (C->isNullValue() && HasNoUndefAttr &&
          Ret->getFunction()->hasRetAttribute(Attribute::NonNull)) {
        return !PtrValueMayBeModified;
      }
    }

    // Load from null is undefined.
    if (LoadInst *LI = dyn_cast<LoadInst>(User))
      if (!LI->isVolatile())
        return !NullPointerIsDefined(LI->getFunction(),
                                     LI->getPointerAddressSpace());

    // Store to null is undefined.
    if (StoreInst *SI = dyn_cast<StoreInst>(User))
      if (!SI->isVolatile())
        return (!NullPointerIsDefined(SI->getFunction(),
                                      SI->getPointerAddressSpace())) &&
               SI->getPointerOperand() == I;

    // llvm.assume(false/undef) always triggers immediate UB.
    if (auto *Assume = dyn_cast<AssumeInst>(User)) {
      // Ignore assume operand bundles.
      if (I == Assume->getArgOperand(0))
        return true;
    }

    if (auto *CB = dyn_cast<CallBase>(User)) {
      if (C->isNullValue() && NullPointerIsDefined(CB->getFunction()))
        return false;
      // A call to null is undefined.
      if (CB->getCalledOperand() == I)
        return true;

      if (CB->isArgOperand(&Use)) {
        unsigned ArgIdx = CB->getArgOperandNo(&Use);
        // Passing null to a nonnnull+noundef argument is undefined.
        if (C->isNullValue() && CB->isPassingUndefUB(ArgIdx) &&
            CB->paramHasAttr(ArgIdx, Attribute::NonNull))
          return !PtrValueMayBeModified;
        // Passing undef to a noundef argument is undefined.
        if (isa<UndefValue>(C) && CB->isPassingUndefUB(ArgIdx))
          return true;
      }
    }
    // Div/Rem by zero is immediate UB
    if (match(User, m_BinOp(m_Value(), m_Specific(I))) && User->isIntDivRem())
      return true;
  }
  return false;
}

/// If BB has an incoming value that will always trigger undefined behavior
/// (eg. null pointer dereference), remove the branch leading here.
static bool removeUndefIntroducingPredecessor(BasicBlock *BB,
                                              DomTreeUpdater *DTU,
                                              AssumptionCache *AC) {
  for (PHINode &PHI : BB->phis())
    for (unsigned i = 0, e = PHI.getNumIncomingValues(); i != e; ++i)
      if (passingValueIsAlwaysUndefined(PHI.getIncomingValue(i), &PHI)) {
        BasicBlock *Predecessor = PHI.getIncomingBlock(i);
        Instruction *T = Predecessor->getTerminator();
        IRBuilder<> Builder(T);
        if (BranchInst *BI = dyn_cast<BranchInst>(T)) {
          BB->removePredecessor(Predecessor);
          // Turn unconditional branches into unreachables and remove the dead
          // destination from conditional branches.
          if (BI->isUnconditional())
            Builder.CreateUnreachable();
          else {
            // Preserve guarding condition in assume, because it might not be
            // inferrable from any dominating condition.
            Value *Cond = BI->getCondition();
            CallInst *Assumption;
            if (BI->getSuccessor(0) == BB)
              Assumption = Builder.CreateAssumption(Builder.CreateNot(Cond));
            else
              Assumption = Builder.CreateAssumption(Cond);
            if (AC)
              AC->registerAssumption(cast<AssumeInst>(Assumption));
            Builder.CreateBr(BI->getSuccessor(0) == BB ? BI->getSuccessor(1)
                                                       : BI->getSuccessor(0));
          }
          BI->eraseFromParent();
          if (DTU)
            DTU->applyUpdates({{DominatorTree::Delete, Predecessor, BB}});
          return true;
        } else if (SwitchInst *SI = dyn_cast<SwitchInst>(T)) {
          // Redirect all branches leading to UB into
          // a newly created unreachable block.
          BasicBlock *Unreachable = BasicBlock::Create(
              Predecessor->getContext(), "unreachable", BB->getParent(), BB);
          Builder.SetInsertPoint(Unreachable);
          // The new block contains only one instruction: Unreachable
          Builder.CreateUnreachable();
          for (const auto &Case : SI->cases())
            if (Case.getCaseSuccessor() == BB) {
              BB->removePredecessor(Predecessor);
              Case.setSuccessor(Unreachable);
            }
          if (SI->getDefaultDest() == BB) {
            BB->removePredecessor(Predecessor);
            SI->setDefaultDest(Unreachable);
          }

          if (DTU)
            DTU->applyUpdates(
                { { DominatorTree::Insert, Predecessor, Unreachable },
                  { DominatorTree::Delete, Predecessor, BB } });
          return true;
        }
      }

  return false;
}

bool SimplifyCFGOpt::simplifyOnce(BasicBlock *BB) {
  bool Changed = false;

  assert(BB && BB->getParent() && "Block not embedded in function!");
  assert(BB->getTerminator() && "Degenerate basic block encountered!");

  // Remove basic blocks that have no predecessors (except the entry block)...
  // or that just have themself as a predecessor.  These are unreachable.
  if ((pred_empty(BB) && BB != &BB->getParent()->getEntryBlock()) ||
      BB->getSinglePredecessor() == BB) {
    LLVM_DEBUG(dbgs() << "Removing BB: \n" << *BB);
    DeleteDeadBlock(BB, DTU);
    return true;
  }

  // Check to see if we can constant propagate this terminator instruction
  // away...
  Changed |= ConstantFoldTerminator(BB, /*DeleteDeadConditions=*/true,
                                    /*TLI=*/nullptr, DTU);

  // Check for and eliminate duplicate PHI nodes in this block.
  Changed |= EliminateDuplicatePHINodes(BB);

  // Check for and remove branches that will always cause undefined behavior.
  if (removeUndefIntroducingPredecessor(BB, DTU, Options.AC))
    return requestResimplify();

  // Merge basic blocks into their predecessor if there is only one distinct
  // pred, and if there is only one distinct successor of the predecessor, and
  // if there are no PHI nodes.
  if (MergeBlockIntoPredecessor(BB, DTU))
    return true;

  if (SinkCommon && Options.SinkCommonInsts)
    if (sinkCommonCodeFromPredecessors(BB, DTU) ||
        mergeCompatibleInvokes(BB, DTU)) {
      // sinkCommonCodeFromPredecessors() does not automatically CSE PHI's,
      // so we may now how duplicate PHI's.
      // Let's rerun EliminateDuplicatePHINodes() first,
      // before foldTwoEntryPHINode() potentially converts them into select's,
      // after which we'd need a whole EarlyCSE pass run to cleanup them.
      return true;
    }

  IRBuilder<> Builder(BB);

  if (Options.SpeculateBlocks &&
      !BB->getParent()->hasFnAttribute(Attribute::OptForFuzzing)) {
    // If there is a trivial two-entry PHI node in this basic block, and we can
    // eliminate it, do so now.
    if (auto *PN = dyn_cast<PHINode>(BB->begin()))
      if (PN->getNumIncomingValues() == 2)
        if (foldTwoEntryPHINode(PN, TTI, DTU, Options.AC, DL,
                                Options.SpeculateUnpredictables))
          return true;
  }

  Instruction *Terminator = BB->getTerminator();
  Builder.SetInsertPoint(Terminator);
  switch (Terminator->getOpcode()) {
  case Instruction::Br:
    Changed |= simplifyBranch(cast<BranchInst>(Terminator), Builder);
    break;
  case Instruction::Resume:
    Changed |= simplifyResume(cast<ResumeInst>(Terminator), Builder);
    break;
  case Instruction::CleanupRet:
    Changed |= simplifyCleanupReturn(cast<CleanupReturnInst>(Terminator));
    break;
  case Instruction::Switch:
    Changed |= simplifySwitch(cast<SwitchInst>(Terminator), Builder);
    break;
  case Instruction::Unreachable:
    Changed |= simplifyUnreachable(cast<UnreachableInst>(Terminator));
    break;
  case Instruction::IndirectBr:
    Changed |= simplifyIndirectBr(cast<IndirectBrInst>(Terminator));
    break;
  }

  return Changed;
}

bool SimplifyCFGOpt::run(BasicBlock *BB) {
  bool Changed = false;

  // Repeated simplify BB as long as resimplification is requested.
  do {
    Resimplify = false;

    // Perform one round of simplifcation. Resimplify flag will be set if
    // another iteration is requested.
    Changed |= simplifyOnce(BB);
  } while (Resimplify);

  return Changed;
}

bool llvm::simplifyCFG(BasicBlock *BB, const TargetTransformInfo &TTI,
                       DomTreeUpdater *DTU, const SimplifyCFGOptions &Options,
                       ArrayRef<WeakVH> LoopHeaders) {
  return SimplifyCFGOpt(TTI, DTU, BB->getDataLayout(), LoopHeaders,
                        Options)
      .run(BB);
}<|MERGE_RESOLUTION|>--- conflicted
+++ resolved
@@ -2166,7 +2166,7 @@
   return !isa<IntrinsicInst>(I);
 }
 
-bool llvm::shouldFoldLoadStoreWithPointerOperandThroughPhi(Value *Ptr) {
+bool llvm::shouldFoldLoadStoreWithPointerOperandThroughPhi(const Value *Ptr) {
   // swifterror pointers can only be used by a load or store; sinking a load
   // or store would require introducing a select for the pointer operand,
   // which isn't allowed for swifterror pointers.
@@ -2224,16 +2224,6 @@
     if (!I->isSameOperationAs(I0, Instruction::CompareUsingIntersectedAttrs))
       return false;
 
-<<<<<<< HEAD
-    if (isa<StoreInst>(I) &&
-        !shouldFoldLoadStoreWithPointerOperandThroughPhi(I->getOperand(1)))
-      return false;
-    if (isa<LoadInst>(I) &&
-        !shouldFoldLoadStoreWithPointerOperandThroughPhi(I->getOperand(0)))
-      return false;
-
-=======
->>>>>>> e44c5902
     // Treat MMRAs conservatively. This pass can be quite aggressive and
     // could drop a lot of MMRAs otherwise.
     if (MMRAMetadata(*I) != I0MMRA)
