--- conflicted
+++ resolved
@@ -2956,14 +2956,10 @@
     // to the block with the merged `invoke`.
     for (BasicBlock *OrigSuccBB : successors(II->getParent()))
       OrigSuccBB->removePredecessor(II->getParent());
-<<<<<<< HEAD
-    BranchInst::Create(MergedInvoke->getParent(), II->getParent());
-=======
     auto *BI = BranchInst::Create(MergedInvoke->getParent(), II->getParent());
     // The unconditional branch is part of the replacement for the original
     // invoke, so should use its DebugLoc.
     BI->setDebugLoc(II->getDebugLoc());
->>>>>>> ce7c17d5
     bool Success = MergedInvoke->tryIntersectAttributes(II);
     assert(Success && "Merged invokes with incompatible attributes");
     // For NDEBUG Compile
