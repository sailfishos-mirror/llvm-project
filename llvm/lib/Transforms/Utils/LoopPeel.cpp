--- conflicted
+++ resolved
@@ -374,12 +374,9 @@
                                    L.getLoopPredecessor()->getTerminator()))
     return false;
 
-<<<<<<< HEAD
-=======
   auto Guards = ScalarEvolution::LoopGuards::collect(&L, SE);
   BTC = SE.applyLoopGuards(BTC, Guards);
   RightSCEV = SE.applyLoopGuards(RightSCEV, Guards);
->>>>>>> 4084ffcf
   const SCEV *ValAtLastIter = LeftAR->evaluateAtIteration(BTC, SE);
   const SCEV *ValAtSecondToLastIter = LeftAR->evaluateAtIteration(
       SE.getMinusSCEV(BTC, SE.getOne(BTC->getType())), SE);
@@ -1266,15 +1263,11 @@
     // Now adjust users of the original exit values by replacing them with the
     // exit value from the peeled iteration and remove them.
     for (const auto &[P, E] : ExitValues) {
-<<<<<<< HEAD
-      P->replaceAllUsesWith(isa<Constant>(E) ? E : &*VMap.lookup(E));
-=======
       Instruction *ExitInst = dyn_cast<Instruction>(E);
       if (ExitInst && L->contains(ExitInst))
         P->replaceAllUsesWith(&*VMap[ExitInst]);
       else
         P->replaceAllUsesWith(E);
->>>>>>> 4084ffcf
       P->eraseFromParent();
     }
     formLCSSA(*L, DT, LI, SE);
