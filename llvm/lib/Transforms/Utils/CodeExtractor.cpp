//===- CodeExtractor.cpp - Pull code region into a new function -----------===//
//
// Part of the LLVM Project, under the Apache License v2.0 with LLVM Exceptions.
// See https://llvm.org/LICENSE.txt for license information.
// SPDX-License-Identifier: Apache-2.0 WITH LLVM-exception
//
//===----------------------------------------------------------------------===//
//
// This file implements the interface to tear out a code region, such as an
// individual loop or a parallel section, into a new function, replacing it with
// a call to the new function.
//
//===----------------------------------------------------------------------===//

#include "llvm/Transforms/Utils/CodeExtractor.h"
#include "llvm/ADT/ArrayRef.h"
#include "llvm/ADT/DenseMap.h"
#include "llvm/ADT/STLExtras.h"
#include "llvm/ADT/SetVector.h"
#include "llvm/ADT/SmallPtrSet.h"
#include "llvm/ADT/SmallVector.h"
#include "llvm/Analysis/AssumptionCache.h"
#include "llvm/Analysis/BlockFrequencyInfo.h"
#include "llvm/Analysis/BlockFrequencyInfoImpl.h"
#include "llvm/Analysis/BranchProbabilityInfo.h"
#include "llvm/IR/Argument.h"
#include "llvm/IR/Attributes.h"
#include "llvm/IR/BasicBlock.h"
#include "llvm/IR/CFG.h"
#include "llvm/IR/Constant.h"
#include "llvm/IR/Constants.h"
#include "llvm/IR/DIBuilder.h"
#include "llvm/IR/DataLayout.h"
#include "llvm/IR/DebugInfo.h"
#include "llvm/IR/DebugInfoMetadata.h"
#include "llvm/IR/DerivedTypes.h"
#include "llvm/IR/Dominators.h"
#include "llvm/IR/Function.h"
#include "llvm/IR/GlobalValue.h"
#include "llvm/IR/InstIterator.h"
#include "llvm/IR/InstrTypes.h"
#include "llvm/IR/Instruction.h"
#include "llvm/IR/Instructions.h"
#include "llvm/IR/IntrinsicInst.h"
#include "llvm/IR/Intrinsics.h"
#include "llvm/IR/LLVMContext.h"
#include "llvm/IR/MDBuilder.h"
#include "llvm/IR/Module.h"
#include "llvm/IR/PatternMatch.h"
#include "llvm/IR/Type.h"
#include "llvm/IR/User.h"
#include "llvm/IR/Value.h"
#include "llvm/IR/Verifier.h"
#include "llvm/Support/BlockFrequency.h"
#include "llvm/Support/BranchProbability.h"
#include "llvm/Support/Casting.h"
#include "llvm/Support/CommandLine.h"
#include "llvm/Support/Debug.h"
#include "llvm/Support/ErrorHandling.h"
#include "llvm/Support/raw_ostream.h"
#include "llvm/Transforms/Utils/BasicBlockUtils.h"
#include <cassert>
#include <cstdint>
#include <iterator>
#include <map>
#include <utility>
#include <vector>

using namespace llvm;
using namespace llvm::PatternMatch;
using ProfileCount = Function::ProfileCount;

#define DEBUG_TYPE "code-extractor"

// Provide a command-line option to aggregate function arguments into a struct
// for functions produced by the code extractor. This is useful when converting
// extracted functions to pthread-based code, as only one argument (void*) can
// be passed in to pthread_create().
static cl::opt<bool>
AggregateArgsOpt("aggregate-extracted-args", cl::Hidden,
                 cl::desc("Aggregate arguments to code-extracted functions"));

/// Test whether a block is valid for extraction.
static bool isBlockValidForExtraction(const BasicBlock &BB,
                                      const SetVector<BasicBlock *> &Result,
                                      bool AllowVarArgs, bool AllowAlloca) {
  // taking the address of a basic block moved to another function is illegal
  if (BB.hasAddressTaken())
    return false;

  // don't hoist code that uses another basicblock address, as it's likely to
  // lead to unexpected behavior, like cross-function jumps
  SmallPtrSet<User const *, 16> Visited;
  SmallVector<User const *, 16> ToVisit(llvm::make_pointer_range(BB));

  while (!ToVisit.empty()) {
    User const *Curr = ToVisit.pop_back_val();
    if (!Visited.insert(Curr).second)
      continue;
    if (isa<BlockAddress const>(Curr))
      return false; // even a reference to self is likely to be not compatible

    if (isa<Instruction>(Curr) && cast<Instruction>(Curr)->getParent() != &BB)
      continue;

    for (auto const &U : Curr->operands()) {
      if (auto *UU = dyn_cast<User>(U))
        ToVisit.push_back(UU);
    }
  }

  // If explicitly requested, allow vastart and alloca. For invoke instructions
  // verify that extraction is valid.
  for (BasicBlock::const_iterator I = BB.begin(), E = BB.end(); I != E; ++I) {
    if (isa<AllocaInst>(I)) {
       if (!AllowAlloca)
         return false;
       continue;
    }

    if (const auto *II = dyn_cast<InvokeInst>(I)) {
      // Unwind destination (either a landingpad, catchswitch, or cleanuppad)
      // must be a part of the subgraph which is being extracted.
      if (auto *UBB = II->getUnwindDest())
        if (!Result.count(UBB))
          return false;
      continue;
    }

    // All catch handlers of a catchswitch instruction as well as the unwind
    // destination must be in the subgraph.
    if (const auto *CSI = dyn_cast<CatchSwitchInst>(I)) {
      if (auto *UBB = CSI->getUnwindDest())
        if (!Result.count(UBB))
          return false;
      for (const auto *HBB : CSI->handlers())
        if (!Result.count(const_cast<BasicBlock*>(HBB)))
          return false;
      continue;
    }

    // Make sure that entire catch handler is within subgraph. It is sufficient
    // to check that catch return's block is in the list.
    if (const auto *CPI = dyn_cast<CatchPadInst>(I)) {
      for (const auto *U : CPI->users())
        if (const auto *CRI = dyn_cast<CatchReturnInst>(U))
          if (!Result.count(const_cast<BasicBlock*>(CRI->getParent())))
            return false;
      continue;
    }

    // And do similar checks for cleanup handler - the entire handler must be
    // in subgraph which is going to be extracted. For cleanup return should
    // additionally check that the unwind destination is also in the subgraph.
    if (const auto *CPI = dyn_cast<CleanupPadInst>(I)) {
      for (const auto *U : CPI->users())
        if (const auto *CRI = dyn_cast<CleanupReturnInst>(U))
          if (!Result.count(const_cast<BasicBlock*>(CRI->getParent())))
            return false;
      continue;
    }
    if (const auto *CRI = dyn_cast<CleanupReturnInst>(I)) {
      if (auto *UBB = CRI->getUnwindDest())
        if (!Result.count(UBB))
          return false;
      continue;
    }

    if (const CallInst *CI = dyn_cast<CallInst>(I)) {
      // musttail calls have several restrictions, generally enforcing matching
      // calling conventions between the caller parent and musttail callee.
      // We can't usually honor them, because the extracted function has a
      // different signature altogether, taking inputs/outputs and returning
      // a control-flow identifier rather than the actual return value.
      if (CI->isMustTailCall())
        return false;

      if (const Function *F = CI->getCalledFunction()) {
        auto IID = F->getIntrinsicID();
        if (IID == Intrinsic::vastart) {
          if (AllowVarArgs)
            continue;
          else
            return false;
        }

        // Currently, we miscompile outlined copies of eh_typid_for. There are
        // proposals for fixing this in llvm.org/PR39545.
        if (IID == Intrinsic::eh_typeid_for)
          return false;
      }
    }
  }

  return true;
}

/// Build a set of blocks to extract if the input blocks are viable.
static SetVector<BasicBlock *>
buildExtractionBlockSet(ArrayRef<BasicBlock *> BBs, DominatorTree *DT,
                        bool AllowVarArgs, bool AllowAlloca) {
  assert(!BBs.empty() && "The set of blocks to extract must be non-empty");
  SetVector<BasicBlock *> Result;

  // Loop over the blocks, adding them to our set-vector, and aborting with an
  // empty set if we encounter invalid blocks.
  for (BasicBlock *BB : BBs) {
    // If this block is dead, don't process it.
    if (DT && !DT->isReachableFromEntry(BB))
      continue;

    if (!Result.insert(BB))
      llvm_unreachable("Repeated basic blocks in extraction input");
  }

  LLVM_DEBUG(dbgs() << "Region front block: " << Result.front()->getName()
                    << '\n');

  for (auto *BB : Result) {
    if (!isBlockValidForExtraction(*BB, Result, AllowVarArgs, AllowAlloca))
      return {};

    // Make sure that the first block is not a landing pad.
    if (BB == Result.front()) {
      if (BB->isEHPad()) {
        LLVM_DEBUG(dbgs() << "The first block cannot be an unwind block\n");
        return {};
      }
      continue;
    }

    // All blocks other than the first must not have predecessors outside of
    // the subgraph which is being extracted.
    for (auto *PBB : predecessors(BB))
      if (!Result.count(PBB)) {
        LLVM_DEBUG(dbgs() << "No blocks in this region may have entries from "
                             "outside the region except for the first block!\n"
                          << "Problematic source BB: " << BB->getName() << "\n"
                          << "Problematic destination BB: " << PBB->getName()
                          << "\n");
        return {};
      }
  }

  return Result;
}

/// isAlignmentPreservedForAddrCast - Return true if the cast operation
/// for specified target preserves original alignment
static bool isAlignmentPreservedForAddrCast(const Triple &TargetTriple) {
  switch (TargetTriple.getArch()) {
  case Triple::ArchType::amdgcn:
  case Triple::ArchType::r600:
    return true;
  // TODO: Add other architectures for which we are certain that alignment
  // is preserved during address space cast operations.
  default:
    return false;
  }
  return false;
}

CodeExtractor::CodeExtractor(ArrayRef<BasicBlock *> BBs, DominatorTree *DT,
                             bool AggregateArgs, BlockFrequencyInfo *BFI,
                             BranchProbabilityInfo *BPI, AssumptionCache *AC,
                             bool AllowVarArgs, bool AllowAlloca,
                             BasicBlock *AllocationBlock, std::string Suffix,
                             bool ArgsInZeroAddressSpace)
    : DT(DT), AggregateArgs(AggregateArgs || AggregateArgsOpt), BFI(BFI),
      BPI(BPI), AC(AC), AllocationBlock(AllocationBlock),
      AllowVarArgs(AllowVarArgs),
      Blocks(buildExtractionBlockSet(BBs, DT, AllowVarArgs, AllowAlloca)),
      Suffix(Suffix), ArgsInZeroAddressSpace(ArgsInZeroAddressSpace) {}

/// definedInRegion - Return true if the specified value is defined in the
/// extracted region.
static bool definedInRegion(const SetVector<BasicBlock *> &Blocks, Value *V) {
  if (Instruction *I = dyn_cast<Instruction>(V))
    if (Blocks.count(I->getParent()))
      return true;
  return false;
}

/// definedInCaller - Return true if the specified value is defined in the
/// function being code extracted, but not in the region being extracted.
/// These values must be passed in as live-ins to the function.
static bool definedInCaller(const SetVector<BasicBlock *> &Blocks, Value *V) {
  if (isa<Argument>(V)) return true;
  if (Instruction *I = dyn_cast<Instruction>(V))
    if (!Blocks.count(I->getParent()))
      return true;
  return false;
}

static BasicBlock *getCommonExitBlock(const SetVector<BasicBlock *> &Blocks) {
  BasicBlock *CommonExitBlock = nullptr;
  auto hasNonCommonExitSucc = [&](BasicBlock *Block) {
    for (auto *Succ : successors(Block)) {
      // Internal edges, ok.
      if (Blocks.count(Succ))
        continue;
      if (!CommonExitBlock) {
        CommonExitBlock = Succ;
        continue;
      }
      if (CommonExitBlock != Succ)
        return true;
    }
    return false;
  };

  if (any_of(Blocks, hasNonCommonExitSucc))
    return nullptr;

  return CommonExitBlock;
}

CodeExtractorAnalysisCache::CodeExtractorAnalysisCache(Function &F) {
  for (BasicBlock &BB : F) {
    for (Instruction &II : BB.instructionsWithoutDebug())
      if (auto *AI = dyn_cast<AllocaInst>(&II))
        Allocas.push_back(AI);

    findSideEffectInfoForBlock(BB);
  }
}

void CodeExtractorAnalysisCache::findSideEffectInfoForBlock(BasicBlock &BB) {
  for (Instruction &II : BB.instructionsWithoutDebug()) {
    unsigned Opcode = II.getOpcode();
    Value *MemAddr = nullptr;
    switch (Opcode) {
    case Instruction::Store:
    case Instruction::Load: {
      if (Opcode == Instruction::Store) {
        StoreInst *SI = cast<StoreInst>(&II);
        MemAddr = SI->getPointerOperand();
      } else {
        LoadInst *LI = cast<LoadInst>(&II);
        MemAddr = LI->getPointerOperand();
      }
      // Global variable can not be aliased with locals.
      if (isa<Constant>(MemAddr))
        break;
      Value *Base = MemAddr->stripInBoundsConstantOffsets();
      if (!isa<AllocaInst>(Base)) {
        SideEffectingBlocks.insert(&BB);
        return;
      }
      BaseMemAddrs[&BB].insert(Base);
      break;
    }
    default: {
      IntrinsicInst *IntrInst = dyn_cast<IntrinsicInst>(&II);
      if (IntrInst) {
        if (IntrInst->isLifetimeStartOrEnd())
          break;
        SideEffectingBlocks.insert(&BB);
        return;
      }
      // Treat all the other cases conservatively if it has side effects.
      if (II.mayHaveSideEffects()) {
        SideEffectingBlocks.insert(&BB);
        return;
      }
    }
    }
  }
}

bool CodeExtractorAnalysisCache::doesBlockContainClobberOfAddr(
    BasicBlock &BB, AllocaInst *Addr) const {
  if (SideEffectingBlocks.count(&BB))
    return true;
  auto It = BaseMemAddrs.find(&BB);
  if (It != BaseMemAddrs.end())
    return It->second.count(Addr);
  return false;
}

bool CodeExtractor::isLegalToShrinkwrapLifetimeMarkers(
    const CodeExtractorAnalysisCache &CEAC, Instruction *Addr) const {
  AllocaInst *AI = cast<AllocaInst>(Addr->stripInBoundsConstantOffsets());
  Function *Func = (*Blocks.begin())->getParent();
  for (BasicBlock &BB : *Func) {
    if (Blocks.count(&BB))
      continue;
    if (CEAC.doesBlockContainClobberOfAddr(BB, AI))
      return false;
  }
  return true;
}

BasicBlock *
CodeExtractor::findOrCreateBlockForHoisting(BasicBlock *CommonExitBlock) {
  BasicBlock *SinglePredFromOutlineRegion = nullptr;
  assert(!Blocks.count(CommonExitBlock) &&
         "Expect a block outside the region!");
  for (auto *Pred : predecessors(CommonExitBlock)) {
    if (!Blocks.count(Pred))
      continue;
    if (!SinglePredFromOutlineRegion) {
      SinglePredFromOutlineRegion = Pred;
    } else if (SinglePredFromOutlineRegion != Pred) {
      SinglePredFromOutlineRegion = nullptr;
      break;
    }
  }

  if (SinglePredFromOutlineRegion)
    return SinglePredFromOutlineRegion;

#ifndef NDEBUG
  auto getFirstPHI = [](BasicBlock *BB) {
    BasicBlock::iterator I = BB->begin();
    PHINode *FirstPhi = nullptr;
    while (I != BB->end()) {
      PHINode *Phi = dyn_cast<PHINode>(I);
      if (!Phi)
        break;
      if (!FirstPhi) {
        FirstPhi = Phi;
        break;
      }
    }
    return FirstPhi;
  };
  // If there are any phi nodes, the single pred either exists or has already
  // be created before code extraction.
  assert(!getFirstPHI(CommonExitBlock) && "Phi not expected");
#endif

  BasicBlock *NewExitBlock =
      CommonExitBlock->splitBasicBlock(CommonExitBlock->getFirstNonPHIIt());

  for (BasicBlock *Pred :
       llvm::make_early_inc_range(predecessors(CommonExitBlock))) {
    if (Blocks.count(Pred))
      continue;
    Pred->getTerminator()->replaceUsesOfWith(CommonExitBlock, NewExitBlock);
  }
  // Now add the old exit block to the outline region.
  Blocks.insert(CommonExitBlock);
  return CommonExitBlock;
}

// Find the pair of life time markers for address 'Addr' that are either
// defined inside the outline region or can legally be shrinkwrapped into the
// outline region. If there are not other untracked uses of the address, return
// the pair of markers if found; otherwise return a pair of nullptr.
CodeExtractor::LifetimeMarkerInfo
CodeExtractor::getLifetimeMarkers(const CodeExtractorAnalysisCache &CEAC,
                                  Instruction *Addr,
                                  BasicBlock *ExitBlock) const {
  LifetimeMarkerInfo Info;

  for (User *U : Addr->users()) {
    IntrinsicInst *IntrInst = dyn_cast<IntrinsicInst>(U);
    if (IntrInst) {
      // We don't model addresses with multiple start/end markers, but the
      // markers do not need to be in the region.
      if (IntrInst->getIntrinsicID() == Intrinsic::lifetime_start) {
        if (Info.LifeStart)
          return {};
        Info.LifeStart = IntrInst;
        continue;
      }
      if (IntrInst->getIntrinsicID() == Intrinsic::lifetime_end) {
        if (Info.LifeEnd)
          return {};
        Info.LifeEnd = IntrInst;
        continue;
      }
    }
    // Find untracked uses of the address, bail.
    if (!definedInRegion(Blocks, U))
      return {};
  }

  if (!Info.LifeStart || !Info.LifeEnd)
    return {};

  Info.SinkLifeStart = !definedInRegion(Blocks, Info.LifeStart);
  Info.HoistLifeEnd = !definedInRegion(Blocks, Info.LifeEnd);
  // Do legality check.
  if ((Info.SinkLifeStart || Info.HoistLifeEnd) &&
      !isLegalToShrinkwrapLifetimeMarkers(CEAC, Addr))
    return {};

  // Check to see if we have a place to do hoisting, if not, bail.
  if (Info.HoistLifeEnd && !ExitBlock)
    return {};

  return Info;
}

void CodeExtractor::findAllocas(const CodeExtractorAnalysisCache &CEAC,
                                ValueSet &SinkCands, ValueSet &HoistCands,
                                BasicBlock *&ExitBlock) const {
  Function *Func = (*Blocks.begin())->getParent();
  ExitBlock = getCommonExitBlock(Blocks);

  auto moveOrIgnoreLifetimeMarkers =
      [&](const LifetimeMarkerInfo &LMI) -> bool {
    if (!LMI.LifeStart)
      return false;
    if (LMI.SinkLifeStart) {
      LLVM_DEBUG(dbgs() << "Sinking lifetime.start: " << *LMI.LifeStart
                        << "\n");
      SinkCands.insert(LMI.LifeStart);
    }
    if (LMI.HoistLifeEnd) {
      LLVM_DEBUG(dbgs() << "Hoisting lifetime.end: " << *LMI.LifeEnd << "\n");
      HoistCands.insert(LMI.LifeEnd);
    }
    return true;
  };

  // Look up allocas in the original function in CodeExtractorAnalysisCache, as
  // this is much faster than walking all the instructions.
  for (AllocaInst *AI : CEAC.getAllocas()) {
    BasicBlock *BB = AI->getParent();
    if (Blocks.count(BB))
      continue;

    // As a prior call to extractCodeRegion() may have shrinkwrapped the alloca,
    // check whether it is actually still in the original function.
    Function *AIFunc = BB->getParent();
    if (AIFunc != Func)
      continue;

    LifetimeMarkerInfo MarkerInfo = getLifetimeMarkers(CEAC, AI, ExitBlock);
    bool Moved = moveOrIgnoreLifetimeMarkers(MarkerInfo);
    if (Moved) {
      LLVM_DEBUG(dbgs() << "Sinking alloca: " << *AI << "\n");
      SinkCands.insert(AI);
      continue;
    }

    // Find bitcasts in the outlined region that have lifetime marker users
    // outside that region. Replace the lifetime marker use with an
    // outside region bitcast to avoid unnecessary alloca/reload instructions
    // and extra lifetime markers.
    SmallVector<Instruction *, 2> LifetimeBitcastUsers;
    for (User *U : AI->users()) {
      if (!definedInRegion(Blocks, U))
        continue;

      if (U->stripInBoundsConstantOffsets() != AI)
        continue;

      Instruction *Bitcast = cast<Instruction>(U);
      for (User *BU : Bitcast->users()) {
        auto *IntrInst = dyn_cast<LifetimeIntrinsic>(BU);
        if (!IntrInst)
          continue;

        if (definedInRegion(Blocks, IntrInst))
          continue;

        LLVM_DEBUG(dbgs() << "Replace use of extracted region bitcast"
                          << *Bitcast << " in out-of-region lifetime marker "
                          << *IntrInst << "\n");
        LifetimeBitcastUsers.push_back(IntrInst);
      }
    }

    for (Instruction *I : LifetimeBitcastUsers) {
      Module *M = AIFunc->getParent();
      LLVMContext &Ctx = M->getContext();
      auto *Int8PtrTy = PointerType::getUnqual(Ctx);
      CastInst *CastI =
          CastInst::CreatePointerCast(AI, Int8PtrTy, "lt.cast", I->getIterator());
      I->replaceUsesOfWith(I->getOperand(1), CastI);
    }

    // Follow any bitcasts.
    SmallVector<Instruction *, 2> Bitcasts;
    SmallVector<LifetimeMarkerInfo, 2> BitcastLifetimeInfo;
    for (User *U : AI->users()) {
      if (U->stripInBoundsConstantOffsets() == AI) {
        Instruction *Bitcast = cast<Instruction>(U);
        LifetimeMarkerInfo LMI = getLifetimeMarkers(CEAC, Bitcast, ExitBlock);
        if (LMI.LifeStart) {
          Bitcasts.push_back(Bitcast);
          BitcastLifetimeInfo.push_back(LMI);
          continue;
        }
      }

      // Found unknown use of AI.
      if (!definedInRegion(Blocks, U)) {
        Bitcasts.clear();
        break;
      }
    }

    // Either no bitcasts reference the alloca or there are unknown uses.
    if (Bitcasts.empty())
      continue;

    LLVM_DEBUG(dbgs() << "Sinking alloca (via bitcast): " << *AI << "\n");
    SinkCands.insert(AI);
    for (unsigned I = 0, E = Bitcasts.size(); I != E; ++I) {
      Instruction *BitcastAddr = Bitcasts[I];
      const LifetimeMarkerInfo &LMI = BitcastLifetimeInfo[I];
      assert(LMI.LifeStart &&
             "Unsafe to sink bitcast without lifetime markers");
      moveOrIgnoreLifetimeMarkers(LMI);
      if (!definedInRegion(Blocks, BitcastAddr)) {
        LLVM_DEBUG(dbgs() << "Sinking bitcast-of-alloca: " << *BitcastAddr
                          << "\n");
        SinkCands.insert(BitcastAddr);
      }
    }
  }
}

bool CodeExtractor::isEligible() const {
  if (Blocks.empty())
    return false;
  BasicBlock *Header = *Blocks.begin();
  Function *F = Header->getParent();

  // For functions with varargs, check that varargs handling is only done in the
  // outlined function, i.e vastart and vaend are only used in outlined blocks.
  if (AllowVarArgs && F->getFunctionType()->isVarArg()) {
    auto containsVarArgIntrinsic = [](const Instruction &I) {
      if (const CallInst *CI = dyn_cast<CallInst>(&I))
        if (const Function *Callee = CI->getCalledFunction())
          return Callee->getIntrinsicID() == Intrinsic::vastart ||
                 Callee->getIntrinsicID() == Intrinsic::vaend;
      return false;
    };

    for (auto &BB : *F) {
      if (Blocks.count(&BB))
        continue;
      if (llvm::any_of(BB, containsVarArgIntrinsic))
        return false;
    }
  }
  // stacksave as input implies stackrestore in the outlined function.
  // This can confuse prolog epilog insertion phase.
  // stacksave's uses must not cross outlined function.
  for (BasicBlock *BB : Blocks) {
    for (Instruction &I : *BB) {
      IntrinsicInst *II = dyn_cast<IntrinsicInst>(&I);
      if (!II)
        continue;
      bool IsSave = II->getIntrinsicID() == Intrinsic::stacksave;
      bool IsRestore = II->getIntrinsicID() == Intrinsic::stackrestore;
      if (IsSave && any_of(II->users(), [&Blks = this->Blocks](User *U) {
            return !definedInRegion(Blks, U);
          }))
        return false;
      if (IsRestore && !definedInRegion(Blocks, II->getArgOperand(0)))
        return false;
    }
  }
  return true;
}

void CodeExtractor::findInputsOutputs(ValueSet &Inputs, ValueSet &Outputs,
                                      const ValueSet &SinkCands,
                                      bool CollectGlobalInputs) const {
  for (BasicBlock *BB : Blocks) {
    // If a used value is defined outside the region, it's an input.  If an
    // instruction is used outside the region, it's an output.
    for (Instruction &II : *BB) {
      for (auto &OI : II.operands()) {
        Value *V = OI;
        if (!SinkCands.count(V) &&
            (definedInCaller(Blocks, V) ||
             (CollectGlobalInputs && llvm::isa<llvm::GlobalVariable>(V))))
          Inputs.insert(V);
      }

      for (User *U : II.users())
        if (!definedInRegion(Blocks, U)) {
          Outputs.insert(&II);
          break;
        }
    }
  }
}

/// severSplitPHINodesOfEntry - If a PHI node has multiple inputs from outside
/// of the region, we need to split the entry block of the region so that the
/// PHI node is easier to deal with.
void CodeExtractor::severSplitPHINodesOfEntry(BasicBlock *&Header) {
  unsigned NumPredsFromRegion = 0;
  unsigned NumPredsOutsideRegion = 0;

  if (Header != &Header->getParent()->getEntryBlock()) {
    PHINode *PN = dyn_cast<PHINode>(Header->begin());
    if (!PN) return;  // No PHI nodes.

    // If the header node contains any PHI nodes, check to see if there is more
    // than one entry from outside the region.  If so, we need to sever the
    // header block into two.
    for (unsigned i = 0, e = PN->getNumIncomingValues(); i != e; ++i)
      if (Blocks.count(PN->getIncomingBlock(i)))
        ++NumPredsFromRegion;
      else
        ++NumPredsOutsideRegion;

    // If there is one (or fewer) predecessor from outside the region, we don't
    // need to do anything special.
    if (NumPredsOutsideRegion <= 1) return;
  }

  // Otherwise, we need to split the header block into two pieces: one
  // containing PHI nodes merging values from outside of the region, and a
  // second that contains all of the code for the block and merges back any
  // incoming values from inside of the region.
  BasicBlock *NewBB = SplitBlock(Header, Header->getFirstNonPHIIt(), DT);

  // We only want to code extract the second block now, and it becomes the new
  // header of the region.
  BasicBlock *OldPred = Header;
  Blocks.remove(OldPred);
  Blocks.insert(NewBB);
  Header = NewBB;

  // Okay, now we need to adjust the PHI nodes and any branches from within the
  // region to go to the new header block instead of the old header block.
  if (NumPredsFromRegion) {
    PHINode *PN = cast<PHINode>(OldPred->begin());
    // Loop over all of the predecessors of OldPred that are in the region,
    // changing them to branch to NewBB instead.
    for (unsigned i = 0, e = PN->getNumIncomingValues(); i != e; ++i)
      if (Blocks.count(PN->getIncomingBlock(i))) {
        Instruction *TI = PN->getIncomingBlock(i)->getTerminator();
        TI->replaceUsesOfWith(OldPred, NewBB);
      }

    // Okay, everything within the region is now branching to the right block, we
    // just have to update the PHI nodes now, inserting PHI nodes into NewBB.
    BasicBlock::iterator AfterPHIs;
    for (AfterPHIs = OldPred->begin(); isa<PHINode>(AfterPHIs); ++AfterPHIs) {
      PHINode *PN = cast<PHINode>(AfterPHIs);
      // Create a new PHI node in the new region, which has an incoming value
      // from OldPred of PN.
      PHINode *NewPN = PHINode::Create(PN->getType(), 1 + NumPredsFromRegion,
                                       PN->getName() + ".ce");
      NewPN->insertBefore(NewBB->begin());
      PN->replaceAllUsesWith(NewPN);
      NewPN->addIncoming(PN, OldPred);

      // Loop over all of the incoming value in PN, moving them to NewPN if they
      // are from the extracted region.
      for (unsigned i = 0; i != PN->getNumIncomingValues(); ++i) {
        if (Blocks.count(PN->getIncomingBlock(i))) {
          NewPN->addIncoming(PN->getIncomingValue(i), PN->getIncomingBlock(i));
          PN->removeIncomingValue(i);
          --i;
        }
      }
    }
  }
}

/// severSplitPHINodesOfExits - if PHI nodes in exit blocks have inputs from
/// outlined region, we split these PHIs on two: one with inputs from region
/// and other with remaining incoming blocks; then first PHIs are placed in
/// outlined region.
void CodeExtractor::severSplitPHINodesOfExits() {
  for (BasicBlock *ExitBB : ExtractedFuncRetVals) {
    BasicBlock *NewBB = nullptr;

    for (PHINode &PN : ExitBB->phis()) {
      // Find all incoming values from the outlining region.
      SmallVector<unsigned, 2> IncomingVals;
      for (unsigned i = 0; i < PN.getNumIncomingValues(); ++i)
        if (Blocks.count(PN.getIncomingBlock(i)))
          IncomingVals.push_back(i);

      // Do not process PHI if there is one (or fewer) predecessor from region.
      // If PHI has exactly one predecessor from region, only this one incoming
      // will be replaced on codeRepl block, so it should be safe to skip PHI.
      if (IncomingVals.size() <= 1)
        continue;

      // Create block for new PHIs and add it to the list of outlined if it
      // wasn't done before.
      if (!NewBB) {
        NewBB = BasicBlock::Create(ExitBB->getContext(),
                                   ExitBB->getName() + ".split",
                                   ExitBB->getParent(), ExitBB);
        SmallVector<BasicBlock *, 4> Preds(predecessors(ExitBB));
        for (BasicBlock *PredBB : Preds)
          if (Blocks.count(PredBB))
            PredBB->getTerminator()->replaceUsesOfWith(ExitBB, NewBB);
        BranchInst::Create(ExitBB, NewBB);
        Blocks.insert(NewBB);
      }

      // Split this PHI.
      PHINode *NewPN = PHINode::Create(PN.getType(), IncomingVals.size(),
                                       PN.getName() + ".ce");
      NewPN->insertBefore(NewBB->getFirstNonPHIIt());
      for (unsigned i : IncomingVals)
        NewPN->addIncoming(PN.getIncomingValue(i), PN.getIncomingBlock(i));
      for (unsigned i : reverse(IncomingVals))
        PN.removeIncomingValue(i, false);
      PN.addIncoming(NewPN, NewBB);
    }
  }
}

void CodeExtractor::splitReturnBlocks() {
  for (BasicBlock *Block : Blocks)
    if (ReturnInst *RI = dyn_cast<ReturnInst>(Block->getTerminator())) {
      BasicBlock *New =
          Block->splitBasicBlock(RI->getIterator(), Block->getName() + ".ret");
      if (DT) {
        // Old dominates New. New node dominates all other nodes dominated
        // by Old.
        DomTreeNode *OldNode = DT->getNode(Block);
        SmallVector<DomTreeNode *, 8> Children(OldNode->begin(),
                                               OldNode->end());

        DomTreeNode *NewNode = DT->addNewBlock(New, Block);

        for (DomTreeNode *I : Children)
          DT->changeImmediateDominator(I, NewNode);
      }
    }
}

Function *CodeExtractor::constructFunctionDeclaration(
    const ValueSet &inputs, const ValueSet &outputs, BlockFrequency EntryFreq,
    const Twine &Name, ValueSet &StructValues, StructType *&StructTy) {
  LLVM_DEBUG(dbgs() << "inputs: " << inputs.size() << "\n");
  LLVM_DEBUG(dbgs() << "outputs: " << outputs.size() << "\n");

  Function *oldFunction = Blocks.front()->getParent();
  Module *M = Blocks.front()->getModule();

  // Assemble the function's parameter lists.
  std::vector<Type *> ParamTy;
  std::vector<Type *> AggParamTy;
  const DataLayout &DL = M->getDataLayout();

  // Add the types of the input values to the function's argument list
  for (Value *value : inputs) {
    LLVM_DEBUG(dbgs() << "value used in func: " << *value << "\n");
    if (AggregateArgs && !ExcludeArgsFromAggregate.contains(value)) {
      AggParamTy.push_back(value->getType());
      StructValues.insert(value);
    } else
      ParamTy.push_back(value->getType());
  }

  // Add the types of the output values to the function's argument list.
  for (Value *output : outputs) {
    LLVM_DEBUG(dbgs() << "instr used in func: " << *output << "\n");
    if (AggregateArgs && !ExcludeArgsFromAggregate.contains(output)) {
      AggParamTy.push_back(output->getType());
      StructValues.insert(output);
    } else
      ParamTy.push_back(
          PointerType::get(output->getContext(), DL.getAllocaAddrSpace()));
  }

  assert(
      (ParamTy.size() + AggParamTy.size()) ==
          (inputs.size() + outputs.size()) &&
      "Number of scalar and aggregate params does not match inputs, outputs");
  assert((StructValues.empty() || AggregateArgs) &&
         "Expeced StructValues only with AggregateArgs set");

  // Concatenate scalar and aggregate params in ParamTy.
  if (!AggParamTy.empty()) {
    StructTy = StructType::get(M->getContext(), AggParamTy);
    ParamTy.push_back(PointerType::get(
        M->getContext(), ArgsInZeroAddressSpace ? 0 : DL.getAllocaAddrSpace()));
  }

  Type *RetTy = getSwitchType();
  LLVM_DEBUG({
    dbgs() << "Function type: " << *RetTy << " f(";
    for (Type *i : ParamTy)
      dbgs() << *i << ", ";
    dbgs() << ")\n";
  });

  FunctionType *funcType = FunctionType::get(
      RetTy, ParamTy, AllowVarArgs && oldFunction->isVarArg());

  // Create the new function
  Function *newFunction =
      Function::Create(funcType, GlobalValue::InternalLinkage,
                       oldFunction->getAddressSpace(), Name, M);

  // Propagate personality info to the new function if there is one.
  if (oldFunction->hasPersonalityFn())
    newFunction->setPersonalityFn(oldFunction->getPersonalityFn());

  // Inherit all of the target dependent attributes and white-listed
  // target independent attributes.
  //  (e.g. If the extracted region contains a call to an x86.sse
  //  instruction we need to make sure that the extracted region has the
  //  "target-features" attribute allowing it to be lowered.
  // FIXME: This should be changed to check to see if a specific
  //           attribute can not be inherited.
  for (const auto &Attr : oldFunction->getAttributes().getFnAttrs()) {
    if (Attr.isStringAttribute()) {
      if (Attr.getKindAsString() == "thunk")
        continue;
    } else
      switch (Attr.getKindAsEnum()) {
      // Those attributes cannot be propagated safely. Explicitly list them
      // here so we get a warning if new attributes are added.
      case Attribute::AllocSize:
      case Attribute::Builtin:
      case Attribute::Convergent:
      case Attribute::JumpTable:
      case Attribute::Naked:
      case Attribute::NoBuiltin:
      case Attribute::NoMerge:
      case Attribute::NoReturn:
      case Attribute::NoSync:
      case Attribute::ReturnsTwice:
      case Attribute::Speculatable:
      case Attribute::StackAlignment:
      case Attribute::WillReturn:
      case Attribute::AllocKind:
      case Attribute::PresplitCoroutine:
      case Attribute::Memory:
      case Attribute::NoFPClass:
      case Attribute::CoroDestroyOnlyWhenComplete:
      case Attribute::CoroElideSafe:
      case Attribute::NoDivergenceSource:
        continue;
      // Those attributes should be safe to propagate to the extracted function.
      case Attribute::AlwaysInline:
      case Attribute::Cold:
      case Attribute::DisableSanitizerInstrumentation:
      case Attribute::FnRetThunkExtern:
      case Attribute::Hot:
      case Attribute::HybridPatchable:
      case Attribute::NoRecurse:
      case Attribute::InlineHint:
      case Attribute::MinSize:
      case Attribute::NoCallback:
      case Attribute::NoDuplicate:
      case Attribute::NoFree:
      case Attribute::NoImplicitFloat:
      case Attribute::NoInline:
      case Attribute::NonLazyBind:
      case Attribute::NoRedZone:
      case Attribute::NoUnwind:
      case Attribute::NoSanitizeBounds:
      case Attribute::NoSanitizeCoverage:
      case Attribute::NullPointerIsValid:
      case Attribute::OptimizeForDebugging:
      case Attribute::OptForFuzzing:
      case Attribute::OptimizeNone:
      case Attribute::OptimizeForSize:
      case Attribute::SafeStack:
      case Attribute::ShadowCallStack:
      case Attribute::SanitizeAddress:
      case Attribute::SanitizeMemory:
      case Attribute::SanitizeNumericalStability:
      case Attribute::SanitizeThread:
      case Attribute::SanitizeType:
      case Attribute::SanitizeHWAddress:
      case Attribute::SanitizeMemTag:
      case Attribute::SanitizeRealtime:
      case Attribute::SanitizeRealtimeBlocking:
      case Attribute::SpeculativeLoadHardening:
      case Attribute::StackProtect:
      case Attribute::StackProtectReq:
      case Attribute::StackProtectStrong:
      case Attribute::StrictFP:
      case Attribute::UWTable:
      case Attribute::VScaleRange:
      case Attribute::NoCfCheck:
      case Attribute::MustProgress:
      case Attribute::NoProfile:
      case Attribute::SkipProfile:
        break;
      // These attributes cannot be applied to functions.
      case Attribute::Alignment:
      case Attribute::AllocatedPointer:
      case Attribute::AllocAlign:
      case Attribute::ByVal:
      case Attribute::Captures:
      case Attribute::Dereferenceable:
      case Attribute::DereferenceableOrNull:
      case Attribute::ElementType:
      case Attribute::InAlloca:
      case Attribute::InReg:
      case Attribute::Nest:
      case Attribute::NoAlias:
      case Attribute::NoUndef:
      case Attribute::NonNull:
      case Attribute::Preallocated:
      case Attribute::ReadNone:
      case Attribute::ReadOnly:
      case Attribute::Returned:
      case Attribute::SExt:
      case Attribute::StructRet:
      case Attribute::SwiftError:
      case Attribute::SwiftSelf:
      case Attribute::SwiftAsync:
      case Attribute::ZExt:
      case Attribute::ImmArg:
      case Attribute::ByRef:
      case Attribute::WriteOnly:
      case Attribute::Writable:
      case Attribute::DeadOnUnwind:
      case Attribute::Range:
      case Attribute::Initializes:
      case Attribute::NoExt:
      //  These are not really attributes.
      case Attribute::None:
      case Attribute::EndAttrKinds:
      case Attribute::EmptyKey:
      case Attribute::TombstoneKey:
      case Attribute::DeadOnReturn:
        llvm_unreachable("Not a function attribute");
      }

    newFunction->addFnAttr(Attr);
  }

  // Create scalar and aggregate iterators to name all of the arguments we
  // inserted.
  Function::arg_iterator ScalarAI = newFunction->arg_begin();

  // Set names and attributes for input and output arguments.
  ScalarAI = newFunction->arg_begin();
  for (Value *input : inputs) {
    if (StructValues.contains(input))
      continue;

    ScalarAI->setName(input->getName());
    if (input->isSwiftError())
      newFunction->addParamAttr(ScalarAI - newFunction->arg_begin(),
                                Attribute::SwiftError);
    ++ScalarAI;
  }
  for (Value *output : outputs) {
    if (StructValues.contains(output))
      continue;

    ScalarAI->setName(output->getName() + ".out");
    ++ScalarAI;
  }

  // Update the entry count of the function.
  if (BFI) {
    auto Count = BFI->getProfileCountFromFreq(EntryFreq);
    if (Count.has_value())
      newFunction->setEntryCount(
          ProfileCount(*Count, Function::PCT_Real)); // FIXME
  }

  return newFunction;
}

/// If the original function has debug info, we have to add a debug location
/// to the new branch instruction from the artificial entry block.
/// We use the debug location of the first instruction in the extracted
/// blocks, as there is no other equivalent line in the source code.
static void applyFirstDebugLoc(Function *oldFunction,
                               ArrayRef<BasicBlock *> Blocks,
                               Instruction *BranchI) {
  if (oldFunction->getSubprogram()) {
    any_of(Blocks, [&BranchI](const BasicBlock *BB) {
      return any_of(*BB, [&BranchI](const Instruction &I) {
        if (!I.getDebugLoc())
          return false;
        BranchI->setDebugLoc(I.getDebugLoc());
        return true;
      });
    });
  }
}

/// Erase lifetime.start markers which reference inputs to the extraction
/// region, and insert the referenced memory into \p LifetimesStart.
///
/// The extraction region is defined by a set of blocks (\p Blocks), and a set
/// of allocas which will be moved from the caller function into the extracted
/// function (\p SunkAllocas).
static void eraseLifetimeMarkersOnInputs(const SetVector<BasicBlock *> &Blocks,
                                         const SetVector<Value *> &SunkAllocas,
                                         SetVector<Value *> &LifetimesStart) {
  for (BasicBlock *BB : Blocks) {
    for (Instruction &I : llvm::make_early_inc_range(*BB)) {
      auto *II = dyn_cast<LifetimeIntrinsic>(&I);
      if (!II)
        continue;

      // Get the memory operand of the lifetime marker. If the underlying
      // object is a sunk alloca, or is otherwise defined in the extraction
      // region, the lifetime marker must not be erased.
      Value *Mem = II->getOperand(1)->stripInBoundsOffsets();
      if (SunkAllocas.count(Mem) || definedInRegion(Blocks, Mem))
        continue;

      if (II->getIntrinsicID() == Intrinsic::lifetime_start)
        LifetimesStart.insert(Mem);
      II->eraseFromParent();
    }
  }
}

/// Insert lifetime start/end markers surrounding the call to the new function
/// for objects defined in the caller.
static void insertLifetimeMarkersSurroundingCall(
    Module *M, ArrayRef<Value *> LifetimesStart, ArrayRef<Value *> LifetimesEnd,
    CallInst *TheCall) {
  LLVMContext &Ctx = M->getContext();
  auto NegativeOne = ConstantInt::getSigned(Type::getInt64Ty(Ctx), -1);
  Instruction *Term = TheCall->getParent()->getTerminator();

  // Emit lifetime markers for the pointers given in \p Objects. Insert the
  // markers before the call if \p InsertBefore, and after the call otherwise.
  auto insertMarkers = [&](Intrinsic::ID MarkerFunc, ArrayRef<Value *> Objects,
                           bool InsertBefore) {
    for (Value *Mem : Objects) {
      assert((!isa<Instruction>(Mem) || cast<Instruction>(Mem)->getFunction() ==
                                            TheCall->getFunction()) &&
             "Input memory not defined in original function");

      Function *Func =
          Intrinsic::getOrInsertDeclaration(M, MarkerFunc, Mem->getType());
      auto Marker = CallInst::Create(Func, {NegativeOne, Mem});
      if (InsertBefore)
        Marker->insertBefore(TheCall->getIterator());
      else
        Marker->insertBefore(Term->getIterator());
    }
  };

  if (!LifetimesStart.empty()) {
    insertMarkers(Intrinsic::lifetime_start, LifetimesStart,
                  /*InsertBefore=*/true);
  }

  if (!LifetimesEnd.empty()) {
    insertMarkers(Intrinsic::lifetime_end, LifetimesEnd,
                  /*InsertBefore=*/false);
  }
}

void CodeExtractor::moveCodeToFunction(Function *newFunction) {
  auto newFuncIt = newFunction->begin();
  for (BasicBlock *Block : Blocks) {
    // Delete the basic block from the old function, and the list of blocks
    Block->removeFromParent();

    // Insert this basic block into the new function
    // Insert the original blocks after the entry block created
    // for the new function. The entry block may be followed
    // by a set of exit blocks at this point, but these exit
    // blocks better be placed at the end of the new function.
    newFuncIt = newFunction->insert(std::next(newFuncIt), Block);
  }
}

void CodeExtractor::calculateNewCallTerminatorWeights(
    BasicBlock *CodeReplacer,
    const DenseMap<BasicBlock *, BlockFrequency> &ExitWeights,
    BranchProbabilityInfo *BPI) {
  using Distribution = BlockFrequencyInfoImplBase::Distribution;
  using BlockNode = BlockFrequencyInfoImplBase::BlockNode;

  // Update the branch weights for the exit block.
  Instruction *TI = CodeReplacer->getTerminator();
  SmallVector<unsigned, 8> BranchWeights(TI->getNumSuccessors(), 0);

  // Block Frequency distribution with dummy node.
  Distribution BranchDist;

  SmallVector<BranchProbability, 4> EdgeProbabilities(
      TI->getNumSuccessors(), BranchProbability::getUnknown());

  // Add each of the frequencies of the successors.
  for (unsigned i = 0, e = TI->getNumSuccessors(); i < e; ++i) {
    BlockNode ExitNode(i);
    uint64_t ExitFreq = ExitWeights.lookup(TI->getSuccessor(i)).getFrequency();
    if (ExitFreq != 0)
      BranchDist.addExit(ExitNode, ExitFreq);
    else
      EdgeProbabilities[i] = BranchProbability::getZero();
  }

  // Check for no total weight.
  if (BranchDist.Total == 0) {
    BPI->setEdgeProbability(CodeReplacer, EdgeProbabilities);
    return;
  }

  // Normalize the distribution so that they can fit in unsigned.
  BranchDist.normalize();

  // Create normalized branch weights and set the metadata.
  for (unsigned I = 0, E = BranchDist.Weights.size(); I < E; ++I) {
    const auto &Weight = BranchDist.Weights[I];

    // Get the weight and update the current BFI.
    BranchWeights[Weight.TargetNode.Index] = Weight.Amount;
    BranchProbability BP(Weight.Amount, BranchDist.Total);
    EdgeProbabilities[Weight.TargetNode.Index] = BP;
  }
  BPI->setEdgeProbability(CodeReplacer, EdgeProbabilities);
  TI->setMetadata(
      LLVMContext::MD_prof,
      MDBuilder(TI->getContext()).createBranchWeights(BranchWeights));
}

/// Erase debug info intrinsics which refer to values in \p F but aren't in
/// \p F.
static void eraseDebugIntrinsicsWithNonLocalRefs(Function &F) {
  for (Instruction &I : instructions(F)) {
    SmallVector<DbgVariableRecord *, 4> DbgVariableRecords;
<<<<<<< HEAD
    findDbgUsers(DbgUsers, &I, &DbgVariableRecords);
    assert(DbgUsers.empty());
=======
    findDbgUsers(&I, DbgVariableRecords);
>>>>>>> e38f98f5
    for (DbgVariableRecord *DVR : DbgVariableRecords)
      if (DVR->getFunction() != &F)
        DVR->eraseFromParent();
  }
}

/// Fix up the debug info in the old and new functions. Following changes are
/// done.
/// 1. If a debug record points to a value that has been replaced, update the
///    record to use the new value.
/// 2. If an Input value that has been replaced was used as a location of a
///    debug record in the Parent function, then materealize a similar record in
///    the new function.
/// 3. Point line locations and debug intrinsics to the new subprogram scope
/// 4. Remove intrinsics which point to values outside of the new function.
static void fixupDebugInfoPostExtraction(Function &OldFunc, Function &NewFunc,
                                         CallInst &TheCall,
                                         const SetVector<Value *> &Inputs,
                                         ArrayRef<Value *> NewValues) {
  DISubprogram *OldSP = OldFunc.getSubprogram();
  LLVMContext &Ctx = OldFunc.getContext();

  if (!OldSP) {
    // Erase any debug info the new function contains.
    stripDebugInfo(NewFunc);
    // Make sure the old function doesn't contain any non-local metadata refs.
    eraseDebugIntrinsicsWithNonLocalRefs(NewFunc);
    return;
  }

  // Create a subprogram for the new function. Leave out a description of the
  // function arguments, as the parameters don't correspond to anything at the
  // source level.
  assert(OldSP->getUnit() && "Missing compile unit for subprogram");
  DIBuilder DIB(*OldFunc.getParent(), /*AllowUnresolved=*/false,
                OldSP->getUnit());
  auto SPType = DIB.createSubroutineType(DIB.getOrCreateTypeArray({}));
  DISubprogram::DISPFlags SPFlags = DISubprogram::SPFlagDefinition |
                                    DISubprogram::SPFlagOptimized |
                                    DISubprogram::SPFlagLocalToUnit;
  auto NewSP = DIB.createFunction(
      OldSP->getUnit(), NewFunc.getName(), NewFunc.getName(), OldSP->getFile(),
      /*LineNo=*/0, SPType, /*ScopeLine=*/0, DINode::FlagZero, SPFlags);
  NewFunc.setSubprogram(NewSP);

  auto UpdateOrInsertDebugRecord = [&](auto *DR, Value *OldLoc, Value *NewLoc,
                                       DIExpression *Expr, bool Declare) {
    if (DR->getParent()->getParent() == &NewFunc) {
      DR->replaceVariableLocationOp(OldLoc, NewLoc);
      return;
    }
    if (Declare) {
      DIB.insertDeclare(NewLoc, DR->getVariable(), Expr, DR->getDebugLoc(),
                        &NewFunc.getEntryBlock());
      return;
    }
    DIB.insertDbgValueIntrinsic(
        NewLoc, DR->getVariable(), Expr, DR->getDebugLoc(),
        NewFunc.getEntryBlock().getTerminator()->getIterator());
  };
  for (auto [Input, NewVal] : zip_equal(Inputs, NewValues)) {
    SmallVector<DbgVariableRecord *, 1> DPUsers;
<<<<<<< HEAD
    findDbgUsers(DbgUsers, Input, &DPUsers);
    assert(DbgUsers.empty());
=======
    findDbgUsers(Input, DPUsers);
>>>>>>> e38f98f5
    DIExpression *Expr = DIB.createExpression();

    // Iterate the debud users of the Input values. If they are in the extracted
    // function then update their location with the new value. If they are in
    // the parent function then create a similar debug record.
    for (auto *DVR : DPUsers)
      UpdateOrInsertDebugRecord(DVR, Input, NewVal, Expr, DVR->isDbgDeclare());
  }

  auto IsInvalidLocation = [&NewFunc](Value *Location) {
    // Location is invalid if it isn't a constant, an instruction or an
    // argument, or is an instruction/argument but isn't in the new function.
    if (!Location || (!isa<Constant>(Location) && !isa<Argument>(Location) &&
                      !isa<Instruction>(Location)))
      return true;

    if (Argument *Arg = dyn_cast<Argument>(Location))
      return Arg->getParent() != &NewFunc;
    if (Instruction *LocationInst = dyn_cast<Instruction>(Location))
      return LocationInst->getFunction() != &NewFunc;
    return false;
  };

  // Debug intrinsics in the new function need to be updated in one of two
  // ways:
  //  1) They need to be deleted, because they describe a value in the old
  //     function.
  //  2) They need to point to fresh metadata, e.g. because they currently
  //     point to a variable in the wrong scope.
  SmallDenseMap<DINode *, DINode *> RemappedMetadata;
  SmallVector<DbgVariableRecord *, 4> DVRsToDelete;
  DenseMap<const MDNode *, MDNode *> Cache;

  auto GetUpdatedDIVariable = [&](DILocalVariable *OldVar) {
    DINode *&NewVar = RemappedMetadata[OldVar];
    if (!NewVar) {
      DILocalScope *NewScope = DILocalScope::cloneScopeForSubprogram(
          *OldVar->getScope(), *NewSP, Ctx, Cache);
      NewVar = DIB.createAutoVariable(
          NewScope, OldVar->getName(), OldVar->getFile(), OldVar->getLine(),
          OldVar->getType(), /*AlwaysPreserve=*/false, DINode::FlagZero,
          OldVar->getAlignInBits());
    }
    return cast<DILocalVariable>(NewVar);
  };

  auto UpdateDbgLabel = [&](auto *LabelRecord) {
    // Point the label record to a fresh label within the new function if
    // the record was not inlined from some other function.
    if (LabelRecord->getDebugLoc().getInlinedAt())
      return;
    DILabel *OldLabel = LabelRecord->getLabel();
    DINode *&NewLabel = RemappedMetadata[OldLabel];
    if (!NewLabel) {
      DILocalScope *NewScope = DILocalScope::cloneScopeForSubprogram(
          *OldLabel->getScope(), *NewSP, Ctx, Cache);
      NewLabel =
          DILabel::get(Ctx, NewScope, OldLabel->getName(), OldLabel->getFile(),
                       OldLabel->getLine(), OldLabel->getColumn(),
                       OldLabel->isArtificial(), OldLabel->getCoroSuspendIdx());
    }
    LabelRecord->setLabel(cast<DILabel>(NewLabel));
  };

  auto UpdateDbgRecordsOnInst = [&](Instruction &I) -> void {
    for (DbgRecord &DR : I.getDbgRecordRange()) {
      if (DbgLabelRecord *DLR = dyn_cast<DbgLabelRecord>(&DR)) {
        UpdateDbgLabel(DLR);
        continue;
      }

      DbgVariableRecord &DVR = cast<DbgVariableRecord>(DR);
      // If any of the used locations are invalid, delete the record.
      if (any_of(DVR.location_ops(), IsInvalidLocation)) {
        DVRsToDelete.push_back(&DVR);
        continue;
      }

      // DbgAssign intrinsics have an extra Value argument:
      if (DVR.isDbgAssign() && IsInvalidLocation(DVR.getAddress())) {
        DVRsToDelete.push_back(&DVR);
        continue;
      }

      // If the variable was in the scope of the old function, i.e. it was not
      // inlined, point the intrinsic to a fresh variable within the new
      // function.
      if (!DVR.getDebugLoc().getInlinedAt())
        DVR.setVariable(GetUpdatedDIVariable(DVR.getVariable()));
    }
  };

  for (Instruction &I : instructions(NewFunc))
    UpdateDbgRecordsOnInst(I);

  for (auto *DVR : DVRsToDelete)
    DVR->getMarker()->MarkedInstr->dropOneDbgRecord(DVR);
  DIB.finalizeSubprogram(NewSP);

  // Fix up the scope information attached to the line locations and the
  // debug assignment metadata in the new function.
  DenseMap<DIAssignID *, DIAssignID *> AssignmentIDMap;
  for (Instruction &I : instructions(NewFunc)) {
    if (const DebugLoc &DL = I.getDebugLoc())
      I.setDebugLoc(
          DebugLoc::replaceInlinedAtSubprogram(DL, *NewSP, Ctx, Cache));
    for (DbgRecord &DR : I.getDbgRecordRange())
      DR.setDebugLoc(DebugLoc::replaceInlinedAtSubprogram(DR.getDebugLoc(),
                                                          *NewSP, Ctx, Cache));

    // Loop info metadata may contain line locations. Fix them up.
    auto updateLoopInfoLoc = [&Ctx, &Cache, NewSP](Metadata *MD) -> Metadata * {
      if (auto *Loc = dyn_cast_or_null<DILocation>(MD))
        return DebugLoc::replaceInlinedAtSubprogram(Loc, *NewSP, Ctx, Cache);
      return MD;
    };
    updateLoopMetadataDebugLocations(I, updateLoopInfoLoc);
    at::remapAssignID(AssignmentIDMap, I);
  }
  if (!TheCall.getDebugLoc())
    TheCall.setDebugLoc(DILocation::get(Ctx, 0, 0, OldSP));

  eraseDebugIntrinsicsWithNonLocalRefs(NewFunc);
}

Function *
CodeExtractor::extractCodeRegion(const CodeExtractorAnalysisCache &CEAC) {
  ValueSet Inputs, Outputs;
  return extractCodeRegion(CEAC, Inputs, Outputs);
}

Function *
CodeExtractor::extractCodeRegion(const CodeExtractorAnalysisCache &CEAC,
                                 ValueSet &inputs, ValueSet &outputs) {
  if (!isEligible())
    return nullptr;

  // Assumption: this is a single-entry code region, and the header is the first
  // block in the region.
  BasicBlock *header = *Blocks.begin();
  Function *oldFunction = header->getParent();

  normalizeCFGForExtraction(header);

  // Remove @llvm.assume calls that will be moved to the new function from the
  // old function's assumption cache.
  for (BasicBlock *Block : Blocks) {
    for (Instruction &I : llvm::make_early_inc_range(*Block)) {
      if (auto *AI = dyn_cast<AssumeInst>(&I)) {
        if (AC)
          AC->unregisterAssumption(AI);
        AI->eraseFromParent();
      }
    }
  }

  ValueSet SinkingCands, HoistingCands;
  BasicBlock *CommonExit = nullptr;
  findAllocas(CEAC, SinkingCands, HoistingCands, CommonExit);
  assert(HoistingCands.empty() || CommonExit);

  // Find inputs to, outputs from the code region.
  findInputsOutputs(inputs, outputs, SinkingCands);

  // Collect objects which are inputs to the extraction region and also
  // referenced by lifetime start markers within it. The effects of these
  // markers must be replicated in the calling function to prevent the stack
  // coloring pass from merging slots which store input objects.
  ValueSet LifetimesStart;
  eraseLifetimeMarkersOnInputs(Blocks, SinkingCands, LifetimesStart);

  if (!HoistingCands.empty()) {
    auto *HoistToBlock = findOrCreateBlockForHoisting(CommonExit);
    Instruction *TI = HoistToBlock->getTerminator();
    for (auto *II : HoistingCands)
      cast<Instruction>(II)->moveBefore(TI->getIterator());
    computeExtractedFuncRetVals();
  }

  // CFG/ExitBlocks must not change hereafter

  // Calculate the entry frequency of the new function before we change the root
  //   block.
  BlockFrequency EntryFreq;
  DenseMap<BasicBlock *, BlockFrequency> ExitWeights;
  if (BFI) {
    assert(BPI && "Both BPI and BFI are required to preserve profile info");
    for (BasicBlock *Pred : predecessors(header)) {
      if (Blocks.count(Pred))
        continue;
      EntryFreq +=
          BFI->getBlockFreq(Pred) * BPI->getEdgeProbability(Pred, header);
    }

    for (BasicBlock *Succ : ExtractedFuncRetVals) {
      for (BasicBlock *Block : predecessors(Succ)) {
        if (!Blocks.count(Block))
          continue;

        // Update the branch weight for this successor.
        BlockFrequency &BF = ExitWeights[Succ];
        BF += BFI->getBlockFreq(Block) * BPI->getEdgeProbability(Block, Succ);
      }
    }
  }

  // Determine position for the replacement code. Do so before header is moved
  // to the new function.
  BasicBlock *ReplIP = header;
  while (ReplIP && Blocks.count(ReplIP))
    ReplIP = ReplIP->getNextNode();

  // Construct new function based on inputs/outputs & add allocas for all defs.
  std::string SuffixToUse =
      Suffix.empty()
          ? (header->getName().empty() ? "extracted" : header->getName().str())
          : Suffix;

  ValueSet StructValues;
  StructType *StructTy = nullptr;
  Function *newFunction = constructFunctionDeclaration(
      inputs, outputs, EntryFreq, oldFunction->getName() + "." + SuffixToUse,
      StructValues, StructTy);
  SmallVector<Value *> NewValues;

  emitFunctionBody(inputs, outputs, StructValues, newFunction, StructTy, header,
                   SinkingCands, NewValues);

  std::vector<Value *> Reloads;
  CallInst *TheCall = emitReplacerCall(
      inputs, outputs, StructValues, newFunction, StructTy, oldFunction, ReplIP,
      EntryFreq, LifetimesStart.getArrayRef(), Reloads);

  insertReplacerCall(oldFunction, header, TheCall->getParent(), outputs,
                     Reloads, ExitWeights);

  fixupDebugInfoPostExtraction(*oldFunction, *newFunction, *TheCall, inputs,
                               NewValues);

  LLVM_DEBUG(llvm::dbgs() << "After extractCodeRegion - newFunction:\n");
  LLVM_DEBUG(newFunction->dump());
  LLVM_DEBUG(llvm::dbgs() << "After extractCodeRegion - oldFunction:\n");
  LLVM_DEBUG(oldFunction->dump());
  LLVM_DEBUG(if (AC && verifyAssumptionCache(*oldFunction, *newFunction, AC))
                 report_fatal_error("Stale Asumption cache for old Function!"));
  return newFunction;
}

void CodeExtractor::normalizeCFGForExtraction(BasicBlock *&header) {
  // If we have any return instructions in the region, split those blocks so
  // that the return is not in the region.
  splitReturnBlocks();

  // If we have to split PHI nodes of the entry or exit blocks, do so now.
  severSplitPHINodesOfEntry(header);

  // If a PHI in an exit block has multiple incoming values from the outlined
  // region, create a new PHI for those values within the region such that only
  // PHI itself becomes an output value, not each of its incoming values
  // individually.
  computeExtractedFuncRetVals();
  severSplitPHINodesOfExits();
}

void CodeExtractor::computeExtractedFuncRetVals() {
  ExtractedFuncRetVals.clear();

  SmallPtrSet<BasicBlock *, 2> ExitBlocks;
  for (BasicBlock *Block : Blocks) {
    for (BasicBlock *Succ : successors(Block)) {
      if (Blocks.count(Succ))
        continue;

      bool IsNew = ExitBlocks.insert(Succ).second;
      if (IsNew)
        ExtractedFuncRetVals.push_back(Succ);
    }
  }
}

Type *CodeExtractor::getSwitchType() {
  LLVMContext &Context = Blocks.front()->getContext();

  assert(ExtractedFuncRetVals.size() < 0xffff &&
         "too many exit blocks for switch");
  switch (ExtractedFuncRetVals.size()) {
  case 0:
  case 1:
    return Type::getVoidTy(Context);
  case 2:
    // Conditional branch, return a bool
    return Type::getInt1Ty(Context);
  default:
    return Type::getInt16Ty(Context);
  }
}

void CodeExtractor::emitFunctionBody(
    const ValueSet &inputs, const ValueSet &outputs,
    const ValueSet &StructValues, Function *newFunction,
    StructType *StructArgTy, BasicBlock *header, const ValueSet &SinkingCands,
    SmallVectorImpl<Value *> &NewValues) {
  Function *oldFunction = header->getParent();
  LLVMContext &Context = oldFunction->getContext();

  // The new function needs a root node because other nodes can branch to the
  // head of the region, but the entry node of a function cannot have preds.
  BasicBlock *newFuncRoot =
      BasicBlock::Create(Context, "newFuncRoot", newFunction);

  // Now sink all instructions which only have non-phi uses inside the region.
  // Group the allocas at the start of the block, so that any bitcast uses of
  // the allocas are well-defined.
  for (auto *II : SinkingCands) {
    if (!isa<AllocaInst>(II)) {
      cast<Instruction>(II)->moveBefore(*newFuncRoot,
                                        newFuncRoot->getFirstInsertionPt());
    }
  }
  for (auto *II : SinkingCands) {
    if (auto *AI = dyn_cast<AllocaInst>(II)) {
      AI->moveBefore(*newFuncRoot, newFuncRoot->getFirstInsertionPt());
    }
  }

  Function::arg_iterator ScalarAI = newFunction->arg_begin();
  Argument *AggArg = StructValues.empty()
                         ? nullptr
                         : newFunction->getArg(newFunction->arg_size() - 1);

  // Rewrite all users of the inputs in the extracted region to use the
  // arguments (or appropriate addressing into struct) instead.
  for (unsigned i = 0, e = inputs.size(), aggIdx = 0; i != e; ++i) {
    Value *RewriteVal;
    if (StructValues.contains(inputs[i])) {
      Value *Idx[2];
      Idx[0] = Constant::getNullValue(Type::getInt32Ty(header->getContext()));
      Idx[1] = ConstantInt::get(Type::getInt32Ty(header->getContext()), aggIdx);
      GetElementPtrInst *GEP = GetElementPtrInst::Create(
          StructArgTy, AggArg, Idx, "gep_" + inputs[i]->getName(), newFuncRoot);
      LoadInst *LoadGEP =
          new LoadInst(StructArgTy->getElementType(aggIdx), GEP,
                       "loadgep_" + inputs[i]->getName(), newFuncRoot);
      // If we load pointer, we can add optional !align metadata
      // The existence of the !align metadata on the instruction tells
      // the optimizer that the value loaded is known to be aligned to
      // a boundary specified by the integer value in the metadata node.
      // Example:
      // %res = load ptr, ptr %input, align 8, !align !align_md_node
      //                                 ^         ^
      //                                 |         |
      //            alignment of %input address    |
      //                                           |
      //                                     alignment of %res object
      if (StructArgTy->getElementType(aggIdx)->isPointerTy()) {
        unsigned AlignmentValue;
        const Triple &TargetTriple =
            newFunction->getParent()->getTargetTriple();
        const DataLayout &DL = header->getDataLayout();
        // Pointers without casting can provide more information about
        // alignment. Use pointers without casts if given target preserves
        // alignment information for cast the operation.
        if (isAlignmentPreservedForAddrCast(TargetTriple))
          AlignmentValue =
              inputs[i]->stripPointerCasts()->getPointerAlignment(DL).value();
        else
          AlignmentValue = inputs[i]->getPointerAlignment(DL).value();
        MDBuilder MDB(header->getContext());
        LoadGEP->setMetadata(
            LLVMContext::MD_align,
            MDNode::get(
                header->getContext(),
                MDB.createConstant(ConstantInt::get(
                    Type::getInt64Ty(header->getContext()), AlignmentValue))));
      }
      RewriteVal = LoadGEP;
      ++aggIdx;
    } else
      RewriteVal = &*ScalarAI++;

    NewValues.push_back(RewriteVal);
  }

  moveCodeToFunction(newFunction);

  for (unsigned i = 0, e = inputs.size(); i != e; ++i) {
    Value *RewriteVal = NewValues[i];

    std::vector<User *> Users(inputs[i]->user_begin(), inputs[i]->user_end());
    for (User *use : Users)
      if (Instruction *inst = dyn_cast<Instruction>(use))
        if (Blocks.count(inst->getParent()))
          inst->replaceUsesOfWith(inputs[i], RewriteVal);
  }

  // Since there may be multiple exits from the original region, make the new
  // function return an unsigned, switch on that number.  This loop iterates
  // over all of the blocks in the extracted region, updating any terminator
  // instructions in the to-be-extracted region that branch to blocks that are
  // not in the region to be extracted.
  std::map<BasicBlock *, BasicBlock *> ExitBlockMap;

  // Iterate over the previously collected targets, and create new blocks inside
  // the function to branch to.
  for (auto P : enumerate(ExtractedFuncRetVals)) {
    BasicBlock *OldTarget = P.value();
    size_t SuccNum = P.index();

    BasicBlock *NewTarget = BasicBlock::Create(
        Context, OldTarget->getName() + ".exitStub", newFunction);
    ExitBlockMap[OldTarget] = NewTarget;

    Value *brVal = nullptr;
    Type *RetTy = getSwitchType();
    assert(ExtractedFuncRetVals.size() < 0xffff &&
           "too many exit blocks for switch");
    switch (ExtractedFuncRetVals.size()) {
    case 0:
    case 1:
      // No value needed.
      break;
    case 2: // Conditional branch, return a bool
      brVal = ConstantInt::get(RetTy, !SuccNum);
      break;
    default:
      brVal = ConstantInt::get(RetTy, SuccNum);
      break;
    }

    ReturnInst::Create(Context, brVal, NewTarget);
  }

  for (BasicBlock *Block : Blocks) {
    Instruction *TI = Block->getTerminator();
    for (unsigned i = 0, e = TI->getNumSuccessors(); i != e; ++i) {
      if (Blocks.count(TI->getSuccessor(i)))
        continue;
      BasicBlock *OldTarget = TI->getSuccessor(i);
      // add a new basic block which returns the appropriate value
      BasicBlock *NewTarget = ExitBlockMap[OldTarget];
      assert(NewTarget && "Unknown target block!");

      // rewrite the original branch instruction with this new target
      TI->setSuccessor(i, NewTarget);
    }
  }

  // Loop over all of the PHI nodes in the header and exit blocks, and change
  // any references to the old incoming edge to be the new incoming edge.
  for (BasicBlock::iterator I = header->begin(); isa<PHINode>(I); ++I) {
    PHINode *PN = cast<PHINode>(I);
    for (unsigned i = 0, e = PN->getNumIncomingValues(); i != e; ++i)
      if (!Blocks.count(PN->getIncomingBlock(i)))
        PN->setIncomingBlock(i, newFuncRoot);
  }

  // Connect newFunction entry block to new header.
  BranchInst *BranchI = BranchInst::Create(header, newFuncRoot);
  applyFirstDebugLoc(oldFunction, Blocks.getArrayRef(), BranchI);

  // Store the arguments right after the definition of output value.
  // This should be proceeded after creating exit stubs to be ensure that invoke
  // result restore will be placed in the outlined function.
  ScalarAI = newFunction->arg_begin();
  unsigned AggIdx = 0;

  for (Value *Input : inputs) {
    if (StructValues.contains(Input))
      ++AggIdx;
    else
      ++ScalarAI;
  }

  for (Value *Output : outputs) {
    // Find proper insertion point.
    // In case Output is an invoke, we insert the store at the beginning in the
    // 'normal destination' BB. Otherwise we insert the store right after
    // Output.
    BasicBlock::iterator InsertPt;
    if (auto *InvokeI = dyn_cast<InvokeInst>(Output))
      InsertPt = InvokeI->getNormalDest()->getFirstInsertionPt();
    else if (auto *Phi = dyn_cast<PHINode>(Output))
      InsertPt = Phi->getParent()->getFirstInsertionPt();
    else if (auto *OutI = dyn_cast<Instruction>(Output))
      InsertPt = std::next(OutI->getIterator());
    else {
      // Globals don't need to be updated, just advance to the next argument.
      if (StructValues.contains(Output))
        ++AggIdx;
      else
        ++ScalarAI;
      continue;
    }

    assert((InsertPt->getFunction() == newFunction ||
            Blocks.count(InsertPt->getParent())) &&
           "InsertPt should be in new function");

    if (StructValues.contains(Output)) {
      assert(AggArg && "Number of aggregate output arguments should match "
                       "the number of defined values");
      Value *Idx[2];
      Idx[0] = Constant::getNullValue(Type::getInt32Ty(Context));
      Idx[1] = ConstantInt::get(Type::getInt32Ty(Context), AggIdx);
      GetElementPtrInst *GEP = GetElementPtrInst::Create(
          StructArgTy, AggArg, Idx, "gep_" + Output->getName(), InsertPt);
      new StoreInst(Output, GEP, InsertPt);
      ++AggIdx;
    } else {
      assert(ScalarAI != newFunction->arg_end() &&
             "Number of scalar output arguments should match "
             "the number of defined values");
      new StoreInst(Output, &*ScalarAI, InsertPt);
      ++ScalarAI;
    }
  }

  if (ExtractedFuncRetVals.empty()) {
    // Mark the new function `noreturn` if applicable. Terminators which resume
    // exception propagation are treated as returning instructions. This is to
    // avoid inserting traps after calls to outlined functions which unwind.
    if (none_of(Blocks, [](const BasicBlock *BB) {
          const Instruction *Term = BB->getTerminator();
          return isa<ReturnInst>(Term) || isa<ResumeInst>(Term);
        }))
      newFunction->setDoesNotReturn();
  }
}

CallInst *CodeExtractor::emitReplacerCall(
    const ValueSet &inputs, const ValueSet &outputs,
    const ValueSet &StructValues, Function *newFunction,
    StructType *StructArgTy, Function *oldFunction, BasicBlock *ReplIP,
    BlockFrequency EntryFreq, ArrayRef<Value *> LifetimesStart,
    std::vector<Value *> &Reloads) {
  LLVMContext &Context = oldFunction->getContext();
  Module *M = oldFunction->getParent();
  const DataLayout &DL = M->getDataLayout();

  // This takes place of the original loop
  BasicBlock *codeReplacer =
      BasicBlock::Create(Context, "codeRepl", oldFunction, ReplIP);
  if (AllocationBlock)
    assert(AllocationBlock->getParent() == oldFunction &&
           "AllocationBlock is not in the same function");
  BasicBlock *AllocaBlock =
      AllocationBlock ? AllocationBlock : &oldFunction->getEntryBlock();

  // Update the entry count of the function.
  if (BFI)
    BFI->setBlockFreq(codeReplacer, EntryFreq);

  std::vector<Value *> params;

  // Add inputs as params, or to be filled into the struct
  for (Value *input : inputs) {
    if (StructValues.contains(input))
      continue;

    params.push_back(input);
  }

  // Create allocas for the outputs
  std::vector<Value *> ReloadOutputs;
  for (Value *output : outputs) {
    if (StructValues.contains(output))
      continue;

    AllocaInst *alloca = new AllocaInst(
        output->getType(), DL.getAllocaAddrSpace(), nullptr,
        output->getName() + ".loc", AllocaBlock->getFirstInsertionPt());
    params.push_back(alloca);
    ReloadOutputs.push_back(alloca);
  }

  AllocaInst *Struct = nullptr;
  if (!StructValues.empty()) {
    Struct = new AllocaInst(StructArgTy, DL.getAllocaAddrSpace(), nullptr,
                            "structArg", AllocaBlock->getFirstInsertionPt());
    if (ArgsInZeroAddressSpace && DL.getAllocaAddrSpace() != 0) {
      auto *StructSpaceCast = new AddrSpaceCastInst(
          Struct, PointerType ::get(Context, 0), "structArg.ascast");
      StructSpaceCast->insertAfter(Struct->getIterator());
      params.push_back(StructSpaceCast);
    } else {
      params.push_back(Struct);
    }

    unsigned AggIdx = 0;
    for (Value *input : inputs) {
      if (!StructValues.contains(input))
        continue;

      Value *Idx[2];
      Idx[0] = Constant::getNullValue(Type::getInt32Ty(Context));
      Idx[1] = ConstantInt::get(Type::getInt32Ty(Context), AggIdx);
      GetElementPtrInst *GEP = GetElementPtrInst::Create(
          StructArgTy, Struct, Idx, "gep_" + input->getName());
      GEP->insertInto(codeReplacer, codeReplacer->end());
      new StoreInst(input, GEP, codeReplacer);

      ++AggIdx;
    }
  }

  // Emit the call to the function
  CallInst *call = CallInst::Create(
      newFunction, params, ExtractedFuncRetVals.size() > 1 ? "targetBlock" : "",
      codeReplacer);

  // Set swifterror parameter attributes.
  unsigned ParamIdx = 0;
  unsigned AggIdx = 0;
  for (auto input : inputs) {
    if (StructValues.contains(input)) {
      ++AggIdx;
    } else {
      if (input->isSwiftError())
        call->addParamAttr(ParamIdx, Attribute::SwiftError);
      ++ParamIdx;
    }
  }

  // Add debug location to the new call, if the original function has debug
  // info. In that case, the terminator of the entry block of the extracted
  // function contains the first debug location of the extracted function,
  // set in extractCodeRegion.
  if (codeReplacer->getParent()->getSubprogram()) {
    if (auto DL = newFunction->getEntryBlock().getTerminator()->getDebugLoc())
      call->setDebugLoc(DL);
  }

  // Reload the outputs passed in by reference, use the struct if output is in
  // the aggregate or reload from the scalar argument.
  for (unsigned i = 0, e = outputs.size(), scalarIdx = 0; i != e; ++i) {
    Value *Output = nullptr;
    if (StructValues.contains(outputs[i])) {
      Value *Idx[2];
      Idx[0] = Constant::getNullValue(Type::getInt32Ty(Context));
      Idx[1] = ConstantInt::get(Type::getInt32Ty(Context), AggIdx);
      GetElementPtrInst *GEP = GetElementPtrInst::Create(
          StructArgTy, Struct, Idx, "gep_reload_" + outputs[i]->getName());
      GEP->insertInto(codeReplacer, codeReplacer->end());
      Output = GEP;
      ++AggIdx;
    } else {
      Output = ReloadOutputs[scalarIdx];
      ++scalarIdx;
    }
    LoadInst *load =
        new LoadInst(outputs[i]->getType(), Output,
                     outputs[i]->getName() + ".reload", codeReplacer);
    Reloads.push_back(load);
  }

  // Now we can emit a switch statement using the call as a value.
  SwitchInst *TheSwitch =
      SwitchInst::Create(Constant::getNullValue(Type::getInt16Ty(Context)),
                         codeReplacer, 0, codeReplacer);
  for (auto P : enumerate(ExtractedFuncRetVals)) {
    BasicBlock *OldTarget = P.value();
    size_t SuccNum = P.index();

    TheSwitch->addCase(ConstantInt::get(Type::getInt16Ty(Context), SuccNum),
                       OldTarget);
  }

  // Now that we've done the deed, simplify the switch instruction.
  Type *OldFnRetTy = TheSwitch->getParent()->getParent()->getReturnType();
  switch (ExtractedFuncRetVals.size()) {
  case 0:
    // There are no successors (the block containing the switch itself), which
    // means that previously this was the last part of the function, and hence
    // this should be rewritten as a `ret` or `unreachable`.
    if (newFunction->doesNotReturn()) {
      // If fn is no return, end with an unreachable terminator.
      (void)new UnreachableInst(Context, TheSwitch->getIterator());
    } else if (OldFnRetTy->isVoidTy()) {
      // We have no return value.
      ReturnInst::Create(Context, nullptr,
                         TheSwitch->getIterator()); // Return void
    } else if (OldFnRetTy == TheSwitch->getCondition()->getType()) {
      // return what we have
      ReturnInst::Create(Context, TheSwitch->getCondition(),
                         TheSwitch->getIterator());
    } else {
      // Otherwise we must have code extracted an unwind or something, just
      // return whatever we want.
      ReturnInst::Create(Context, Constant::getNullValue(OldFnRetTy),
                         TheSwitch->getIterator());
    }

    TheSwitch->eraseFromParent();
    break;
  case 1:
    // Only a single destination, change the switch into an unconditional
    // branch.
    BranchInst::Create(TheSwitch->getSuccessor(1), TheSwitch->getIterator());
    TheSwitch->eraseFromParent();
    break;
  case 2:
    // Only two destinations, convert to a condition branch.
    // Remark: This also swaps the target branches:
    // 0 -> false -> getSuccessor(2); 1 -> true -> getSuccessor(1)
    BranchInst::Create(TheSwitch->getSuccessor(1), TheSwitch->getSuccessor(2),
                       call, TheSwitch->getIterator());
    TheSwitch->eraseFromParent();
    break;
  default:
    // Otherwise, make the default destination of the switch instruction be one
    // of the other successors.
    TheSwitch->setCondition(call);
    TheSwitch->setDefaultDest(
        TheSwitch->getSuccessor(ExtractedFuncRetVals.size()));
    // Remove redundant case
    TheSwitch->removeCase(
        SwitchInst::CaseIt(TheSwitch, ExtractedFuncRetVals.size() - 1));
    break;
  }

  // Insert lifetime markers around the reloads of any output values. The
  // allocas output values are stored in are only in-use in the codeRepl block.
  insertLifetimeMarkersSurroundingCall(M, ReloadOutputs, ReloadOutputs, call);

  // Replicate the effects of any lifetime start/end markers which referenced
  // input objects in the extraction region by placing markers around the call.
  insertLifetimeMarkersSurroundingCall(oldFunction->getParent(), LifetimesStart,
                                       {}, call);

  return call;
}

void CodeExtractor::insertReplacerCall(
    Function *oldFunction, BasicBlock *header, BasicBlock *codeReplacer,
    const ValueSet &outputs, ArrayRef<Value *> Reloads,
    const DenseMap<BasicBlock *, BlockFrequency> &ExitWeights) {

  // Rewrite branches to basic blocks outside of the loop to new dummy blocks
  // within the new function. This must be done before we lose track of which
  // blocks were originally in the code region.
  std::vector<User *> Users(header->user_begin(), header->user_end());
  for (auto &U : Users)
    // The BasicBlock which contains the branch is not in the region
    // modify the branch target to a new block
    if (Instruction *I = dyn_cast<Instruction>(U))
      if (I->isTerminator() && I->getFunction() == oldFunction &&
          !Blocks.count(I->getParent()))
        I->replaceUsesOfWith(header, codeReplacer);

  // When moving the code region it is sufficient to replace all uses to the
  // extracted function values. Since the original definition's block
  // dominated its use, it will also be dominated by codeReplacer's switch
  // which joined multiple exit blocks.
  for (BasicBlock *ExitBB : ExtractedFuncRetVals)
    for (PHINode &PN : ExitBB->phis()) {
      Value *IncomingCodeReplacerVal = nullptr;
      for (unsigned i = 0, e = PN.getNumIncomingValues(); i != e; ++i) {
        // Ignore incoming values from outside of the extracted region.
        if (!Blocks.count(PN.getIncomingBlock(i)))
          continue;

        // Ensure that there is only one incoming value from codeReplacer.
        if (!IncomingCodeReplacerVal) {
          PN.setIncomingBlock(i, codeReplacer);
          IncomingCodeReplacerVal = PN.getIncomingValue(i);
        } else
          assert(IncomingCodeReplacerVal == PN.getIncomingValue(i) &&
                 "PHI has two incompatbile incoming values from codeRepl");
      }
    }

  for (unsigned i = 0, e = outputs.size(); i != e; ++i) {
    Value *load = Reloads[i];
    std::vector<User *> Users(outputs[i]->user_begin(), outputs[i]->user_end());
    for (User *U : Users) {
      Instruction *inst = cast<Instruction>(U);
      if (inst->getParent()->getParent() == oldFunction)
        inst->replaceUsesOfWith(outputs[i], load);
    }
  }

  // Update the branch weights for the exit block.
  if (BFI && ExtractedFuncRetVals.size() > 1)
    calculateNewCallTerminatorWeights(codeReplacer, ExitWeights, BPI);
}

bool CodeExtractor::verifyAssumptionCache(const Function &OldFunc,
                                          const Function &NewFunc,
                                          AssumptionCache *AC) {
  for (auto AssumeVH : AC->assumptions()) {
    auto *I = dyn_cast_or_null<CallInst>(AssumeVH);
    if (!I)
      continue;

    // There shouldn't be any llvm.assume intrinsics in the new function.
    if (I->getFunction() != &OldFunc)
      return true;

    // There shouldn't be any stale affected values in the assumption cache
    // that were previously in the old function, but that have now been moved
    // to the new function.
    for (auto AffectedValVH : AC->assumptionsFor(I->getOperand(0))) {
      auto *AffectedCI = dyn_cast_or_null<CallInst>(AffectedValVH);
      if (!AffectedCI)
        continue;
      if (AffectedCI->getFunction() != &OldFunc)
        return true;
      auto *AssumedInst = cast<Instruction>(AffectedCI->getOperand(0));
      if (AssumedInst->getFunction() != &OldFunc)
        return true;
    }
  }
  return false;
}

void CodeExtractor::excludeArgFromAggregate(Value *Arg) {
  ExcludeArgsFromAggregate.insert(Arg);
}<|MERGE_RESOLUTION|>--- conflicted
+++ resolved
@@ -1220,12 +1220,7 @@
 static void eraseDebugIntrinsicsWithNonLocalRefs(Function &F) {
   for (Instruction &I : instructions(F)) {
     SmallVector<DbgVariableRecord *, 4> DbgVariableRecords;
-<<<<<<< HEAD
-    findDbgUsers(DbgUsers, &I, &DbgVariableRecords);
-    assert(DbgUsers.empty());
-=======
     findDbgUsers(&I, DbgVariableRecords);
->>>>>>> e38f98f5
     for (DbgVariableRecord *DVR : DbgVariableRecords)
       if (DVR->getFunction() != &F)
         DVR->eraseFromParent();
@@ -1288,12 +1283,7 @@
   };
   for (auto [Input, NewVal] : zip_equal(Inputs, NewValues)) {
     SmallVector<DbgVariableRecord *, 1> DPUsers;
-<<<<<<< HEAD
-    findDbgUsers(DbgUsers, Input, &DPUsers);
-    assert(DbgUsers.empty());
-=======
     findDbgUsers(Input, DPUsers);
->>>>>>> e38f98f5
     DIExpression *Expr = DIB.createExpression();
 
     // Iterate the debud users of the Input values. If they are in the extracted
