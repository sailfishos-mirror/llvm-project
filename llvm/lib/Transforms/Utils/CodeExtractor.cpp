--- conflicted
+++ resolved
@@ -985,10 +985,6 @@
 
     newFunction->addFnAttr(Attr);
   }
-<<<<<<< HEAD
-=======
-  newFunction->insertBasicBlockAt(newFunction->end(), newRootNode);
->>>>>>> a19ae77d
 
   // Create scalar and aggregate iterators to name all of the arguments we
   // inserted.
@@ -1122,15 +1118,8 @@
 }
 
 void CodeExtractor::moveCodeToFunction(Function *newFunction) {
-<<<<<<< HEAD
   Function *oldFunc = Blocks.front()->getParent();
-  Function::BasicBlockListType &oldBlocks = oldFunc->getBasicBlockList();
-  Function::BasicBlockListType &newBlocks = newFunction->getBasicBlockList();
-
   auto newFuncIt = newFunction->begin();
-=======
-  auto newFuncIt = newFunction->front().getIterator();
->>>>>>> a19ae77d
   for (BasicBlock *Block : Blocks) {
     // Delete the basic block from the old function, and the list of blocks
     Block->removeFromParent();
