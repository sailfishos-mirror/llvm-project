//===-- LoopUtils.cpp - Loop Utility functions -------------------------===//
//
// Part of the LLVM Project, under the Apache License v2.0 with LLVM Exceptions.
// See https://llvm.org/LICENSE.txt for license information.
// SPDX-License-Identifier: Apache-2.0 WITH LLVM-exception
//
//===----------------------------------------------------------------------===//
//
// This file defines common loop utility functions.
//
//===----------------------------------------------------------------------===//

#include "llvm/Transforms/Utils/LoopUtils.h"
#include "llvm/ADT/DenseSet.h"
#include "llvm/ADT/PriorityWorklist.h"
#include "llvm/ADT/ScopeExit.h"
#include "llvm/ADT/SetVector.h"
#include "llvm/ADT/SmallPtrSet.h"
#include "llvm/ADT/SmallVector.h"
#include "llvm/Analysis/AliasAnalysis.h"
#include "llvm/Analysis/BasicAliasAnalysis.h"
#include "llvm/Analysis/DomTreeUpdater.h"
#include "llvm/Analysis/GlobalsModRef.h"
#include "llvm/Analysis/InstSimplifyFolder.h"
#include "llvm/Analysis/LoopAccessAnalysis.h"
#include "llvm/Analysis/LoopInfo.h"
#include "llvm/Analysis/LoopPass.h"
#include "llvm/Analysis/MemorySSA.h"
#include "llvm/Analysis/MemorySSAUpdater.h"
#include "llvm/Analysis/ScalarEvolution.h"
#include "llvm/Analysis/ScalarEvolutionAliasAnalysis.h"
#include "llvm/Analysis/ScalarEvolutionExpressions.h"
#include "llvm/IR/DIBuilder.h"
#include "llvm/IR/Dominators.h"
#include "llvm/IR/Instructions.h"
#include "llvm/IR/IntrinsicInst.h"
#include "llvm/IR/MDBuilder.h"
#include "llvm/IR/Module.h"
#include "llvm/IR/PatternMatch.h"
#include "llvm/IR/ProfDataUtils.h"
#include "llvm/IR/ValueHandle.h"
#include "llvm/InitializePasses.h"
#include "llvm/Pass.h"
#include "llvm/Support/Compiler.h"
#include "llvm/Support/Debug.h"
#include "llvm/Transforms/Utils/BasicBlockUtils.h"
#include "llvm/Transforms/Utils/Local.h"
#include "llvm/Transforms/Utils/ScalarEvolutionExpander.h"

using namespace llvm;
using namespace llvm::PatternMatch;

#define DEBUG_TYPE "loop-utils"

static const char *LLVMLoopDisableNonforced = "llvm.loop.disable_nonforced";
static const char *LLVMLoopDisableLICM = "llvm.licm.disable";

bool llvm::formDedicatedExitBlocks(Loop *L, DominatorTree *DT, LoopInfo *LI,
                                   MemorySSAUpdater *MSSAU,
                                   bool PreserveLCSSA) {
  bool Changed = false;

  // We re-use a vector for the in-loop predecesosrs.
  SmallVector<BasicBlock *, 4> InLoopPredecessors;

  auto RewriteExit = [&](BasicBlock *BB) {
    assert(InLoopPredecessors.empty() &&
           "Must start with an empty predecessors list!");
    auto Cleanup = make_scope_exit([&] { InLoopPredecessors.clear(); });

    // See if there are any non-loop predecessors of this exit block and
    // keep track of the in-loop predecessors.
    bool IsDedicatedExit = true;
    for (auto *PredBB : predecessors(BB))
      if (L->contains(PredBB)) {
        if (isa<IndirectBrInst>(PredBB->getTerminator()))
          // We cannot rewrite exiting edges from an indirectbr.
          return false;

        InLoopPredecessors.push_back(PredBB);
      } else {
        IsDedicatedExit = false;
      }

    assert(!InLoopPredecessors.empty() && "Must have *some* loop predecessor!");

    // Nothing to do if this is already a dedicated exit.
    if (IsDedicatedExit)
      return false;

    auto *NewExitBB = SplitBlockPredecessors(
        BB, InLoopPredecessors, ".loopexit", DT, LI, MSSAU, PreserveLCSSA);

    if (!NewExitBB)
      LLVM_DEBUG(
          dbgs() << "WARNING: Can't create a dedicated exit block for loop: "
                 << *L << "\n");
    else
      LLVM_DEBUG(dbgs() << "LoopSimplify: Creating dedicated exit block "
                        << NewExitBB->getName() << "\n");
    return true;
  };

  // Walk the exit blocks directly rather than building up a data structure for
  // them, but only visit each one once.
  SmallPtrSet<BasicBlock *, 4> Visited;
  for (auto *BB : L->blocks())
    for (auto *SuccBB : successors(BB)) {
      // We're looking for exit blocks so skip in-loop successors.
      if (L->contains(SuccBB))
        continue;

      // Visit each exit block exactly once.
      if (!Visited.insert(SuccBB).second)
        continue;

      Changed |= RewriteExit(SuccBB);
    }

  return Changed;
}

/// Returns the instructions that use values defined in the loop.
SmallVector<Instruction *, 8> llvm::findDefsUsedOutsideOfLoop(Loop *L) {
  SmallVector<Instruction *, 8> UsedOutside;

  for (auto *Block : L->getBlocks())
    // FIXME: I believe that this could use copy_if if the Inst reference could
    // be adapted into a pointer.
    for (auto &Inst : *Block) {
      auto Users = Inst.users();
      if (any_of(Users, [&](User *U) {
            auto *Use = cast<Instruction>(U);
            return !L->contains(Use->getParent());
          }))
        UsedOutside.push_back(&Inst);
    }

  return UsedOutside;
}

void llvm::getLoopAnalysisUsage(AnalysisUsage &AU) {
  // By definition, all loop passes need the LoopInfo analysis and the
  // Dominator tree it depends on. Because they all participate in the loop
  // pass manager, they must also preserve these.
  AU.addRequired<DominatorTreeWrapperPass>();
  AU.addPreserved<DominatorTreeWrapperPass>();
  AU.addRequired<LoopInfoWrapperPass>();
  AU.addPreserved<LoopInfoWrapperPass>();

  // We must also preserve LoopSimplify and LCSSA. We locally access their IDs
  // here because users shouldn't directly get them from this header.
  extern char &LoopSimplifyID;
  extern char &LCSSAID;
  AU.addRequiredID(LoopSimplifyID);
  AU.addPreservedID(LoopSimplifyID);
  AU.addRequiredID(LCSSAID);
  AU.addPreservedID(LCSSAID);
  // This is used in the LPPassManager to perform LCSSA verification on passes
  // which preserve lcssa form
  AU.addRequired<LCSSAVerificationPass>();
  AU.addPreserved<LCSSAVerificationPass>();

  // Loop passes are designed to run inside of a loop pass manager which means
  // that any function analyses they require must be required by the first loop
  // pass in the manager (so that it is computed before the loop pass manager
  // runs) and preserved by all loop pasess in the manager. To make this
  // reasonably robust, the set needed for most loop passes is maintained here.
  // If your loop pass requires an analysis not listed here, you will need to
  // carefully audit the loop pass manager nesting structure that results.
  AU.addRequired<AAResultsWrapperPass>();
  AU.addPreserved<AAResultsWrapperPass>();
  AU.addPreserved<BasicAAWrapperPass>();
  AU.addPreserved<GlobalsAAWrapperPass>();
  AU.addPreserved<SCEVAAWrapperPass>();
  AU.addRequired<ScalarEvolutionWrapperPass>();
  AU.addPreserved<ScalarEvolutionWrapperPass>();
  // FIXME: When all loop passes preserve MemorySSA, it can be required and
  // preserved here instead of the individual handling in each pass.
}

/// Manually defined generic "LoopPass" dependency initialization. This is used
/// to initialize the exact set of passes from above in \c
/// getLoopAnalysisUsage. It can be used within a loop pass's initialization
/// with:
///
///   INITIALIZE_PASS_DEPENDENCY(LoopPass)
///
/// As-if "LoopPass" were a pass.
void llvm::initializeLoopPassPass(PassRegistry &Registry) {
  INITIALIZE_PASS_DEPENDENCY(DominatorTreeWrapperPass)
  INITIALIZE_PASS_DEPENDENCY(LoopInfoWrapperPass)
  INITIALIZE_PASS_DEPENDENCY(LoopSimplify)
  INITIALIZE_PASS_DEPENDENCY(LCSSAWrapperPass)
  INITIALIZE_PASS_DEPENDENCY(AAResultsWrapperPass)
  INITIALIZE_PASS_DEPENDENCY(BasicAAWrapperPass)
  INITIALIZE_PASS_DEPENDENCY(GlobalsAAWrapperPass)
  INITIALIZE_PASS_DEPENDENCY(SCEVAAWrapperPass)
  INITIALIZE_PASS_DEPENDENCY(ScalarEvolutionWrapperPass)
  INITIALIZE_PASS_DEPENDENCY(MemorySSAWrapperPass)
}

/// Create MDNode for input string.
static MDNode *createStringMetadata(Loop *TheLoop, StringRef Name, unsigned V) {
  LLVMContext &Context = TheLoop->getHeader()->getContext();
  Metadata *MDs[] = {
      MDString::get(Context, Name),
      ConstantAsMetadata::get(ConstantInt::get(Type::getInt32Ty(Context), V))};
  return MDNode::get(Context, MDs);
}

/// Set input string into loop metadata by keeping other values intact.
/// If the string is already in loop metadata update value if it is
/// different.
void llvm::addStringMetadataToLoop(Loop *TheLoop, const char *StringMD,
                                   unsigned V) {
  SmallVector<Metadata *, 4> MDs(1);
  // If the loop already has metadata, retain it.
  MDNode *LoopID = TheLoop->getLoopID();
  if (LoopID) {
    for (unsigned i = 1, ie = LoopID->getNumOperands(); i < ie; ++i) {
      MDNode *Node = cast<MDNode>(LoopID->getOperand(i));
      // If it is of form key = value, try to parse it.
      if (Node->getNumOperands() == 2) {
        MDString *S = dyn_cast<MDString>(Node->getOperand(0));
        if (S && S->getString() == StringMD) {
          ConstantInt *IntMD =
              mdconst::extract_or_null<ConstantInt>(Node->getOperand(1));
          if (IntMD && IntMD->getSExtValue() == V)
            // It is already in place. Do nothing.
            return;
          // We need to update the value, so just skip it here and it will
          // be added after copying other existed nodes.
          continue;
        }
      }
      MDs.push_back(Node);
    }
  }
  // Add new metadata.
  MDs.push_back(createStringMetadata(TheLoop, StringMD, V));
  // Replace current metadata node with new one.
  LLVMContext &Context = TheLoop->getHeader()->getContext();
  MDNode *NewLoopID = MDNode::get(Context, MDs);
  // Set operand 0 to refer to the loop id itself.
  NewLoopID->replaceOperandWith(0, NewLoopID);
  TheLoop->setLoopID(NewLoopID);
}

std::optional<ElementCount>
llvm::getOptionalElementCountLoopAttribute(const Loop *TheLoop) {
  std::optional<int> Width =
      getOptionalIntLoopAttribute(TheLoop, "llvm.loop.vectorize.width");

  if (Width) {
    std::optional<int> IsScalable = getOptionalIntLoopAttribute(
        TheLoop, "llvm.loop.vectorize.scalable.enable");
    return ElementCount::get(*Width, IsScalable.value_or(false));
  }

  return std::nullopt;
}

std::optional<MDNode *> llvm::makeFollowupLoopID(
    MDNode *OrigLoopID, ArrayRef<StringRef> FollowupOptions,
    const char *InheritOptionsExceptPrefix, bool AlwaysNew) {
  if (!OrigLoopID) {
    if (AlwaysNew)
      return nullptr;
    return std::nullopt;
  }

  assert(OrigLoopID->getOperand(0) == OrigLoopID);

  bool InheritAllAttrs = !InheritOptionsExceptPrefix;
  bool InheritSomeAttrs =
      InheritOptionsExceptPrefix && InheritOptionsExceptPrefix[0] != '\0';
  SmallVector<Metadata *, 8> MDs;
  MDs.push_back(nullptr);

  bool Changed = false;
  if (InheritAllAttrs || InheritSomeAttrs) {
    for (const MDOperand &Existing : drop_begin(OrigLoopID->operands())) {
      MDNode *Op = cast<MDNode>(Existing.get());

      auto InheritThisAttribute = [InheritSomeAttrs,
                                   InheritOptionsExceptPrefix](MDNode *Op) {
        if (!InheritSomeAttrs)
          return false;

        // Skip malformatted attribute metadata nodes.
        if (Op->getNumOperands() == 0)
          return true;
        Metadata *NameMD = Op->getOperand(0).get();
        if (!isa<MDString>(NameMD))
          return true;
        StringRef AttrName = cast<MDString>(NameMD)->getString();

        // Do not inherit excluded attributes.
        return !AttrName.starts_with(InheritOptionsExceptPrefix);
      };

      if (InheritThisAttribute(Op))
        MDs.push_back(Op);
      else
        Changed = true;
    }
  } else {
    // Modified if we dropped at least one attribute.
    Changed = OrigLoopID->getNumOperands() > 1;
  }

  bool HasAnyFollowup = false;
  for (StringRef OptionName : FollowupOptions) {
    MDNode *FollowupNode = findOptionMDForLoopID(OrigLoopID, OptionName);
    if (!FollowupNode)
      continue;

    HasAnyFollowup = true;
    for (const MDOperand &Option : drop_begin(FollowupNode->operands())) {
      MDs.push_back(Option.get());
      Changed = true;
    }
  }

  // Attributes of the followup loop not specified explicity, so signal to the
  // transformation pass to add suitable attributes.
  if (!AlwaysNew && !HasAnyFollowup)
    return std::nullopt;

  // If no attributes were added or remove, the previous loop Id can be reused.
  if (!AlwaysNew && !Changed)
    return OrigLoopID;

  // No attributes is equivalent to having no !llvm.loop metadata at all.
  if (MDs.size() == 1)
    return nullptr;

  // Build the new loop ID.
  MDTuple *FollowupLoopID = MDNode::get(OrigLoopID->getContext(), MDs);
  FollowupLoopID->replaceOperandWith(0, FollowupLoopID);
  return FollowupLoopID;
}

bool llvm::hasDisableAllTransformsHint(const Loop *L) {
  return getBooleanLoopAttribute(L, LLVMLoopDisableNonforced);
}

bool llvm::hasDisableLICMTransformsHint(const Loop *L) {
  return getBooleanLoopAttribute(L, LLVMLoopDisableLICM);
}

TransformationMode llvm::hasUnrollTransformation(const Loop *L) {
  if (getBooleanLoopAttribute(L, "llvm.loop.unroll.disable"))
    return TM_SuppressedByUser;

  std::optional<int> Count =
      getOptionalIntLoopAttribute(L, "llvm.loop.unroll.count");
  if (Count)
    return *Count == 1 ? TM_SuppressedByUser : TM_ForcedByUser;

  if (getBooleanLoopAttribute(L, "llvm.loop.unroll.enable"))
    return TM_ForcedByUser;

  if (getBooleanLoopAttribute(L, "llvm.loop.unroll.full"))
    return TM_ForcedByUser;

  if (hasDisableAllTransformsHint(L))
    return TM_Disable;

  return TM_Unspecified;
}

TransformationMode llvm::hasUnrollAndJamTransformation(const Loop *L) {
  if (getBooleanLoopAttribute(L, "llvm.loop.unroll_and_jam.disable"))
    return TM_SuppressedByUser;

  std::optional<int> Count =
      getOptionalIntLoopAttribute(L, "llvm.loop.unroll_and_jam.count");
  if (Count)
    return *Count == 1 ? TM_SuppressedByUser : TM_ForcedByUser;

  if (getBooleanLoopAttribute(L, "llvm.loop.unroll_and_jam.enable"))
    return TM_ForcedByUser;

  if (hasDisableAllTransformsHint(L))
    return TM_Disable;

  return TM_Unspecified;
}

TransformationMode llvm::hasVectorizeTransformation(const Loop *L) {
  std::optional<bool> Enable =
      getOptionalBoolLoopAttribute(L, "llvm.loop.vectorize.enable");

  if (Enable == false)
    return TM_SuppressedByUser;

  std::optional<ElementCount> VectorizeWidth =
      getOptionalElementCountLoopAttribute(L);
  std::optional<int> InterleaveCount =
      getOptionalIntLoopAttribute(L, "llvm.loop.interleave.count");

  // 'Forcing' vector width and interleave count to one effectively disables
  // this tranformation.
  if (Enable == true && VectorizeWidth && VectorizeWidth->isScalar() &&
      InterleaveCount == 1)
    return TM_SuppressedByUser;

  if (getBooleanLoopAttribute(L, "llvm.loop.isvectorized"))
    return TM_Disable;

  if (Enable == true)
    return TM_ForcedByUser;

  if ((VectorizeWidth && VectorizeWidth->isScalar()) && InterleaveCount == 1)
    return TM_Disable;

  if ((VectorizeWidth && VectorizeWidth->isVector()) || InterleaveCount > 1)
    return TM_Enable;

  if (hasDisableAllTransformsHint(L))
    return TM_Disable;

  return TM_Unspecified;
}

TransformationMode llvm::hasDistributeTransformation(const Loop *L) {
  if (getBooleanLoopAttribute(L, "llvm.loop.distribute.enable"))
    return TM_ForcedByUser;

  if (hasDisableAllTransformsHint(L))
    return TM_Disable;

  return TM_Unspecified;
}

TransformationMode llvm::hasLICMVersioningTransformation(const Loop *L) {
  if (getBooleanLoopAttribute(L, "llvm.loop.licm_versioning.disable"))
    return TM_SuppressedByUser;

  if (hasDisableAllTransformsHint(L))
    return TM_Disable;

  return TM_Unspecified;
}

/// Does a BFS from a given node to all of its children inside a given loop.
/// The returned vector of basic blocks includes the starting point.
SmallVector<BasicBlock *, 16> llvm::collectChildrenInLoop(DominatorTree *DT,
                                                          DomTreeNode *N,
                                                          const Loop *CurLoop) {
  SmallVector<BasicBlock *, 16> Worklist;
  auto AddRegionToWorklist = [&](DomTreeNode *DTN) {
    // Only include subregions in the top level loop.
    BasicBlock *BB = DTN->getBlock();
    if (CurLoop->contains(BB))
      Worklist.push_back(DTN->getBlock());
  };

  AddRegionToWorklist(N);

  for (size_t I = 0; I < Worklist.size(); I++) {
    for (DomTreeNode *Child : DT->getNode(Worklist[I])->children())
      AddRegionToWorklist(Child);
  }

  return Worklist;
}

bool llvm::isAlmostDeadIV(PHINode *PN, BasicBlock *LatchBlock, Value *Cond) {
  int LatchIdx = PN->getBasicBlockIndex(LatchBlock);
  assert(LatchIdx != -1 && "LatchBlock is not a case in this PHINode");
  Value *IncV = PN->getIncomingValue(LatchIdx);

  for (User *U : PN->users())
    if (U != Cond && U != IncV) return false;

  for (User *U : IncV->users())
    if (U != Cond && U != PN) return false;
  return true;
}


void llvm::deleteDeadLoop(Loop *L, DominatorTree *DT, ScalarEvolution *SE,
                          LoopInfo *LI, MemorySSA *MSSA) {
  assert((!DT || L->isLCSSAForm(*DT)) && "Expected LCSSA!");
  auto *Preheader = L->getLoopPreheader();
  assert(Preheader && "Preheader should exist!");

  std::unique_ptr<MemorySSAUpdater> MSSAU;
  if (MSSA)
    MSSAU = std::make_unique<MemorySSAUpdater>(MSSA);

  // Now that we know the removal is safe, remove the loop by changing the
  // branch from the preheader to go to the single exit block.
  //
  // Because we're deleting a large chunk of code at once, the sequence in which
  // we remove things is very important to avoid invalidation issues.

  // Tell ScalarEvolution that the loop is deleted. Do this before
  // deleting the loop so that ScalarEvolution can look at the loop
  // to determine what it needs to clean up.
  if (SE) {
    SE->forgetLoop(L);
    SE->forgetBlockAndLoopDispositions();
  }

  Instruction *OldTerm = Preheader->getTerminator();
  assert(!OldTerm->mayHaveSideEffects() &&
         "Preheader must end with a side-effect-free terminator");
  assert(OldTerm->getNumSuccessors() == 1 &&
         "Preheader must have a single successor");
  // Connect the preheader to the exit block. Keep the old edge to the header
  // around to perform the dominator tree update in two separate steps
  // -- #1 insertion of the edge preheader -> exit and #2 deletion of the edge
  // preheader -> header.
  //
  //
  // 0.  Preheader          1.  Preheader           2.  Preheader
  //        |                    |   |                   |
  //        V                    |   V                   |
  //      Header <--\            | Header <--\           | Header <--\
  //       |  |     |            |  |  |     |           |  |  |     |
  //       |  V     |            |  |  V     |           |  |  V     |
  //       | Body --/            |  | Body --/           |  | Body --/
  //       V                     V  V                    V  V
  //      Exit                   Exit                    Exit
  //
  // By doing this is two separate steps we can perform the dominator tree
  // update without using the batch update API.
  //
  // Even when the loop is never executed, we cannot remove the edge from the
  // source block to the exit block. Consider the case where the unexecuted loop
  // branches back to an outer loop. If we deleted the loop and removed the edge
  // coming to this inner loop, this will break the outer loop structure (by
  // deleting the backedge of the outer loop). If the outer loop is indeed a
  // non-loop, it will be deleted in a future iteration of loop deletion pass.
  IRBuilder<> Builder(OldTerm);

  auto *ExitBlock = L->getUniqueExitBlock();
  DomTreeUpdater DTU(DT, DomTreeUpdater::UpdateStrategy::Eager);
  if (ExitBlock) {
    assert(ExitBlock && "Should have a unique exit block!");
    assert(L->hasDedicatedExits() && "Loop should have dedicated exits!");

    Builder.CreateCondBr(Builder.getFalse(), L->getHeader(), ExitBlock);
    // Remove the old branch. The conditional branch becomes a new terminator.
    OldTerm->eraseFromParent();

    // Rewrite phis in the exit block to get their inputs from the Preheader
    // instead of the exiting block.
    for (PHINode &P : ExitBlock->phis()) {
      // Set the zero'th element of Phi to be from the preheader and remove all
      // other incoming values. Given the loop has dedicated exits, all other
      // incoming values must be from the exiting blocks.
      int PredIndex = 0;
      P.setIncomingBlock(PredIndex, Preheader);
      // Removes all incoming values from all other exiting blocks (including
      // duplicate values from an exiting block).
      // Nuke all entries except the zero'th entry which is the preheader entry.
      P.removeIncomingValueIf([](unsigned Idx) { return Idx != 0; },
                              /* DeletePHIIfEmpty */ false);

      assert((P.getNumIncomingValues() == 1 &&
              P.getIncomingBlock(PredIndex) == Preheader) &&
             "Should have exactly one value and that's from the preheader!");
    }

    if (DT) {
      DTU.applyUpdates({{DominatorTree::Insert, Preheader, ExitBlock}});
      if (MSSA) {
        MSSAU->applyUpdates({{DominatorTree::Insert, Preheader, ExitBlock}},
                            *DT);
        if (VerifyMemorySSA)
          MSSA->verifyMemorySSA();
      }
    }

    // Disconnect the loop body by branching directly to its exit.
    Builder.SetInsertPoint(Preheader->getTerminator());
    Builder.CreateBr(ExitBlock);
    // Remove the old branch.
    Preheader->getTerminator()->eraseFromParent();
  } else {
    assert(L->hasNoExitBlocks() &&
           "Loop should have either zero or one exit blocks.");

    Builder.SetInsertPoint(OldTerm);
    Builder.CreateUnreachable();
    Preheader->getTerminator()->eraseFromParent();
  }

  if (DT) {
    DTU.applyUpdates({{DominatorTree::Delete, Preheader, L->getHeader()}});
    if (MSSA) {
      MSSAU->applyUpdates({{DominatorTree::Delete, Preheader, L->getHeader()}},
                          *DT);
      SmallSetVector<BasicBlock *, 8> DeadBlockSet(L->block_begin(),
                                                   L->block_end());
      MSSAU->removeBlocks(DeadBlockSet);
      if (VerifyMemorySSA)
        MSSA->verifyMemorySSA();
    }
  }

  // Use a map to unique and a vector to guarantee deterministic ordering.
  llvm::SmallDenseSet<DebugVariable, 4> DeadDebugSet;
  llvm::SmallVector<DbgVariableRecord *, 4> DeadDbgVariableRecords;

  if (ExitBlock) {
    // Given LCSSA form is satisfied, we should not have users of instructions
    // within the dead loop outside of the loop. However, LCSSA doesn't take
    // unreachable uses into account. We handle them here.
    // We could do it after drop all references (in this case all users in the
    // loop will be already eliminated and we have less work to do but according
    // to API doc of User::dropAllReferences only valid operation after dropping
    // references, is deletion. So let's substitute all usages of
    // instruction from the loop with poison value of corresponding type first.
    for (auto *Block : L->blocks())
      for (Instruction &I : *Block) {
        auto *Poison = PoisonValue::get(I.getType());
        for (Use &U : llvm::make_early_inc_range(I.uses())) {
          if (auto *Usr = dyn_cast<Instruction>(U.getUser()))
            if (L->contains(Usr->getParent()))
              continue;
          // If we have a DT then we can check that uses outside a loop only in
          // unreachable block.
          if (DT)
            assert(!DT->isReachableFromEntry(U) &&
                   "Unexpected user in reachable block");
          U.set(Poison);
        }

        // For one of each variable encountered, preserve a debug record (set
        // to Poison) and transfer it to the loop exit. This terminates any
        // variable locations that were set during the loop.
        for (DbgVariableRecord &DVR :
             llvm::make_early_inc_range(filterDbgVars(I.getDbgRecordRange()))) {
          DebugVariable Key(DVR.getVariable(), DVR.getExpression(),
                            DVR.getDebugLoc().get());
          if (!DeadDebugSet.insert(Key).second)
            continue;
          // Unlinks the DVR from it's container, for later insertion.
          DVR.removeFromParent();
          DeadDbgVariableRecords.push_back(&DVR);
        }
      }

    // After the loop has been deleted all the values defined and modified
    // inside the loop are going to be unavailable. Values computed in the
    // loop will have been deleted, automatically causing their debug uses
    // be be replaced with undef. Loop invariant values will still be available.
    // Move dbg.values out the loop so that earlier location ranges are still
    // terminated and loop invariant assignments are preserved.
    DIBuilder DIB(*ExitBlock->getModule());
    BasicBlock::iterator InsertDbgValueBefore =
        ExitBlock->getFirstInsertionPt();
    assert(InsertDbgValueBefore != ExitBlock->end() &&
           "There should be a non-PHI instruction in exit block, else these "
           "instructions will have no parent.");

    // Due to the "head" bit in BasicBlock::iterator, we're going to insert
    // each DbgVariableRecord right at the start of the block, wheras dbg.values
    // would be repeatedly inserted before the first instruction. To replicate
    // this behaviour, do it backwards.
    for (DbgVariableRecord *DVR : llvm::reverse(DeadDbgVariableRecords))
      ExitBlock->insertDbgRecordBefore(DVR, InsertDbgValueBefore);
  }

  // Remove the block from the reference counting scheme, so that we can
  // delete it freely later.
  for (auto *Block : L->blocks())
    Block->dropAllReferences();

  if (MSSA && VerifyMemorySSA)
    MSSA->verifyMemorySSA();

  if (LI) {
    // Erase the instructions and the blocks without having to worry
    // about ordering because we already dropped the references.
    // NOTE: This iteration is safe because erasing the block does not remove
    // its entry from the loop's block list.  We do that in the next section.
    for (BasicBlock *BB : L->blocks())
      BB->eraseFromParent();

    // Finally, the blocks from loopinfo.  This has to happen late because
    // otherwise our loop iterators won't work.

    SmallPtrSet<BasicBlock *, 8> blocks(llvm::from_range, L->blocks());
    for (BasicBlock *BB : blocks)
      LI->removeBlock(BB);

    // The last step is to update LoopInfo now that we've eliminated this loop.
    // Note: LoopInfo::erase remove the given loop and relink its subloops with
    // its parent. While removeLoop/removeChildLoop remove the given loop but
    // not relink its subloops, which is what we want.
    if (Loop *ParentLoop = L->getParentLoop()) {
      Loop::iterator I = find(*ParentLoop, L);
      assert(I != ParentLoop->end() && "Couldn't find loop");
      ParentLoop->removeChildLoop(I);
    } else {
      Loop::iterator I = find(*LI, L);
      assert(I != LI->end() && "Couldn't find loop");
      LI->removeLoop(I);
    }
    LI->destroy(L);
  }
}

void llvm::breakLoopBackedge(Loop *L, DominatorTree &DT, ScalarEvolution &SE,
                             LoopInfo &LI, MemorySSA *MSSA) {
  auto *Latch = L->getLoopLatch();
  assert(Latch && "multiple latches not yet supported");
  auto *Header = L->getHeader();
  Loop *OutermostLoop = L->getOutermostLoop();

  SE.forgetLoop(L);
  SE.forgetBlockAndLoopDispositions();

  std::unique_ptr<MemorySSAUpdater> MSSAU;
  if (MSSA)
    MSSAU = std::make_unique<MemorySSAUpdater>(MSSA);

  // Update the CFG and domtree.  We chose to special case a couple of
  // of common cases for code quality and test readability reasons.
  [&]() -> void {
    if (auto *BI = dyn_cast<BranchInst>(Latch->getTerminator())) {
      if (!BI->isConditional()) {
        DomTreeUpdater DTU(&DT, DomTreeUpdater::UpdateStrategy::Eager);
        (void)changeToUnreachable(BI, /*PreserveLCSSA*/ true, &DTU,
                                  MSSAU.get());
        return;
      }

      // Conditional latch/exit - note that latch can be shared by inner
      // and outer loop so the other target doesn't need to an exit
      if (L->isLoopExiting(Latch)) {
        // TODO: Generalize ConstantFoldTerminator so that it can be used
        // here without invalidating LCSSA or MemorySSA.  (Tricky case for
        // LCSSA: header is an exit block of a preceeding sibling loop w/o
        // dedicated exits.)
        const unsigned ExitIdx = L->contains(BI->getSuccessor(0)) ? 1 : 0;
        BasicBlock *ExitBB = BI->getSuccessor(ExitIdx);

        DomTreeUpdater DTU(&DT, DomTreeUpdater::UpdateStrategy::Eager);
        Header->removePredecessor(Latch, true);

        IRBuilder<> Builder(BI);
        auto *NewBI = Builder.CreateBr(ExitBB);
        // Transfer the metadata to the new branch instruction (minus the
        // loop info since this is no longer a loop)
        NewBI->copyMetadata(*BI, {LLVMContext::MD_dbg,
                                  LLVMContext::MD_annotation});

        BI->eraseFromParent();
        DTU.applyUpdates({{DominatorTree::Delete, Latch, Header}});
        if (MSSA)
          MSSAU->applyUpdates({{DominatorTree::Delete, Latch, Header}}, DT);
        return;
      }
    }

    // General case.  By splitting the backedge, and then explicitly making it
    // unreachable we gracefully handle corner cases such as switch and invoke
    // termiantors.
    auto *BackedgeBB = SplitEdge(Latch, Header, &DT, &LI, MSSAU.get());

    DomTreeUpdater DTU(&DT, DomTreeUpdater::UpdateStrategy::Eager);
    (void)changeToUnreachable(BackedgeBB->getTerminator(),
                              /*PreserveLCSSA*/ true, &DTU, MSSAU.get());
  }();

  // Erase (and destroy) this loop instance.  Handles relinking sub-loops
  // and blocks within the loop as needed.
  LI.erase(L);

  // If the loop we broke had a parent, then changeToUnreachable might have
  // caused a block to be removed from the parent loop (see loop_nest_lcssa
  // test case in zero-btc.ll for an example), thus changing the parent's
  // exit blocks.  If that happened, we need to rebuild LCSSA on the outermost
  // loop which might have a had a block removed.
  if (OutermostLoop != L)
    formLCSSARecursively(*OutermostLoop, DT, &LI, &SE);
}


/// Checks if \p L has an exiting latch branch.  There may also be other
/// exiting blocks.  Returns branch instruction terminating the loop
/// latch if above check is successful, nullptr otherwise.
static BranchInst *getExpectedExitLoopLatchBranch(Loop *L) {
  BasicBlock *Latch = L->getLoopLatch();
  if (!Latch)
    return nullptr;

  BranchInst *LatchBR = dyn_cast<BranchInst>(Latch->getTerminator());
  if (!LatchBR || LatchBR->getNumSuccessors() != 2 || !L->isLoopExiting(Latch))
    return nullptr;

  assert((LatchBR->getSuccessor(0) == L->getHeader() ||
          LatchBR->getSuccessor(1) == L->getHeader()) &&
         "At least one edge out of the latch must go to the header");

  return LatchBR;
}

/// Return the estimated trip count for any exiting branch which dominates
/// the loop latch.
static std::optional<unsigned> getEstimatedTripCount(BranchInst *ExitingBranch,
                                                     Loop *L,
                                                     uint64_t &OrigExitWeight) {
  // To estimate the number of times the loop body was executed, we want to
  // know the number of times the backedge was taken, vs. the number of times
  // we exited the loop.
  uint64_t LoopWeight, ExitWeight;
  if (!extractBranchWeights(*ExitingBranch, LoopWeight, ExitWeight))
    return std::nullopt;

  if (L->contains(ExitingBranch->getSuccessor(1)))
    std::swap(LoopWeight, ExitWeight);

  if (!ExitWeight)
    // Don't have a way to return predicated infinite
    return std::nullopt;

  OrigExitWeight = ExitWeight;

  // Estimated exit count is a ratio of the loop weight by the weight of the
  // edge exiting the loop, rounded to nearest.
  uint64_t ExitCount = llvm::divideNearest(LoopWeight, ExitWeight);

  // When ExitCount + 1 would wrap in unsigned, saturate at UINT_MAX.
  if (ExitCount >= std::numeric_limits<unsigned>::max())
    return std::numeric_limits<unsigned>::max();

  // Estimated trip count is one plus estimated exit count.
  return ExitCount + 1;
}

std::optional<unsigned>
llvm::getLoopEstimatedTripCount(Loop *L,
                                unsigned *EstimatedLoopInvocationWeight) {
  // Currently we take the estimate exit count only from the loop latch,
  // ignoring other exiting blocks.  This can overestimate the trip count
  // if we exit through another exit, but can never underestimate it.
  // TODO: incorporate information from other exits
  if (BranchInst *LatchBranch = getExpectedExitLoopLatchBranch(L)) {
    uint64_t ExitWeight;
    if (std::optional<uint64_t> EstTripCount =
            getEstimatedTripCount(LatchBranch, L, ExitWeight)) {
      if (EstimatedLoopInvocationWeight)
        *EstimatedLoopInvocationWeight = ExitWeight;
      return *EstTripCount;
    }
  }
  return std::nullopt;
}

bool llvm::setLoopEstimatedTripCount(Loop *L, unsigned EstimatedTripCount,
                                     unsigned EstimatedloopInvocationWeight) {
  // At the moment, we currently support changing the estimate trip count of
  // the latch branch only.  We could extend this API to manipulate estimated
  // trip counts for any exit.
  BranchInst *LatchBranch = getExpectedExitLoopLatchBranch(L);
  if (!LatchBranch)
    return false;

  // Calculate taken and exit weights.
  unsigned LatchExitWeight = 0;
  unsigned BackedgeTakenWeight = 0;

  if (EstimatedTripCount > 0) {
    LatchExitWeight = EstimatedloopInvocationWeight;
    BackedgeTakenWeight = (EstimatedTripCount - 1) * LatchExitWeight;
  }

  // Make a swap if back edge is taken when condition is "false".
  if (LatchBranch->getSuccessor(0) != L->getHeader())
    std::swap(BackedgeTakenWeight, LatchExitWeight);

  MDBuilder MDB(LatchBranch->getContext());

  // Set/Update profile metadata.
  LatchBranch->setMetadata(
      LLVMContext::MD_prof,
      MDB.createBranchWeights(BackedgeTakenWeight, LatchExitWeight));

  return true;
}

bool llvm::hasIterationCountInvariantInParent(Loop *InnerLoop,
                                              ScalarEvolution &SE) {
  Loop *OuterL = InnerLoop->getParentLoop();
  if (!OuterL)
    return true;

  // Get the backedge taken count for the inner loop
  BasicBlock *InnerLoopLatch = InnerLoop->getLoopLatch();
  const SCEV *InnerLoopBECountSC = SE.getExitCount(InnerLoop, InnerLoopLatch);
  if (isa<SCEVCouldNotCompute>(InnerLoopBECountSC) ||
      !InnerLoopBECountSC->getType()->isIntegerTy())
    return false;

  // Get whether count is invariant to the outer loop
  ScalarEvolution::LoopDisposition LD =
      SE.getLoopDisposition(InnerLoopBECountSC, OuterL);
  if (LD != ScalarEvolution::LoopInvariant)
    return false;

  return true;
}

constexpr Intrinsic::ID llvm::getReductionIntrinsicID(RecurKind RK) {
  switch (RK) {
  default:
    llvm_unreachable("Unexpected recurrence kind");
  case RecurKind::Add:
    return Intrinsic::vector_reduce_add;
  case RecurKind::Mul:
    return Intrinsic::vector_reduce_mul;
  case RecurKind::And:
    return Intrinsic::vector_reduce_and;
  case RecurKind::Or:
    return Intrinsic::vector_reduce_or;
  case RecurKind::Xor:
    return Intrinsic::vector_reduce_xor;
  case RecurKind::FMulAdd:
  case RecurKind::FAdd:
    return Intrinsic::vector_reduce_fadd;
  case RecurKind::FMul:
    return Intrinsic::vector_reduce_fmul;
  case RecurKind::SMax:
    return Intrinsic::vector_reduce_smax;
  case RecurKind::SMin:
    return Intrinsic::vector_reduce_smin;
  case RecurKind::UMax:
    return Intrinsic::vector_reduce_umax;
  case RecurKind::UMin:
    return Intrinsic::vector_reduce_umin;
  case RecurKind::FMax:
    return Intrinsic::vector_reduce_fmax;
  case RecurKind::FMin:
    return Intrinsic::vector_reduce_fmin;
  case RecurKind::FMaximum:
    return Intrinsic::vector_reduce_fmaximum;
  case RecurKind::FMinimum:
    return Intrinsic::vector_reduce_fminimum;
  case RecurKind::FMaximumNum:
    return Intrinsic::vector_reduce_fmax;
  case RecurKind::FMinimumNum:
    return Intrinsic::vector_reduce_fmin;
  }
}

// This is the inverse to getReductionForBinop
unsigned llvm::getArithmeticReductionInstruction(Intrinsic::ID RdxID) {
  switch (RdxID) {
  case Intrinsic::vector_reduce_fadd:
    return Instruction::FAdd;
  case Intrinsic::vector_reduce_fmul:
    return Instruction::FMul;
  case Intrinsic::vector_reduce_add:
    return Instruction::Add;
  case Intrinsic::vector_reduce_mul:
    return Instruction::Mul;
  case Intrinsic::vector_reduce_and:
    return Instruction::And;
  case Intrinsic::vector_reduce_or:
    return Instruction::Or;
  case Intrinsic::vector_reduce_xor:
    return Instruction::Xor;
  case Intrinsic::vector_reduce_smax:
  case Intrinsic::vector_reduce_smin:
  case Intrinsic::vector_reduce_umax:
  case Intrinsic::vector_reduce_umin:
    return Instruction::ICmp;
  case Intrinsic::vector_reduce_fmax:
  case Intrinsic::vector_reduce_fmin:
    return Instruction::FCmp;
  default:
    llvm_unreachable("Unexpected ID");
  }
}

// This is the inverse to getArithmeticReductionInstruction
Intrinsic::ID llvm::getReductionForBinop(Instruction::BinaryOps Opc) {
  switch (Opc) {
  default:
    break;
  case Instruction::Add:
    return Intrinsic::vector_reduce_add;
  case Instruction::Mul:
    return Intrinsic::vector_reduce_mul;
  case Instruction::And:
    return Intrinsic::vector_reduce_and;
  case Instruction::Or:
    return Intrinsic::vector_reduce_or;
  case Instruction::Xor:
    return Intrinsic::vector_reduce_xor;
  }
  return Intrinsic::not_intrinsic;
}

Intrinsic::ID llvm::getMinMaxReductionIntrinsicOp(Intrinsic::ID RdxID) {
  switch (RdxID) {
  default:
    llvm_unreachable("Unknown min/max recurrence kind");
  case Intrinsic::vector_reduce_umin:
    return Intrinsic::umin;
  case Intrinsic::vector_reduce_umax:
    return Intrinsic::umax;
  case Intrinsic::vector_reduce_smin:
    return Intrinsic::smin;
  case Intrinsic::vector_reduce_smax:
    return Intrinsic::smax;
  case Intrinsic::vector_reduce_fmin:
    return Intrinsic::minnum;
  case Intrinsic::vector_reduce_fmax:
    return Intrinsic::maxnum;
  case Intrinsic::vector_reduce_fminimum:
    return Intrinsic::minimum;
  case Intrinsic::vector_reduce_fmaximum:
    return Intrinsic::maximum;
  }
}

Intrinsic::ID llvm::getMinMaxReductionIntrinsicOp(RecurKind RK) {
  switch (RK) {
  default:
    llvm_unreachable("Unknown min/max recurrence kind");
  case RecurKind::UMin:
    return Intrinsic::umin;
  case RecurKind::UMax:
    return Intrinsic::umax;
  case RecurKind::SMin:
    return Intrinsic::smin;
  case RecurKind::SMax:
    return Intrinsic::smax;
  case RecurKind::FMin:
    return Intrinsic::minnum;
  case RecurKind::FMax:
    return Intrinsic::maxnum;
  case RecurKind::FMinimum:
    return Intrinsic::minimum;
  case RecurKind::FMaximum:
    return Intrinsic::maximum;
  case RecurKind::FMinimumNum:
    return Intrinsic::minimumnum;
  case RecurKind::FMaximumNum:
    return Intrinsic::maximumnum;
  }
}

RecurKind llvm::getMinMaxReductionRecurKind(Intrinsic::ID RdxID) {
  switch (RdxID) {
  case Intrinsic::vector_reduce_smax:
    return RecurKind::SMax;
  case Intrinsic::vector_reduce_smin:
    return RecurKind::SMin;
  case Intrinsic::vector_reduce_umax:
    return RecurKind::UMax;
  case Intrinsic::vector_reduce_umin:
    return RecurKind::UMin;
  case Intrinsic::vector_reduce_fmax:
    return RecurKind::FMax;
  case Intrinsic::vector_reduce_fmin:
    return RecurKind::FMin;
  default:
    return RecurKind::None;
  }
}

CmpInst::Predicate llvm::getMinMaxReductionPredicate(RecurKind RK) {
  switch (RK) {
  default:
    llvm_unreachable("Unknown min/max recurrence kind");
  case RecurKind::UMin:
    return CmpInst::ICMP_ULT;
  case RecurKind::UMax:
    return CmpInst::ICMP_UGT;
  case RecurKind::SMin:
    return CmpInst::ICMP_SLT;
  case RecurKind::SMax:
    return CmpInst::ICMP_SGT;
  case RecurKind::FMin:
    return CmpInst::FCMP_OLT;
  case RecurKind::FMax:
    return CmpInst::FCMP_OGT;
  // We do not add FMinimum/FMaximum recurrence kind here since there is no
  // equivalent predicate which compares signed zeroes according to the
  // semantics of the intrinsics (llvm.minimum/maximum).
  }
}

Value *llvm::createMinMaxOp(IRBuilderBase &Builder, RecurKind RK, Value *Left,
                            Value *Right) {
  Type *Ty = Left->getType();
  if (Ty->isIntOrIntVectorTy() ||
      (RK == RecurKind::FMinimum || RK == RecurKind::FMaximum ||
       RK == RecurKind::FMinimumNum || RK == RecurKind::FMaximumNum)) {
    // TODO: Add float minnum/maxnum support when FMF nnan is set.
    Intrinsic::ID Id = getMinMaxReductionIntrinsicOp(RK);
    return Builder.CreateIntrinsic(Ty, Id, {Left, Right}, nullptr,
                                   "rdx.minmax");
  }
  CmpInst::Predicate Pred = getMinMaxReductionPredicate(RK);
  Value *Cmp = Builder.CreateCmp(Pred, Left, Right, "rdx.minmax.cmp");
  Value *Select = Builder.CreateSelect(Cmp, Left, Right, "rdx.minmax.select");
  return Select;
}

// Helper to generate an ordered reduction.
Value *llvm::getOrderedReduction(IRBuilderBase &Builder, Value *Acc, Value *Src,
                                 unsigned Op, RecurKind RdxKind) {
  unsigned VF = cast<FixedVectorType>(Src->getType())->getNumElements();

  // Extract and apply reduction ops in ascending order:
  // e.g. ((((Acc + Scl[0]) + Scl[1]) + Scl[2]) + ) ... + Scl[VF-1]
  Value *Result = Acc;
  for (unsigned ExtractIdx = 0; ExtractIdx != VF; ++ExtractIdx) {
    Value *Ext =
        Builder.CreateExtractElement(Src, Builder.getInt32(ExtractIdx));

    if (Op != Instruction::ICmp && Op != Instruction::FCmp) {
      Result = Builder.CreateBinOp((Instruction::BinaryOps)Op, Result, Ext,
                                   "bin.rdx");
    } else {
      assert(RecurrenceDescriptor::isMinMaxRecurrenceKind(RdxKind) &&
             "Invalid min/max");
      Result = createMinMaxOp(Builder, RdxKind, Result, Ext);
    }
  }

  return Result;
}

// Helper to generate a log2 shuffle reduction.
Value *llvm::getShuffleReduction(IRBuilderBase &Builder, Value *Src,
                                 unsigned Op,
                                 TargetTransformInfo::ReductionShuffle RS,
                                 RecurKind RdxKind) {
  unsigned VF = cast<FixedVectorType>(Src->getType())->getNumElements();
  // VF is a power of 2 so we can emit the reduction using log2(VF) shuffles
  // and vector ops, reducing the set of values being computed by half each
  // round.
  assert(isPowerOf2_32(VF) &&
         "Reduction emission only supported for pow2 vectors!");
  // Note: fast-math-flags flags are controlled by the builder configuration
  // and are assumed to apply to all generated arithmetic instructions.  Other
  // poison generating flags (nsw/nuw/inbounds/inrange/exact) are not part
  // of the builder configuration, and since they're not passed explicitly,
  // will never be relevant here.  Note that it would be generally unsound to
  // propagate these from an intrinsic call to the expansion anyways as we/
  // change the order of operations.
  auto BuildShuffledOp = [&Builder, &Op,
                          &RdxKind](SmallVectorImpl<int> &ShuffleMask,
                                    Value *&TmpVec) -> void {
    Value *Shuf = Builder.CreateShuffleVector(TmpVec, ShuffleMask, "rdx.shuf");
    if (Op != Instruction::ICmp && Op != Instruction::FCmp) {
      TmpVec = Builder.CreateBinOp((Instruction::BinaryOps)Op, TmpVec, Shuf,
                                   "bin.rdx");
    } else {
      assert(RecurrenceDescriptor::isMinMaxRecurrenceKind(RdxKind) &&
             "Invalid min/max");
      TmpVec = createMinMaxOp(Builder, RdxKind, TmpVec, Shuf);
    }
  };

  Value *TmpVec = Src;
  if (TargetTransformInfo::ReductionShuffle::Pairwise == RS) {
    SmallVector<int, 32> ShuffleMask(VF);
    for (unsigned stride = 1; stride < VF; stride <<= 1) {
      // Initialise the mask with undef.
      std::fill(ShuffleMask.begin(), ShuffleMask.end(), -1);
      for (unsigned j = 0; j < VF; j += stride << 1) {
        ShuffleMask[j] = j + stride;
      }
      BuildShuffledOp(ShuffleMask, TmpVec);
    }
  } else {
    SmallVector<int, 32> ShuffleMask(VF);
    for (unsigned i = VF; i != 1; i >>= 1) {
      // Move the upper half of the vector to the lower half.
      for (unsigned j = 0; j != i / 2; ++j)
        ShuffleMask[j] = i / 2 + j;

      // Fill the rest of the mask with undef.
      std::fill(&ShuffleMask[i / 2], ShuffleMask.end(), -1);
      BuildShuffledOp(ShuffleMask, TmpVec);
    }
  }
  // The result is in the first element of the vector.
  return Builder.CreateExtractElement(TmpVec, Builder.getInt32(0));
}

Value *llvm::createAnyOfReduction(IRBuilderBase &Builder, Value *Src,
                                  Value *InitVal, PHINode *OrigPhi) {
  Value *NewVal = nullptr;

  // First use the original phi to determine the new value we're trying to
  // select from in the loop.
  SelectInst *SI = nullptr;
  for (auto *U : OrigPhi->users()) {
    if ((SI = dyn_cast<SelectInst>(U)))
      break;
  }
  assert(SI && "One user of the original phi should be a select");

  if (SI->getTrueValue() == OrigPhi)
    NewVal = SI->getFalseValue();
  else {
    assert(SI->getFalseValue() == OrigPhi &&
           "At least one input to the select should be the original Phi");
    NewVal = SI->getTrueValue();
  }

  // If any predicate is true it means that we want to select the new value.
  Value *AnyOf =
      Src->getType()->isVectorTy() ? Builder.CreateOrReduce(Src) : Src;
  // The compares in the loop may yield poison, which propagates through the
  // bitwise ORs. Freeze it here before the condition is used.
  AnyOf = Builder.CreateFreeze(AnyOf);
  return Builder.CreateSelect(AnyOf, NewVal, InitVal, "rdx.select");
}

Value *llvm::createFindLastIVReduction(IRBuilderBase &Builder, Value *Src,
                                       Value *Start, Value *Sentinel) {
  Value *MaxRdx = Src->getType()->isVectorTy()
                      ? Builder.CreateIntMaxReduce(Src, true)
                      : Src;
  // Correct the final reduction result back to the start value if the maximum
  // reduction is sentinel value.
  Value *Cmp =
      Builder.CreateCmp(CmpInst::ICMP_NE, MaxRdx, Sentinel, "rdx.select.cmp");
  return Builder.CreateSelect(Cmp, MaxRdx, Start, "rdx.select");
}

Value *llvm::getReductionIdentity(Intrinsic::ID RdxID, Type *Ty,
                                  FastMathFlags Flags) {
  bool Negative = false;
  switch (RdxID) {
  default:
    llvm_unreachable("Expecting a reduction intrinsic");
  case Intrinsic::vector_reduce_add:
  case Intrinsic::vector_reduce_mul:
  case Intrinsic::vector_reduce_or:
  case Intrinsic::vector_reduce_xor:
  case Intrinsic::vector_reduce_and:
  case Intrinsic::vector_reduce_fadd:
  case Intrinsic::vector_reduce_fmul: {
    unsigned Opc = getArithmeticReductionInstruction(RdxID);
    return ConstantExpr::getBinOpIdentity(Opc, Ty, false,
                                          Flags.noSignedZeros());
  }
  case Intrinsic::vector_reduce_umax:
  case Intrinsic::vector_reduce_umin:
  case Intrinsic::vector_reduce_smin:
  case Intrinsic::vector_reduce_smax: {
    Intrinsic::ID ScalarID = getMinMaxReductionIntrinsicOp(RdxID);
    return ConstantExpr::getIntrinsicIdentity(ScalarID, Ty);
  }
  case Intrinsic::vector_reduce_fmax:
  case Intrinsic::vector_reduce_fmaximum:
    Negative = true;
    [[fallthrough]];
  case Intrinsic::vector_reduce_fmin:
  case Intrinsic::vector_reduce_fminimum: {
    bool PropagatesNaN = RdxID == Intrinsic::vector_reduce_fminimum ||
                         RdxID == Intrinsic::vector_reduce_fmaximum;
    const fltSemantics &Semantics = Ty->getFltSemantics();
    return (!Flags.noNaNs() && !PropagatesNaN)
               ? ConstantFP::getQNaN(Ty, Negative)
           : !Flags.noInfs()
               ? ConstantFP::getInfinity(Ty, Negative)
               : ConstantFP::get(Ty, APFloat::getLargest(Semantics, Negative));
  }
  }
}

Value *llvm::getRecurrenceIdentity(RecurKind K, Type *Tp, FastMathFlags FMF) {
  assert((!(K == RecurKind::FMin || K == RecurKind::FMax) ||
          (FMF.noNaNs() && FMF.noSignedZeros())) &&
         "nnan, nsz is expected to be set for FP min/max reduction.");
  Intrinsic::ID RdxID = getReductionIntrinsicID(K);
  return getReductionIdentity(RdxID, Tp, FMF);
}

Value *llvm::createSimpleReduction(IRBuilderBase &Builder, Value *Src,
                                   RecurKind RdxKind) {
  auto *SrcVecEltTy = cast<VectorType>(Src->getType())->getElementType();
  auto getIdentity = [&]() {
    return getRecurrenceIdentity(RdxKind, SrcVecEltTy,
                                 Builder.getFastMathFlags());
  };
  switch (RdxKind) {
  case RecurKind::Add:
  case RecurKind::Mul:
  case RecurKind::And:
  case RecurKind::Or:
  case RecurKind::Xor:
  case RecurKind::SMax:
  case RecurKind::SMin:
  case RecurKind::UMax:
  case RecurKind::UMin:
  case RecurKind::FMax:
  case RecurKind::FMin:
  case RecurKind::FMinimum:
  case RecurKind::FMaximum:
  case RecurKind::FMinimumNum:
  case RecurKind::FMaximumNum:
    return Builder.CreateUnaryIntrinsic(getReductionIntrinsicID(RdxKind), Src);
  case RecurKind::FMulAdd:
  case RecurKind::FAdd:
    return Builder.CreateFAddReduce(getIdentity(), Src);
  case RecurKind::FMul:
    return Builder.CreateFMulReduce(getIdentity(), Src);
  default:
    llvm_unreachable("Unhandled opcode");
  }
}

<<<<<<< HEAD
Value *llvm::createSimpleReduction(VectorBuilder &VBuilder, Value *Src,
                                   RecurKind Kind) {
=======
Value *llvm::createSimpleReduction(IRBuilderBase &Builder, Value *Src,
                                   RecurKind Kind, Value *Mask, Value *EVL) {
>>>>>>> eb0f1dc0
  assert(!RecurrenceDescriptor::isAnyOfRecurrenceKind(Kind) &&
         !RecurrenceDescriptor::isFindLastIVRecurrenceKind(Kind) &&
         "AnyOf or FindLastIV reductions are not supported.");
  Intrinsic::ID Id = getReductionIntrinsicID(Kind);
<<<<<<< HEAD
  auto *SrcTy = cast<VectorType>(Src->getType());
  Type *SrcEltTy = SrcTy->getElementType();
  Value *Iden =
      getRecurrenceIdentity(Kind, SrcEltTy, VBuilder.getFastMathFlags());
  Value *Ops[] = {Iden, Src};
  return VBuilder.createSimpleReduction(Id, SrcTy, Ops);
=======
  auto VPID = VPIntrinsic::getForIntrinsic(Id);
  assert(VPReductionIntrinsic::isVPReduction(VPID) &&
         "No VPIntrinsic for this reduction");
  auto *EltTy = cast<VectorType>(Src->getType())->getElementType();
  Value *Iden = getRecurrenceIdentity(Kind, EltTy, Builder.getFastMathFlags());
  Value *Ops[] = {Iden, Src, Mask, EVL};
  return Builder.CreateIntrinsic(EltTy, VPID, Ops);
>>>>>>> eb0f1dc0
}

Value *llvm::createOrderedReduction(IRBuilderBase &B, RecurKind Kind,
                                    Value *Src, Value *Start) {
  assert((Kind == RecurKind::FAdd || Kind == RecurKind::FMulAdd) &&
         "Unexpected reduction kind");
  assert(Src->getType()->isVectorTy() && "Expected a vector type");
  assert(!Start->getType()->isVectorTy() && "Expected a scalar type");

  return B.CreateFAddReduce(Start, Src);
}

<<<<<<< HEAD
Value *llvm::createOrderedReduction(VectorBuilder &VBuilder, RecurKind Kind,
                                    Value *Src, Value *Start) {
=======
Value *llvm::createOrderedReduction(IRBuilderBase &Builder, RecurKind Kind,
                                    Value *Src, Value *Start, Value *Mask,
                                    Value *EVL) {
>>>>>>> eb0f1dc0
  assert((Kind == RecurKind::FAdd || Kind == RecurKind::FMulAdd) &&
         "Unexpected reduction kind");
  assert(Src->getType()->isVectorTy() && "Expected a vector type");
  assert(!Start->getType()->isVectorTy() && "Expected a scalar type");

  Intrinsic::ID Id = getReductionIntrinsicID(RecurKind::FAdd);
<<<<<<< HEAD
  auto *SrcTy = cast<VectorType>(Src->getType());
  Value *Ops[] = {Start, Src};
  return VBuilder.createSimpleReduction(Id, SrcTy, Ops);
=======
  auto VPID = VPIntrinsic::getForIntrinsic(Id);
  assert(VPReductionIntrinsic::isVPReduction(VPID) &&
         "No VPIntrinsic for this reduction");
  auto *EltTy = cast<VectorType>(Src->getType())->getElementType();
  Value *Ops[] = {Start, Src, Mask, EVL};
  return Builder.CreateIntrinsic(EltTy, VPID, Ops);
>>>>>>> eb0f1dc0
}

void llvm::propagateIRFlags(Value *I, ArrayRef<Value *> VL, Value *OpValue,
                            bool IncludeWrapFlags) {
  auto *VecOp = dyn_cast<Instruction>(I);
  if (!VecOp)
    return;
  auto *Intersection = (OpValue == nullptr) ? dyn_cast<Instruction>(VL[0])
                                            : dyn_cast<Instruction>(OpValue);
  if (!Intersection)
    return;
  const unsigned Opcode = Intersection->getOpcode();
  VecOp->copyIRFlags(Intersection, IncludeWrapFlags);
  for (auto *V : VL) {
    auto *Instr = dyn_cast<Instruction>(V);
    if (!Instr)
      continue;
    if (OpValue == nullptr || Opcode == Instr->getOpcode())
      VecOp->andIRFlags(V);
  }
}

bool llvm::isKnownNegativeInLoop(const SCEV *S, const Loop *L,
                                 ScalarEvolution &SE) {
  const SCEV *Zero = SE.getZero(S->getType());
  return SE.isAvailableAtLoopEntry(S, L) &&
         SE.isLoopEntryGuardedByCond(L, ICmpInst::ICMP_SLT, S, Zero);
}

bool llvm::isKnownNonNegativeInLoop(const SCEV *S, const Loop *L,
                                    ScalarEvolution &SE) {
  const SCEV *Zero = SE.getZero(S->getType());
  return SE.isAvailableAtLoopEntry(S, L) &&
         SE.isLoopEntryGuardedByCond(L, ICmpInst::ICMP_SGE, S, Zero);
}

bool llvm::isKnownPositiveInLoop(const SCEV *S, const Loop *L,
                                 ScalarEvolution &SE) {
  const SCEV *Zero = SE.getZero(S->getType());
  return SE.isAvailableAtLoopEntry(S, L) &&
         SE.isLoopEntryGuardedByCond(L, ICmpInst::ICMP_SGT, S, Zero);
}

bool llvm::isKnownNonPositiveInLoop(const SCEV *S, const Loop *L,
                                    ScalarEvolution &SE) {
  const SCEV *Zero = SE.getZero(S->getType());
  return SE.isAvailableAtLoopEntry(S, L) &&
         SE.isLoopEntryGuardedByCond(L, ICmpInst::ICMP_SLE, S, Zero);
}

bool llvm::cannotBeMinInLoop(const SCEV *S, const Loop *L, ScalarEvolution &SE,
                             bool Signed) {
  unsigned BitWidth = cast<IntegerType>(S->getType())->getBitWidth();
  APInt Min = Signed ? APInt::getSignedMinValue(BitWidth) :
    APInt::getMinValue(BitWidth);
  auto Predicate = Signed ? ICmpInst::ICMP_SGT : ICmpInst::ICMP_UGT;
  return SE.isAvailableAtLoopEntry(S, L) &&
         SE.isLoopEntryGuardedByCond(L, Predicate, S,
                                     SE.getConstant(Min));
}

bool llvm::cannotBeMaxInLoop(const SCEV *S, const Loop *L, ScalarEvolution &SE,
                             bool Signed) {
  unsigned BitWidth = cast<IntegerType>(S->getType())->getBitWidth();
  APInt Max = Signed ? APInt::getSignedMaxValue(BitWidth) :
    APInt::getMaxValue(BitWidth);
  auto Predicate = Signed ? ICmpInst::ICMP_SLT : ICmpInst::ICMP_ULT;
  return SE.isAvailableAtLoopEntry(S, L) &&
         SE.isLoopEntryGuardedByCond(L, Predicate, S,
                                     SE.getConstant(Max));
}

//===----------------------------------------------------------------------===//
// rewriteLoopExitValues - Optimize IV users outside the loop.
// As a side effect, reduces the amount of IV processing within the loop.
//===----------------------------------------------------------------------===//

static bool hasHardUserWithinLoop(const Loop *L, const Instruction *I) {
  SmallPtrSet<const Instruction *, 8> Visited;
  SmallVector<const Instruction *, 8> WorkList;
  Visited.insert(I);
  WorkList.push_back(I);
  while (!WorkList.empty()) {
    const Instruction *Curr = WorkList.pop_back_val();
    // This use is outside the loop, nothing to do.
    if (!L->contains(Curr))
      continue;
    // Do we assume it is a "hard" use which will not be eliminated easily?
    if (Curr->mayHaveSideEffects())
      return true;
    // Otherwise, add all its users to worklist.
    for (const auto *U : Curr->users()) {
      auto *UI = cast<Instruction>(U);
      if (Visited.insert(UI).second)
        WorkList.push_back(UI);
    }
  }
  return false;
}

// Collect information about PHI nodes which can be transformed in
// rewriteLoopExitValues.
struct RewritePhi {
  PHINode *PN;               // For which PHI node is this replacement?
  unsigned Ith;              // For which incoming value?
  const SCEV *ExpansionSCEV; // The SCEV of the incoming value we are rewriting.
  Instruction *ExpansionPoint; // Where we'd like to expand that SCEV?
  bool HighCost;               // Is this expansion a high-cost?

  RewritePhi(PHINode *P, unsigned I, const SCEV *Val, Instruction *ExpansionPt,
             bool H)
      : PN(P), Ith(I), ExpansionSCEV(Val), ExpansionPoint(ExpansionPt),
        HighCost(H) {}
};

// Check whether it is possible to delete the loop after rewriting exit
// value. If it is possible, ignore ReplaceExitValue and do rewriting
// aggressively.
static bool canLoopBeDeleted(Loop *L, SmallVector<RewritePhi, 8> &RewritePhiSet) {
  BasicBlock *Preheader = L->getLoopPreheader();
  // If there is no preheader, the loop will not be deleted.
  if (!Preheader)
    return false;

  // In LoopDeletion pass Loop can be deleted when ExitingBlocks.size() > 1.
  // We obviate multiple ExitingBlocks case for simplicity.
  // TODO: If we see testcase with multiple ExitingBlocks can be deleted
  // after exit value rewriting, we can enhance the logic here.
  SmallVector<BasicBlock *, 4> ExitingBlocks;
  L->getExitingBlocks(ExitingBlocks);
  SmallVector<BasicBlock *, 8> ExitBlocks;
  L->getUniqueExitBlocks(ExitBlocks);
  if (ExitBlocks.size() != 1 || ExitingBlocks.size() != 1)
    return false;

  BasicBlock *ExitBlock = ExitBlocks[0];
  BasicBlock::iterator BI = ExitBlock->begin();
  while (PHINode *P = dyn_cast<PHINode>(BI)) {
    Value *Incoming = P->getIncomingValueForBlock(ExitingBlocks[0]);

    // If the Incoming value of P is found in RewritePhiSet, we know it
    // could be rewritten to use a loop invariant value in transformation
    // phase later. Skip it in the loop invariant check below.
    bool found = false;
    for (const RewritePhi &Phi : RewritePhiSet) {
      unsigned i = Phi.Ith;
      if (Phi.PN == P && (Phi.PN)->getIncomingValue(i) == Incoming) {
        found = true;
        break;
      }
    }

    Instruction *I;
    if (!found && (I = dyn_cast<Instruction>(Incoming)))
      if (!L->hasLoopInvariantOperands(I))
        return false;

    ++BI;
  }

  for (auto *BB : L->blocks())
    if (llvm::any_of(*BB, [](Instruction &I) {
          return I.mayHaveSideEffects();
        }))
      return false;

  return true;
}

/// Checks if it is safe to call InductionDescriptor::isInductionPHI for \p Phi,
/// and returns true if this Phi is an induction phi in the loop. When
/// isInductionPHI returns true, \p ID will be also be set by isInductionPHI.
static bool checkIsIndPhi(PHINode *Phi, Loop *L, ScalarEvolution *SE,
                          InductionDescriptor &ID) {
  if (!Phi)
    return false;
  if (!L->getLoopPreheader())
    return false;
  if (Phi->getParent() != L->getHeader())
    return false;
  return InductionDescriptor::isInductionPHI(Phi, L, SE, ID);
}

int llvm::rewriteLoopExitValues(Loop *L, LoopInfo *LI, TargetLibraryInfo *TLI,
                                ScalarEvolution *SE,
                                const TargetTransformInfo *TTI,
                                SCEVExpander &Rewriter, DominatorTree *DT,
                                ReplaceExitVal ReplaceExitValue,
                                SmallVector<WeakTrackingVH, 16> &DeadInsts) {
  // Check a pre-condition.
  assert(L->isRecursivelyLCSSAForm(*DT, *LI) &&
         "Indvars did not preserve LCSSA!");

  SmallVector<BasicBlock*, 8> ExitBlocks;
  L->getUniqueExitBlocks(ExitBlocks);

  SmallVector<RewritePhi, 8> RewritePhiSet;
  // Find all values that are computed inside the loop, but used outside of it.
  // Because of LCSSA, these values will only occur in LCSSA PHI Nodes.  Scan
  // the exit blocks of the loop to find them.
  for (BasicBlock *ExitBB : ExitBlocks) {
    // If there are no PHI nodes in this exit block, then no values defined
    // inside the loop are used on this path, skip it.
    PHINode *PN = dyn_cast<PHINode>(ExitBB->begin());
    if (!PN) continue;

    unsigned NumPreds = PN->getNumIncomingValues();

    // Iterate over all of the PHI nodes.
    BasicBlock::iterator BBI = ExitBB->begin();
    while ((PN = dyn_cast<PHINode>(BBI++))) {
      if (PN->use_empty())
        continue; // dead use, don't replace it

      if (!SE->isSCEVable(PN->getType()))
        continue;

      // Iterate over all of the values in all the PHI nodes.
      for (unsigned i = 0; i != NumPreds; ++i) {
        // If the value being merged in is not integer or is not defined
        // in the loop, skip it.
        Value *InVal = PN->getIncomingValue(i);
        if (!isa<Instruction>(InVal))
          continue;

        // If this pred is for a subloop, not L itself, skip it.
        if (LI->getLoopFor(PN->getIncomingBlock(i)) != L)
          continue; // The Block is in a subloop, skip it.

        // Check that InVal is defined in the loop.
        Instruction *Inst = cast<Instruction>(InVal);
        if (!L->contains(Inst))
          continue;

        // Find exit values which are induction variables in the loop, and are
        // unused in the loop, with the only use being the exit block PhiNode,
        // and the induction variable update binary operator.
        // The exit value can be replaced with the final value when it is cheap
        // to do so.
        if (ReplaceExitValue == UnusedIndVarInLoop) {
          InductionDescriptor ID;
          PHINode *IndPhi = dyn_cast<PHINode>(Inst);
          if (IndPhi) {
            if (!checkIsIndPhi(IndPhi, L, SE, ID))
              continue;
            // This is an induction PHI. Check that the only users are PHI
            // nodes, and induction variable update binary operators.
            if (llvm::any_of(Inst->users(), [&](User *U) {
                  if (!isa<PHINode>(U) && !isa<BinaryOperator>(U))
                    return true;
                  BinaryOperator *B = dyn_cast<BinaryOperator>(U);
                  if (B && B != ID.getInductionBinOp())
                    return true;
                  return false;
                }))
              continue;
          } else {
            // If it is not an induction phi, it must be an induction update
            // binary operator with an induction phi user.
            BinaryOperator *B = dyn_cast<BinaryOperator>(Inst);
            if (!B)
              continue;
            if (llvm::any_of(Inst->users(), [&](User *U) {
                  PHINode *Phi = dyn_cast<PHINode>(U);
                  if (Phi != PN && !checkIsIndPhi(Phi, L, SE, ID))
                    return true;
                  return false;
                }))
              continue;
            if (B != ID.getInductionBinOp())
              continue;
          }
        }

        // Okay, this instruction has a user outside of the current loop
        // and varies predictably *inside* the loop.  Evaluate the value it
        // contains when the loop exits, if possible.  We prefer to start with
        // expressions which are true for all exits (so as to maximize
        // expression reuse by the SCEVExpander), but resort to per-exit
        // evaluation if that fails.
        const SCEV *ExitValue = SE->getSCEVAtScope(Inst, L->getParentLoop());
        if (isa<SCEVCouldNotCompute>(ExitValue) ||
            !SE->isLoopInvariant(ExitValue, L) ||
            !Rewriter.isSafeToExpand(ExitValue)) {
          // TODO: This should probably be sunk into SCEV in some way; maybe a
          // getSCEVForExit(SCEV*, L, ExitingBB)?  It can be generalized for
          // most SCEV expressions and other recurrence types (e.g. shift
          // recurrences).  Is there existing code we can reuse?
          const SCEV *ExitCount = SE->getExitCount(L, PN->getIncomingBlock(i));
          if (isa<SCEVCouldNotCompute>(ExitCount))
            continue;
          if (auto *AddRec = dyn_cast<SCEVAddRecExpr>(SE->getSCEV(Inst)))
            if (AddRec->getLoop() == L)
              ExitValue = AddRec->evaluateAtIteration(ExitCount, *SE);
          if (isa<SCEVCouldNotCompute>(ExitValue) ||
              !SE->isLoopInvariant(ExitValue, L) ||
              !Rewriter.isSafeToExpand(ExitValue))
            continue;
        }

        // Computing the value outside of the loop brings no benefit if it is
        // definitely used inside the loop in a way which can not be optimized
        // away. Avoid doing so unless we know we have a value which computes
        // the ExitValue already. TODO: This should be merged into SCEV
        // expander to leverage its knowledge of existing expressions.
        if (ReplaceExitValue != AlwaysRepl && !isa<SCEVConstant>(ExitValue) &&
            !isa<SCEVUnknown>(ExitValue) && hasHardUserWithinLoop(L, Inst))
          continue;

        // Check if expansions of this SCEV would count as being high cost.
        bool HighCost = Rewriter.isHighCostExpansion(
            ExitValue, L, SCEVCheapExpansionBudget, TTI, Inst);

        // Note that we must not perform expansions until after
        // we query *all* the costs, because if we perform temporary expansion
        // inbetween, one that we might not intend to keep, said expansion
        // *may* affect cost calculation of the next SCEV's we'll query,
        // and next SCEV may errneously get smaller cost.

        // Collect all the candidate PHINodes to be rewritten.
        Instruction *InsertPt =
          (isa<PHINode>(Inst) || isa<LandingPadInst>(Inst)) ?
          &*Inst->getParent()->getFirstInsertionPt() : Inst;
        RewritePhiSet.emplace_back(PN, i, ExitValue, InsertPt, HighCost);
      }
    }
  }

  // TODO: evaluate whether it is beneficial to change how we calculate
  // high-cost: if we have SCEV 'A' which we know we will expand, should we
  // calculate the cost of other SCEV's after expanding SCEV 'A', thus
  // potentially giving cost bonus to those other SCEV's?

  bool LoopCanBeDel = canLoopBeDeleted(L, RewritePhiSet);
  int NumReplaced = 0;

  // Transformation.
  for (const RewritePhi &Phi : RewritePhiSet) {
    PHINode *PN = Phi.PN;

    // Only do the rewrite when the ExitValue can be expanded cheaply.
    // If LoopCanBeDel is true, rewrite exit value aggressively.
    if ((ReplaceExitValue == OnlyCheapRepl ||
         ReplaceExitValue == UnusedIndVarInLoop) &&
        !LoopCanBeDel && Phi.HighCost)
      continue;

    Value *ExitVal = Rewriter.expandCodeFor(
        Phi.ExpansionSCEV, Phi.PN->getType(), Phi.ExpansionPoint);

    LLVM_DEBUG(dbgs() << "rewriteLoopExitValues: AfterLoopVal = " << *ExitVal
                      << '\n'
                      << "  LoopVal = " << *(Phi.ExpansionPoint) << "\n");

#ifndef NDEBUG
    // If we reuse an instruction from a loop which is neither L nor one of
    // its containing loops, we end up breaking LCSSA form for this loop by
    // creating a new use of its instruction.
    if (auto *ExitInsn = dyn_cast<Instruction>(ExitVal))
      if (auto *EVL = LI->getLoopFor(ExitInsn->getParent()))
        if (EVL != L)
          assert(EVL->contains(L) && "LCSSA breach detected!");
#endif

    NumReplaced++;
    Instruction *Inst = cast<Instruction>(PN->getIncomingValue(Phi.Ith));
    PN->setIncomingValue(Phi.Ith, ExitVal);
    // It's necessary to tell ScalarEvolution about this explicitly so that
    // it can walk the def-use list and forget all SCEVs, as it may not be
    // watching the PHI itself. Once the new exit value is in place, there
    // may not be a def-use connection between the loop and every instruction
    // which got a SCEVAddRecExpr for that loop.
    SE->forgetValue(PN);

    // If this instruction is dead now, delete it. Don't do it now to avoid
    // invalidating iterators.
    if (isInstructionTriviallyDead(Inst, TLI))
      DeadInsts.push_back(Inst);

    // Replace PN with ExitVal if that is legal and does not break LCSSA.
    if (PN->getNumIncomingValues() == 1 &&
        LI->replacementPreservesLCSSAForm(PN, ExitVal)) {
      PN->replaceAllUsesWith(ExitVal);
      PN->eraseFromParent();
    }
  }

  // The insertion point instruction may have been deleted; clear it out
  // so that the rewriter doesn't trip over it later.
  Rewriter.clearInsertPoint();
  return NumReplaced;
}

/// Set weights for \p UnrolledLoop and \p RemainderLoop based on weights for
/// \p OrigLoop.
void llvm::setProfileInfoAfterUnrolling(Loop *OrigLoop, Loop *UnrolledLoop,
                                        Loop *RemainderLoop, uint64_t UF) {
  assert(UF > 0 && "Zero unrolled factor is not supported");
  assert(UnrolledLoop != RemainderLoop &&
         "Unrolled and Remainder loops are expected to distinct");

  // Get number of iterations in the original scalar loop.
  unsigned OrigLoopInvocationWeight = 0;
  std::optional<unsigned> OrigAverageTripCount =
      getLoopEstimatedTripCount(OrigLoop, &OrigLoopInvocationWeight);
  if (!OrigAverageTripCount)
    return;

  // Calculate number of iterations in unrolled loop.
  unsigned UnrolledAverageTripCount = *OrigAverageTripCount / UF;
  // Calculate number of iterations for remainder loop.
  unsigned RemainderAverageTripCount = *OrigAverageTripCount % UF;

  setLoopEstimatedTripCount(UnrolledLoop, UnrolledAverageTripCount,
                            OrigLoopInvocationWeight);
  setLoopEstimatedTripCount(RemainderLoop, RemainderAverageTripCount,
                            OrigLoopInvocationWeight);
}

/// Utility that implements appending of loops onto a worklist.
/// Loops are added in preorder (analogous for reverse postorder for trees),
/// and the worklist is processed LIFO.
template <typename RangeT>
void llvm::appendReversedLoopsToWorklist(
    RangeT &&Loops, SmallPriorityWorklist<Loop *, 4> &Worklist) {
  // We use an internal worklist to build up the preorder traversal without
  // recursion.
  SmallVector<Loop *, 4> PreOrderLoops, PreOrderWorklist;

  // We walk the initial sequence of loops in reverse because we generally want
  // to visit defs before uses and the worklist is LIFO.
  for (Loop *RootL : Loops) {
    assert(PreOrderLoops.empty() && "Must start with an empty preorder walk.");
    assert(PreOrderWorklist.empty() &&
           "Must start with an empty preorder walk worklist.");
    PreOrderWorklist.push_back(RootL);
    do {
      Loop *L = PreOrderWorklist.pop_back_val();
      PreOrderWorklist.append(L->begin(), L->end());
      PreOrderLoops.push_back(L);
    } while (!PreOrderWorklist.empty());

    Worklist.insert(std::move(PreOrderLoops));
    PreOrderLoops.clear();
  }
}

template <typename RangeT>
void llvm::appendLoopsToWorklist(RangeT &&Loops,
                                 SmallPriorityWorklist<Loop *, 4> &Worklist) {
  appendReversedLoopsToWorklist(reverse(Loops), Worklist);
}

template LLVM_EXPORT_TEMPLATE void
llvm::appendLoopsToWorklist<ArrayRef<Loop *> &>(
    ArrayRef<Loop *> &Loops, SmallPriorityWorklist<Loop *, 4> &Worklist);

template LLVM_EXPORT_TEMPLATE void
llvm::appendLoopsToWorklist<Loop &>(Loop &L,
                                    SmallPriorityWorklist<Loop *, 4> &Worklist);

void llvm::appendLoopsToWorklist(LoopInfo &LI,
                                 SmallPriorityWorklist<Loop *, 4> &Worklist) {
  appendReversedLoopsToWorklist(LI, Worklist);
}

Loop *llvm::cloneLoop(Loop *L, Loop *PL, ValueToValueMapTy &VM,
                      LoopInfo *LI, LPPassManager *LPM) {
  Loop &New = *LI->AllocateLoop();
  if (PL)
    PL->addChildLoop(&New);
  else
    LI->addTopLevelLoop(&New);

  if (LPM)
    LPM->addLoop(New);

  // Add all of the blocks in L to the new loop.
  for (BasicBlock *BB : L->blocks())
    if (LI->getLoopFor(BB) == L)
      New.addBasicBlockToLoop(cast<BasicBlock>(VM[BB]), *LI);

  // Add all of the subloops to the new loop.
  for (Loop *I : *L)
    cloneLoop(I, &New, VM, LI, LPM);

  return &New;
}

/// IR Values for the lower and upper bounds of a pointer evolution.  We
/// need to use value-handles because SCEV expansion can invalidate previously
/// expanded values.  Thus expansion of a pointer can invalidate the bounds for
/// a previous one.
struct PointerBounds {
  TrackingVH<Value> Start;
  TrackingVH<Value> End;
  Value *StrideToCheck;
};

/// Expand code for the lower and upper bound of the pointer group \p CG
/// in \p TheLoop.  \return the values for the bounds.
static PointerBounds expandBounds(const RuntimeCheckingPtrGroup *CG,
                                  Loop *TheLoop, Instruction *Loc,
                                  SCEVExpander &Exp, bool HoistRuntimeChecks) {
  LLVMContext &Ctx = Loc->getContext();
  Type *PtrArithTy = PointerType::get(Ctx, CG->AddressSpace);

  Value *Start = nullptr, *End = nullptr;
  LLVM_DEBUG(dbgs() << "LAA: Adding RT check for range:\n");
  const SCEV *Low = CG->Low, *High = CG->High, *Stride = nullptr;

  // If the Low and High values are themselves loop-variant, then we may want
  // to expand the range to include those covered by the outer loop as well.
  // There is a trade-off here with the advantage being that creating checks
  // using the expanded range permits the runtime memory checks to be hoisted
  // out of the outer loop. This reduces the cost of entering the inner loop,
  // which can be significant for low trip counts. The disadvantage is that
  // there is a chance we may now never enter the vectorized inner loop,
  // whereas using a restricted range check could have allowed us to enter at
  // least once. This is why the behaviour is not currently the default and is
  // controlled by the parameter 'HoistRuntimeChecks'.
  if (HoistRuntimeChecks && TheLoop->getParentLoop() &&
      isa<SCEVAddRecExpr>(High) && isa<SCEVAddRecExpr>(Low)) {
    auto *HighAR = cast<SCEVAddRecExpr>(High);
    auto *LowAR = cast<SCEVAddRecExpr>(Low);
    const Loop *OuterLoop = TheLoop->getParentLoop();
    ScalarEvolution &SE = *Exp.getSE();
    const SCEV *Recur = LowAR->getStepRecurrence(SE);
    if (Recur == HighAR->getStepRecurrence(SE) &&
        HighAR->getLoop() == OuterLoop && LowAR->getLoop() == OuterLoop) {
      BasicBlock *OuterLoopLatch = OuterLoop->getLoopLatch();
      const SCEV *OuterExitCount = SE.getExitCount(OuterLoop, OuterLoopLatch);
      if (!isa<SCEVCouldNotCompute>(OuterExitCount) &&
          OuterExitCount->getType()->isIntegerTy()) {
        const SCEV *NewHigh =
            cast<SCEVAddRecExpr>(High)->evaluateAtIteration(OuterExitCount, SE);
        if (!isa<SCEVCouldNotCompute>(NewHigh)) {
          LLVM_DEBUG(dbgs() << "LAA: Expanded RT check for range to include "
                               "outer loop in order to permit hoisting\n");
          High = NewHigh;
          Low = cast<SCEVAddRecExpr>(Low)->getStart();
          // If there is a possibility that the stride is negative then we have
          // to generate extra checks to ensure the stride is positive.
          if (!SE.isKnownNonNegative(
                  SE.applyLoopGuards(Recur, HighAR->getLoop()))) {
            Stride = Recur;
            LLVM_DEBUG(dbgs() << "LAA: ... but need to check stride is "
                                 "positive: "
                              << *Stride << '\n');
          }
        }
      }
    }
  }

  Start = Exp.expandCodeFor(Low, PtrArithTy, Loc);
  End = Exp.expandCodeFor(High, PtrArithTy, Loc);
  if (CG->NeedsFreeze) {
    IRBuilder<> Builder(Loc);
    Start = Builder.CreateFreeze(Start, Start->getName() + ".fr");
    End = Builder.CreateFreeze(End, End->getName() + ".fr");
  }
  Value *StrideVal =
      Stride ? Exp.expandCodeFor(Stride, Stride->getType(), Loc) : nullptr;
  LLVM_DEBUG(dbgs() << "Start: " << *Low << " End: " << *High << "\n");
  return {Start, End, StrideVal};
}

/// Turns a collection of checks into a collection of expanded upper and
/// lower bounds for both pointers in the check.
static SmallVector<std::pair<PointerBounds, PointerBounds>, 4>
expandBounds(const SmallVectorImpl<RuntimePointerCheck> &PointerChecks, Loop *L,
             Instruction *Loc, SCEVExpander &Exp, bool HoistRuntimeChecks) {
  SmallVector<std::pair<PointerBounds, PointerBounds>, 4> ChecksWithBounds;

  // Here we're relying on the SCEV Expander's cache to only emit code for the
  // same bounds once.
  transform(PointerChecks, std::back_inserter(ChecksWithBounds),
            [&](const RuntimePointerCheck &Check) {
              PointerBounds First = expandBounds(Check.first, L, Loc, Exp,
                                                 HoistRuntimeChecks),
                            Second = expandBounds(Check.second, L, Loc, Exp,
                                                  HoistRuntimeChecks);
              return std::make_pair(First, Second);
            });

  return ChecksWithBounds;
}

Value *llvm::addRuntimeChecks(
    Instruction *Loc, Loop *TheLoop,
    const SmallVectorImpl<RuntimePointerCheck> &PointerChecks,
    SCEVExpander &Exp, bool HoistRuntimeChecks) {
  // TODO: Move noalias annotation code from LoopVersioning here and share with LV if possible.
  // TODO: Pass  RtPtrChecking instead of PointerChecks and SE separately, if possible
  auto ExpandedChecks =
      expandBounds(PointerChecks, TheLoop, Loc, Exp, HoistRuntimeChecks);

  LLVMContext &Ctx = Loc->getContext();
  IRBuilder ChkBuilder(Ctx, InstSimplifyFolder(Loc->getDataLayout()));
  ChkBuilder.SetInsertPoint(Loc);
  // Our instructions might fold to a constant.
  Value *MemoryRuntimeCheck = nullptr;

  for (const auto &[A, B] : ExpandedChecks) {
    // Check if two pointers (A and B) conflict where conflict is computed as:
    // start(A) <= end(B) && start(B) <= end(A)

    assert((A.Start->getType()->getPointerAddressSpace() ==
            B.End->getType()->getPointerAddressSpace()) &&
           (B.Start->getType()->getPointerAddressSpace() ==
            A.End->getType()->getPointerAddressSpace()) &&
           "Trying to bounds check pointers with different address spaces");

    // [A|B].Start points to the first accessed byte under base [A|B].
    // [A|B].End points to the last accessed byte, plus one.
    // There is no conflict when the intervals are disjoint:
    // NoConflict = (B.Start >= A.End) || (A.Start >= B.End)
    //
    // bound0 = (B.Start < A.End)
    // bound1 = (A.Start < B.End)
    //  IsConflict = bound0 & bound1
    Value *Cmp0 = ChkBuilder.CreateICmpULT(A.Start, B.End, "bound0");
    Value *Cmp1 = ChkBuilder.CreateICmpULT(B.Start, A.End, "bound1");
    Value *IsConflict = ChkBuilder.CreateAnd(Cmp0, Cmp1, "found.conflict");
    if (A.StrideToCheck) {
      Value *IsNegativeStride = ChkBuilder.CreateICmpSLT(
          A.StrideToCheck, ConstantInt::get(A.StrideToCheck->getType(), 0),
          "stride.check");
      IsConflict = ChkBuilder.CreateOr(IsConflict, IsNegativeStride);
    }
    if (B.StrideToCheck) {
      Value *IsNegativeStride = ChkBuilder.CreateICmpSLT(
          B.StrideToCheck, ConstantInt::get(B.StrideToCheck->getType(), 0),
          "stride.check");
      IsConflict = ChkBuilder.CreateOr(IsConflict, IsNegativeStride);
    }
    if (MemoryRuntimeCheck) {
      IsConflict =
          ChkBuilder.CreateOr(MemoryRuntimeCheck, IsConflict, "conflict.rdx");
    }
    MemoryRuntimeCheck = IsConflict;
  }

  return MemoryRuntimeCheck;
}

Value *llvm::addDiffRuntimeChecks(
    Instruction *Loc, ArrayRef<PointerDiffInfo> Checks, SCEVExpander &Expander,
    function_ref<Value *(IRBuilderBase &, unsigned)> GetVF, unsigned IC) {

  LLVMContext &Ctx = Loc->getContext();
  IRBuilder ChkBuilder(Ctx, InstSimplifyFolder(Loc->getDataLayout()));
  ChkBuilder.SetInsertPoint(Loc);
  // Our instructions might fold to a constant.
  Value *MemoryRuntimeCheck = nullptr;

  auto &SE = *Expander.getSE();
  // Map to keep track of created compares, The key is the pair of operands for
  // the compare, to allow detecting and re-using redundant compares.
  DenseMap<std::pair<Value *, Value *>, Value *> SeenCompares;
  for (const auto &[SrcStart, SinkStart, AccessSize, NeedsFreeze] : Checks) {
    Type *Ty = SinkStart->getType();
    // Compute VF * IC * AccessSize.
    auto *VFTimesICTimesSize =
        ChkBuilder.CreateMul(GetVF(ChkBuilder, Ty->getScalarSizeInBits()),
                             ConstantInt::get(Ty, IC * AccessSize));
    Value *Diff =
        Expander.expandCodeFor(SE.getMinusSCEV(SinkStart, SrcStart), Ty, Loc);

    // Check if the same compare has already been created earlier. In that case,
    // there is no need to check it again.
    Value *IsConflict = SeenCompares.lookup({Diff, VFTimesICTimesSize});
    if (IsConflict)
      continue;

    IsConflict =
        ChkBuilder.CreateICmpULT(Diff, VFTimesICTimesSize, "diff.check");
    SeenCompares.insert({{Diff, VFTimesICTimesSize}, IsConflict});
    if (NeedsFreeze)
      IsConflict =
          ChkBuilder.CreateFreeze(IsConflict, IsConflict->getName() + ".fr");
    if (MemoryRuntimeCheck) {
      IsConflict =
          ChkBuilder.CreateOr(MemoryRuntimeCheck, IsConflict, "conflict.rdx");
    }
    MemoryRuntimeCheck = IsConflict;
  }

  return MemoryRuntimeCheck;
}

std::optional<IVConditionInfo>
llvm::hasPartialIVCondition(const Loop &L, unsigned MSSAThreshold,
                            const MemorySSA &MSSA, AAResults &AA) {
  auto *TI = dyn_cast<BranchInst>(L.getHeader()->getTerminator());
  if (!TI || !TI->isConditional())
    return {};

  auto *CondI = dyn_cast<Instruction>(TI->getCondition());
  // The case with the condition outside the loop should already be handled
  // earlier.
  // Allow CmpInst and TruncInsts as they may be users of load instructions
  // and have potential for partial unswitching
  if (!CondI || !isa<CmpInst, TruncInst>(CondI) || !L.contains(CondI))
    return {};

  SmallVector<Instruction *> InstToDuplicate;
  InstToDuplicate.push_back(CondI);

  SmallVector<Value *, 4> WorkList;
  WorkList.append(CondI->op_begin(), CondI->op_end());

  SmallVector<MemoryAccess *, 4> AccessesToCheck;
  SmallVector<MemoryLocation, 4> AccessedLocs;
  while (!WorkList.empty()) {
    Instruction *I = dyn_cast<Instruction>(WorkList.pop_back_val());
    if (!I || !L.contains(I))
      continue;

    // TODO: support additional instructions.
    if (!isa<LoadInst>(I) && !isa<GetElementPtrInst>(I))
      return {};

    // Do not duplicate volatile and atomic loads.
    if (auto *LI = dyn_cast<LoadInst>(I))
      if (LI->isVolatile() || LI->isAtomic())
        return {};

    InstToDuplicate.push_back(I);
    if (MemoryAccess *MA = MSSA.getMemoryAccess(I)) {
      if (auto *MemUse = dyn_cast_or_null<MemoryUse>(MA)) {
        // Queue the defining access to check for alias checks.
        AccessesToCheck.push_back(MemUse->getDefiningAccess());
        AccessedLocs.push_back(MemoryLocation::get(I));
      } else {
        // MemoryDefs may clobber the location or may be atomic memory
        // operations. Bail out.
        return {};
      }
    }
    WorkList.append(I->op_begin(), I->op_end());
  }

  if (InstToDuplicate.empty())
    return {};

  SmallVector<BasicBlock *, 4> ExitingBlocks;
  L.getExitingBlocks(ExitingBlocks);
  auto HasNoClobbersOnPath =
      [&L, &AA, &AccessedLocs, &ExitingBlocks, &InstToDuplicate,
       MSSAThreshold](BasicBlock *Succ, BasicBlock *Header,
                      SmallVector<MemoryAccess *, 4> AccessesToCheck)
      -> std::optional<IVConditionInfo> {
    IVConditionInfo Info;
    // First, collect all blocks in the loop that are on a patch from Succ
    // to the header.
    SmallVector<BasicBlock *, 4> WorkList;
    WorkList.push_back(Succ);
    WorkList.push_back(Header);
    SmallPtrSet<BasicBlock *, 4> Seen;
    Seen.insert(Header);
    Info.PathIsNoop &=
        all_of(*Header, [](Instruction &I) { return !I.mayHaveSideEffects(); });

    while (!WorkList.empty()) {
      BasicBlock *Current = WorkList.pop_back_val();
      if (!L.contains(Current))
        continue;
      const auto &SeenIns = Seen.insert(Current);
      if (!SeenIns.second)
        continue;

      Info.PathIsNoop &= all_of(
          *Current, [](Instruction &I) { return !I.mayHaveSideEffects(); });
      WorkList.append(succ_begin(Current), succ_end(Current));
    }

    // Require at least 2 blocks on a path through the loop. This skips
    // paths that directly exit the loop.
    if (Seen.size() < 2)
      return {};

    // Next, check if there are any MemoryDefs that are on the path through
    // the loop (in the Seen set) and they may-alias any of the locations in
    // AccessedLocs. If that is the case, they may modify the condition and
    // partial unswitching is not possible.
    SmallPtrSet<MemoryAccess *, 4> SeenAccesses;
    while (!AccessesToCheck.empty()) {
      MemoryAccess *Current = AccessesToCheck.pop_back_val();
      auto SeenI = SeenAccesses.insert(Current);
      if (!SeenI.second || !Seen.contains(Current->getBlock()))
        continue;

      // Bail out if exceeded the threshold.
      if (SeenAccesses.size() >= MSSAThreshold)
        return {};

      // MemoryUse are read-only accesses.
      if (isa<MemoryUse>(Current))
        continue;

      // For a MemoryDef, check if is aliases any of the location feeding
      // the original condition.
      if (auto *CurrentDef = dyn_cast<MemoryDef>(Current)) {
        if (any_of(AccessedLocs, [&AA, CurrentDef](MemoryLocation &Loc) {
              return isModSet(
                  AA.getModRefInfo(CurrentDef->getMemoryInst(), Loc));
            }))
          return {};
      }

      for (Use &U : Current->uses())
        AccessesToCheck.push_back(cast<MemoryAccess>(U.getUser()));
    }

    // We could also allow loops with known trip counts without mustprogress,
    // but ScalarEvolution may not be available.
    Info.PathIsNoop &= isMustProgress(&L);

    // If the path is considered a no-op so far, check if it reaches a
    // single exit block without any phis. This ensures no values from the
    // loop are used outside of the loop.
    if (Info.PathIsNoop) {
      for (auto *Exiting : ExitingBlocks) {
        if (!Seen.contains(Exiting))
          continue;
        for (auto *Succ : successors(Exiting)) {
          if (L.contains(Succ))
            continue;

          Info.PathIsNoop &= Succ->phis().empty() &&
                             (!Info.ExitForPath || Info.ExitForPath == Succ);
          if (!Info.PathIsNoop)
            break;
          assert((!Info.ExitForPath || Info.ExitForPath == Succ) &&
                 "cannot have multiple exit blocks");
          Info.ExitForPath = Succ;
        }
      }
    }
    if (!Info.ExitForPath)
      Info.PathIsNoop = false;

    Info.InstToDuplicate = InstToDuplicate;
    return Info;
  };

  // If we branch to the same successor, partial unswitching will not be
  // beneficial.
  if (TI->getSuccessor(0) == TI->getSuccessor(1))
    return {};

  if (auto Info = HasNoClobbersOnPath(TI->getSuccessor(0), L.getHeader(),
                                      AccessesToCheck)) {
    Info->KnownValue = ConstantInt::getTrue(TI->getContext());
    return Info;
  }
  if (auto Info = HasNoClobbersOnPath(TI->getSuccessor(1), L.getHeader(),
                                      AccessesToCheck)) {
    Info->KnownValue = ConstantInt::getFalse(TI->getContext());
    return Info;
  }

  return {};
}<|MERGE_RESOLUTION|>--- conflicted
+++ resolved
@@ -1319,25 +1319,12 @@
   }
 }
 
-<<<<<<< HEAD
-Value *llvm::createSimpleReduction(VectorBuilder &VBuilder, Value *Src,
-                                   RecurKind Kind) {
-=======
 Value *llvm::createSimpleReduction(IRBuilderBase &Builder, Value *Src,
                                    RecurKind Kind, Value *Mask, Value *EVL) {
->>>>>>> eb0f1dc0
   assert(!RecurrenceDescriptor::isAnyOfRecurrenceKind(Kind) &&
          !RecurrenceDescriptor::isFindLastIVRecurrenceKind(Kind) &&
          "AnyOf or FindLastIV reductions are not supported.");
   Intrinsic::ID Id = getReductionIntrinsicID(Kind);
-<<<<<<< HEAD
-  auto *SrcTy = cast<VectorType>(Src->getType());
-  Type *SrcEltTy = SrcTy->getElementType();
-  Value *Iden =
-      getRecurrenceIdentity(Kind, SrcEltTy, VBuilder.getFastMathFlags());
-  Value *Ops[] = {Iden, Src};
-  return VBuilder.createSimpleReduction(Id, SrcTy, Ops);
-=======
   auto VPID = VPIntrinsic::getForIntrinsic(Id);
   assert(VPReductionIntrinsic::isVPReduction(VPID) &&
          "No VPIntrinsic for this reduction");
@@ -1345,7 +1332,6 @@
   Value *Iden = getRecurrenceIdentity(Kind, EltTy, Builder.getFastMathFlags());
   Value *Ops[] = {Iden, Src, Mask, EVL};
   return Builder.CreateIntrinsic(EltTy, VPID, Ops);
->>>>>>> eb0f1dc0
 }
 
 Value *llvm::createOrderedReduction(IRBuilderBase &B, RecurKind Kind,
@@ -1358,32 +1344,21 @@
   return B.CreateFAddReduce(Start, Src);
 }
 
-<<<<<<< HEAD
-Value *llvm::createOrderedReduction(VectorBuilder &VBuilder, RecurKind Kind,
-                                    Value *Src, Value *Start) {
-=======
 Value *llvm::createOrderedReduction(IRBuilderBase &Builder, RecurKind Kind,
                                     Value *Src, Value *Start, Value *Mask,
                                     Value *EVL) {
->>>>>>> eb0f1dc0
   assert((Kind == RecurKind::FAdd || Kind == RecurKind::FMulAdd) &&
          "Unexpected reduction kind");
   assert(Src->getType()->isVectorTy() && "Expected a vector type");
   assert(!Start->getType()->isVectorTy() && "Expected a scalar type");
 
   Intrinsic::ID Id = getReductionIntrinsicID(RecurKind::FAdd);
-<<<<<<< HEAD
-  auto *SrcTy = cast<VectorType>(Src->getType());
-  Value *Ops[] = {Start, Src};
-  return VBuilder.createSimpleReduction(Id, SrcTy, Ops);
-=======
   auto VPID = VPIntrinsic::getForIntrinsic(Id);
   assert(VPReductionIntrinsic::isVPReduction(VPID) &&
          "No VPIntrinsic for this reduction");
   auto *EltTy = cast<VectorType>(Src->getType())->getElementType();
   Value *Ops[] = {Start, Src, Mask, EVL};
   return Builder.CreateIntrinsic(EltTy, VPID, Ops);
->>>>>>> eb0f1dc0
 }
 
 void llvm::propagateIRFlags(Value *I, ArrayRef<Value *> VL, Value *OpValue,
