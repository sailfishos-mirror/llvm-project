//===- Debugify.cpp - Check debug info preservation in optimizations ------===//
//
// Part of the LLVM Project, under the Apache License v2.0 with LLVM Exceptions.
// See https://llvm.org/LICENSE.txt for license information.
// SPDX-License-Identifier: Apache-2.0 WITH LLVM-exception
//
//===----------------------------------------------------------------------===//
///
/// \file In the `synthetic` mode, the `-debugify` attaches synthetic debug info
/// to everything. It can be used to create targeted tests for debug info
/// preservation. In addition, when using the `original` mode, it can check
/// original debug info preservation. The `synthetic` mode is default one.
///
//===----------------------------------------------------------------------===//

#include "llvm/Transforms/Utils/Debugify.h"
#include "llvm/ADT/BitVector.h"
#include "llvm/ADT/StringExtras.h"
#include "llvm/IR/DIBuilder.h"
#include "llvm/IR/DebugInfo.h"
#include "llvm/IR/InstIterator.h"
#include "llvm/IR/Instructions.h"
#include "llvm/IR/IntrinsicInst.h"
#include "llvm/IR/Module.h"
#include "llvm/IR/PassInstrumentation.h"
#include "llvm/Pass.h"
#include "llvm/Support/CommandLine.h"
#include "llvm/Support/FileSystem.h"
#include "llvm/Support/JSON.h"
#include <optional>

#define DEBUG_TYPE "debugify"

using namespace llvm;

namespace {

cl::opt<bool> ApplyAtomGroups("debugify-atoms", cl::init(false));

cl::opt<bool> Quiet("debugify-quiet",
                    cl::desc("Suppress verbose debugify output"));

cl::opt<uint64_t> DebugifyFunctionsLimit(
    "debugify-func-limit",
    cl::desc("Set max number of processed functions per pass."),
    cl::init(UINT_MAX));

enum class Level {
  Locations,
  LocationsAndVariables
};

cl::opt<Level> DebugifyLevel(
    "debugify-level", cl::desc("Kind of debug info to add"),
    cl::values(clEnumValN(Level::Locations, "locations", "Locations only"),
               clEnumValN(Level::LocationsAndVariables, "location+variables",
                          "Locations and Variables")),
    cl::init(Level::LocationsAndVariables));

raw_ostream &dbg() { return Quiet ? nulls() : errs(); }

uint64_t getAllocSizeInBits(Module &M, Type *Ty) {
  return Ty->isSized() ? M.getDataLayout().getTypeAllocSizeInBits(Ty) : 0;
}

bool isFunctionSkipped(Function &F) {
  return F.isDeclaration() || !F.hasExactDefinition();
}

/// Find the basic block's terminating instruction.
///
/// Special care is needed to handle musttail and deopt calls, as these behave
/// like (but are in fact not) terminators.
Instruction *findTerminatingInstruction(BasicBlock &BB) {
  if (auto *I = BB.getTerminatingMustTailCall())
    return I;
  if (auto *I = BB.getTerminatingDeoptimizeCall())
    return I;
  return BB.getTerminator();
}
} // end anonymous namespace

bool llvm::applyDebugifyMetadata(
    Module &M, iterator_range<Module::iterator> Functions, StringRef Banner,
    std::function<bool(DIBuilder &DIB, Function &F)> ApplyToMF) {
  // Skip modules with debug info.
  if (M.getNamedMetadata("llvm.dbg.cu")) {
    dbg() << Banner << "Skipping module with debug info\n";
    return false;
  }

  DIBuilder DIB(M);
  LLVMContext &Ctx = M.getContext();
  auto *Int32Ty = Type::getInt32Ty(Ctx);

  // Get a DIType which corresponds to Ty.
  DenseMap<uint64_t, DIType *> TypeCache;
  auto getCachedDIType = [&](Type *Ty) -> DIType * {
    uint64_t Size = getAllocSizeInBits(M, Ty);
    DIType *&DTy = TypeCache[Size];
    if (!DTy) {
      std::string Name = "ty" + utostr(Size);
      DTy = DIB.createBasicType(Name, Size, dwarf::DW_ATE_unsigned);
    }
    return DTy;
  };

  unsigned NextLine = 1;
  unsigned NextVar = 1;
  auto File = DIB.createFile(M.getName(), "/");
  auto CU = DIB.createCompileUnit(dwarf::DW_LANG_C, File, "debugify",
                                  /*isOptimized=*/true, "", 0);

  // Visit each instruction.
  for (Function &F : Functions) {
    if (isFunctionSkipped(F))
      continue;

    bool InsertedDbgVal = false;
    auto SPType = DIB.createSubroutineType(DIB.getOrCreateTypeArray({}));
    DISubprogram::DISPFlags SPFlags =
        DISubprogram::SPFlagDefinition | DISubprogram::SPFlagOptimized;
    if (F.hasPrivateLinkage() || F.hasInternalLinkage())
      SPFlags |= DISubprogram::SPFlagLocalToUnit;
    auto SP = DIB.createFunction(CU, F.getName(), F.getName(), File, NextLine,
                                 SPType, NextLine, DINode::FlagZero, SPFlags);
    F.setSubprogram(SP);

    // Helper that inserts a dbg.value before \p InsertBefore, copying the
    // location (and possibly the type, if it's non-void) from \p TemplateInst.
    auto insertDbgVal = [&](Instruction &TemplateInst,
                            BasicBlock::iterator InsertPt) {
      std::string Name = utostr(NextVar++);
      Value *V = &TemplateInst;
      if (TemplateInst.getType()->isVoidTy())
        V = ConstantInt::get(Int32Ty, 0);
      const DILocation *Loc = TemplateInst.getDebugLoc().get();
      auto LocalVar = DIB.createAutoVariable(SP, Name, File, Loc->getLine(),
                                             getCachedDIType(V->getType()),
                                             /*AlwaysPreserve=*/true);
      DIB.insertDbgValueIntrinsic(V, LocalVar, DIB.createExpression(), Loc,
                                  InsertPt);
    };

    for (BasicBlock &BB : F) {
      // Attach debug locations.
      for (Instruction &I : BB) {
        uint64_t AtomGroup = ApplyAtomGroups ? NextLine : 0;
        uint8_t AtomRank = ApplyAtomGroups ? 1 : 0;
        uint64_t Line = NextLine++;
        I.setDebugLoc(DILocation::get(Ctx, Line, 1, SP, nullptr, false,
                                      AtomGroup, AtomRank));
      }

      if (DebugifyLevel < Level::LocationsAndVariables)
        continue;

      // Inserting debug values into EH pads can break IR invariants.
      if (BB.isEHPad())
        continue;

      // Find the terminating instruction, after which no debug values are
      // attached.
      Instruction *LastInst = findTerminatingInstruction(BB);
      assert(LastInst && "Expected basic block with a terminator");

      // Maintain an insertion point which can't be invalidated when updates
      // are made.
      BasicBlock::iterator InsertPt = BB.getFirstInsertionPt();
      assert(InsertPt != BB.end() && "Expected to find an insertion point");

      // Insert after existing debug values to preserve order.
      InsertPt.setHeadBit(false);

      // Attach debug values.
      for (Instruction *I = &*BB.begin(); I != LastInst; I = I->getNextNode()) {
        // Skip void-valued instructions.
        if (I->getType()->isVoidTy())
          continue;

        // Phis and EH pads must be grouped at the beginning of the block.
        // Only advance the insertion point when we finish visiting these.
        if (!isa<PHINode>(I) && !I->isEHPad())
          InsertPt = std::next(I->getIterator());

        insertDbgVal(*I, InsertPt);
        InsertedDbgVal = true;
      }
    }
    // Make sure we emit at least one dbg.value, otherwise MachineDebugify may
    // not have anything to work with as it goes about inserting DBG_VALUEs.
    // (It's common for MIR tests to be written containing skeletal IR with
    // empty functions -- we're still interested in debugifying the MIR within
    // those tests, and this helps with that.)
    if (DebugifyLevel == Level::LocationsAndVariables && !InsertedDbgVal) {
      auto *Term = findTerminatingInstruction(F.getEntryBlock());
      insertDbgVal(*Term, Term->getIterator());
    }
    if (ApplyToMF)
      ApplyToMF(DIB, F);
    DIB.finalizeSubprogram(SP);
  }
  DIB.finalize();

  // Track the number of distinct lines and variables.
  NamedMDNode *NMD = M.getOrInsertNamedMetadata("llvm.debugify");
  auto addDebugifyOperand = [&](unsigned N) {
    NMD->addOperand(MDNode::get(
        Ctx, ValueAsMetadata::getConstant(ConstantInt::get(Int32Ty, N))));
  };
  addDebugifyOperand(NextLine - 1); // Original number of lines.
  addDebugifyOperand(NextVar - 1);  // Original number of variables.
  assert(NMD->getNumOperands() == 2 &&
         "llvm.debugify should have exactly 2 operands!");

  // Claim that this synthetic debug info is valid.
  StringRef DIVersionKey = "Debug Info Version";
  if (!M.getModuleFlag(DIVersionKey))
    M.addModuleFlag(Module::Warning, DIVersionKey, DEBUG_METADATA_VERSION);

  return true;
}

static bool applyDebugify(Function &F, enum DebugifyMode Mode,
                          DebugInfoPerPass *DebugInfoBeforePass,
                          StringRef NameOfWrappedPass = "") {
  Module &M = *F.getParent();
  auto FuncIt = F.getIterator();
  if (Mode == DebugifyMode::SyntheticDebugInfo)
    return applyDebugifyMetadata(M, make_range(FuncIt, std::next(FuncIt)),
                                 "FunctionDebugify: ", /*ApplyToMF*/ nullptr);
  assert(DebugInfoBeforePass && "Missing debug info metadata");
  return collectDebugInfoMetadata(M, M.functions(), *DebugInfoBeforePass,
                                  "FunctionDebugify (original debuginfo)",
                                  NameOfWrappedPass);
}

static bool applyDebugify(Module &M, enum DebugifyMode Mode,
                          DebugInfoPerPass *DebugInfoBeforePass,
                          StringRef NameOfWrappedPass = "") {
  if (Mode == DebugifyMode::SyntheticDebugInfo)
    return applyDebugifyMetadata(M, M.functions(),
                                 "ModuleDebugify: ", /*ApplyToMF*/ nullptr);
  assert(DebugInfoBeforePass && "Missing debug info metadata");
  return collectDebugInfoMetadata(M, M.functions(), *DebugInfoBeforePass,
                                  "ModuleDebugify (original debuginfo)",
                                  NameOfWrappedPass);
}

bool llvm::stripDebugifyMetadata(Module &M) {
  bool Changed = false;

  // Remove the llvm.debugify and llvm.mir.debugify module-level named metadata.
  NamedMDNode *DebugifyMD = M.getNamedMetadata("llvm.debugify");
  if (DebugifyMD) {
    M.eraseNamedMetadata(DebugifyMD);
    Changed = true;
  }

  if (auto *MIRDebugifyMD = M.getNamedMetadata("llvm.mir.debugify")) {
    M.eraseNamedMetadata(MIRDebugifyMD);
    Changed = true;
  }

  // Strip out all debug intrinsics and supporting metadata (subprograms, types,
  // variables, etc).
  Changed |= StripDebugInfo(M);

  // Strip out the dead dbg.value prototype.
  Function *DbgValF = M.getFunction("llvm.dbg.value");
  if (DbgValF) {
    assert(DbgValF->isDeclaration() && DbgValF->use_empty() &&
           "Not all debug info stripped?");
    DbgValF->eraseFromParent();
    Changed = true;
  }

  // Strip out the module-level Debug Info Version metadata.
  // FIXME: There must be an easier way to remove an operand from a NamedMDNode.
  NamedMDNode *NMD = M.getModuleFlagsMetadata();
  if (!NMD)
    return Changed;
  SmallVector<MDNode *, 4> Flags(NMD->operands());
  NMD->clearOperands();
  for (MDNode *Flag : Flags) {
    auto *Key = cast<MDString>(Flag->getOperand(1));
    if (Key->getString() == "Debug Info Version") {
      Changed = true;
      continue;
    }
    NMD->addOperand(Flag);
  }
  // If we left it empty we might as well remove it.
  if (NMD->getNumOperands() == 0)
    NMD->eraseFromParent();

  return Changed;
}

bool hasLoc(const Instruction &I) {
  const DILocation *Loc = I.getDebugLoc().get();
<<<<<<< HEAD
#if LLVM_ENABLE_DEBUGLOC_COVERAGE_TRACKING
=======
#if LLVM_ENABLE_DEBUGLOC_TRACKING_COVERAGE
>>>>>>> 4084ffcf
  DebugLocKind Kind = I.getDebugLoc().getKind();
  return Loc || Kind != DebugLocKind::Normal;
#else
  return Loc;
#endif
}

bool llvm::collectDebugInfoMetadata(Module &M,
                                    iterator_range<Module::iterator> Functions,
                                    DebugInfoPerPass &DebugInfoBeforePass,
                                    StringRef Banner,
                                    StringRef NameOfWrappedPass) {
  LLVM_DEBUG(dbgs() << Banner << ": (before) " << NameOfWrappedPass << '\n');

  if (!M.getNamedMetadata("llvm.dbg.cu")) {
    dbg() << Banner << ": Skipping module without debug info\n";
    return false;
  }

  uint64_t FunctionsCnt = DebugInfoBeforePass.DIFunctions.size();
  // Visit each instruction.
  for (Function &F : Functions) {
    // Use DI collected after previous Pass (when -debugify-each is used).
    if (DebugInfoBeforePass.DIFunctions.count(&F))
      continue;

    if (isFunctionSkipped(F))
      continue;

    // Stop collecting DI if the Functions number reached the limit.
    if (++FunctionsCnt >= DebugifyFunctionsLimit)
      break;
    // Collect the DISubprogram.
    auto *SP = F.getSubprogram();
    DebugInfoBeforePass.DIFunctions.insert({&F, SP});
    if (SP) {
      LLVM_DEBUG(dbgs() << "  Collecting subprogram: " << *SP << '\n');
      for (const DINode *DN : SP->getRetainedNodes()) {
        if (const auto *DV = dyn_cast<DILocalVariable>(DN)) {
          DebugInfoBeforePass.DIVariables[DV] = 0;
        }
      }
    }

    for (BasicBlock &BB : F) {
      // Collect debug locations (!dbg) and debug variable intrinsics.
      for (Instruction &I : BB) {
        // Skip PHIs.
        if (isa<PHINode>(I))
          continue;

        // Cllect dbg.values and dbg.declare.
        if (DebugifyLevel > Level::Locations) {
          auto HandleDbgVariable = [&](DbgVariableRecord *DbgVar) {
            if (!SP)
              return;
            // Skip inlined variables.
            if (DbgVar->getDebugLoc().getInlinedAt())
              return;
            // Skip undef values.
            if (DbgVar->isKillLocation())
              return;

            auto *Var = DbgVar->getVariable();
            DebugInfoBeforePass.DIVariables[Var]++;
          };
          for (DbgVariableRecord &DVR : filterDbgVars(I.getDbgRecordRange()))
            HandleDbgVariable(&DVR);
        }

        LLVM_DEBUG(dbgs() << "  Collecting info for inst: " << I << '\n');
        DebugInfoBeforePass.InstToDelete.insert({&I, &I});

        DebugInfoBeforePass.DILocations.insert({&I, hasLoc(I)});
      }
    }
  }

  return true;
}

// This checks the preservation of original debug info attached to functions.
static bool checkFunctions(const DebugFnMap &DIFunctionsBefore,
                           const DebugFnMap &DIFunctionsAfter,
                           StringRef NameOfWrappedPass,
                           StringRef FileNameFromCU, bool ShouldWriteIntoJSON,
                           llvm::json::Array &Bugs) {
  bool Preserved = true;
  for (const auto &F : DIFunctionsAfter) {
    if (F.second)
      continue;
    auto SPIt = DIFunctionsBefore.find(F.first);
    if (SPIt == DIFunctionsBefore.end()) {
      if (ShouldWriteIntoJSON)
        Bugs.push_back(llvm::json::Object({{"metadata", "DISubprogram"},
                                           {"name", F.first->getName()},
                                           {"action", "not-generate"}}));
      else
        dbg() << "ERROR: " << NameOfWrappedPass
              << " did not generate DISubprogram for " << F.first->getName()
              << " from " << FileNameFromCU << '\n';
      Preserved = false;
    } else {
      auto SP = SPIt->second;
      if (!SP)
        continue;
      // If the function had the SP attached before the pass, consider it as
      // a debug info bug.
      if (ShouldWriteIntoJSON)
        Bugs.push_back(llvm::json::Object({{"metadata", "DISubprogram"},
                                           {"name", F.first->getName()},
                                           {"action", "drop"}}));
      else
        dbg() << "ERROR: " << NameOfWrappedPass << " dropped DISubprogram of "
              << F.first->getName() << " from " << FileNameFromCU << '\n';
      Preserved = false;
    }
  }

  return Preserved;
}

// This checks the preservation of the original debug info attached to
// instructions.
static bool checkInstructions(const DebugInstMap &DILocsBefore,
                              const DebugInstMap &DILocsAfter,
                              const WeakInstValueMap &InstToDelete,
                              StringRef NameOfWrappedPass,
                              StringRef FileNameFromCU,
                              bool ShouldWriteIntoJSON,
                              llvm::json::Array &Bugs) {
  bool Preserved = true;
  for (const auto &L : DILocsAfter) {
    if (L.second)
      continue;
    auto Instr = L.first;

    // In order to avoid pointer reuse/recycling, skip the values that might
    // have been deleted during a pass.
    auto WeakInstrPtr = InstToDelete.find(Instr);
    if (WeakInstrPtr != InstToDelete.end() && !WeakInstrPtr->second)
      continue;

    auto FnName = Instr->getFunction()->getName();
    auto BB = Instr->getParent();
    auto BBName = BB->hasName() ? BB->getName() : "no-name";
    auto InstName = Instruction::getOpcodeName(Instr->getOpcode());

    auto InstrIt = DILocsBefore.find(Instr);
    if (InstrIt == DILocsBefore.end()) {
      if (ShouldWriteIntoJSON)
        Bugs.push_back(llvm::json::Object({{"metadata", "DILocation"},
                                           {"fn-name", FnName.str()},
                                           {"bb-name", BBName.str()},
                                           {"instr", InstName},
                                           {"action", "not-generate"}}));
      else
        dbg() << "WARNING: " << NameOfWrappedPass
              << " did not generate DILocation for " << *Instr
              << " (BB: " << BBName << ", Fn: " << FnName
              << ", File: " << FileNameFromCU << ")\n";
      Preserved = false;
    } else {
      if (!InstrIt->second)
        continue;
      // If the instr had the !dbg attached before the pass, consider it as
      // a debug info issue.
      if (ShouldWriteIntoJSON)
        Bugs.push_back(llvm::json::Object({{"metadata", "DILocation"},
                                           {"fn-name", FnName.str()},
                                           {"bb-name", BBName.str()},
                                           {"instr", InstName},
                                           {"action", "drop"}}));
      else
        dbg() << "WARNING: " << NameOfWrappedPass << " dropped DILocation of "
              << *Instr << " (BB: " << BBName << ", Fn: " << FnName
              << ", File: " << FileNameFromCU << ")\n";
      Preserved = false;
    }
  }

  return Preserved;
}

// This checks the preservation of original debug variable intrinsics.
static bool checkVars(const DebugVarMap &DIVarsBefore,
                      const DebugVarMap &DIVarsAfter,
                      StringRef NameOfWrappedPass, StringRef FileNameFromCU,
                      bool ShouldWriteIntoJSON, llvm::json::Array &Bugs) {
  bool Preserved = true;
  for (const auto &V : DIVarsBefore) {
    auto VarIt = DIVarsAfter.find(V.first);
    if (VarIt == DIVarsAfter.end())
      continue;

    unsigned NumOfDbgValsAfter = VarIt->second;

    if (V.second > NumOfDbgValsAfter) {
      if (ShouldWriteIntoJSON)
        Bugs.push_back(llvm::json::Object(
            {{"metadata", "dbg-var-intrinsic"},
             {"name", V.first->getName()},
             {"fn-name", V.first->getScope()->getSubprogram()->getName()},
             {"action", "drop"}}));
      else
        dbg() << "WARNING: " << NameOfWrappedPass
              << " drops dbg.value()/dbg.declare() for " << V.first->getName()
              << " from "
              << "function " << V.first->getScope()->getSubprogram()->getName()
              << " (file " << FileNameFromCU << ")\n";
      Preserved = false;
    }
  }

  return Preserved;
}

// Write the json data into the specifed file.
static void writeJSON(StringRef OrigDIVerifyBugsReportFilePath,
                      StringRef FileNameFromCU, StringRef NameOfWrappedPass,
                      llvm::json::Array &Bugs) {
  std::error_code EC;
  raw_fd_ostream OS_FILE{OrigDIVerifyBugsReportFilePath, EC,
                         sys::fs::OF_Append | sys::fs::OF_TextWithCRLF};
  if (EC) {
    errs() << "Could not open file: " << EC.message() << ", "
           << OrigDIVerifyBugsReportFilePath << '\n';
    return;
  }

  if (auto L = OS_FILE.lock()) {
    OS_FILE << "{\"file\":\"" << FileNameFromCU << "\", ";

    StringRef PassName =
        NameOfWrappedPass != "" ? NameOfWrappedPass : "no-name";
    OS_FILE << "\"pass\":\"" << PassName << "\", ";

    llvm::json::Value BugsToPrint{std::move(Bugs)};
    OS_FILE << "\"bugs\": " << BugsToPrint;

    OS_FILE << "}\n";
  }
  OS_FILE.close();
}

bool llvm::checkDebugInfoMetadata(Module &M,
                                  iterator_range<Module::iterator> Functions,
                                  DebugInfoPerPass &DebugInfoBeforePass,
                                  StringRef Banner, StringRef NameOfWrappedPass,
                                  StringRef OrigDIVerifyBugsReportFilePath) {
  LLVM_DEBUG(dbgs() << Banner << ": (after) " << NameOfWrappedPass << '\n');

  if (!M.getNamedMetadata("llvm.dbg.cu")) {
    dbg() << Banner << ": Skipping module without debug info\n";
    return false;
  }

  // Map the debug info holding DIs after a pass.
  DebugInfoPerPass DebugInfoAfterPass;

  // Visit each instruction.
  for (Function &F : Functions) {
    if (isFunctionSkipped(F))
      continue;

    // Don't process functions without DI collected before the Pass.
    if (!DebugInfoBeforePass.DIFunctions.count(&F))
      continue;
    // TODO: Collect metadata other than DISubprograms.
    // Collect the DISubprogram.
    auto *SP = F.getSubprogram();
    DebugInfoAfterPass.DIFunctions.insert({&F, SP});

    if (SP) {
      LLVM_DEBUG(dbgs() << "  Collecting subprogram: " << *SP << '\n');
      for (const DINode *DN : SP->getRetainedNodes()) {
        if (const auto *DV = dyn_cast<DILocalVariable>(DN)) {
          DebugInfoAfterPass.DIVariables[DV] = 0;
        }
      }
    }

    for (BasicBlock &BB : F) {
      // Collect debug locations (!dbg) and debug variable intrinsics.
      for (Instruction &I : BB) {
        // Skip PHIs.
        if (isa<PHINode>(I))
          continue;

        // Collect dbg.values and dbg.declares.
        if (DebugifyLevel > Level::Locations) {
          auto HandleDbgVariable = [&](DbgVariableRecord *DbgVar) {
            if (!SP)
              return;
            // Skip inlined variables.
            if (DbgVar->getDebugLoc().getInlinedAt())
              return;
            // Skip undef values.
            if (DbgVar->isKillLocation())
              return;

            auto *Var = DbgVar->getVariable();
            DebugInfoAfterPass.DIVariables[Var]++;
          };
          for (DbgVariableRecord &DVR : filterDbgVars(I.getDbgRecordRange()))
            HandleDbgVariable(&DVR);
        }

        LLVM_DEBUG(dbgs() << "  Collecting info for inst: " << I << '\n');

        DebugInfoAfterPass.DILocations.insert({&I, hasLoc(I)});
      }
    }
  }

  // TODO: The name of the module could be read better?
  StringRef FileNameFromCU =
      (cast<DICompileUnit>(M.getNamedMetadata("llvm.dbg.cu")->getOperand(0)))
          ->getFilename();

  auto DIFunctionsBefore = DebugInfoBeforePass.DIFunctions;
  auto DIFunctionsAfter = DebugInfoAfterPass.DIFunctions;

  auto DILocsBefore = DebugInfoBeforePass.DILocations;
  auto DILocsAfter = DebugInfoAfterPass.DILocations;

  auto InstToDelete = DebugInfoBeforePass.InstToDelete;

  auto DIVarsBefore = DebugInfoBeforePass.DIVariables;
  auto DIVarsAfter = DebugInfoAfterPass.DIVariables;

  bool ShouldWriteIntoJSON = !OrigDIVerifyBugsReportFilePath.empty();
  llvm::json::Array Bugs;

  bool ResultForFunc =
      checkFunctions(DIFunctionsBefore, DIFunctionsAfter, NameOfWrappedPass,
                     FileNameFromCU, ShouldWriteIntoJSON, Bugs);
  bool ResultForInsts = checkInstructions(
      DILocsBefore, DILocsAfter, InstToDelete, NameOfWrappedPass,
      FileNameFromCU, ShouldWriteIntoJSON, Bugs);

  bool ResultForVars = checkVars(DIVarsBefore, DIVarsAfter, NameOfWrappedPass,
                                 FileNameFromCU, ShouldWriteIntoJSON, Bugs);

  bool Result = ResultForFunc && ResultForInsts && ResultForVars;

  StringRef ResultBanner = NameOfWrappedPass != "" ? NameOfWrappedPass : Banner;
  if (ShouldWriteIntoJSON && !Bugs.empty())
    writeJSON(OrigDIVerifyBugsReportFilePath, FileNameFromCU, NameOfWrappedPass,
              Bugs);

  if (Result)
    dbg() << ResultBanner << ": PASS\n";
  else
    dbg() << ResultBanner << ": FAIL\n";

  // In the case of the `debugify-each`, no need to go over all the instructions
  // again in the collectDebugInfoMetadata(), since as an input we can use
  // the debugging information from the previous pass.
  DebugInfoBeforePass = DebugInfoAfterPass;

  LLVM_DEBUG(dbgs() << "\n\n");
  return Result;
}

namespace {
/// Return true if a mis-sized diagnostic is issued for \p DbgVal.
template <typename DbgValTy>
bool diagnoseMisSizedDbgValue(Module &M, DbgValTy *DbgVal) {
  // The size of a dbg.value's value operand should match the size of the
  // variable it corresponds to.
  //
  // TODO: This, along with a check for non-null value operands, should be
  // promoted to verifier failures.

  // For now, don't try to interpret anything more complicated than an empty
  // DIExpression. Eventually we should try to handle OP_deref and fragments.
  if (DbgVal->getExpression()->getNumElements())
    return false;

  Value *V = DbgVal->getVariableLocationOp(0);
  if (!V)
    return false;

  Type *Ty = V->getType();
  uint64_t ValueOperandSize = getAllocSizeInBits(M, Ty);
  std::optional<uint64_t> DbgVarSize = DbgVal->getFragmentSizeInBits();
  if (!ValueOperandSize || !DbgVarSize)
    return false;

  bool HasBadSize = false;
  if (Ty->isIntegerTy()) {
    auto Signedness = DbgVal->getVariable()->getSignedness();
    if (Signedness == DIBasicType::Signedness::Signed)
      HasBadSize = ValueOperandSize < *DbgVarSize;
  } else {
    HasBadSize = ValueOperandSize != *DbgVarSize;
  }

  if (HasBadSize) {
    dbg() << "ERROR: dbg.value operand has size " << ValueOperandSize
          << ", but its variable has size " << *DbgVarSize << ": ";
    DbgVal->print(dbg());
    dbg() << "\n";
  }
  return HasBadSize;
}

bool checkDebugifyMetadata(Module &M,
                           iterator_range<Module::iterator> Functions,
                           StringRef NameOfWrappedPass, StringRef Banner,
                           bool Strip, DebugifyStatsMap *StatsMap) {
  // Skip modules without debugify metadata.
  NamedMDNode *NMD = M.getNamedMetadata("llvm.debugify");
  if (!NMD) {
    dbg() << Banner << ": Skipping module without debugify metadata\n";
    return false;
  }

  auto getDebugifyOperand = [&](unsigned Idx) -> unsigned {
    return mdconst::extract<ConstantInt>(NMD->getOperand(Idx)->getOperand(0))
        ->getZExtValue();
  };
  assert(NMD->getNumOperands() == 2 &&
         "llvm.debugify should have exactly 2 operands!");
  unsigned OriginalNumLines = getDebugifyOperand(0);
  unsigned OriginalNumVars = getDebugifyOperand(1);
  bool HasErrors = false;

  // Track debug info loss statistics if able.
  DebugifyStatistics *Stats = nullptr;
  if (StatsMap && !NameOfWrappedPass.empty())
    Stats = &StatsMap->operator[](NameOfWrappedPass);

  BitVector MissingLines{OriginalNumLines, true};
  BitVector MissingVars{OriginalNumVars, true};
  for (Function &F : Functions) {
    if (isFunctionSkipped(F))
      continue;

    // Find missing lines.
    for (Instruction &I : instructions(F)) {
      if (isa<DbgValueInst>(&I))
        continue;

      auto DL = I.getDebugLoc();
      if (DL && DL.getLine() != 0) {
        MissingLines.reset(DL.getLine() - 1);
        continue;
      }

      if (!isa<PHINode>(&I) && !DL) {
        dbg() << "WARNING: Instruction with empty DebugLoc in function ";
        dbg() << F.getName() << " --";
        I.print(dbg());
        dbg() << "\n";
      }
    }

    // Find missing variables and mis-sized debug values.
    auto CheckForMisSized = [&](auto *DbgVal) {
      unsigned Var = ~0U;
      (void)to_integer(DbgVal->getVariable()->getName(), Var, 10);
      assert(Var <= OriginalNumVars && "Unexpected name for DILocalVariable");
      bool HasBadSize = diagnoseMisSizedDbgValue(M, DbgVal);
      if (!HasBadSize)
        MissingVars.reset(Var - 1);
      HasErrors |= HasBadSize;
    };
    for (Instruction &I : instructions(F)) {
      for (DbgVariableRecord &DVR : filterDbgVars(I.getDbgRecordRange()))
        if (DVR.isDbgValue() || DVR.isDbgAssign())
          CheckForMisSized(&DVR);
      auto *DVI = dyn_cast<DbgValueInst>(&I);
      if (!DVI)
        continue;
      CheckForMisSized(DVI);
    }
  }

  // Print the results.
  for (unsigned Idx : MissingLines.set_bits())
    dbg() << "WARNING: Missing line " << Idx + 1 << "\n";

  for (unsigned Idx : MissingVars.set_bits())
    dbg() << "WARNING: Missing variable " << Idx + 1 << "\n";

  // Update DI loss statistics.
  if (Stats) {
    Stats->NumDbgLocsExpected += OriginalNumLines;
    Stats->NumDbgLocsMissing += MissingLines.count();
    Stats->NumDbgValuesExpected += OriginalNumVars;
    Stats->NumDbgValuesMissing += MissingVars.count();
  }

  dbg() << Banner;
  if (!NameOfWrappedPass.empty())
    dbg() << " [" << NameOfWrappedPass << "]";
  dbg() << ": " << (HasErrors ? "FAIL" : "PASS") << '\n';

  // Strip debugify metadata if required.
  bool Ret = false;
  if (Strip)
    Ret = stripDebugifyMetadata(M);

  return Ret;
}

/// ModulePass for attaching synthetic debug info to everything, used with the
/// legacy module pass manager.
struct DebugifyModulePass : public ModulePass {
  bool runOnModule(Module &M) override {
    bool Result =
        applyDebugify(M, Mode, DebugInfoBeforePass, NameOfWrappedPass);
    return Result;
  }

  DebugifyModulePass(enum DebugifyMode Mode = DebugifyMode::SyntheticDebugInfo,
                     StringRef NameOfWrappedPass = "",
                     DebugInfoPerPass *DebugInfoBeforePass = nullptr)
      : ModulePass(ID), NameOfWrappedPass(NameOfWrappedPass),
        DebugInfoBeforePass(DebugInfoBeforePass), Mode(Mode) {}

  void getAnalysisUsage(AnalysisUsage &AU) const override {
    AU.setPreservesAll();
  }

  static char ID; // Pass identification.

private:
  StringRef NameOfWrappedPass;
  DebugInfoPerPass *DebugInfoBeforePass;
  enum DebugifyMode Mode;
};

/// FunctionPass for attaching synthetic debug info to instructions within a
/// single function, used with the legacy module pass manager.
struct DebugifyFunctionPass : public FunctionPass {
  bool runOnFunction(Function &F) override {
    bool Result =
        applyDebugify(F, Mode, DebugInfoBeforePass, NameOfWrappedPass);
    return Result;
  }

  DebugifyFunctionPass(
      enum DebugifyMode Mode = DebugifyMode::SyntheticDebugInfo,
      StringRef NameOfWrappedPass = "",
      DebugInfoPerPass *DebugInfoBeforePass = nullptr)
      : FunctionPass(ID), NameOfWrappedPass(NameOfWrappedPass),
        DebugInfoBeforePass(DebugInfoBeforePass), Mode(Mode) {}

  void getAnalysisUsage(AnalysisUsage &AU) const override {
    AU.setPreservesAll();
  }

  static char ID; // Pass identification.

private:
  StringRef NameOfWrappedPass;
  DebugInfoPerPass *DebugInfoBeforePass;
  enum DebugifyMode Mode;
};

/// ModulePass for checking debug info inserted by -debugify, used with the
/// legacy module pass manager.
struct CheckDebugifyModulePass : public ModulePass {
  bool runOnModule(Module &M) override {
    bool Result;
    if (Mode == DebugifyMode::SyntheticDebugInfo)
      Result = checkDebugifyMetadata(M, M.functions(), NameOfWrappedPass,
                                   "CheckModuleDebugify", Strip, StatsMap);
    else
      Result = checkDebugInfoMetadata(
        M, M.functions(), *DebugInfoBeforePass,
        "CheckModuleDebugify (original debuginfo)", NameOfWrappedPass,
        OrigDIVerifyBugsReportFilePath);

    return Result;
  }

  CheckDebugifyModulePass(
      bool Strip = false, StringRef NameOfWrappedPass = "",
      DebugifyStatsMap *StatsMap = nullptr,
      enum DebugifyMode Mode = DebugifyMode::SyntheticDebugInfo,
      DebugInfoPerPass *DebugInfoBeforePass = nullptr,
      StringRef OrigDIVerifyBugsReportFilePath = "")
      : ModulePass(ID), NameOfWrappedPass(NameOfWrappedPass),
        OrigDIVerifyBugsReportFilePath(OrigDIVerifyBugsReportFilePath),
        StatsMap(StatsMap), DebugInfoBeforePass(DebugInfoBeforePass), Mode(Mode),
        Strip(Strip) {}

  void getAnalysisUsage(AnalysisUsage &AU) const override {
    AU.setPreservesAll();
  }

  static char ID; // Pass identification.

private:
  StringRef NameOfWrappedPass;
  StringRef OrigDIVerifyBugsReportFilePath;
  DebugifyStatsMap *StatsMap;
  DebugInfoPerPass *DebugInfoBeforePass;
  enum DebugifyMode Mode;
  bool Strip;
};

/// FunctionPass for checking debug info inserted by -debugify-function, used
/// with the legacy module pass manager.
struct CheckDebugifyFunctionPass : public FunctionPass {
  bool runOnFunction(Function &F) override {
    Module &M = *F.getParent();
    auto FuncIt = F.getIterator();
    bool Result;
    if (Mode == DebugifyMode::SyntheticDebugInfo)
      Result = checkDebugifyMetadata(M, make_range(FuncIt, std::next(FuncIt)),
                                   NameOfWrappedPass, "CheckFunctionDebugify",
                                   Strip, StatsMap);
    else
      Result = checkDebugInfoMetadata(
        M, make_range(FuncIt, std::next(FuncIt)), *DebugInfoBeforePass,
        "CheckFunctionDebugify (original debuginfo)", NameOfWrappedPass,
        OrigDIVerifyBugsReportFilePath);

    return Result;
  }

  CheckDebugifyFunctionPass(
      bool Strip = false, StringRef NameOfWrappedPass = "",
      DebugifyStatsMap *StatsMap = nullptr,
      enum DebugifyMode Mode = DebugifyMode::SyntheticDebugInfo,
      DebugInfoPerPass *DebugInfoBeforePass = nullptr,
      StringRef OrigDIVerifyBugsReportFilePath = "")
      : FunctionPass(ID), NameOfWrappedPass(NameOfWrappedPass),
        OrigDIVerifyBugsReportFilePath(OrigDIVerifyBugsReportFilePath),
        StatsMap(StatsMap), DebugInfoBeforePass(DebugInfoBeforePass), Mode(Mode),
        Strip(Strip) {}

  void getAnalysisUsage(AnalysisUsage &AU) const override {
    AU.setPreservesAll();
  }

  static char ID; // Pass identification.

private:
  StringRef NameOfWrappedPass;
  StringRef OrigDIVerifyBugsReportFilePath;
  DebugifyStatsMap *StatsMap;
  DebugInfoPerPass *DebugInfoBeforePass;
  enum DebugifyMode Mode;
  bool Strip;
};

} // end anonymous namespace

void llvm::exportDebugifyStats(StringRef Path, const DebugifyStatsMap &Map) {
  std::error_code EC;
  raw_fd_ostream OS{Path, EC};
  if (EC) {
    errs() << "Could not open file: " << EC.message() << ", " << Path << '\n';
    return;
  }

  OS << "Pass Name" << ',' << "# of missing debug values" << ','
     << "# of missing locations" << ',' << "Missing/Expected value ratio" << ','
     << "Missing/Expected location ratio" << '\n';
  for (const auto &Entry : Map) {
    StringRef Pass = Entry.first;
    DebugifyStatistics Stats = Entry.second;

    OS << Pass << ',' << Stats.NumDbgValuesMissing << ','
       << Stats.NumDbgLocsMissing << ',' << Stats.getMissingValueRatio() << ','
       << Stats.getEmptyLocationRatio() << '\n';
  }
}

ModulePass *createDebugifyModulePass(enum DebugifyMode Mode,
                                     llvm::StringRef NameOfWrappedPass,
                                     DebugInfoPerPass *DebugInfoBeforePass) {
  if (Mode == DebugifyMode::SyntheticDebugInfo)
    return new DebugifyModulePass();
  assert(Mode == DebugifyMode::OriginalDebugInfo && "Must be original mode");
  return new DebugifyModulePass(Mode, NameOfWrappedPass, DebugInfoBeforePass);
}

FunctionPass *
createDebugifyFunctionPass(enum DebugifyMode Mode,
                           llvm::StringRef NameOfWrappedPass,
                           DebugInfoPerPass *DebugInfoBeforePass) {
  if (Mode == DebugifyMode::SyntheticDebugInfo)
    return new DebugifyFunctionPass();
  assert(Mode == DebugifyMode::OriginalDebugInfo && "Must be original mode");
  return new DebugifyFunctionPass(Mode, NameOfWrappedPass, DebugInfoBeforePass);
}

PreservedAnalyses NewPMDebugifyPass::run(Module &M, ModuleAnalysisManager &) {
  if (Mode == DebugifyMode::SyntheticDebugInfo)
    applyDebugifyMetadata(M, M.functions(),
                          "ModuleDebugify: ", /*ApplyToMF*/ nullptr);
  else
    collectDebugInfoMetadata(M, M.functions(), *DebugInfoBeforePass,
                             "ModuleDebugify (original debuginfo)",
                              NameOfWrappedPass);

  PreservedAnalyses PA;
  PA.preserveSet<CFGAnalyses>();
  return PA;
}

ModulePass *createCheckDebugifyModulePass(
    bool Strip, StringRef NameOfWrappedPass, DebugifyStatsMap *StatsMap,
    enum DebugifyMode Mode, DebugInfoPerPass *DebugInfoBeforePass,
    StringRef OrigDIVerifyBugsReportFilePath) {
  if (Mode == DebugifyMode::SyntheticDebugInfo)
    return new CheckDebugifyModulePass(Strip, NameOfWrappedPass, StatsMap);
  assert(Mode == DebugifyMode::OriginalDebugInfo && "Must be original mode");
  return new CheckDebugifyModulePass(false, NameOfWrappedPass, nullptr, Mode,
                                     DebugInfoBeforePass,
                                     OrigDIVerifyBugsReportFilePath);
}

FunctionPass *createCheckDebugifyFunctionPass(
    bool Strip, StringRef NameOfWrappedPass, DebugifyStatsMap *StatsMap,
    enum DebugifyMode Mode, DebugInfoPerPass *DebugInfoBeforePass,
    StringRef OrigDIVerifyBugsReportFilePath) {
  if (Mode == DebugifyMode::SyntheticDebugInfo)
    return new CheckDebugifyFunctionPass(Strip, NameOfWrappedPass, StatsMap);
  assert(Mode == DebugifyMode::OriginalDebugInfo && "Must be original mode");
  return new CheckDebugifyFunctionPass(false, NameOfWrappedPass, nullptr, Mode,
                                       DebugInfoBeforePass,
                                       OrigDIVerifyBugsReportFilePath);
}

PreservedAnalyses NewPMCheckDebugifyPass::run(Module &M,
                                              ModuleAnalysisManager &) {
  if (Mode == DebugifyMode::SyntheticDebugInfo)
    checkDebugifyMetadata(M, M.functions(), NameOfWrappedPass,
                                   "CheckModuleDebugify", Strip, StatsMap);
  else
    checkDebugInfoMetadata(
      M, M.functions(), *DebugInfoBeforePass,
      "CheckModuleDebugify (original debuginfo)", NameOfWrappedPass,
      OrigDIVerifyBugsReportFilePath);

  return PreservedAnalyses::all();
}

static bool isIgnoredPass(StringRef PassID) {
  return isSpecialPass(PassID, {"PassManager", "PassAdaptor",
                                "AnalysisManagerProxy", "PrintFunctionPass",
                                "PrintModulePass", "BitcodeWriterPass",
                                "ThinLTOBitcodeWriterPass", "VerifierPass"});
}

void DebugifyEachInstrumentation::registerCallbacks(
    PassInstrumentationCallbacks &PIC, ModuleAnalysisManager &MAM) {
  PIC.registerBeforeNonSkippedPassCallback([this, &MAM](StringRef P, Any IR) {
    if (isIgnoredPass(P))
      return;
    PreservedAnalyses PA;
    PA.preserveSet<CFGAnalyses>();
    if (const auto **CF = llvm::any_cast<const Function *>(&IR)) {
      Function &F = *const_cast<Function *>(*CF);
      applyDebugify(F, Mode, DebugInfoBeforePass, P);
      MAM.getResult<FunctionAnalysisManagerModuleProxy>(*F.getParent())
          .getManager()
          .invalidate(F, PA);
    } else if (const auto **CM = llvm::any_cast<const Module *>(&IR)) {
      Module &M = *const_cast<Module *>(*CM);
      applyDebugify(M, Mode, DebugInfoBeforePass, P);
      MAM.invalidate(M, PA);
    }
  });
  PIC.registerAfterPassCallback(
      [this, &MAM](StringRef P, Any IR, const PreservedAnalyses &PassPA) {
        if (isIgnoredPass(P))
          return;
        PreservedAnalyses PA;
        PA.preserveSet<CFGAnalyses>();
        if (const auto **CF = llvm::any_cast<const Function *>(&IR)) {
          auto &F = *const_cast<Function *>(*CF);
          Module &M = *F.getParent();
          auto It = F.getIterator();
          if (Mode == DebugifyMode::SyntheticDebugInfo)
            checkDebugifyMetadata(M, make_range(It, std::next(It)), P,
                                  "CheckFunctionDebugify", /*Strip=*/true,
                                  DIStatsMap);
          else
            checkDebugInfoMetadata(M, make_range(It, std::next(It)),
                                   *DebugInfoBeforePass,
                                   "CheckModuleDebugify (original debuginfo)",
                                   P, OrigDIVerifyBugsReportFilePath);
          MAM.getResult<FunctionAnalysisManagerModuleProxy>(*F.getParent())
              .getManager()
              .invalidate(F, PA);
        } else if (const auto **CM = llvm::any_cast<const Module *>(&IR)) {
          Module &M = *const_cast<Module *>(*CM);
          if (Mode == DebugifyMode::SyntheticDebugInfo)
            checkDebugifyMetadata(M, M.functions(), P, "CheckModuleDebugify",
                                  /*Strip=*/true, DIStatsMap);
          else
            checkDebugInfoMetadata(M, M.functions(), *DebugInfoBeforePass,
                                   "CheckModuleDebugify (original debuginfo)",
                                   P, OrigDIVerifyBugsReportFilePath);
          MAM.invalidate(M, PA);
        }
      });
}

char DebugifyModulePass::ID = 0;
static RegisterPass<DebugifyModulePass> DM("debugify",
                                           "Attach debug info to everything");

char CheckDebugifyModulePass::ID = 0;
static RegisterPass<CheckDebugifyModulePass>
    CDM("check-debugify", "Check debug info from -debugify");

char DebugifyFunctionPass::ID = 0;
static RegisterPass<DebugifyFunctionPass> DF("debugify-function",
                                             "Attach debug info to a function");

char CheckDebugifyFunctionPass::ID = 0;
static RegisterPass<CheckDebugifyFunctionPass>
    CDF("check-debugify-function", "Check debug info from -debugify-function");<|MERGE_RESOLUTION|>--- conflicted
+++ resolved
@@ -299,11 +299,7 @@
 
 bool hasLoc(const Instruction &I) {
   const DILocation *Loc = I.getDebugLoc().get();
-<<<<<<< HEAD
-#if LLVM_ENABLE_DEBUGLOC_COVERAGE_TRACKING
-=======
 #if LLVM_ENABLE_DEBUGLOC_TRACKING_COVERAGE
->>>>>>> 4084ffcf
   DebugLocKind Kind = I.getDebugLoc().getKind();
   return Loc || Kind != DebugLocKind::Normal;
 #else
