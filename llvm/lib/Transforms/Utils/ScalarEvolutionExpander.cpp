//===- ScalarEvolutionExpander.cpp - Scalar Evolution Analysis ------------===//
//
// Part of the LLVM Project, under the Apache License v2.0 with LLVM Exceptions.
// See https://llvm.org/LICENSE.txt for license information.
// SPDX-License-Identifier: Apache-2.0 WITH LLVM-exception
//
//===----------------------------------------------------------------------===//
//
// This file contains the implementation of the scalar evolution expander,
// which is used to generate the code corresponding to a given scalar evolution
// expression.
//
//===----------------------------------------------------------------------===//

#include "llvm/Transforms/Utils/ScalarEvolutionExpander.h"
#include "llvm/ADT/STLExtras.h"
#include "llvm/ADT/ScopeExit.h"
#include "llvm/ADT/SmallSet.h"
#include "llvm/Analysis/InstructionSimplify.h"
#include "llvm/Analysis/LoopInfo.h"
#include "llvm/Analysis/TargetTransformInfo.h"
#include "llvm/Analysis/ValueTracking.h"
#include "llvm/IR/DataLayout.h"
#include "llvm/IR/Dominators.h"
#include "llvm/IR/IntrinsicInst.h"
#include "llvm/IR/PatternMatch.h"
#include "llvm/Support/CommandLine.h"
#include "llvm/Support/raw_ostream.h"
#include "llvm/Transforms/Utils/LoopUtils.h"

#if LLVM_ENABLE_ABI_BREAKING_CHECKS
#define SCEV_DEBUG_WITH_TYPE(TYPE, X) DEBUG_WITH_TYPE(TYPE, X)
#else
#define SCEV_DEBUG_WITH_TYPE(TYPE, X)
#endif

using namespace llvm;

cl::opt<unsigned> llvm::SCEVCheapExpansionBudget(
    "scev-cheap-expansion-budget", cl::Hidden, cl::init(4),
    cl::desc("When performing SCEV expansion only if it is cheap to do, this "
             "controls the budget that is considered cheap (default = 4)"));

using namespace PatternMatch;

PoisonFlags::PoisonFlags(const Instruction *I) {
  NUW = false;
  NSW = false;
  Exact = false;
  Disjoint = false;
  NNeg = false;
  SameSign = false;
  GEPNW = GEPNoWrapFlags::none();
  if (auto *OBO = dyn_cast<OverflowingBinaryOperator>(I)) {
    NUW = OBO->hasNoUnsignedWrap();
    NSW = OBO->hasNoSignedWrap();
  }
  if (auto *PEO = dyn_cast<PossiblyExactOperator>(I))
    Exact = PEO->isExact();
  if (auto *PDI = dyn_cast<PossiblyDisjointInst>(I))
    Disjoint = PDI->isDisjoint();
  if (auto *PNI = dyn_cast<PossiblyNonNegInst>(I))
    NNeg = PNI->hasNonNeg();
  if (auto *TI = dyn_cast<TruncInst>(I)) {
    NUW = TI->hasNoUnsignedWrap();
    NSW = TI->hasNoSignedWrap();
  }
  if (auto *GEP = dyn_cast<GetElementPtrInst>(I))
    GEPNW = GEP->getNoWrapFlags();
  if (auto *ICmp = dyn_cast<ICmpInst>(I))
    SameSign = ICmp->hasSameSign();
}

void PoisonFlags::apply(Instruction *I) {
  if (isa<OverflowingBinaryOperator>(I)) {
    I->setHasNoUnsignedWrap(NUW);
    I->setHasNoSignedWrap(NSW);
  }
  if (isa<PossiblyExactOperator>(I))
    I->setIsExact(Exact);
  if (auto *PDI = dyn_cast<PossiblyDisjointInst>(I))
    PDI->setIsDisjoint(Disjoint);
  if (auto *PNI = dyn_cast<PossiblyNonNegInst>(I))
    PNI->setNonNeg(NNeg);
  if (isa<TruncInst>(I)) {
    I->setHasNoUnsignedWrap(NUW);
    I->setHasNoSignedWrap(NSW);
  }
  if (auto *GEP = dyn_cast<GetElementPtrInst>(I))
    GEP->setNoWrapFlags(GEPNW);
  if (auto *ICmp = dyn_cast<ICmpInst>(I))
    ICmp->setSameSign(SameSign);
}

/// ReuseOrCreateCast - Arrange for there to be a cast of V to Ty at IP,
/// reusing an existing cast if a suitable one (= dominating IP) exists, or
/// creating a new one.
Value *SCEVExpander::ReuseOrCreateCast(Value *V, Type *Ty,
                                       Instruction::CastOps Op,
                                       BasicBlock::iterator IP) {
  // This function must be called with the builder having a valid insertion
  // point. It doesn't need to be the actual IP where the uses of the returned
  // cast will be added, but it must dominate such IP.
  // We use this precondition to produce a cast that will dominate all its
  // uses. In particular, this is crucial for the case where the builder's
  // insertion point *is* the point where we were asked to put the cast.
  // Since we don't know the builder's insertion point is actually
  // where the uses will be added (only that it dominates it), we are
  // not allowed to move it.
  BasicBlock::iterator BIP = Builder.GetInsertPoint();

  Value *Ret = nullptr;

  if (!isa<Constant>(V)) {
    // Check to see if there is already a cast!
    for (User *U : V->users()) {
      if (U->getType() != Ty)
        continue;
      CastInst *CI = dyn_cast<CastInst>(U);
      if (!CI || CI->getOpcode() != Op)
        continue;

      // Found a suitable cast that is at IP or comes before IP. Use it. Note
      // that the cast must also properly dominate the Builder's insertion
      // point.
      if (IP->getParent() == CI->getParent() && &*BIP != CI &&
          (&*IP == CI || CI->comesBefore(&*IP))) {
        Ret = CI;
        break;
      }
    }
  }

  // Create a new cast.
  if (!Ret) {
    SCEVInsertPointGuard Guard(Builder, this);
    Builder.SetInsertPoint(&*IP);
    Ret = Builder.CreateCast(Op, V, Ty, V->getName());
  }

  // We assert at the end of the function since IP might point to an
  // instruction with different dominance properties than a cast
  // (an invoke for example) and not dominate BIP (but the cast does).
  assert(!isa<Instruction>(Ret) ||
         SE.DT.dominates(cast<Instruction>(Ret), &*BIP));

  return Ret;
}

BasicBlock::iterator
SCEVExpander::findInsertPointAfter(Instruction *I,
                                   Instruction *MustDominate) const {
  BasicBlock::iterator IP = ++I->getIterator();
  if (auto *II = dyn_cast<InvokeInst>(I))
    IP = II->getNormalDest()->begin();

  while (isa<PHINode>(IP))
    ++IP;

  if (isa<FuncletPadInst>(IP) || isa<LandingPadInst>(IP)) {
    ++IP;
  } else if (isa<CatchSwitchInst>(IP)) {
    IP = MustDominate->getParent()->getFirstInsertionPt();
  } else {
    assert(!IP->isEHPad() && "unexpected eh pad!");
  }

  // Adjust insert point to be after instructions inserted by the expander, so
  // we can re-use already inserted instructions. Avoid skipping past the
  // original \p MustDominate, in case it is an inserted instruction.
  while (isInsertedInstruction(&*IP) && &*IP != MustDominate)
    ++IP;

  return IP;
}

BasicBlock::iterator
SCEVExpander::GetOptimalInsertionPointForCastOf(Value *V) const {
  // Cast the argument at the beginning of the entry block, after
  // any bitcasts of other arguments.
  if (Argument *A = dyn_cast<Argument>(V)) {
    BasicBlock::iterator IP = A->getParent()->getEntryBlock().begin();
    while ((isa<BitCastInst>(IP) &&
            isa<Argument>(cast<BitCastInst>(IP)->getOperand(0)) &&
            cast<BitCastInst>(IP)->getOperand(0) != A))
      ++IP;
    return IP;
  }

  // Cast the instruction immediately after the instruction.
  if (Instruction *I = dyn_cast<Instruction>(V))
    return findInsertPointAfter(I, &*Builder.GetInsertPoint());

  // Otherwise, this must be some kind of a constant,
  // so let's plop this cast into the function's entry block.
  assert(isa<Constant>(V) &&
         "Expected the cast argument to be a global/constant");
  return Builder.GetInsertBlock()
      ->getParent()
      ->getEntryBlock()
      .getFirstInsertionPt();
}

/// InsertNoopCastOfTo - Insert a cast of V to the specified type,
/// which must be possible with a noop cast, doing what we can to share
/// the casts.
Value *SCEVExpander::InsertNoopCastOfTo(Value *V, Type *Ty) {
  Instruction::CastOps Op = CastInst::getCastOpcode(V, false, Ty, false);
  assert((Op == Instruction::BitCast ||
          Op == Instruction::PtrToInt ||
          Op == Instruction::IntToPtr) &&
         "InsertNoopCastOfTo cannot perform non-noop casts!");
  assert(SE.getTypeSizeInBits(V->getType()) == SE.getTypeSizeInBits(Ty) &&
         "InsertNoopCastOfTo cannot change sizes!");

  // inttoptr only works for integral pointers. For non-integral pointers, we
  // can create a GEP on null with the integral value as index. Note that
  // it is safe to use GEP of null instead of inttoptr here, because only
  // expressions already based on a GEP of null should be converted to pointers
  // during expansion.
  if (Op == Instruction::IntToPtr) {
    auto *PtrTy = cast<PointerType>(Ty);
    if (DL.isNonIntegralPointerType(PtrTy))
      return Builder.CreatePtrAdd(Constant::getNullValue(PtrTy), V, "scevgep");
  }
  // Short-circuit unnecessary bitcasts.
  if (Op == Instruction::BitCast) {
    if (V->getType() == Ty)
      return V;
    if (CastInst *CI = dyn_cast<CastInst>(V)) {
      if (CI->getOperand(0)->getType() == Ty)
        return CI->getOperand(0);
    }
  }
  // Short-circuit unnecessary inttoptr<->ptrtoint casts.
  if ((Op == Instruction::PtrToInt || Op == Instruction::IntToPtr) &&
      SE.getTypeSizeInBits(Ty) == SE.getTypeSizeInBits(V->getType())) {
    if (CastInst *CI = dyn_cast<CastInst>(V))
      if ((CI->getOpcode() == Instruction::PtrToInt ||
           CI->getOpcode() == Instruction::IntToPtr) &&
          SE.getTypeSizeInBits(CI->getType()) ==
          SE.getTypeSizeInBits(CI->getOperand(0)->getType()))
        return CI->getOperand(0);
    if (ConstantExpr *CE = dyn_cast<ConstantExpr>(V))
      if ((CE->getOpcode() == Instruction::PtrToInt ||
           CE->getOpcode() == Instruction::IntToPtr) &&
          SE.getTypeSizeInBits(CE->getType()) ==
          SE.getTypeSizeInBits(CE->getOperand(0)->getType()))
        return CE->getOperand(0);
  }

  // Fold a cast of a constant.
  if (Constant *C = dyn_cast<Constant>(V))
    return ConstantExpr::getCast(Op, C, Ty);

  // Try to reuse existing cast, or insert one.
  return ReuseOrCreateCast(V, Ty, Op, GetOptimalInsertionPointForCastOf(V));
}

/// InsertBinop - Insert the specified binary operator, doing a small amount
/// of work to avoid inserting an obviously redundant operation, and hoisting
/// to an outer loop when the opportunity is there and it is safe.
Value *SCEVExpander::InsertBinop(Instruction::BinaryOps Opcode,
                                 Value *LHS, Value *RHS,
                                 SCEV::NoWrapFlags Flags, bool IsSafeToHoist) {
  // Fold a binop with constant operands.
  if (Constant *CLHS = dyn_cast<Constant>(LHS))
    if (Constant *CRHS = dyn_cast<Constant>(RHS))
      if (Constant *Res = ConstantFoldBinaryOpOperands(Opcode, CLHS, CRHS, DL))
        return Res;

  // Do a quick scan to see if we have this binop nearby.  If so, reuse it.
  unsigned ScanLimit = 6;
  BasicBlock::iterator BlockBegin = Builder.GetInsertBlock()->begin();
  // Scanning starts from the last instruction before the insertion point.
  BasicBlock::iterator IP = Builder.GetInsertPoint();
  if (IP != BlockBegin) {
    --IP;
    for (; ScanLimit; --IP, --ScanLimit) {
      auto canGenerateIncompatiblePoison = [&Flags](Instruction *I) {
        // Ensure that no-wrap flags match.
        if (isa<OverflowingBinaryOperator>(I)) {
          if (I->hasNoSignedWrap() != (Flags & SCEV::FlagNSW))
            return true;
          if (I->hasNoUnsignedWrap() != (Flags & SCEV::FlagNUW))
            return true;
        }
        // Conservatively, do not use any instruction which has any of exact
        // flags installed.
        if (isa<PossiblyExactOperator>(I) && I->isExact())
          return true;
        return false;
      };
      if (IP->getOpcode() == (unsigned)Opcode && IP->getOperand(0) == LHS &&
          IP->getOperand(1) == RHS && !canGenerateIncompatiblePoison(&*IP))
        return &*IP;
      if (IP == BlockBegin) break;
    }
  }

  // Save the original insertion point so we can restore it when we're done.
  DebugLoc Loc = Builder.GetInsertPoint()->getDebugLoc();
  SCEVInsertPointGuard Guard(Builder, this);

  if (IsSafeToHoist) {
    // Move the insertion point out of as many loops as we can.
    while (const Loop *L = SE.LI.getLoopFor(Builder.GetInsertBlock())) {
      if (!L->isLoopInvariant(LHS) || !L->isLoopInvariant(RHS)) break;
      BasicBlock *Preheader = L->getLoopPreheader();
      if (!Preheader) break;

      // Ok, move up a level.
      Builder.SetInsertPoint(Preheader->getTerminator());
    }
  }

  // If we haven't found this binop, insert it.
  // TODO: Use the Builder, which will make CreateBinOp below fold with
  // InstSimplifyFolder.
  Instruction *BO = Builder.Insert(BinaryOperator::Create(Opcode, LHS, RHS));
  BO->setDebugLoc(Loc);
  if (Flags & SCEV::FlagNUW)
    BO->setHasNoUnsignedWrap();
  if (Flags & SCEV::FlagNSW)
    BO->setHasNoSignedWrap();

  return BO;
}

/// expandAddToGEP - Expand an addition expression with a pointer type into
/// a GEP instead of using ptrtoint+arithmetic+inttoptr. This helps
/// BasicAliasAnalysis and other passes analyze the result. See the rules
/// for getelementptr vs. inttoptr in
/// http://llvm.org/docs/LangRef.html#pointeraliasing
/// for details.
///
/// Design note: The correctness of using getelementptr here depends on
/// ScalarEvolution not recognizing inttoptr and ptrtoint operators, as
/// they may introduce pointer arithmetic which may not be safely converted
/// into getelementptr.
///
/// Design note: It might seem desirable for this function to be more
/// loop-aware. If some of the indices are loop-invariant while others
/// aren't, it might seem desirable to emit multiple GEPs, keeping the
/// loop-invariant portions of the overall computation outside the loop.
/// However, there are a few reasons this is not done here. Hoisting simple
/// arithmetic is a low-level optimization that often isn't very
/// important until late in the optimization process. In fact, passes
/// like InstructionCombining will combine GEPs, even if it means
/// pushing loop-invariant computation down into loops, so even if the
/// GEPs were split here, the work would quickly be undone. The
/// LoopStrengthReduction pass, which is usually run quite late (and
/// after the last InstructionCombining pass), takes care of hoisting
/// loop-invariant portions of expressions, after considering what
/// can be folded using target addressing modes.
///
Value *SCEVExpander::expandAddToGEP(const SCEV *Offset, Value *V,
                                    SCEV::NoWrapFlags Flags) {
  assert(!isa<Instruction>(V) ||
         SE.DT.dominates(cast<Instruction>(V), &*Builder.GetInsertPoint()));

  Value *Idx = expand(Offset);
  GEPNoWrapFlags NW = (Flags & SCEV::FlagNUW) ? GEPNoWrapFlags::noUnsignedWrap()
                                              : GEPNoWrapFlags::none();

  // Fold a GEP with constant operands.
  if (Constant *CLHS = dyn_cast<Constant>(V))
    if (Constant *CRHS = dyn_cast<Constant>(Idx))
      return Builder.CreatePtrAdd(CLHS, CRHS, "", NW);

  // Do a quick scan to see if we have this GEP nearby.  If so, reuse it.
  unsigned ScanLimit = 6;
  BasicBlock::iterator BlockBegin = Builder.GetInsertBlock()->begin();
  // Scanning starts from the last instruction before the insertion point.
  BasicBlock::iterator IP = Builder.GetInsertPoint();
  if (IP != BlockBegin) {
    --IP;
    for (; ScanLimit; --IP, --ScanLimit) {
<<<<<<< HEAD
      // Don't count dbg.value against the ScanLimit, to avoid perturbing the
      // generated code.
      if (isa<DbgInfoIntrinsic>(IP))
        ScanLimit++;
=======
>>>>>>> eb0f1dc0
      if (auto *GEP = dyn_cast<GetElementPtrInst>(IP)) {
        if (GEP->getPointerOperand() == V &&
            GEP->getSourceElementType() == Builder.getInt8Ty() &&
            GEP->getOperand(1) == Idx) {
          rememberFlags(GEP);
          GEP->setNoWrapFlags(GEP->getNoWrapFlags() & NW);
          return &*IP;
        }
      }
      if (IP == BlockBegin) break;
    }
  }

  // Save the original insertion point so we can restore it when we're done.
  SCEVInsertPointGuard Guard(Builder, this);

  // Move the insertion point out of as many loops as we can.
  while (const Loop *L = SE.LI.getLoopFor(Builder.GetInsertBlock())) {
    if (!L->isLoopInvariant(V) || !L->isLoopInvariant(Idx)) break;
    BasicBlock *Preheader = L->getLoopPreheader();
    if (!Preheader) break;

    // Ok, move up a level.
    Builder.SetInsertPoint(Preheader->getTerminator());
  }

  // Emit a GEP.
  return Builder.CreatePtrAdd(V, Idx, "scevgep", NW);
}

/// PickMostRelevantLoop - Given two loops pick the one that's most relevant for
/// SCEV expansion. If they are nested, this is the most nested. If they are
/// neighboring, pick the later.
static const Loop *PickMostRelevantLoop(const Loop *A, const Loop *B,
                                        DominatorTree &DT) {
  if (!A) return B;
  if (!B) return A;
  if (A->contains(B)) return B;
  if (B->contains(A)) return A;
  if (DT.dominates(A->getHeader(), B->getHeader())) return B;
  if (DT.dominates(B->getHeader(), A->getHeader())) return A;
  return A; // Arbitrarily break the tie.
}

/// getRelevantLoop - Get the most relevant loop associated with the given
/// expression, according to PickMostRelevantLoop.
const Loop *SCEVExpander::getRelevantLoop(const SCEV *S) {
  // Test whether we've already computed the most relevant loop for this SCEV.
  auto Pair = RelevantLoops.try_emplace(S);
  if (!Pair.second)
    return Pair.first->second;

  switch (S->getSCEVType()) {
  case scConstant:
  case scVScale:
    return nullptr; // A constant has no relevant loops.
  case scTruncate:
  case scZeroExtend:
  case scSignExtend:
  case scPtrToInt:
  case scAddExpr:
  case scMulExpr:
  case scUDivExpr:
  case scAddRecExpr:
  case scUMaxExpr:
  case scSMaxExpr:
  case scUMinExpr:
  case scSMinExpr:
  case scSequentialUMinExpr: {
    const Loop *L = nullptr;
    if (const SCEVAddRecExpr *AR = dyn_cast<SCEVAddRecExpr>(S))
      L = AR->getLoop();
    for (const SCEV *Op : S->operands())
      L = PickMostRelevantLoop(L, getRelevantLoop(Op), SE.DT);
    return RelevantLoops[S] = L;
  }
  case scUnknown: {
    const SCEVUnknown *U = cast<SCEVUnknown>(S);
    if (const Instruction *I = dyn_cast<Instruction>(U->getValue()))
      return Pair.first->second = SE.LI.getLoopFor(I->getParent());
    // A non-instruction has no relevant loops.
    return nullptr;
  }
  case scCouldNotCompute:
    llvm_unreachable("Attempt to use a SCEVCouldNotCompute object!");
  }
  llvm_unreachable("Unexpected SCEV type!");
}

namespace {

/// LoopCompare - Compare loops by PickMostRelevantLoop.
class LoopCompare {
  DominatorTree &DT;
public:
  explicit LoopCompare(DominatorTree &dt) : DT(dt) {}

  bool operator()(std::pair<const Loop *, const SCEV *> LHS,
                  std::pair<const Loop *, const SCEV *> RHS) const {
    // Keep pointer operands sorted at the end.
    if (LHS.second->getType()->isPointerTy() !=
        RHS.second->getType()->isPointerTy())
      return LHS.second->getType()->isPointerTy();

    // Compare loops with PickMostRelevantLoop.
    if (LHS.first != RHS.first)
      return PickMostRelevantLoop(LHS.first, RHS.first, DT) != LHS.first;

    // If one operand is a non-constant negative and the other is not,
    // put the non-constant negative on the right so that a sub can
    // be used instead of a negate and add.
    if (LHS.second->isNonConstantNegative()) {
      if (!RHS.second->isNonConstantNegative())
        return false;
    } else if (RHS.second->isNonConstantNegative())
      return true;

    // Otherwise they are equivalent according to this comparison.
    return false;
  }
};

}

Value *SCEVExpander::visitAddExpr(const SCEVAddExpr *S) {
  // Recognize the canonical representation of an unsimplifed urem.
  const SCEV *URemLHS = nullptr;
  const SCEV *URemRHS = nullptr;
  if (SE.matchURem(S, URemLHS, URemRHS)) {
    Value *LHS = expand(URemLHS);
    Value *RHS = expand(URemRHS);
    return InsertBinop(Instruction::URem, LHS, RHS, SCEV::FlagAnyWrap,
                      /*IsSafeToHoist*/ false);
  }

  // Collect all the add operands in a loop, along with their associated loops.
  // Iterate in reverse so that constants are emitted last, all else equal, and
  // so that pointer operands are inserted first, which the code below relies on
  // to form more involved GEPs.
  SmallVector<std::pair<const Loop *, const SCEV *>, 8> OpsAndLoops;
  for (const SCEV *Op : reverse(S->operands()))
    OpsAndLoops.push_back(std::make_pair(getRelevantLoop(Op), Op));

  // Sort by loop. Use a stable sort so that constants follow non-constants and
  // pointer operands precede non-pointer operands.
  llvm::stable_sort(OpsAndLoops, LoopCompare(SE.DT));

  // Emit instructions to add all the operands. Hoist as much as possible
  // out of loops, and form meaningful getelementptrs where possible.
  Value *Sum = nullptr;
  for (auto I = OpsAndLoops.begin(), E = OpsAndLoops.end(); I != E;) {
    const Loop *CurLoop = I->first;
    const SCEV *Op = I->second;
    if (!Sum) {
      // This is the first operand. Just expand it.
      Sum = expand(Op);
      ++I;
      continue;
    }

    assert(!Op->getType()->isPointerTy() && "Only first op can be pointer");
    if (isa<PointerType>(Sum->getType())) {
      // The running sum expression is a pointer. Try to form a getelementptr
      // at this level with that as the base.
      SmallVector<const SCEV *, 4> NewOps;
      for (; I != E && I->first == CurLoop; ++I) {
        // If the operand is SCEVUnknown and not instructions, peek through
        // it, to enable more of it to be folded into the GEP.
        const SCEV *X = I->second;
        if (const SCEVUnknown *U = dyn_cast<SCEVUnknown>(X))
          if (!isa<Instruction>(U->getValue()))
            X = SE.getSCEV(U->getValue());
        NewOps.push_back(X);
      }
      Sum = expandAddToGEP(SE.getAddExpr(NewOps), Sum, S->getNoWrapFlags());
    } else if (Op->isNonConstantNegative()) {
      // Instead of doing a negate and add, just do a subtract.
      Value *W = expand(SE.getNegativeSCEV(Op));
      Sum = InsertBinop(Instruction::Sub, Sum, W, SCEV::FlagAnyWrap,
                        /*IsSafeToHoist*/ true);
      ++I;
    } else {
      // A simple add.
      Value *W = expand(Op);
      // Canonicalize a constant to the RHS.
      if (isa<Constant>(Sum))
        std::swap(Sum, W);
      Sum = InsertBinop(Instruction::Add, Sum, W, S->getNoWrapFlags(),
                        /*IsSafeToHoist*/ true);
      ++I;
    }
  }

  return Sum;
}

Value *SCEVExpander::visitMulExpr(const SCEVMulExpr *S) {
  Type *Ty = S->getType();

  // Collect all the mul operands in a loop, along with their associated loops.
  // Iterate in reverse so that constants are emitted last, all else equal.
  SmallVector<std::pair<const Loop *, const SCEV *>, 8> OpsAndLoops;
  for (const SCEV *Op : reverse(S->operands()))
    OpsAndLoops.push_back(std::make_pair(getRelevantLoop(Op), Op));

  // Sort by loop. Use a stable sort so that constants follow non-constants.
  llvm::stable_sort(OpsAndLoops, LoopCompare(SE.DT));

  // Emit instructions to mul all the operands. Hoist as much as possible
  // out of loops.
  Value *Prod = nullptr;
  auto I = OpsAndLoops.begin();

  // Expand the calculation of X pow N in the following manner:
  // Let N = P1 + P2 + ... + PK, where all P are powers of 2. Then:
  // X pow N = (X pow P1) * (X pow P2) * ... * (X pow PK).
  const auto ExpandOpBinPowN = [this, &I, &OpsAndLoops]() {
    auto E = I;
    // Calculate how many times the same operand from the same loop is included
    // into this power.
    uint64_t Exponent = 0;
    const uint64_t MaxExponent = UINT64_MAX >> 1;
    // No one sane will ever try to calculate such huge exponents, but if we
    // need this, we stop on UINT64_MAX / 2 because we need to exit the loop
    // below when the power of 2 exceeds our Exponent, and we want it to be
    // 1u << 31 at most to not deal with unsigned overflow.
    while (E != OpsAndLoops.end() && *I == *E && Exponent != MaxExponent) {
      ++Exponent;
      ++E;
    }
    assert(Exponent > 0 && "Trying to calculate a zeroth exponent of operand?");

    // Calculate powers with exponents 1, 2, 4, 8 etc. and include those of them
    // that are needed into the result.
    Value *P = expand(I->second);
    Value *Result = nullptr;
    if (Exponent & 1)
      Result = P;
    for (uint64_t BinExp = 2; BinExp <= Exponent; BinExp <<= 1) {
      P = InsertBinop(Instruction::Mul, P, P, SCEV::FlagAnyWrap,
                      /*IsSafeToHoist*/ true);
      if (Exponent & BinExp)
        Result = Result ? InsertBinop(Instruction::Mul, Result, P,
                                      SCEV::FlagAnyWrap,
                                      /*IsSafeToHoist*/ true)
                        : P;
    }

    I = E;
    assert(Result && "Nothing was expanded?");
    return Result;
  };

  while (I != OpsAndLoops.end()) {
    if (!Prod) {
      // This is the first operand. Just expand it.
      Prod = ExpandOpBinPowN();
    } else if (I->second->isAllOnesValue()) {
      // Instead of doing a multiply by negative one, just do a negate.
      Prod = InsertBinop(Instruction::Sub, Constant::getNullValue(Ty), Prod,
                         SCEV::FlagAnyWrap, /*IsSafeToHoist*/ true);
      ++I;
    } else {
      // A simple mul.
      Value *W = ExpandOpBinPowN();
      // Canonicalize a constant to the RHS.
      if (isa<Constant>(Prod)) std::swap(Prod, W);
      const APInt *RHS;
      if (match(W, m_Power2(RHS))) {
        // Canonicalize Prod*(1<<C) to Prod<<C.
        assert(!Ty->isVectorTy() && "vector types are not SCEVable");
        auto NWFlags = S->getNoWrapFlags();
        // clear nsw flag if shl will produce poison value.
        if (RHS->logBase2() == RHS->getBitWidth() - 1)
          NWFlags = ScalarEvolution::clearFlags(NWFlags, SCEV::FlagNSW);
        Prod = InsertBinop(Instruction::Shl, Prod,
                           ConstantInt::get(Ty, RHS->logBase2()), NWFlags,
                           /*IsSafeToHoist*/ true);
      } else {
        Prod = InsertBinop(Instruction::Mul, Prod, W, S->getNoWrapFlags(),
                           /*IsSafeToHoist*/ true);
      }
    }
  }

  return Prod;
}

Value *SCEVExpander::visitUDivExpr(const SCEVUDivExpr *S) {
  Value *LHS = expand(S->getLHS());
  if (const SCEVConstant *SC = dyn_cast<SCEVConstant>(S->getRHS())) {
    const APInt &RHS = SC->getAPInt();
    if (RHS.isPowerOf2())
      return InsertBinop(Instruction::LShr, LHS,
                         ConstantInt::get(SC->getType(), RHS.logBase2()),
                         SCEV::FlagAnyWrap, /*IsSafeToHoist*/ true);
  }

  const SCEV *RHSExpr = S->getRHS();
  Value *RHS = expand(RHSExpr);
  if (SafeUDivMode) {
    bool GuaranteedNotPoison =
        ScalarEvolution::isGuaranteedNotToBePoison(RHSExpr);
    if (!GuaranteedNotPoison)
      RHS = Builder.CreateFreeze(RHS);

    // We need an umax if either RHSExpr is not known to be zero, or if it is
    // not guaranteed to be non-poison. In the later case, the frozen poison may
    // be 0.
    if (!SE.isKnownNonZero(RHSExpr) || !GuaranteedNotPoison)
      RHS = Builder.CreateIntrinsic(RHS->getType(), Intrinsic::umax,
                                    {RHS, ConstantInt::get(RHS->getType(), 1)});
  }
  return InsertBinop(Instruction::UDiv, LHS, RHS, SCEV::FlagAnyWrap,
                     /*IsSafeToHoist*/ SE.isKnownNonZero(S->getRHS()));
}

/// Determine if this is a well-behaved chain of instructions leading back to
/// the PHI. If so, it may be reused by expanded expressions.
bool SCEVExpander::isNormalAddRecExprPHI(PHINode *PN, Instruction *IncV,
                                         const Loop *L) {
  if (IncV->getNumOperands() == 0 || isa<PHINode>(IncV) ||
      (isa<CastInst>(IncV) && !isa<BitCastInst>(IncV)))
    return false;
  // If any of the operands don't dominate the insert position, bail.
  // Addrec operands are always loop-invariant, so this can only happen
  // if there are instructions which haven't been hoisted.
  if (L == IVIncInsertLoop) {
    for (Use &Op : llvm::drop_begin(IncV->operands()))
      if (Instruction *OInst = dyn_cast<Instruction>(Op))
        if (!SE.DT.dominates(OInst, IVIncInsertPos))
          return false;
  }
  // Advance to the next instruction.
  IncV = dyn_cast<Instruction>(IncV->getOperand(0));
  if (!IncV)
    return false;

  if (IncV->mayHaveSideEffects())
    return false;

  if (IncV == PN)
    return true;

  return isNormalAddRecExprPHI(PN, IncV, L);
}

/// getIVIncOperand returns an induction variable increment's induction
/// variable operand.
///
/// If allowScale is set, any type of GEP is allowed as long as the nonIV
/// operands dominate InsertPos.
///
/// If allowScale is not set, ensure that a GEP increment conforms to one of the
/// simple patterns generated by getAddRecExprPHILiterally and
/// expandAddtoGEP. If the pattern isn't recognized, return NULL.
Instruction *SCEVExpander::getIVIncOperand(Instruction *IncV,
                                           Instruction *InsertPos,
                                           bool allowScale) {
  if (IncV == InsertPos)
    return nullptr;

  switch (IncV->getOpcode()) {
  default:
    return nullptr;
  // Check for a simple Add/Sub or GEP of a loop invariant step.
  case Instruction::Add:
  case Instruction::Sub: {
    Instruction *OInst = dyn_cast<Instruction>(IncV->getOperand(1));
    if (!OInst || SE.DT.dominates(OInst, InsertPos))
      return dyn_cast<Instruction>(IncV->getOperand(0));
    return nullptr;
  }
  case Instruction::BitCast:
    return dyn_cast<Instruction>(IncV->getOperand(0));
  case Instruction::GetElementPtr:
    for (Use &U : llvm::drop_begin(IncV->operands())) {
      if (isa<Constant>(U))
        continue;
      if (Instruction *OInst = dyn_cast<Instruction>(U)) {
        if (!SE.DT.dominates(OInst, InsertPos))
          return nullptr;
      }
      if (allowScale) {
        // allow any kind of GEP as long as it can be hoisted.
        continue;
      }
      // GEPs produced by SCEVExpander use i8 element type.
      if (!cast<GEPOperator>(IncV)->getSourceElementType()->isIntegerTy(8))
        return nullptr;
      break;
    }
    return dyn_cast<Instruction>(IncV->getOperand(0));
  }
}

/// If the insert point of the current builder or any of the builders on the
/// stack of saved builders has 'I' as its insert point, update it to point to
/// the instruction after 'I'.  This is intended to be used when the instruction
/// 'I' is being moved.  If this fixup is not done and 'I' is moved to a
/// different block, the inconsistent insert point (with a mismatched
/// Instruction and Block) can lead to an instruction being inserted in a block
/// other than its parent.
void SCEVExpander::fixupInsertPoints(Instruction *I) {
  BasicBlock::iterator It(*I);
  BasicBlock::iterator NewInsertPt = std::next(It);
  if (Builder.GetInsertPoint() == It)
    Builder.SetInsertPoint(&*NewInsertPt);
  for (auto *InsertPtGuard : InsertPointGuards)
    if (InsertPtGuard->GetInsertPoint() == It)
      InsertPtGuard->SetInsertPoint(NewInsertPt);
}

/// hoistStep - Attempt to hoist a simple IV increment above InsertPos to make
/// it available to other uses in this loop. Recursively hoist any operands,
/// until we reach a value that dominates InsertPos.
bool SCEVExpander::hoistIVInc(Instruction *IncV, Instruction *InsertPos,
                              bool RecomputePoisonFlags) {
  auto FixupPoisonFlags = [this](Instruction *I) {
    // Drop flags that are potentially inferred from old context and infer flags
    // in new context.
    rememberFlags(I);
    I->dropPoisonGeneratingFlags();
    if (auto *OBO = dyn_cast<OverflowingBinaryOperator>(I))
      if (auto Flags = SE.getStrengthenedNoWrapFlagsFromBinOp(OBO)) {
        auto *BO = cast<BinaryOperator>(I);
        BO->setHasNoUnsignedWrap(
            ScalarEvolution::maskFlags(*Flags, SCEV::FlagNUW) == SCEV::FlagNUW);
        BO->setHasNoSignedWrap(
            ScalarEvolution::maskFlags(*Flags, SCEV::FlagNSW) == SCEV::FlagNSW);
      }
  };

  if (SE.DT.dominates(IncV, InsertPos)) {
    if (RecomputePoisonFlags)
      FixupPoisonFlags(IncV);
    return true;
  }

  // InsertPos must itself dominate IncV so that IncV's new position satisfies
  // its existing users.
  if (isa<PHINode>(InsertPos) ||
      !SE.DT.dominates(InsertPos->getParent(), IncV->getParent()))
    return false;

  if (!SE.LI.movementPreservesLCSSAForm(IncV, InsertPos))
    return false;

  // Check that the chain of IV operands leading back to Phi can be hoisted.
  SmallVector<Instruction*, 4> IVIncs;
  for(;;) {
    Instruction *Oper = getIVIncOperand(IncV, InsertPos, /*allowScale*/true);
    if (!Oper)
      return false;
    // IncV is safe to hoist.
    IVIncs.push_back(IncV);
    IncV = Oper;
    if (SE.DT.dominates(IncV, InsertPos))
      break;
  }
  for (Instruction *I : llvm::reverse(IVIncs)) {
    fixupInsertPoints(I);
    I->moveBefore(InsertPos->getIterator());
    if (RecomputePoisonFlags)
      FixupPoisonFlags(I);
  }
  return true;
}

bool SCEVExpander::canReuseFlagsFromOriginalIVInc(PHINode *OrigPhi,
                                                  PHINode *WidePhi,
                                                  Instruction *OrigInc,
                                                  Instruction *WideInc) {
  return match(OrigInc, m_c_BinOp(m_Specific(OrigPhi), m_Value())) &&
         match(WideInc, m_c_BinOp(m_Specific(WidePhi), m_Value())) &&
         OrigInc->getOpcode() == WideInc->getOpcode();
}

/// Determine if this cyclic phi is in a form that would have been generated by
/// LSR. We don't care if the phi was actually expanded in this pass, as long
/// as it is in a low-cost form, for example, no implied multiplication. This
/// should match any patterns generated by getAddRecExprPHILiterally and
/// expandAddtoGEP.
bool SCEVExpander::isExpandedAddRecExprPHI(PHINode *PN, Instruction *IncV,
                                           const Loop *L) {
  for(Instruction *IVOper = IncV;
      (IVOper = getIVIncOperand(IVOper, L->getLoopPreheader()->getTerminator(),
                                /*allowScale=*/false));) {
    if (IVOper == PN)
      return true;
  }
  return false;
}

/// expandIVInc - Expand an IV increment at Builder's current InsertPos.
/// Typically this is the LatchBlock terminator or IVIncInsertPos, but we may
/// need to materialize IV increments elsewhere to handle difficult situations.
Value *SCEVExpander::expandIVInc(PHINode *PN, Value *StepV, const Loop *L,
                                 bool useSubtract) {
  Value *IncV;
  // If the PHI is a pointer, use a GEP, otherwise use an add or sub.
  if (PN->getType()->isPointerTy()) {
    // TODO: Change name to IVName.iv.next.
    IncV = Builder.CreatePtrAdd(PN, StepV, "scevgep");
  } else {
    IncV = useSubtract ?
      Builder.CreateSub(PN, StepV, Twine(IVName) + ".iv.next") :
      Builder.CreateAdd(PN, StepV, Twine(IVName) + ".iv.next");
  }
  return IncV;
}

/// Check whether we can cheaply express the requested SCEV in terms of
/// the available PHI SCEV by truncation and/or inversion of the step.
static bool canBeCheaplyTransformed(ScalarEvolution &SE,
                                    const SCEVAddRecExpr *Phi,
                                    const SCEVAddRecExpr *Requested,
                                    bool &InvertStep) {
  // We can't transform to match a pointer PHI.
  Type *PhiTy = Phi->getType();
  Type *RequestedTy = Requested->getType();
  if (PhiTy->isPointerTy() || RequestedTy->isPointerTy())
    return false;

  if (RequestedTy->getIntegerBitWidth() > PhiTy->getIntegerBitWidth())
    return false;

  // Try truncate it if necessary.
  Phi = dyn_cast<SCEVAddRecExpr>(SE.getTruncateOrNoop(Phi, RequestedTy));
  if (!Phi)
    return false;

  // Check whether truncation will help.
  if (Phi == Requested) {
    InvertStep = false;
    return true;
  }

  // Check whether inverting will help: {R,+,-1} == R - {0,+,1}.
  if (SE.getMinusSCEV(Requested->getStart(), Requested) == Phi) {
    InvertStep = true;
    return true;
  }

  return false;
}

static bool IsIncrementNSW(ScalarEvolution &SE, const SCEVAddRecExpr *AR) {
  if (!isa<IntegerType>(AR->getType()))
    return false;

  unsigned BitWidth = cast<IntegerType>(AR->getType())->getBitWidth();
  Type *WideTy = IntegerType::get(AR->getType()->getContext(), BitWidth * 2);
  const SCEV *Step = AR->getStepRecurrence(SE);
  const SCEV *OpAfterExtend = SE.getAddExpr(SE.getSignExtendExpr(Step, WideTy),
                                            SE.getSignExtendExpr(AR, WideTy));
  const SCEV *ExtendAfterOp =
    SE.getSignExtendExpr(SE.getAddExpr(AR, Step), WideTy);
  return ExtendAfterOp == OpAfterExtend;
}

static bool IsIncrementNUW(ScalarEvolution &SE, const SCEVAddRecExpr *AR) {
  if (!isa<IntegerType>(AR->getType()))
    return false;

  unsigned BitWidth = cast<IntegerType>(AR->getType())->getBitWidth();
  Type *WideTy = IntegerType::get(AR->getType()->getContext(), BitWidth * 2);
  const SCEV *Step = AR->getStepRecurrence(SE);
  const SCEV *OpAfterExtend = SE.getAddExpr(SE.getZeroExtendExpr(Step, WideTy),
                                            SE.getZeroExtendExpr(AR, WideTy));
  const SCEV *ExtendAfterOp =
    SE.getZeroExtendExpr(SE.getAddExpr(AR, Step), WideTy);
  return ExtendAfterOp == OpAfterExtend;
}

/// getAddRecExprPHILiterally - Helper for expandAddRecExprLiterally. Expand
/// the base addrec, which is the addrec without any non-loop-dominating
/// values, and return the PHI.
PHINode *
SCEVExpander::getAddRecExprPHILiterally(const SCEVAddRecExpr *Normalized,
                                        const Loop *L, Type *&TruncTy,
                                        bool &InvertStep) {
  assert((!IVIncInsertLoop || IVIncInsertPos) &&
         "Uninitialized insert position");

  // Reuse a previously-inserted PHI, if present.
  BasicBlock *LatchBlock = L->getLoopLatch();
  if (LatchBlock) {
    PHINode *AddRecPhiMatch = nullptr;
    Instruction *IncV = nullptr;
    TruncTy = nullptr;
    InvertStep = false;

    // Only try partially matching scevs that need truncation and/or
    // step-inversion if we know this loop is outside the current loop.
    bool TryNonMatchingSCEV =
        IVIncInsertLoop &&
        SE.DT.properlyDominates(LatchBlock, IVIncInsertLoop->getHeader());

    for (PHINode &PN : L->getHeader()->phis()) {
      if (!SE.isSCEVable(PN.getType()))
        continue;

      // We should not look for a incomplete PHI. Getting SCEV for a incomplete
      // PHI has no meaning at all.
      if (!PN.isComplete()) {
        SCEV_DEBUG_WITH_TYPE(
            DebugType, dbgs() << "One incomplete PHI is found: " << PN << "\n");
        continue;
      }

      const SCEVAddRecExpr *PhiSCEV = dyn_cast<SCEVAddRecExpr>(SE.getSCEV(&PN));
      if (!PhiSCEV)
        continue;

      bool IsMatchingSCEV = PhiSCEV == Normalized;
      // We only handle truncation and inversion of phi recurrences for the
      // expanded expression if the expanded expression's loop dominates the
      // loop we insert to. Check now, so we can bail out early.
      if (!IsMatchingSCEV && !TryNonMatchingSCEV)
          continue;

      // TODO: this possibly can be reworked to avoid this cast at all.
      Instruction *TempIncV =
          dyn_cast<Instruction>(PN.getIncomingValueForBlock(LatchBlock));
      if (!TempIncV)
        continue;

      // Check whether we can reuse this PHI node.
      if (LSRMode) {
        if (!isExpandedAddRecExprPHI(&PN, TempIncV, L))
          continue;
      } else {
        if (!isNormalAddRecExprPHI(&PN, TempIncV, L))
          continue;
      }

      // Stop if we have found an exact match SCEV.
      if (IsMatchingSCEV) {
        IncV = TempIncV;
        TruncTy = nullptr;
        InvertStep = false;
        AddRecPhiMatch = &PN;
        break;
      }

      // Try whether the phi can be translated into the requested form
      // (truncated and/or offset by a constant).
      if ((!TruncTy || InvertStep) &&
          canBeCheaplyTransformed(SE, PhiSCEV, Normalized, InvertStep)) {
        // Record the phi node. But don't stop we might find an exact match
        // later.
        AddRecPhiMatch = &PN;
        IncV = TempIncV;
        TruncTy = Normalized->getType();
      }
    }

    if (AddRecPhiMatch) {
      // Ok, the add recurrence looks usable.
      // Remember this PHI, even in post-inc mode.
      InsertedValues.insert(AddRecPhiMatch);
      // Remember the increment.
      rememberInstruction(IncV);
      // Those values were not actually inserted but re-used.
      ReusedValues.insert(AddRecPhiMatch);
      ReusedValues.insert(IncV);
      return AddRecPhiMatch;
    }
  }

  // Save the original insertion point so we can restore it when we're done.
  SCEVInsertPointGuard Guard(Builder, this);

  // Another AddRec may need to be recursively expanded below. For example, if
  // this AddRec is quadratic, the StepV may itself be an AddRec in this
  // loop. Remove this loop from the PostIncLoops set before expanding such
  // AddRecs. Otherwise, we cannot find a valid position for the step
  // (i.e. StepV can never dominate its loop header).  Ideally, we could do
  // SavedIncLoops.swap(PostIncLoops), but we generally have a single element,
  // so it's not worth implementing SmallPtrSet::swap.
  PostIncLoopSet SavedPostIncLoops = PostIncLoops;
  PostIncLoops.clear();

  // Expand code for the start value into the loop preheader.
  assert(L->getLoopPreheader() &&
         "Can't expand add recurrences without a loop preheader!");
  Value *StartV =
      expand(Normalized->getStart(), L->getLoopPreheader()->getTerminator());

  // StartV must have been be inserted into L's preheader to dominate the new
  // phi.
  assert(!isa<Instruction>(StartV) ||
         SE.DT.properlyDominates(cast<Instruction>(StartV)->getParent(),
                                 L->getHeader()));

  // Expand code for the step value. Do this before creating the PHI so that PHI
  // reuse code doesn't see an incomplete PHI.
  const SCEV *Step = Normalized->getStepRecurrence(SE);
  Type *ExpandTy = Normalized->getType();
  // If the stride is negative, insert a sub instead of an add for the increment
  // (unless it's a constant, because subtracts of constants are canonicalized
  // to adds).
  bool useSubtract = !ExpandTy->isPointerTy() && Step->isNonConstantNegative();
  if (useSubtract)
    Step = SE.getNegativeSCEV(Step);
  // Expand the step somewhere that dominates the loop header.
  Value *StepV = expand(Step, L->getHeader()->getFirstInsertionPt());

  // The no-wrap behavior proved by IsIncrement(NUW|NSW) is only applicable if
  // we actually do emit an addition.  It does not apply if we emit a
  // subtraction.
  bool IncrementIsNUW = !useSubtract && IsIncrementNUW(SE, Normalized);
  bool IncrementIsNSW = !useSubtract && IsIncrementNSW(SE, Normalized);

  // Create the PHI.
  BasicBlock *Header = L->getHeader();
  Builder.SetInsertPoint(Header, Header->begin());
  PHINode *PN =
      Builder.CreatePHI(ExpandTy, pred_size(Header), Twine(IVName) + ".iv");

  // Create the step instructions and populate the PHI.
  for (BasicBlock *Pred : predecessors(Header)) {
    // Add a start value.
    if (!L->contains(Pred)) {
      PN->addIncoming(StartV, Pred);
      continue;
    }

    // Create a step value and add it to the PHI.
    // If IVIncInsertLoop is non-null and equal to the addrec's loop, insert the
    // instructions at IVIncInsertPos.
    Instruction *InsertPos = L == IVIncInsertLoop ?
      IVIncInsertPos : Pred->getTerminator();
    Builder.SetInsertPoint(InsertPos);
    Value *IncV = expandIVInc(PN, StepV, L, useSubtract);

    if (isa<OverflowingBinaryOperator>(IncV)) {
      if (IncrementIsNUW)
        cast<BinaryOperator>(IncV)->setHasNoUnsignedWrap();
      if (IncrementIsNSW)
        cast<BinaryOperator>(IncV)->setHasNoSignedWrap();
    }
    PN->addIncoming(IncV, Pred);
  }

  // After expanding subexpressions, restore the PostIncLoops set so the caller
  // can ensure that IVIncrement dominates the current uses.
  PostIncLoops = SavedPostIncLoops;

  // Remember this PHI, even in post-inc mode. LSR SCEV-based salvaging is most
  // effective when we are able to use an IV inserted here, so record it.
  InsertedValues.insert(PN);
  InsertedIVs.push_back(PN);
  return PN;
}

Value *SCEVExpander::expandAddRecExprLiterally(const SCEVAddRecExpr *S) {
  const Loop *L = S->getLoop();

  // Determine a normalized form of this expression, which is the expression
  // before any post-inc adjustment is made.
  const SCEVAddRecExpr *Normalized = S;
  if (PostIncLoops.count(L)) {
    PostIncLoopSet Loops;
    Loops.insert(L);
    Normalized = cast<SCEVAddRecExpr>(
        normalizeForPostIncUse(S, Loops, SE, /*CheckInvertible=*/false));
  }

  [[maybe_unused]] const SCEV *Start = Normalized->getStart();
  const SCEV *Step = Normalized->getStepRecurrence(SE);
  assert(SE.properlyDominates(Start, L->getHeader()) &&
         "Start does not properly dominate loop header");
  assert(SE.dominates(Step, L->getHeader()) && "Step not dominate loop header");

  // In some cases, we decide to reuse an existing phi node but need to truncate
  // it and/or invert the step.
  Type *TruncTy = nullptr;
  bool InvertStep = false;
  PHINode *PN = getAddRecExprPHILiterally(Normalized, L, TruncTy, InvertStep);

  // Accommodate post-inc mode, if necessary.
  Value *Result;
  if (!PostIncLoops.count(L))
    Result = PN;
  else {
    // In PostInc mode, use the post-incremented value.
    BasicBlock *LatchBlock = L->getLoopLatch();
    assert(LatchBlock && "PostInc mode requires a unique loop latch!");
    Result = PN->getIncomingValueForBlock(LatchBlock);

    // We might be introducing a new use of the post-inc IV that is not poison
    // safe, in which case we should drop poison generating flags. Only keep
    // those flags for which SCEV has proven that they always hold.
    if (isa<OverflowingBinaryOperator>(Result)) {
      auto *I = cast<Instruction>(Result);
      if (!S->hasNoUnsignedWrap())
        I->setHasNoUnsignedWrap(false);
      if (!S->hasNoSignedWrap())
        I->setHasNoSignedWrap(false);
    }

    // For an expansion to use the postinc form, the client must call
    // expandCodeFor with an InsertPoint that is either outside the PostIncLoop
    // or dominated by IVIncInsertPos.
    if (isa<Instruction>(Result) &&
        !SE.DT.dominates(cast<Instruction>(Result),
                         &*Builder.GetInsertPoint())) {
      // The induction variable's postinc expansion does not dominate this use.
      // IVUsers tries to prevent this case, so it is rare. However, it can
      // happen when an IVUser outside the loop is not dominated by the latch
      // block. Adjusting IVIncInsertPos before expansion begins cannot handle
      // all cases. Consider a phi outside whose operand is replaced during
      // expansion with the value of the postinc user. Without fundamentally
      // changing the way postinc users are tracked, the only remedy is
      // inserting an extra IV increment. StepV might fold into PostLoopOffset,
      // but hopefully expandCodeFor handles that.
      bool useSubtract =
          !S->getType()->isPointerTy() && Step->isNonConstantNegative();
      if (useSubtract)
        Step = SE.getNegativeSCEV(Step);
      Value *StepV;
      {
        // Expand the step somewhere that dominates the loop header.
        SCEVInsertPointGuard Guard(Builder, this);
        StepV = expand(Step, L->getHeader()->getFirstInsertionPt());
      }
      Result = expandIVInc(PN, StepV, L, useSubtract);
    }
  }

  // We have decided to reuse an induction variable of a dominating loop. Apply
  // truncation and/or inversion of the step.
  if (TruncTy) {
    // Truncate the result.
    if (TruncTy != Result->getType())
      Result = Builder.CreateTrunc(Result, TruncTy);

    // Invert the result.
    if (InvertStep)
      Result = Builder.CreateSub(expand(Normalized->getStart()), Result);
  }

  return Result;
}

Value *SCEVExpander::visitAddRecExpr(const SCEVAddRecExpr *S) {
  // In canonical mode we compute the addrec as an expression of a canonical IV
  // using evaluateAtIteration and expand the resulting SCEV expression. This
  // way we avoid introducing new IVs to carry on the computation of the addrec
  // throughout the loop.
  //
  // For nested addrecs evaluateAtIteration might need a canonical IV of a
  // type wider than the addrec itself. Emitting a canonical IV of the
  // proper type might produce non-legal types, for example expanding an i64
  // {0,+,2,+,1} addrec would need an i65 canonical IV. To avoid this just fall
  // back to non-canonical mode for nested addrecs.
  if (!CanonicalMode || (S->getNumOperands() > 2))
    return expandAddRecExprLiterally(S);

  Type *Ty = SE.getEffectiveSCEVType(S->getType());
  const Loop *L = S->getLoop();

  // First check for an existing canonical IV in a suitable type.
  PHINode *CanonicalIV = nullptr;
  if (PHINode *PN = L->getCanonicalInductionVariable())
    if (SE.getTypeSizeInBits(PN->getType()) >= SE.getTypeSizeInBits(Ty))
      CanonicalIV = PN;

  // Rewrite an AddRec in terms of the canonical induction variable, if
  // its type is more narrow.
  if (CanonicalIV &&
      SE.getTypeSizeInBits(CanonicalIV->getType()) > SE.getTypeSizeInBits(Ty) &&
      !S->getType()->isPointerTy()) {
    SmallVector<const SCEV *, 4> NewOps(S->getNumOperands());
    for (unsigned i = 0, e = S->getNumOperands(); i != e; ++i)
      NewOps[i] = SE.getAnyExtendExpr(S->getOperand(i), CanonicalIV->getType());
    Value *V = expand(SE.getAddRecExpr(NewOps, S->getLoop(),
                                       S->getNoWrapFlags(SCEV::FlagNW)));
    BasicBlock::iterator NewInsertPt =
        findInsertPointAfter(cast<Instruction>(V), &*Builder.GetInsertPoint());
    V = expand(SE.getTruncateExpr(SE.getUnknown(V), Ty), NewInsertPt);
    return V;
  }

  // {X,+,F} --> X + {0,+,F}
  if (!S->getStart()->isZero()) {
    if (isa<PointerType>(S->getType())) {
      Value *StartV = expand(SE.getPointerBase(S));
      return expandAddToGEP(SE.removePointerBase(S), StartV,
                            S->getNoWrapFlags(SCEV::FlagNUW));
    }

    SmallVector<const SCEV *, 4> NewOps(S->operands());
    NewOps[0] = SE.getConstant(Ty, 0);
    const SCEV *Rest = SE.getAddRecExpr(NewOps, L,
                                        S->getNoWrapFlags(SCEV::FlagNW));

    // Just do a normal add. Pre-expand the operands to suppress folding.
    //
    // The LHS and RHS values are factored out of the expand call to make the
    // output independent of the argument evaluation order.
    const SCEV *AddExprLHS = SE.getUnknown(expand(S->getStart()));
    const SCEV *AddExprRHS = SE.getUnknown(expand(Rest));
    return expand(SE.getAddExpr(AddExprLHS, AddExprRHS));
  }

  // If we don't yet have a canonical IV, create one.
  if (!CanonicalIV) {
    // Create and insert the PHI node for the induction variable in the
    // specified loop.
    BasicBlock *Header = L->getHeader();
    pred_iterator HPB = pred_begin(Header), HPE = pred_end(Header);
    CanonicalIV = PHINode::Create(Ty, std::distance(HPB, HPE), "indvar");
    CanonicalIV->insertBefore(Header->begin());
    rememberInstruction(CanonicalIV);

    SmallSet<BasicBlock *, 4> PredSeen;
    Constant *One = ConstantInt::get(Ty, 1);
    for (pred_iterator HPI = HPB; HPI != HPE; ++HPI) {
      BasicBlock *HP = *HPI;
      if (!PredSeen.insert(HP).second) {
        // There must be an incoming value for each predecessor, even the
        // duplicates!
        CanonicalIV->addIncoming(CanonicalIV->getIncomingValueForBlock(HP), HP);
        continue;
      }

      if (L->contains(HP)) {
        // Insert a unit add instruction right before the terminator
        // corresponding to the back-edge.
        Instruction *Add = BinaryOperator::CreateAdd(CanonicalIV, One,
                                                     "indvar.next",
                                                     HP->getTerminator()->getIterator());
        Add->setDebugLoc(HP->getTerminator()->getDebugLoc());
        rememberInstruction(Add);
        CanonicalIV->addIncoming(Add, HP);
      } else {
        CanonicalIV->addIncoming(Constant::getNullValue(Ty), HP);
      }
    }
  }

  // {0,+,1} --> Insert a canonical induction variable into the loop!
  if (S->isAffine() && S->getOperand(1)->isOne()) {
    assert(Ty == SE.getEffectiveSCEVType(CanonicalIV->getType()) &&
           "IVs with types different from the canonical IV should "
           "already have been handled!");
    return CanonicalIV;
  }

  // {0,+,F} --> {0,+,1} * F

  // If this is a simple linear addrec, emit it now as a special case.
  if (S->isAffine())    // {0,+,F} --> i*F
    return
      expand(SE.getTruncateOrNoop(
        SE.getMulExpr(SE.getUnknown(CanonicalIV),
                      SE.getNoopOrAnyExtend(S->getOperand(1),
                                            CanonicalIV->getType())),
        Ty));

  // If this is a chain of recurrences, turn it into a closed form, using the
  // folders, then expandCodeFor the closed form.  This allows the folders to
  // simplify the expression without having to build a bunch of special code
  // into this folder.
  const SCEV *IH = SE.getUnknown(CanonicalIV);   // Get I as a "symbolic" SCEV.

  // Promote S up to the canonical IV type, if the cast is foldable.
  const SCEV *NewS = S;
  const SCEV *Ext = SE.getNoopOrAnyExtend(S, CanonicalIV->getType());
  if (isa<SCEVAddRecExpr>(Ext))
    NewS = Ext;

  const SCEV *V = cast<SCEVAddRecExpr>(NewS)->evaluateAtIteration(IH, SE);

  // Truncate the result down to the original type, if needed.
  const SCEV *T = SE.getTruncateOrNoop(V, Ty);
  return expand(T);
}

Value *SCEVExpander::visitPtrToIntExpr(const SCEVPtrToIntExpr *S) {
  Value *V = expand(S->getOperand());
  return ReuseOrCreateCast(V, S->getType(), CastInst::PtrToInt,
                           GetOptimalInsertionPointForCastOf(V));
}

Value *SCEVExpander::visitTruncateExpr(const SCEVTruncateExpr *S) {
  Value *V = expand(S->getOperand());
  return Builder.CreateTrunc(V, S->getType());
}

Value *SCEVExpander::visitZeroExtendExpr(const SCEVZeroExtendExpr *S) {
  Value *V = expand(S->getOperand());
  return Builder.CreateZExt(V, S->getType(), "",
                            SE.isKnownNonNegative(S->getOperand()));
}

Value *SCEVExpander::visitSignExtendExpr(const SCEVSignExtendExpr *S) {
  Value *V = expand(S->getOperand());
  return Builder.CreateSExt(V, S->getType());
}

Value *SCEVExpander::expandMinMaxExpr(const SCEVNAryExpr *S,
                                      Intrinsic::ID IntrinID, Twine Name,
                                      bool IsSequential) {
  bool PrevSafeMode = SafeUDivMode;
  SafeUDivMode |= IsSequential;
  Value *LHS = expand(S->getOperand(S->getNumOperands() - 1));
  Type *Ty = LHS->getType();
  if (IsSequential)
    LHS = Builder.CreateFreeze(LHS);
  for (int i = S->getNumOperands() - 2; i >= 0; --i) {
    SafeUDivMode = (IsSequential && i != 0) || PrevSafeMode;
    Value *RHS = expand(S->getOperand(i));
    if (IsSequential && i != 0)
      RHS = Builder.CreateFreeze(RHS);
    Value *Sel;
    if (Ty->isIntegerTy())
      Sel = Builder.CreateIntrinsic(IntrinID, {Ty}, {LHS, RHS},
                                    /*FMFSource=*/nullptr, Name);
    else {
      Value *ICmp =
          Builder.CreateICmp(MinMaxIntrinsic::getPredicate(IntrinID), LHS, RHS);
      Sel = Builder.CreateSelect(ICmp, LHS, RHS, Name);
    }
    LHS = Sel;
  }
  SafeUDivMode = PrevSafeMode;
  return LHS;
}

Value *SCEVExpander::visitSMaxExpr(const SCEVSMaxExpr *S) {
  return expandMinMaxExpr(S, Intrinsic::smax, "smax");
}

Value *SCEVExpander::visitUMaxExpr(const SCEVUMaxExpr *S) {
  return expandMinMaxExpr(S, Intrinsic::umax, "umax");
}

Value *SCEVExpander::visitSMinExpr(const SCEVSMinExpr *S) {
  return expandMinMaxExpr(S, Intrinsic::smin, "smin");
}

Value *SCEVExpander::visitUMinExpr(const SCEVUMinExpr *S) {
  return expandMinMaxExpr(S, Intrinsic::umin, "umin");
}

Value *SCEVExpander::visitSequentialUMinExpr(const SCEVSequentialUMinExpr *S) {
  return expandMinMaxExpr(S, Intrinsic::umin, "umin", /*IsSequential*/true);
}

Value *SCEVExpander::visitVScale(const SCEVVScale *S) {
  return Builder.CreateVScale(S->getType());
}

Value *SCEVExpander::expandCodeFor(const SCEV *SH, Type *Ty,
                                   BasicBlock::iterator IP) {
  setInsertPoint(IP);
  Value *V = expandCodeFor(SH, Ty);
  return V;
}

Value *SCEVExpander::expandCodeFor(const SCEV *SH, Type *Ty) {
  // Expand the code for this SCEV.
  Value *V = expand(SH);

  if (Ty && Ty != V->getType()) {
    assert(SE.getTypeSizeInBits(Ty) == SE.getTypeSizeInBits(SH->getType()) &&
           "non-trivial casts should be done with the SCEVs directly!");
    V = InsertNoopCastOfTo(V, Ty);
  }
  return V;
}

Value *SCEVExpander::FindValueInExprValueMap(
    const SCEV *S, const Instruction *InsertPt,
    SmallVectorImpl<Instruction *> &DropPoisonGeneratingInsts) {
  // If the expansion is not in CanonicalMode, and the SCEV contains any
  // sub scAddRecExpr type SCEV, it is required to expand the SCEV literally.
  if (!CanonicalMode && SE.containsAddRecurrence(S))
    return nullptr;

  // If S is a constant or unknown, it may be worse to reuse an existing Value.
  if (isa<SCEVConstant>(S) || isa<SCEVUnknown>(S))
    return nullptr;

  for (Value *V : SE.getSCEVValues(S)) {
    Instruction *EntInst = dyn_cast<Instruction>(V);
    if (!EntInst)
      continue;

    // Choose a Value from the set which dominates the InsertPt.
    // InsertPt should be inside the Value's parent loop so as not to break
    // the LCSSA form.
    assert(EntInst->getFunction() == InsertPt->getFunction());
    if (S->getType() != V->getType() || !SE.DT.dominates(EntInst, InsertPt) ||
        !(SE.LI.getLoopFor(EntInst->getParent()) == nullptr ||
          SE.LI.getLoopFor(EntInst->getParent())->contains(InsertPt)))
      continue;

    // Make sure reusing the instruction is poison-safe.
    if (SE.canReuseInstruction(S, EntInst, DropPoisonGeneratingInsts))
      return V;
    DropPoisonGeneratingInsts.clear();
  }
  return nullptr;
}

// The expansion of SCEV will either reuse a previous Value in ExprValueMap,
// or expand the SCEV literally. Specifically, if the expansion is in LSRMode,
// and the SCEV contains any sub scAddRecExpr type SCEV, it will be expanded
// literally, to prevent LSR's transformed SCEV from being reverted. Otherwise,
// the expansion will try to reuse Value from ExprValueMap, and only when it
// fails, expand the SCEV literally.
Value *SCEVExpander::expand(const SCEV *S) {
  // Compute an insertion point for this SCEV object. Hoist the instructions
  // as far out in the loop nest as possible.
  BasicBlock::iterator InsertPt = Builder.GetInsertPoint();

  // We can move insertion point only if there is no div or rem operations
  // otherwise we are risky to move it over the check for zero denominator.
  auto SafeToHoist = [](const SCEV *S) {
    return !SCEVExprContains(S, [](const SCEV *S) {
              if (const auto *D = dyn_cast<SCEVUDivExpr>(S)) {
                if (const auto *SC = dyn_cast<SCEVConstant>(D->getRHS()))
                  // Division by non-zero constants can be hoisted.
                  return SC->getValue()->isZero();
                // All other divisions should not be moved as they may be
                // divisions by zero and should be kept within the
                // conditions of the surrounding loops that guard their
                // execution (see PR35406).
                return true;
              }
              return false;
            });
  };
  if (SafeToHoist(S)) {
    for (Loop *L = SE.LI.getLoopFor(Builder.GetInsertBlock());;
         L = L->getParentLoop()) {
      if (SE.isLoopInvariant(S, L)) {
        if (!L) break;
        if (BasicBlock *Preheader = L->getLoopPreheader()) {
          InsertPt = Preheader->getTerminator()->getIterator();
        } else {
          // LSR sets the insertion point for AddRec start/step values to the
          // block start to simplify value reuse, even though it's an invalid
          // position. SCEVExpander must correct for this in all cases.
          InsertPt = L->getHeader()->getFirstInsertionPt();
        }
      } else {
        // If the SCEV is computable at this level, insert it into the header
        // after the PHIs (and after any other instructions that we've inserted
        // there) so that it is guaranteed to dominate any user inside the loop.
        if (L && SE.hasComputableLoopEvolution(S, L) && !PostIncLoops.count(L))
          InsertPt = L->getHeader()->getFirstInsertionPt();

        while (InsertPt != Builder.GetInsertPoint() &&
               (isInsertedInstruction(&*InsertPt))) {
          InsertPt = std::next(InsertPt);
        }
        break;
      }
    }
  }

  // Check to see if we already expanded this here.
  auto I = InsertedExpressions.find(std::make_pair(S, &*InsertPt));
  if (I != InsertedExpressions.end())
    return I->second;

  SCEVInsertPointGuard Guard(Builder, this);
  Builder.SetInsertPoint(InsertPt->getParent(), InsertPt);

  // Expand the expression into instructions.
  SmallVector<Instruction *> DropPoisonGeneratingInsts;
  Value *V = FindValueInExprValueMap(S, &*InsertPt, DropPoisonGeneratingInsts);
  if (!V) {
    V = visit(S);
    V = fixupLCSSAFormFor(V);
  } else {
    for (Instruction *I : DropPoisonGeneratingInsts) {
      rememberFlags(I);
      I->dropPoisonGeneratingAnnotations();
      // See if we can re-infer from first principles any of the flags we just
      // dropped.
      if (auto *OBO = dyn_cast<OverflowingBinaryOperator>(I))
        if (auto Flags = SE.getStrengthenedNoWrapFlagsFromBinOp(OBO)) {
          auto *BO = cast<BinaryOperator>(I);
          BO->setHasNoUnsignedWrap(
            ScalarEvolution::maskFlags(*Flags, SCEV::FlagNUW) == SCEV::FlagNUW);
          BO->setHasNoSignedWrap(
            ScalarEvolution::maskFlags(*Flags, SCEV::FlagNSW) == SCEV::FlagNSW);
        }
      if (auto *NNI = dyn_cast<PossiblyNonNegInst>(I)) {
        auto *Src = NNI->getOperand(0);
        if (isImpliedByDomCondition(ICmpInst::ICMP_SGE, Src,
                                    Constant::getNullValue(Src->getType()), I,
                                    DL).value_or(false))
          NNI->setNonNeg(true);
      }
    }
  }
  // Remember the expanded value for this SCEV at this location.
  //
  // This is independent of PostIncLoops. The mapped value simply materializes
  // the expression at this insertion point. If the mapped value happened to be
  // a postinc expansion, it could be reused by a non-postinc user, but only if
  // its insertion point was already at the head of the loop.
  InsertedExpressions[std::make_pair(S, &*InsertPt)] = V;
  return V;
}

void SCEVExpander::rememberInstruction(Value *I) {
  auto DoInsert = [this](Value *V) {
    if (!PostIncLoops.empty())
      InsertedPostIncValues.insert(V);
    else
      InsertedValues.insert(V);
  };
  DoInsert(I);
}

void SCEVExpander::rememberFlags(Instruction *I) {
  // If we already have flags for the instruction, keep the existing ones.
  OrigFlags.try_emplace(I, PoisonFlags(I));
}

void SCEVExpander::replaceCongruentIVInc(
    PHINode *&Phi, PHINode *&OrigPhi, Loop *L, const DominatorTree *DT,
    SmallVectorImpl<WeakTrackingVH> &DeadInsts) {
  BasicBlock *LatchBlock = L->getLoopLatch();
  if (!LatchBlock)
    return;

  Instruction *OrigInc =
      dyn_cast<Instruction>(OrigPhi->getIncomingValueForBlock(LatchBlock));
  Instruction *IsomorphicInc =
      dyn_cast<Instruction>(Phi->getIncomingValueForBlock(LatchBlock));
  if (!OrigInc || !IsomorphicInc)
    return;

  // If this phi has the same width but is more canonical, replace the
  // original with it. As part of the "more canonical" determination,
  // respect a prior decision to use an IV chain.
  if (OrigPhi->getType() == Phi->getType()) {
    bool Chained = ChainedPhis.contains(Phi);
    if (!(Chained || isExpandedAddRecExprPHI(OrigPhi, OrigInc, L)) &&
        (Chained || isExpandedAddRecExprPHI(Phi, IsomorphicInc, L))) {
      std::swap(OrigPhi, Phi);
      std::swap(OrigInc, IsomorphicInc);
    }
  }

  // Replacing the congruent phi is sufficient because acyclic
  // redundancy elimination, CSE/GVN, should handle the
  // rest. However, once SCEV proves that a phi is congruent,
  // it's often the head of an IV user cycle that is isomorphic
  // with the original phi. It's worth eagerly cleaning up the
  // common case of a single IV increment so that DeleteDeadPHIs
  // can remove cycles that had postinc uses.
  // Because we may potentially introduce a new use of OrigIV that didn't
  // exist before at this point, its poison flags need readjustment.
  const SCEV *TruncExpr =
      SE.getTruncateOrNoop(SE.getSCEV(OrigInc), IsomorphicInc->getType());
  if (OrigInc == IsomorphicInc || TruncExpr != SE.getSCEV(IsomorphicInc) ||
      !SE.LI.replacementPreservesLCSSAForm(IsomorphicInc, OrigInc))
    return;

  bool BothHaveNUW = false;
  bool BothHaveNSW = false;
  auto *OBOIncV = dyn_cast<OverflowingBinaryOperator>(OrigInc);
  auto *OBOIsomorphic = dyn_cast<OverflowingBinaryOperator>(IsomorphicInc);
  if (OBOIncV && OBOIsomorphic) {
    BothHaveNUW =
        OBOIncV->hasNoUnsignedWrap() && OBOIsomorphic->hasNoUnsignedWrap();
    BothHaveNSW =
        OBOIncV->hasNoSignedWrap() && OBOIsomorphic->hasNoSignedWrap();
  }

  if (!hoistIVInc(OrigInc, IsomorphicInc,
                  /*RecomputePoisonFlags*/ true))
    return;

  // We are replacing with a wider increment. If both OrigInc and IsomorphicInc
  // are NUW/NSW, then we can preserve them on the wider increment; the narrower
  // IsomorphicInc would wrap before the wider OrigInc, so the replacement won't
  // make IsomorphicInc's uses more poisonous.
  assert(OrigInc->getType()->getScalarSizeInBits() >=
             IsomorphicInc->getType()->getScalarSizeInBits() &&
         "Should only replace an increment with a wider one.");
  if (BothHaveNUW || BothHaveNSW) {
    OrigInc->setHasNoUnsignedWrap(OBOIncV->hasNoUnsignedWrap() || BothHaveNUW);
    OrigInc->setHasNoSignedWrap(OBOIncV->hasNoSignedWrap() || BothHaveNSW);
  }

  SCEV_DEBUG_WITH_TYPE(DebugType,
                       dbgs() << "INDVARS: Eliminated congruent iv.inc: "
                              << *IsomorphicInc << '\n');
  Value *NewInc = OrigInc;
  if (OrigInc->getType() != IsomorphicInc->getType()) {
    BasicBlock::iterator IP;
    if (PHINode *PN = dyn_cast<PHINode>(OrigInc))
      IP = PN->getParent()->getFirstInsertionPt();
    else
      IP = OrigInc->getNextNonDebugInstruction()->getIterator();

    IRBuilder<> Builder(IP->getParent(), IP);
    Builder.SetCurrentDebugLocation(IsomorphicInc->getDebugLoc());
    NewInc =
        Builder.CreateTruncOrBitCast(OrigInc, IsomorphicInc->getType(), IVName);
  }
  IsomorphicInc->replaceAllUsesWith(NewInc);
  DeadInsts.emplace_back(IsomorphicInc);
}

/// replaceCongruentIVs - Check for congruent phis in this loop header and
/// replace them with their most canonical representative. Return the number of
/// phis eliminated.
///
/// This does not depend on any SCEVExpander state but should be used in
/// the same context that SCEVExpander is used.
unsigned
SCEVExpander::replaceCongruentIVs(Loop *L, const DominatorTree *DT,
                                  SmallVectorImpl<WeakTrackingVH> &DeadInsts,
                                  const TargetTransformInfo *TTI) {
  // Find integer phis in order of increasing width.
  SmallVector<PHINode *, 8> Phis(
      llvm::make_pointer_range(L->getHeader()->phis()));

  if (TTI)
    // Use stable_sort to preserve order of equivalent PHIs, so the order
    // of the sorted Phis is the same from run to run on the same loop.
    llvm::stable_sort(Phis, [](Value *LHS, Value *RHS) {
      // Put pointers at the back and make sure pointer < pointer = false.
      if (!LHS->getType()->isIntegerTy() || !RHS->getType()->isIntegerTy())
        return RHS->getType()->isIntegerTy() && !LHS->getType()->isIntegerTy();
      return RHS->getType()->getPrimitiveSizeInBits().getFixedValue() <
             LHS->getType()->getPrimitiveSizeInBits().getFixedValue();
    });

  unsigned NumElim = 0;
  DenseMap<const SCEV *, PHINode *> ExprToIVMap;
  // Process phis from wide to narrow. Map wide phis to their truncation
  // so narrow phis can reuse them.
  for (PHINode *Phi : Phis) {
    auto SimplifyPHINode = [&](PHINode *PN) -> Value * {
      if (Value *V = simplifyInstruction(PN, {DL, &SE.TLI, &SE.DT, &SE.AC}))
        return V;
      if (!SE.isSCEVable(PN->getType()))
        return nullptr;
      auto *Const = dyn_cast<SCEVConstant>(SE.getSCEV(PN));
      if (!Const)
        return nullptr;
      return Const->getValue();
    };

    // Fold constant phis. They may be congruent to other constant phis and
    // would confuse the logic below that expects proper IVs.
    if (Value *V = SimplifyPHINode(Phi)) {
      if (V->getType() != Phi->getType())
        continue;
      SE.forgetValue(Phi);
      Phi->replaceAllUsesWith(V);
      DeadInsts.emplace_back(Phi);
      ++NumElim;
      SCEV_DEBUG_WITH_TYPE(DebugType,
                           dbgs() << "INDVARS: Eliminated constant iv: " << *Phi
                                  << '\n');
      continue;
    }

    if (!SE.isSCEVable(Phi->getType()))
      continue;

    PHINode *&OrigPhiRef = ExprToIVMap[SE.getSCEV(Phi)];
    if (!OrigPhiRef) {
      OrigPhiRef = Phi;
      if (Phi->getType()->isIntegerTy() && TTI &&
          TTI->isTruncateFree(Phi->getType(), Phis.back()->getType())) {
        // Make sure we only rewrite using simple induction variables;
        // otherwise, we can make the trip count of a loop unanalyzable
        // to SCEV.
        const SCEV *PhiExpr = SE.getSCEV(Phi);
        if (isa<SCEVAddRecExpr>(PhiExpr)) {
          // This phi can be freely truncated to the narrowest phi type. Map the
          // truncated expression to it so it will be reused for narrow types.
          const SCEV *TruncExpr =
              SE.getTruncateExpr(PhiExpr, Phis.back()->getType());
          ExprToIVMap[TruncExpr] = Phi;
        }
      }
      continue;
    }

    // Replacing a pointer phi with an integer phi or vice-versa doesn't make
    // sense.
    if (OrigPhiRef->getType()->isPointerTy() != Phi->getType()->isPointerTy())
      continue;

    replaceCongruentIVInc(Phi, OrigPhiRef, L, DT, DeadInsts);
    SCEV_DEBUG_WITH_TYPE(DebugType,
                         dbgs() << "INDVARS: Eliminated congruent iv: " << *Phi
                                << '\n');
    SCEV_DEBUG_WITH_TYPE(
        DebugType, dbgs() << "INDVARS: Original iv: " << *OrigPhiRef << '\n');
    ++NumElim;
    Value *NewIV = OrigPhiRef;
    if (OrigPhiRef->getType() != Phi->getType()) {
      IRBuilder<> Builder(L->getHeader(),
                          L->getHeader()->getFirstInsertionPt());
      Builder.SetCurrentDebugLocation(Phi->getDebugLoc());
      NewIV = Builder.CreateTruncOrBitCast(OrigPhiRef, Phi->getType(), IVName);
    }
    Phi->replaceAllUsesWith(NewIV);
    DeadInsts.emplace_back(Phi);
  }
  return NumElim;
}

bool SCEVExpander::hasRelatedExistingExpansion(const SCEV *S,
                                               const Instruction *At,
                                               Loop *L) {
  using namespace llvm::PatternMatch;

  SmallVector<BasicBlock *, 4> ExitingBlocks;
  L->getExitingBlocks(ExitingBlocks);

  // Look for suitable value in simple conditions at the loop exits.
  for (BasicBlock *BB : ExitingBlocks) {
    CmpPredicate Pred;
    Instruction *LHS, *RHS;

    if (!match(BB->getTerminator(),
               m_Br(m_ICmp(Pred, m_Instruction(LHS), m_Instruction(RHS)),
                    m_BasicBlock(), m_BasicBlock())))
      continue;

    if (SE.getSCEV(LHS) == S && SE.DT.dominates(LHS, At))
      return true;

    if (SE.getSCEV(RHS) == S && SE.DT.dominates(RHS, At))
      return true;
  }

  // Use expand's logic which is used for reusing a previous Value in
  // ExprValueMap.  Note that we don't currently model the cost of
  // needing to drop poison generating flags on the instruction if we
  // want to reuse it.  We effectively assume that has zero cost.
  SmallVector<Instruction *> DropPoisonGeneratingInsts;
  return FindValueInExprValueMap(S, At, DropPoisonGeneratingInsts) != nullptr;
}

template<typename T> static InstructionCost costAndCollectOperands(
  const SCEVOperand &WorkItem, const TargetTransformInfo &TTI,
  TargetTransformInfo::TargetCostKind CostKind,
  SmallVectorImpl<SCEVOperand> &Worklist) {

  const T *S = cast<T>(WorkItem.S);
  InstructionCost Cost = 0;
  // Object to help map SCEV operands to expanded IR instructions.
  struct OperationIndices {
    OperationIndices(unsigned Opc, size_t min, size_t max) :
      Opcode(Opc), MinIdx(min), MaxIdx(max) { }
    unsigned Opcode;
    size_t MinIdx;
    size_t MaxIdx;
  };

  // Collect the operations of all the instructions that will be needed to
  // expand the SCEVExpr. This is so that when we come to cost the operands,
  // we know what the generated user(s) will be.
  SmallVector<OperationIndices, 2> Operations;

  auto CastCost = [&](unsigned Opcode) -> InstructionCost {
    Operations.emplace_back(Opcode, 0, 0);
    return TTI.getCastInstrCost(Opcode, S->getType(),
                                S->getOperand(0)->getType(),
                                TTI::CastContextHint::None, CostKind);
  };

  auto ArithCost = [&](unsigned Opcode, unsigned NumRequired,
                       unsigned MinIdx = 0,
                       unsigned MaxIdx = 1) -> InstructionCost {
    Operations.emplace_back(Opcode, MinIdx, MaxIdx);
    return NumRequired *
      TTI.getArithmeticInstrCost(Opcode, S->getType(), CostKind);
  };

  auto CmpSelCost = [&](unsigned Opcode, unsigned NumRequired, unsigned MinIdx,
                        unsigned MaxIdx) -> InstructionCost {
    Operations.emplace_back(Opcode, MinIdx, MaxIdx);
    Type *OpType = S->getType();
    return NumRequired * TTI.getCmpSelInstrCost(
                             Opcode, OpType, CmpInst::makeCmpResultType(OpType),
                             CmpInst::BAD_ICMP_PREDICATE, CostKind);
  };

  switch (S->getSCEVType()) {
  case scCouldNotCompute:
    llvm_unreachable("Attempt to use a SCEVCouldNotCompute object!");
  case scUnknown:
  case scConstant:
  case scVScale:
    return 0;
  case scPtrToInt:
    Cost = CastCost(Instruction::PtrToInt);
    break;
  case scTruncate:
    Cost = CastCost(Instruction::Trunc);
    break;
  case scZeroExtend:
    Cost = CastCost(Instruction::ZExt);
    break;
  case scSignExtend:
    Cost = CastCost(Instruction::SExt);
    break;
  case scUDivExpr: {
    unsigned Opcode = Instruction::UDiv;
    if (auto *SC = dyn_cast<SCEVConstant>(S->getOperand(1)))
      if (SC->getAPInt().isPowerOf2())
        Opcode = Instruction::LShr;
    Cost = ArithCost(Opcode, 1);
    break;
  }
  case scAddExpr:
    Cost = ArithCost(Instruction::Add, S->getNumOperands() - 1);
    break;
  case scMulExpr:
    // TODO: this is a very pessimistic cost modelling for Mul,
    // because of Bin Pow algorithm actually used by the expander,
    // see SCEVExpander::visitMulExpr(), ExpandOpBinPowN().
    Cost = ArithCost(Instruction::Mul, S->getNumOperands() - 1);
    break;
  case scSMaxExpr:
  case scUMaxExpr:
  case scSMinExpr:
  case scUMinExpr:
  case scSequentialUMinExpr: {
    // FIXME: should this ask the cost for Intrinsic's?
    // The reduction tree.
    Cost += CmpSelCost(Instruction::ICmp, S->getNumOperands() - 1, 0, 1);
    Cost += CmpSelCost(Instruction::Select, S->getNumOperands() - 1, 0, 2);
    switch (S->getSCEVType()) {
    case scSequentialUMinExpr: {
      // The safety net against poison.
      // FIXME: this is broken.
      Cost += CmpSelCost(Instruction::ICmp, S->getNumOperands() - 1, 0, 0);
      Cost += ArithCost(Instruction::Or,
                        S->getNumOperands() > 2 ? S->getNumOperands() - 2 : 0);
      Cost += CmpSelCost(Instruction::Select, 1, 0, 1);
      break;
    }
    default:
      assert(!isa<SCEVSequentialMinMaxExpr>(S) &&
             "Unhandled SCEV expression type?");
      break;
    }
    break;
  }
  case scAddRecExpr: {
    // Addrec expands to a phi and add per recurrence.
    unsigned NumRecurrences = S->getNumOperands() - 1;
    Cost += TTI.getCFInstrCost(Instruction::PHI, CostKind) * NumRecurrences;
    Cost +=
        TTI.getArithmeticInstrCost(Instruction::Add, S->getType(), CostKind) *
        NumRecurrences;
    // AR start is used in phi.
    Worklist.emplace_back(Instruction::PHI, 0, S->getOperand(0));
    // Other operands are used in add.
    for (const SCEV *Op : S->operands().drop_front())
      Worklist.emplace_back(Instruction::Add, 1, Op);
    break;
  }
  }

  for (auto &CostOp : Operations) {
    for (auto SCEVOp : enumerate(S->operands())) {
      // Clamp the index to account for multiple IR operations being chained.
      size_t MinIdx = std::max(SCEVOp.index(), CostOp.MinIdx);
      size_t OpIdx = std::min(MinIdx, CostOp.MaxIdx);
      Worklist.emplace_back(CostOp.Opcode, OpIdx, SCEVOp.value());
    }
  }
  return Cost;
}

bool SCEVExpander::isHighCostExpansionHelper(
    const SCEVOperand &WorkItem, Loop *L, const Instruction &At,
    InstructionCost &Cost, unsigned Budget, const TargetTransformInfo &TTI,
    SmallPtrSetImpl<const SCEV *> &Processed,
    SmallVectorImpl<SCEVOperand> &Worklist) {
  if (Cost > Budget)
    return true; // Already run out of budget, give up.

  const SCEV *S = WorkItem.S;
  // Was the cost of expansion of this expression already accounted for?
  if (!isa<SCEVConstant>(S) && !Processed.insert(S).second)
    return false; // We have already accounted for this expression.

  // If we can find an existing value for this scev available at the point "At"
  // then consider the expression cheap.
  if (hasRelatedExistingExpansion(S, &At, L))
    return false; // Consider the expression to be free.

  TargetTransformInfo::TargetCostKind CostKind =
      L->getHeader()->getParent()->hasMinSize()
          ? TargetTransformInfo::TCK_CodeSize
          : TargetTransformInfo::TCK_RecipThroughput;

  switch (S->getSCEVType()) {
  case scCouldNotCompute:
    llvm_unreachable("Attempt to use a SCEVCouldNotCompute object!");
  case scUnknown:
  case scVScale:
    // Assume to be zero-cost.
    return false;
  case scConstant: {
    // Only evalulate the costs of constants when optimizing for size.
    if (CostKind != TargetTransformInfo::TCK_CodeSize)
      return false;
    const APInt &Imm = cast<SCEVConstant>(S)->getAPInt();
    Type *Ty = S->getType();
    Cost += TTI.getIntImmCostInst(
        WorkItem.ParentOpcode, WorkItem.OperandIdx, Imm, Ty, CostKind);
    return Cost > Budget;
  }
  case scTruncate:
  case scPtrToInt:
  case scZeroExtend:
  case scSignExtend: {
    Cost +=
        costAndCollectOperands<SCEVCastExpr>(WorkItem, TTI, CostKind, Worklist);
    return false; // Will answer upon next entry into this function.
  }
  case scUDivExpr: {
    // UDivExpr is very likely a UDiv that ScalarEvolution's HowFarToZero or
    // HowManyLessThans produced to compute a precise expression, rather than a
    // UDiv from the user's code. If we can't find a UDiv in the code with some
    // simple searching, we need to account for it's cost.

    // At the beginning of this function we already tried to find existing
    // value for plain 'S'. Now try to lookup 'S + 1' since it is common
    // pattern involving division. This is just a simple search heuristic.
    if (hasRelatedExistingExpansion(
            SE.getAddExpr(S, SE.getConstant(S->getType(), 1)), &At, L))
      return false; // Consider it to be free.

    Cost +=
        costAndCollectOperands<SCEVUDivExpr>(WorkItem, TTI, CostKind, Worklist);
    return false; // Will answer upon next entry into this function.
  }
  case scAddExpr:
  case scMulExpr:
  case scUMaxExpr:
  case scSMaxExpr:
  case scUMinExpr:
  case scSMinExpr:
  case scSequentialUMinExpr: {
    assert(cast<SCEVNAryExpr>(S)->getNumOperands() > 1 &&
           "Nary expr should have more than 1 operand.");
    // The simple nary expr will require one less op (or pair of ops)
    // than the number of it's terms.
    Cost +=
        costAndCollectOperands<SCEVNAryExpr>(WorkItem, TTI, CostKind, Worklist);
    return Cost > Budget;
  }
  case scAddRecExpr: {
    assert(cast<SCEVAddRecExpr>(S)->getNumOperands() >= 2 &&
           "Polynomial should be at least linear");
    Cost += costAndCollectOperands<SCEVAddRecExpr>(
        WorkItem, TTI, CostKind, Worklist);
    return Cost > Budget;
  }
  }
  llvm_unreachable("Unknown SCEV kind!");
}

Value *SCEVExpander::expandCodeForPredicate(const SCEVPredicate *Pred,
                                            Instruction *IP) {
  assert(IP);
  switch (Pred->getKind()) {
  case SCEVPredicate::P_Union:
    return expandUnionPredicate(cast<SCEVUnionPredicate>(Pred), IP);
  case SCEVPredicate::P_Compare:
    return expandComparePredicate(cast<SCEVComparePredicate>(Pred), IP);
  case SCEVPredicate::P_Wrap: {
    auto *AddRecPred = cast<SCEVWrapPredicate>(Pred);
    return expandWrapPredicate(AddRecPred, IP);
  }
  }
  llvm_unreachable("Unknown SCEV predicate type");
}

Value *SCEVExpander::expandComparePredicate(const SCEVComparePredicate *Pred,
                                            Instruction *IP) {
  Value *Expr0 = expand(Pred->getLHS(), IP);
  Value *Expr1 = expand(Pred->getRHS(), IP);

  Builder.SetInsertPoint(IP);
  auto InvPred = ICmpInst::getInversePredicate(Pred->getPredicate());
  auto *I = Builder.CreateICmp(InvPred, Expr0, Expr1, "ident.check");
  return I;
}

Value *SCEVExpander::generateOverflowCheck(const SCEVAddRecExpr *AR,
                                           Instruction *Loc, bool Signed) {
  assert(AR->isAffine() && "Cannot generate RT check for "
                           "non-affine expression");

  // FIXME: It is highly suspicious that we're ignoring the predicates here.
  SmallVector<const SCEVPredicate *, 4> Pred;
  const SCEV *ExitCount =
      SE.getPredicatedSymbolicMaxBackedgeTakenCount(AR->getLoop(), Pred);

  assert(!isa<SCEVCouldNotCompute>(ExitCount) && "Invalid loop count");

  const SCEV *Step = AR->getStepRecurrence(SE);
  const SCEV *Start = AR->getStart();

  Type *ARTy = AR->getType();
  unsigned SrcBits = SE.getTypeSizeInBits(ExitCount->getType());
  unsigned DstBits = SE.getTypeSizeInBits(ARTy);

  // The expression {Start,+,Step} has nusw/nssw if
  //   Step < 0, Start - |Step| * Backedge <= Start
  //   Step >= 0, Start + |Step| * Backedge > Start
  // and |Step| * Backedge doesn't unsigned overflow.

  Builder.SetInsertPoint(Loc);
  Value *TripCountVal = expand(ExitCount, Loc);

  IntegerType *Ty =
      IntegerType::get(Loc->getContext(), SE.getTypeSizeInBits(ARTy));

  Value *StepValue = expand(Step, Loc);
  Value *NegStepValue = expand(SE.getNegativeSCEV(Step), Loc);
  Value *StartValue = expand(Start, Loc);

  ConstantInt *Zero =
      ConstantInt::get(Loc->getContext(), APInt::getZero(DstBits));

  Builder.SetInsertPoint(Loc);
  // Compute |Step|
  Value *StepCompare = Builder.CreateICmp(ICmpInst::ICMP_SLT, StepValue, Zero);
  Value *AbsStep = Builder.CreateSelect(StepCompare, NegStepValue, StepValue);

  // Compute |Step| * Backedge
  // Compute:
  //   1. Start + |Step| * Backedge < Start
  //   2. Start - |Step| * Backedge > Start
  //
  // And select either 1. or 2. depending on whether step is positive or
  // negative. If Step is known to be positive or negative, only create
  // either 1. or 2.
  auto ComputeEndCheck = [&]() -> Value * {
    // Checking <u 0 is always false.
    if (!Signed && Start->isZero() && SE.isKnownPositive(Step))
      return ConstantInt::getFalse(Loc->getContext());

    // Get the backedge taken count and truncate or extended to the AR type.
    Value *TruncTripCount = Builder.CreateZExtOrTrunc(TripCountVal, Ty);

    Value *MulV, *OfMul;
    if (Step->isOne()) {
      // Special-case Step of one. Potentially-costly `umul_with_overflow` isn't
      // needed, there is never an overflow, so to avoid artificially inflating
      // the cost of the check, directly emit the optimized IR.
      MulV = TruncTripCount;
      OfMul = ConstantInt::getFalse(MulV->getContext());
    } else {
      CallInst *Mul = Builder.CreateIntrinsic(Intrinsic::umul_with_overflow, Ty,
                                              {AbsStep, TruncTripCount},
                                              /*FMFSource=*/nullptr, "mul");
      MulV = Builder.CreateExtractValue(Mul, 0, "mul.result");
      OfMul = Builder.CreateExtractValue(Mul, 1, "mul.overflow");
    }

    Value *Add = nullptr, *Sub = nullptr;
    bool NeedPosCheck = !SE.isKnownNegative(Step);
    bool NeedNegCheck = !SE.isKnownPositive(Step);

    if (isa<PointerType>(ARTy)) {
      Value *NegMulV = Builder.CreateNeg(MulV);
      if (NeedPosCheck)
        Add = Builder.CreatePtrAdd(StartValue, MulV);
      if (NeedNegCheck)
        Sub = Builder.CreatePtrAdd(StartValue, NegMulV);
    } else {
      if (NeedPosCheck)
        Add = Builder.CreateAdd(StartValue, MulV);
      if (NeedNegCheck)
        Sub = Builder.CreateSub(StartValue, MulV);
    }

    Value *EndCompareLT = nullptr;
    Value *EndCompareGT = nullptr;
    Value *EndCheck = nullptr;
    if (NeedPosCheck)
      EndCheck = EndCompareLT = Builder.CreateICmp(
          Signed ? ICmpInst::ICMP_SLT : ICmpInst::ICMP_ULT, Add, StartValue);
    if (NeedNegCheck)
      EndCheck = EndCompareGT = Builder.CreateICmp(
          Signed ? ICmpInst::ICMP_SGT : ICmpInst::ICMP_UGT, Sub, StartValue);
    if (NeedPosCheck && NeedNegCheck) {
      // Select the answer based on the sign of Step.
      EndCheck = Builder.CreateSelect(StepCompare, EndCompareGT, EndCompareLT);
    }
    return Builder.CreateOr(EndCheck, OfMul);
  };
  Value *EndCheck = ComputeEndCheck();

  // If the backedge taken count type is larger than the AR type,
  // check that we don't drop any bits by truncating it. If we are
  // dropping bits, then we have overflow (unless the step is zero).
  if (SrcBits > DstBits) {
    auto MaxVal = APInt::getMaxValue(DstBits).zext(SrcBits);
    auto *BackedgeCheck =
        Builder.CreateICmp(ICmpInst::ICMP_UGT, TripCountVal,
                           ConstantInt::get(Loc->getContext(), MaxVal));
    BackedgeCheck = Builder.CreateAnd(
        BackedgeCheck, Builder.CreateICmp(ICmpInst::ICMP_NE, StepValue, Zero));

    EndCheck = Builder.CreateOr(EndCheck, BackedgeCheck);
  }

  return EndCheck;
}

Value *SCEVExpander::expandWrapPredicate(const SCEVWrapPredicate *Pred,
                                         Instruction *IP) {
  const auto *A = cast<SCEVAddRecExpr>(Pred->getExpr());
  Value *NSSWCheck = nullptr, *NUSWCheck = nullptr;

  // Add a check for NUSW
  if (Pred->getFlags() & SCEVWrapPredicate::IncrementNUSW)
    NUSWCheck = generateOverflowCheck(A, IP, false);

  // Add a check for NSSW
  if (Pred->getFlags() & SCEVWrapPredicate::IncrementNSSW)
    NSSWCheck = generateOverflowCheck(A, IP, true);

  if (NUSWCheck && NSSWCheck)
    return Builder.CreateOr(NUSWCheck, NSSWCheck);

  if (NUSWCheck)
    return NUSWCheck;

  if (NSSWCheck)
    return NSSWCheck;

  return ConstantInt::getFalse(IP->getContext());
}

Value *SCEVExpander::expandUnionPredicate(const SCEVUnionPredicate *Union,
                                          Instruction *IP) {
  // Loop over all checks in this set.
  SmallVector<Value *> Checks;
  for (const auto *Pred : Union->getPredicates()) {
    Checks.push_back(expandCodeForPredicate(Pred, IP));
    Builder.SetInsertPoint(IP);
  }

  if (Checks.empty())
    return ConstantInt::getFalse(IP->getContext());
  return Builder.CreateOr(Checks);
}

Value *SCEVExpander::fixupLCSSAFormFor(Value *V) {
  auto *DefI = dyn_cast<Instruction>(V);
  if (!PreserveLCSSA || !DefI)
    return V;

  BasicBlock::iterator InsertPt = Builder.GetInsertPoint();
  Loop *DefLoop = SE.LI.getLoopFor(DefI->getParent());
  Loop *UseLoop = SE.LI.getLoopFor(InsertPt->getParent());
  if (!DefLoop || UseLoop == DefLoop || DefLoop->contains(UseLoop))
    return V;

  // Create a temporary instruction to at the current insertion point, so we
  // can hand it off to the helper to create LCSSA PHIs if required for the
  // new use.
  // FIXME: Ideally formLCSSAForInstructions (used in fixupLCSSAFormFor)
  // would accept a insertion point and return an LCSSA phi for that
  // insertion point, so there is no need to insert & remove the temporary
  // instruction.
  Type *ToTy;
  if (DefI->getType()->isIntegerTy())
    ToTy = PointerType::get(DefI->getContext(), 0);
  else
    ToTy = Type::getInt32Ty(DefI->getContext());
  Instruction *User =
      CastInst::CreateBitOrPointerCast(DefI, ToTy, "tmp.lcssa.user", InsertPt);
  auto RemoveUserOnExit =
      make_scope_exit([User]() { User->eraseFromParent(); });

  SmallVector<Instruction *, 1> ToUpdate;
  ToUpdate.push_back(DefI);
  SmallVector<PHINode *, 16> PHIsToRemove;
  SmallVector<PHINode *, 16> InsertedPHIs;
  formLCSSAForInstructions(ToUpdate, SE.DT, SE.LI, &SE, &PHIsToRemove,
                           &InsertedPHIs);
  for (PHINode *PN : InsertedPHIs)
    rememberInstruction(PN);
  for (PHINode *PN : PHIsToRemove) {
    if (!PN->use_empty())
      continue;
    InsertedValues.erase(PN);
    InsertedPostIncValues.erase(PN);
    PN->eraseFromParent();
  }

  return User->getOperand(0);
}

namespace {
// Search for a SCEV subexpression that is not safe to expand.  Any expression
// that may expand to a !isSafeToSpeculativelyExecute value is unsafe, namely
// UDiv expressions. We don't know if the UDiv is derived from an IR divide
// instruction, but the important thing is that we prove the denominator is
// nonzero before expansion.
//
// IVUsers already checks that IV-derived expressions are safe. So this check is
// only needed when the expression includes some subexpression that is not IV
// derived.
//
// Currently, we only allow division by a value provably non-zero here.
//
// We cannot generally expand recurrences unless the step dominates the loop
// header. The expander handles the special case of affine recurrences by
// scaling the recurrence outside the loop, but this technique isn't generally
// applicable. Expanding a nested recurrence outside a loop requires computing
// binomial coefficients. This could be done, but the recurrence has to be in a
// perfectly reduced form, which can't be guaranteed.
struct SCEVFindUnsafe {
  ScalarEvolution &SE;
  bool CanonicalMode;
  bool IsUnsafe = false;

  SCEVFindUnsafe(ScalarEvolution &SE, bool CanonicalMode)
      : SE(SE), CanonicalMode(CanonicalMode) {}

  bool follow(const SCEV *S) {
    if (const SCEVUDivExpr *D = dyn_cast<SCEVUDivExpr>(S)) {
      if (!SE.isKnownNonZero(D->getRHS())) {
        IsUnsafe = true;
        return false;
      }
    }
    if (const SCEVAddRecExpr *AR = dyn_cast<SCEVAddRecExpr>(S)) {
      // For non-affine addrecs or in non-canonical mode we need a preheader
      // to insert into.
      if (!AR->getLoop()->getLoopPreheader() &&
          (!CanonicalMode || !AR->isAffine())) {
        IsUnsafe = true;
        return false;
      }
    }
    return true;
  }
  bool isDone() const { return IsUnsafe; }
};
} // namespace

bool SCEVExpander::isSafeToExpand(const SCEV *S) const {
  SCEVFindUnsafe Search(SE, CanonicalMode);
  visitAll(S, Search);
  return !Search.IsUnsafe;
}

bool SCEVExpander::isSafeToExpandAt(const SCEV *S,
                                    const Instruction *InsertionPoint) const {
  if (!isSafeToExpand(S))
    return false;
  // We have to prove that the expanded site of S dominates InsertionPoint.
  // This is easy when not in the same block, but hard when S is an instruction
  // to be expanded somewhere inside the same block as our insertion point.
  // What we really need here is something analogous to an OrderedBasicBlock,
  // but for the moment, we paper over the problem by handling two common and
  // cheap to check cases.
  if (SE.properlyDominates(S, InsertionPoint->getParent()))
    return true;
  if (SE.dominates(S, InsertionPoint->getParent())) {
    if (InsertionPoint->getParent()->getTerminator() == InsertionPoint)
      return true;
    if (const SCEVUnknown *U = dyn_cast<SCEVUnknown>(S))
      if (llvm::is_contained(InsertionPoint->operand_values(), U->getValue()))
        return true;
  }
  return false;
}

void SCEVExpanderCleaner::cleanup() {
  // Result is used, nothing to remove.
  if (ResultUsed)
    return;

  // Restore original poison flags.
  for (auto [I, Flags] : Expander.OrigFlags)
    Flags.apply(I);

  auto InsertedInstructions = Expander.getAllInsertedInstructions();
#ifndef NDEBUG
  SmallPtrSet<Instruction *, 8> InsertedSet(llvm::from_range,
                                            InsertedInstructions);
  (void)InsertedSet;
#endif
  // Remove sets with value handles.
  Expander.clear();

  // Remove all inserted instructions.
  for (Instruction *I : reverse(InsertedInstructions)) {
#ifndef NDEBUG
    assert(all_of(I->users(),
                  [&InsertedSet](Value *U) {
                    return InsertedSet.contains(cast<Instruction>(U));
                  }) &&
           "removed instruction should only be used by instructions inserted "
           "during expansion");
#endif
    assert(!I->getType()->isVoidTy() &&
           "inserted instruction should have non-void types");
    I->replaceAllUsesWith(PoisonValue::get(I->getType()));
    I->eraseFromParent();
  }
}<|MERGE_RESOLUTION|>--- conflicted
+++ resolved
@@ -376,13 +376,6 @@
   if (IP != BlockBegin) {
     --IP;
     for (; ScanLimit; --IP, --ScanLimit) {
-<<<<<<< HEAD
-      // Don't count dbg.value against the ScanLimit, to avoid perturbing the
-      // generated code.
-      if (isa<DbgInfoIntrinsic>(IP))
-        ScanLimit++;
-=======
->>>>>>> eb0f1dc0
       if (auto *GEP = dyn_cast<GetElementPtrInst>(IP)) {
         if (GEP->getPointerOperand() == V &&
             GEP->getSourceElementType() == Builder.getInt8Ty() &&
