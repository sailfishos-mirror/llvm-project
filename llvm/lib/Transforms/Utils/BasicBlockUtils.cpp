//===- BasicBlockUtils.cpp - BasicBlock Utilities --------------------------==//
//
// Part of the LLVM Project, under the Apache License v2.0 with LLVM Exceptions.
// See https://llvm.org/LICENSE.txt for license information.
// SPDX-License-Identifier: Apache-2.0 WITH LLVM-exception
//
//===----------------------------------------------------------------------===//
//
// This family of functions perform manipulations on basic blocks, and
// instructions contained within basic blocks.
//
//===----------------------------------------------------------------------===//

#include "llvm/Transforms/Utils/BasicBlockUtils.h"
#include "llvm/ADT/ArrayRef.h"
#include "llvm/ADT/SmallPtrSet.h"
#include "llvm/ADT/SmallVector.h"
#include "llvm/ADT/Twine.h"
#include "llvm/Analysis/CFG.h"
#include "llvm/Analysis/DomTreeUpdater.h"
#include "llvm/Analysis/LoopInfo.h"
#include "llvm/Analysis/MemoryDependenceAnalysis.h"
#include "llvm/Analysis/MemorySSAUpdater.h"
#include "llvm/IR/BasicBlock.h"
#include "llvm/IR/CFG.h"
#include "llvm/IR/Constants.h"
#include "llvm/IR/DebugInfo.h"
#include "llvm/IR/DebugInfoMetadata.h"
#include "llvm/IR/Dominators.h"
#include "llvm/IR/Function.h"
#include "llvm/IR/IRBuilder.h"
#include "llvm/IR/InstrTypes.h"
#include "llvm/IR/Instruction.h"
#include "llvm/IR/Instructions.h"
#include "llvm/IR/LLVMContext.h"
#include "llvm/IR/Type.h"
#include "llvm/IR/User.h"
#include "llvm/IR/Value.h"
#include "llvm/IR/ValueHandle.h"
#include "llvm/Support/Casting.h"
#include "llvm/Support/CommandLine.h"
#include "llvm/Support/Debug.h"
#include "llvm/Support/raw_ostream.h"
#include "llvm/Transforms/Utils/Local.h"
#include <cassert>
#include <cstdint>
#include <string>
#include <utility>
#include <vector>

using namespace llvm;

#define DEBUG_TYPE "basicblock-utils"

static cl::opt<unsigned> MaxDeoptOrUnreachableSuccessorCheckDepth(
    "max-deopt-or-unreachable-succ-check-depth", cl::init(8), cl::Hidden,
    cl::desc("Set the maximum path length when checking whether a basic block "
             "is followed by a block that either has a terminating "
             "deoptimizing call or is terminated with an unreachable"));

void llvm::detachDeadBlocks(
    ArrayRef<BasicBlock *> BBs,
    SmallVectorImpl<DominatorTree::UpdateType> *Updates,
    bool KeepOneInputPHIs) {
  for (auto *BB : BBs) {
    // Loop through all of our successors and make sure they know that one
    // of their predecessors is going away.
    SmallPtrSet<BasicBlock *, 4> UniqueSuccessors;
    for (BasicBlock *Succ : successors(BB)) {
      Succ->removePredecessor(BB, KeepOneInputPHIs);
      if (Updates && UniqueSuccessors.insert(Succ).second)
        Updates->push_back({DominatorTree::Delete, BB, Succ});
    }

    // Zap all the instructions in the block.
    while (!BB->empty()) {
      Instruction &I = BB->back();
      // If this instruction is used, replace uses with an arbitrary value.
      // Because control flow can't get here, we don't care what we replace the
      // value with.  Note that since this block is unreachable, and all values
      // contained within it must dominate their uses, that all uses will
      // eventually be removed (they are themselves dead).
      if (!I.use_empty())
        I.replaceAllUsesWith(PoisonValue::get(I.getType()));
      BB->back().eraseFromParent();
    }
    new UnreachableInst(BB->getContext(), BB);
    assert(BB->size() == 1 &&
           isa<UnreachableInst>(BB->getTerminator()) &&
           "The successor list of BB isn't empty before "
           "applying corresponding DTU updates.");
  }
}

void llvm::DeleteDeadBlock(BasicBlock *BB, DomTreeUpdater *DTU,
                           bool KeepOneInputPHIs) {
  DeleteDeadBlocks({BB}, DTU, KeepOneInputPHIs);
}

void llvm::DeleteDeadBlocks(ArrayRef <BasicBlock *> BBs, DomTreeUpdater *DTU,
                            bool KeepOneInputPHIs) {
#ifndef NDEBUG
  // Make sure that all predecessors of each dead block is also dead.
  SmallPtrSet<BasicBlock *, 4> Dead(llvm::from_range, BBs);
  assert(Dead.size() == BBs.size() && "Duplicating blocks?");
  for (auto *BB : Dead)
    for (BasicBlock *Pred : predecessors(BB))
      assert(Dead.count(Pred) && "All predecessors must be dead!");
#endif

  SmallVector<DominatorTree::UpdateType, 4> Updates;
  detachDeadBlocks(BBs, DTU ? &Updates : nullptr, KeepOneInputPHIs);

  if (DTU)
    DTU->applyUpdates(Updates);

  for (BasicBlock *BB : BBs)
    if (DTU)
      DTU->deleteBB(BB);
    else
      BB->eraseFromParent();
}

bool llvm::EliminateUnreachableBlocks(Function &F, DomTreeUpdater *DTU,
                                      bool KeepOneInputPHIs) {
  df_iterator_default_set<BasicBlock*> Reachable;

  // Mark all reachable blocks.
  for (BasicBlock *BB : depth_first_ext(&F, Reachable))
    (void)BB/* Mark all reachable blocks */;

  // Collect all dead blocks.
  std::vector<BasicBlock*> DeadBlocks;
  for (BasicBlock &BB : F)
    if (!Reachable.count(&BB))
      DeadBlocks.push_back(&BB);

  // Delete the dead blocks.
  DeleteDeadBlocks(DeadBlocks, DTU, KeepOneInputPHIs);

  return !DeadBlocks.empty();
}

bool llvm::FoldSingleEntryPHINodes(BasicBlock *BB,
                                   MemoryDependenceResults *MemDep) {
  if (!isa<PHINode>(BB->begin()))
    return false;

  while (PHINode *PN = dyn_cast<PHINode>(BB->begin())) {
    if (PN->getIncomingValue(0) != PN)
      PN->replaceAllUsesWith(PN->getIncomingValue(0));
    else
      PN->replaceAllUsesWith(PoisonValue::get(PN->getType()));

    if (MemDep)
      MemDep->removeInstruction(PN);  // Memdep updates AA itself.

    PN->eraseFromParent();
  }
  return true;
}

bool llvm::DeleteDeadPHIs(BasicBlock *BB, const TargetLibraryInfo *TLI,
                          MemorySSAUpdater *MSSAU) {
  // Recursively deleting a PHI may cause multiple PHIs to be deleted
  // or RAUW'd undef, so use an array of WeakTrackingVH for the PHIs to delete.
  SmallVector<WeakTrackingVH, 8> PHIs(llvm::make_pointer_range(BB->phis()));

  bool Changed = false;
  for (const auto &PHI : PHIs)
    if (PHINode *PN = dyn_cast_or_null<PHINode>(PHI.operator Value *()))
      Changed |= RecursivelyDeleteDeadPHINode(PN, TLI, MSSAU);

  return Changed;
}

bool llvm::MergeBlockIntoPredecessor(BasicBlock *BB, DomTreeUpdater *DTU,
                                     LoopInfo *LI, MemorySSAUpdater *MSSAU,
                                     MemoryDependenceResults *MemDep,
                                     bool PredecessorWithTwoSuccessors,
                                     DominatorTree *DT) {
  if (BB->hasAddressTaken())
    return false;

  // Can't merge if there are multiple predecessors, or no predecessors.
  BasicBlock *PredBB = BB->getUniquePredecessor();
  if (!PredBB) return false;

  // Don't break self-loops.
  if (PredBB == BB) return false;

  // Don't break unwinding instructions or terminators with other side-effects.
  Instruction *PTI = PredBB->getTerminator();
  if (PTI->isSpecialTerminator() || PTI->mayHaveSideEffects())
    return false;

  // Can't merge if there are multiple distinct successors.
  if (!PredecessorWithTwoSuccessors && PredBB->getUniqueSuccessor() != BB)
    return false;

  // Currently only allow PredBB to have two predecessors, one being BB.
  // Update BI to branch to BB's only successor instead of BB.
  BranchInst *PredBB_BI;
  BasicBlock *NewSucc = nullptr;
  unsigned FallThruPath;
  if (PredecessorWithTwoSuccessors) {
    if (!(PredBB_BI = dyn_cast<BranchInst>(PTI)))
      return false;
    BranchInst *BB_JmpI = dyn_cast<BranchInst>(BB->getTerminator());
    if (!BB_JmpI || !BB_JmpI->isUnconditional())
      return false;
    NewSucc = BB_JmpI->getSuccessor(0);
    FallThruPath = PredBB_BI->getSuccessor(0) == BB ? 0 : 1;
  }

  // Can't merge if there is PHI loop.
  for (PHINode &PN : BB->phis())
    if (llvm::is_contained(PN.incoming_values(), &PN))
      return false;

  LLVM_DEBUG(dbgs() << "Merging: " << BB->getName() << " into "
                    << PredBB->getName() << "\n");

  // Begin by getting rid of unneeded PHIs.
  SmallVector<AssertingVH<Value>, 4> IncomingValues;
  if (isa<PHINode>(BB->front())) {
    for (PHINode &PN : BB->phis())
      if (!isa<PHINode>(PN.getIncomingValue(0)) ||
          cast<PHINode>(PN.getIncomingValue(0))->getParent() != BB)
        IncomingValues.push_back(PN.getIncomingValue(0));
    FoldSingleEntryPHINodes(BB, MemDep);
  }

  if (DT) {
    assert(!DTU && "cannot use both DT and DTU for updates");
    DomTreeNode *PredNode = DT->getNode(PredBB);
    DomTreeNode *BBNode = DT->getNode(BB);
    if (PredNode) {
      assert(BBNode && "PredNode unreachable but BBNode reachable?");
      for (DomTreeNode *C : to_vector(BBNode->children()))
        C->setIDom(PredNode);
    }
  }
  // DTU update: Collect all the edges that exit BB.
  // These dominator edges will be redirected from Pred.
  std::vector<DominatorTree::UpdateType> Updates;
  if (DTU) {
    assert(!DT && "cannot use both DT and DTU for updates");
    // To avoid processing the same predecessor more than once.
    SmallPtrSet<BasicBlock *, 8> SeenSuccs;
    SmallPtrSet<BasicBlock *, 2> SuccsOfPredBB(llvm::from_range,
                                               successors(PredBB));
    Updates.reserve(Updates.size() + 2 * succ_size(BB) + 1);
    // Add insert edges first. Experimentally, for the particular case of two
    // blocks that can be merged, with a single successor and single predecessor
    // respectively, it is beneficial to have all insert updates first. Deleting
    // edges first may lead to unreachable blocks, followed by inserting edges
    // making the blocks reachable again. Such DT updates lead to high compile
    // times. We add inserts before deletes here to reduce compile time.
    for (BasicBlock *SuccOfBB : successors(BB))
      // This successor of BB may already be a PredBB's successor.
      if (!SuccsOfPredBB.contains(SuccOfBB))
        if (SeenSuccs.insert(SuccOfBB).second)
          Updates.push_back({DominatorTree::Insert, PredBB, SuccOfBB});
    SeenSuccs.clear();
    for (BasicBlock *SuccOfBB : successors(BB))
      if (SeenSuccs.insert(SuccOfBB).second)
        Updates.push_back({DominatorTree::Delete, BB, SuccOfBB});
    Updates.push_back({DominatorTree::Delete, PredBB, BB});
  }

  Instruction *STI = BB->getTerminator();
  Instruction *Start = &*BB->begin();
  // If there's nothing to move, mark the starting instruction as the last
  // instruction in the block. Terminator instruction is handled separately.
  if (Start == STI)
    Start = PTI;

  // Move all definitions in the successor to the predecessor...
  PredBB->splice(PTI->getIterator(), BB, BB->begin(), STI->getIterator());

  if (MSSAU)
    MSSAU->moveAllAfterMergeBlocks(BB, PredBB, Start);

  // Make all PHI nodes that referred to BB now refer to Pred as their
  // source...
  BB->replaceAllUsesWith(PredBB);

  if (PredecessorWithTwoSuccessors) {
    // Delete the unconditional branch from BB.
    BB->back().eraseFromParent();

    // Update branch in the predecessor.
    PredBB_BI->setSuccessor(FallThruPath, NewSucc);
  } else {
    // Delete the unconditional branch from the predecessor.
    PredBB->back().eraseFromParent();

    // Move terminator instruction.
    BB->back().moveBeforePreserving(*PredBB, PredBB->end());

    // Terminator may be a memory accessing instruction too.
    if (MSSAU)
      if (MemoryUseOrDef *MUD = cast_or_null<MemoryUseOrDef>(
              MSSAU->getMemorySSA()->getMemoryAccess(PredBB->getTerminator())))
        MSSAU->moveToPlace(MUD, PredBB, MemorySSA::End);
  }
  // Add unreachable to now empty BB.
  new UnreachableInst(BB->getContext(), BB);

  // Inherit predecessors name if it exists.
  if (!PredBB->hasName())
    PredBB->takeName(BB);

  if (LI)
    LI->removeBlock(BB);

  if (MemDep)
    MemDep->invalidateCachedPredecessors();

  if (DTU)
    DTU->applyUpdates(Updates);

  if (DT) {
    assert(succ_empty(BB) &&
           "successors should have been transferred to PredBB");
    DT->eraseNode(BB);
  }

  // Finally, erase the old block and update dominator info.
  DeleteDeadBlock(BB, DTU);

  return true;
}

bool llvm::MergeBlockSuccessorsIntoGivenBlocks(
    SmallPtrSetImpl<BasicBlock *> &MergeBlocks, Loop *L, DomTreeUpdater *DTU,
    LoopInfo *LI) {
  assert(!MergeBlocks.empty() && "MergeBlocks should not be empty");

  bool BlocksHaveBeenMerged = false;
  while (!MergeBlocks.empty()) {
    BasicBlock *BB = *MergeBlocks.begin();
    BasicBlock *Dest = BB->getSingleSuccessor();
    if (Dest && (!L || L->contains(Dest))) {
      BasicBlock *Fold = Dest->getUniquePredecessor();
      (void)Fold;
      if (MergeBlockIntoPredecessor(Dest, DTU, LI)) {
        assert(Fold == BB &&
               "Expecting BB to be unique predecessor of the Dest block");
        MergeBlocks.erase(Dest);
        BlocksHaveBeenMerged = true;
      } else
        MergeBlocks.erase(BB);
    } else
      MergeBlocks.erase(BB);
  }
  return BlocksHaveBeenMerged;
}

/// Remove redundant instructions within sequences of consecutive dbg.value
/// instructions. This is done using a backward scan to keep the last dbg.value
/// describing a specific variable/fragment.
///
/// BackwardScan strategy:
/// ----------------------
/// Given a sequence of consecutive DbgValueInst like this
///
///   dbg.value ..., "x", FragmentX1  (*)
///   dbg.value ..., "y", FragmentY1
///   dbg.value ..., "x", FragmentX2
///   dbg.value ..., "x", FragmentX1  (**)
///
/// then the instruction marked with (*) can be removed (it is guaranteed to be
/// obsoleted by the instruction marked with (**) as the latter instruction is
/// describing the same variable using the same fragment info).
///
/// Possible improvements:
/// - Check fully overlapping fragments and not only identical fragments.
/// - Support dbg.declare. dbg.label, and possibly other meta instructions being
///   part of the sequence of consecutive instructions.
static bool
DbgVariableRecordsRemoveRedundantDbgInstrsUsingBackwardScan(BasicBlock *BB) {
  SmallVector<DbgVariableRecord *, 8> ToBeRemoved;
  SmallDenseSet<DebugVariable> VariableSet;
  for (auto &I : reverse(*BB)) {
    for (DbgRecord &DR : reverse(I.getDbgRecordRange())) {
      if (isa<DbgLabelRecord>(DR)) {
        // Emulate existing behaviour (see comment below for dbg.declares).
        // FIXME: Don't do this.
        VariableSet.clear();
        continue;
      }

      DbgVariableRecord &DVR = cast<DbgVariableRecord>(DR);
      // Skip declare-type records, as the debug intrinsic method only works
      // on dbg.value intrinsics.
      if (DVR.getType() == DbgVariableRecord::LocationType::Declare) {
        // The debug intrinsic method treats dbg.declares are "non-debug"
        // instructions (i.e., a break in a consecutive range of debug
        // intrinsics). Emulate that to create identical outputs. See
        // "Possible improvements" above.
        // FIXME: Delete the line below.
        VariableSet.clear();
        continue;
      }

      DebugVariable Key(DVR.getVariable(), DVR.getExpression(),
                        DVR.getDebugLoc()->getInlinedAt());
      auto R = VariableSet.insert(Key);
      // If the same variable fragment is described more than once it is enough
      // to keep the last one (i.e. the first found since we for reverse
      // iteration).
      if (R.second)
        continue;

      if (DVR.isDbgAssign()) {
        // Don't delete dbg.assign intrinsics that are linked to instructions.
        if (!at::getAssignmentInsts(&DVR).empty())
          continue;
        // Unlinked dbg.assign intrinsics can be treated like dbg.values.
      }

      ToBeRemoved.push_back(&DVR);
    }
    // Sequence with consecutive dbg.value instrs ended. Clear the map to
    // restart identifying redundant instructions if case we find another
    // dbg.value sequence.
    VariableSet.clear();
  }

  for (auto &DVR : ToBeRemoved)
    DVR->eraseFromParent();

  return !ToBeRemoved.empty();
}

static bool removeRedundantDbgInstrsUsingBackwardScan(BasicBlock *BB) {
  return DbgVariableRecordsRemoveRedundantDbgInstrsUsingBackwardScan(BB);
}

/// Remove redundant dbg.value instructions using a forward scan. This can
/// remove a dbg.value instruction that is redundant due to indicating that a
/// variable has the same value as already being indicated by an earlier
/// dbg.value.
///
/// ForwardScan strategy:
/// ---------------------
/// Given two identical dbg.value instructions, separated by a block of
/// instructions that isn't describing the same variable, like this
///
///   dbg.value X1, "x", FragmentX1  (**)
///   <block of instructions, none being "dbg.value ..., "x", ...">
///   dbg.value X1, "x", FragmentX1  (*)
///
/// then the instruction marked with (*) can be removed. Variable "x" is already
/// described as being mapped to the SSA value X1.
///
/// Possible improvements:
/// - Keep track of non-overlapping fragments.
static bool
DbgVariableRecordsRemoveRedundantDbgInstrsUsingForwardScan(BasicBlock *BB) {
  SmallVector<DbgVariableRecord *, 8> ToBeRemoved;
  SmallDenseMap<DebugVariable,
                std::pair<SmallVector<Value *, 4>, DIExpression *>, 4>
      VariableMap;
  for (auto &I : *BB) {
    for (DbgVariableRecord &DVR : filterDbgVars(I.getDbgRecordRange())) {
      if (DVR.getType() == DbgVariableRecord::LocationType::Declare)
        continue;
      DebugVariable Key(DVR.getVariable(), std::nullopt,
                        DVR.getDebugLoc()->getInlinedAt());
      auto [VMI, Inserted] = VariableMap.try_emplace(Key);
      // A dbg.assign with no linked instructions can be treated like a
      // dbg.value (i.e. can be deleted).
      bool IsDbgValueKind =
          (!DVR.isDbgAssign() || at::getAssignmentInsts(&DVR).empty());

      // Update the map if we found a new value/expression describing the
      // variable, or if the variable wasn't mapped already.
      SmallVector<Value *, 4> Values(DVR.location_ops());
      if (Inserted || VMI->second.first != Values ||
          VMI->second.second != DVR.getExpression()) {
        if (IsDbgValueKind)
          VMI->second = {Values, DVR.getExpression()};
        else
          VMI->second = {Values, nullptr};
        continue;
      }
      // Don't delete dbg.assign intrinsics that are linked to instructions.
      if (!IsDbgValueKind)
        continue;
      // Found an identical mapping. Remember the instruction for later removal.
      ToBeRemoved.push_back(&DVR);
    }
  }

  for (auto *DVR : ToBeRemoved)
    DVR->eraseFromParent();

  return !ToBeRemoved.empty();
}

static bool
DbgVariableRecordsRemoveUndefDbgAssignsFromEntryBlock(BasicBlock *BB) {
  assert(BB->isEntryBlock() && "expected entry block");
  SmallVector<DbgVariableRecord *, 8> ToBeRemoved;
  DenseSet<DebugVariable> SeenDefForAggregate;
  // Returns the DebugVariable for DVI with no fragment info.
  auto GetAggregateVariable = [](const DbgVariableRecord &DVR) {
    return DebugVariable(DVR.getVariable(), std::nullopt,
                         DVR.getDebugLoc().getInlinedAt());
  };

  // Remove undef dbg.assign intrinsics that are encountered before
  // any non-undef intrinsics from the entry block.
  for (auto &I : *BB) {
    for (DbgVariableRecord &DVR : filterDbgVars(I.getDbgRecordRange())) {
      if (!DVR.isDbgValue() && !DVR.isDbgAssign())
        continue;
      bool IsDbgValueKind =
          (DVR.isDbgValue() || at::getAssignmentInsts(&DVR).empty());
      DebugVariable Aggregate = GetAggregateVariable(DVR);
      if (!SeenDefForAggregate.contains(Aggregate)) {
        bool IsKill = DVR.isKillLocation() && IsDbgValueKind;
        if (!IsKill) {
          SeenDefForAggregate.insert(Aggregate);
        } else if (DVR.isDbgAssign()) {
          ToBeRemoved.push_back(&DVR);
        }
      }
    }
  }

  for (DbgVariableRecord *DVR : ToBeRemoved)
    DVR->eraseFromParent();

  return !ToBeRemoved.empty();
}

static bool removeRedundantDbgInstrsUsingForwardScan(BasicBlock *BB) {
<<<<<<< HEAD
  if (BB->IsNewDbgInfoFormat)
    return DbgVariableRecordsRemoveRedundantDbgInstrsUsingForwardScan(BB);

  SmallVector<DbgValueInst *, 8> ToBeRemoved;
  SmallDenseMap<DebugVariable,
                std::pair<SmallVector<Value *, 4>, DIExpression *>, 4>
      VariableMap;
  for (auto &I : *BB) {
    if (DbgValueInst *DVI = dyn_cast<DbgValueInst>(&I)) {
      DebugVariable Key(DVI->getVariable(), std::nullopt,
                        DVI->getDebugLoc()->getInlinedAt());
      auto [VMI, Inserted] = VariableMap.try_emplace(Key);
      auto *DAI = dyn_cast<DbgAssignIntrinsic>(DVI);
      // A dbg.assign with no linked instructions can be treated like a
      // dbg.value (i.e. can be deleted).
      bool IsDbgValueKind = (!DAI || at::getAssignmentInsts(DAI).empty());

      // Update the map if we found a new value/expression describing the
      // variable, or if the variable wasn't mapped already.
      SmallVector<Value *, 4> Values(DVI->getValues());
      if (Inserted || VMI->second.first != Values ||
          VMI->second.second != DVI->getExpression()) {
        // Use a sentinel value (nullptr) for the DIExpression when we see a
        // linked dbg.assign so that the next debug intrinsic will never match
        // it (i.e. always treat linked dbg.assigns as if they're unique).
        if (IsDbgValueKind)
          VMI->second = {Values, DVI->getExpression()};
        else
          VMI->second = {Values, nullptr};
        continue;
      }

      // Don't delete dbg.assign intrinsics that are linked to instructions.
      if (!IsDbgValueKind)
        continue;
      ToBeRemoved.push_back(DVI);
    }
  }

  for (auto &Instr : ToBeRemoved)
    Instr->eraseFromParent();

  return !ToBeRemoved.empty();
=======
  return DbgVariableRecordsRemoveRedundantDbgInstrsUsingForwardScan(BB);
>>>>>>> 4084ffcf
}

/// Remove redundant undef dbg.assign intrinsic from an entry block using a
/// forward scan.
/// Strategy:
/// ---------------------
/// Scanning forward, delete dbg.assign intrinsics iff they are undef, not
/// linked to an intrinsic, and don't share an aggregate variable with a debug
/// intrinsic that didn't meet the criteria. In other words, undef dbg.assigns
/// that come before non-undef debug intrinsics for the variable are
/// deleted. Given:
///
///   dbg.assign undef, "x", FragmentX1 (*)
///   <block of instructions, none being "dbg.value ..., "x", ...">
///   dbg.value %V, "x", FragmentX2
///   <block of instructions, none being "dbg.value ..., "x", ...">
///   dbg.assign undef, "x", FragmentX1
///
/// then (only) the instruction marked with (*) can be removed.
/// Possible improvements:
/// - Keep track of non-overlapping fragments.
static bool removeUndefDbgAssignsFromEntryBlock(BasicBlock *BB) {
  return DbgVariableRecordsRemoveUndefDbgAssignsFromEntryBlock(BB);
}

bool llvm::RemoveRedundantDbgInstrs(BasicBlock *BB) {
  bool MadeChanges = false;
  // By using the "backward scan" strategy before the "forward scan" strategy we
  // can remove both dbg.value (2) and (3) in a situation like this:
  //
  //   (1) dbg.value V1, "x", DIExpression()
  //       ...
  //   (2) dbg.value V2, "x", DIExpression()
  //   (3) dbg.value V1, "x", DIExpression()
  //
  // The backward scan will remove (2), it is made obsolete by (3). After
  // getting (2) out of the way, the foward scan will remove (3) since "x"
  // already is described as having the value V1 at (1).
  MadeChanges |= removeRedundantDbgInstrsUsingBackwardScan(BB);
  if (BB->isEntryBlock() &&
      isAssignmentTrackingEnabled(*BB->getParent()->getParent()))
    MadeChanges |= removeUndefDbgAssignsFromEntryBlock(BB);
  MadeChanges |= removeRedundantDbgInstrsUsingForwardScan(BB);

  if (MadeChanges)
    LLVM_DEBUG(dbgs() << "Removed redundant dbg instrs from: "
                      << BB->getName() << "\n");
  return MadeChanges;
}

void llvm::ReplaceInstWithValue(BasicBlock::iterator &BI, Value *V) {
  Instruction &I = *BI;
  // Replaces all of the uses of the instruction with uses of the value
  I.replaceAllUsesWith(V);

  // Make sure to propagate a name if there is one already.
  if (I.hasName() && !V->hasName())
    V->takeName(&I);

  // Delete the unnecessary instruction now...
  BI = BI->eraseFromParent();
}

void llvm::ReplaceInstWithInst(BasicBlock *BB, BasicBlock::iterator &BI,
                               Instruction *I) {
  assert(I->getParent() == nullptr &&
         "ReplaceInstWithInst: Instruction already inserted into basic block!");

  // Copy debug location to newly added instruction, if it wasn't already set
  // by the caller.
  if (!I->getDebugLoc())
    I->setDebugLoc(BI->getDebugLoc());

  // Insert the new instruction into the basic block...
  BasicBlock::iterator New = I->insertInto(BB, BI);

  // Replace all uses of the old instruction, and delete it.
  ReplaceInstWithValue(BI, I);

  // Move BI back to point to the newly inserted instruction
  BI = New;
}

bool llvm::IsBlockFollowedByDeoptOrUnreachable(const BasicBlock *BB) {
  // Remember visited blocks to avoid infinite loop
  SmallPtrSet<const BasicBlock *, 8> VisitedBlocks;
  unsigned Depth = 0;
  while (BB && Depth++ < MaxDeoptOrUnreachableSuccessorCheckDepth &&
         VisitedBlocks.insert(BB).second) {
    if (isa<UnreachableInst>(BB->getTerminator()) ||
        BB->getTerminatingDeoptimizeCall())
      return true;
    BB = BB->getUniqueSuccessor();
  }
  return false;
}

void llvm::ReplaceInstWithInst(Instruction *From, Instruction *To) {
  BasicBlock::iterator BI(From);
  ReplaceInstWithInst(From->getParent(), BI, To);
}

BasicBlock *llvm::SplitEdge(BasicBlock *BB, BasicBlock *Succ, DominatorTree *DT,
                            LoopInfo *LI, MemorySSAUpdater *MSSAU,
                            const Twine &BBName) {
  unsigned SuccNum = GetSuccessorNumber(BB, Succ);

  Instruction *LatchTerm = BB->getTerminator();

  CriticalEdgeSplittingOptions Options =
      CriticalEdgeSplittingOptions(DT, LI, MSSAU).setPreserveLCSSA();

  if ((isCriticalEdge(LatchTerm, SuccNum, Options.MergeIdenticalEdges))) {
    // If this is a critical edge, let SplitKnownCriticalEdge do it.
    return SplitKnownCriticalEdge(LatchTerm, SuccNum, Options, BBName);
  }

  // If the edge isn't critical, then BB has a single successor or Succ has a
  // single pred.  Split the block.
  if (BasicBlock *SP = Succ->getSinglePredecessor()) {
    // If the successor only has a single pred, split the top of the successor
    // block.
    assert(SP == BB && "CFG broken");
    (void)SP;
    return SplitBlock(Succ, &Succ->front(), DT, LI, MSSAU, BBName,
                      /*Before=*/true);
  }

  // Otherwise, if BB has a single successor, split it at the bottom of the
  // block.
  assert(BB->getTerminator()->getNumSuccessors() == 1 &&
         "Should have a single succ!");
  return SplitBlock(BB, BB->getTerminator(), DT, LI, MSSAU, BBName);
}

void llvm::setUnwindEdgeTo(Instruction *TI, BasicBlock *Succ) {
  if (auto *II = dyn_cast<InvokeInst>(TI))
    II->setUnwindDest(Succ);
  else if (auto *CS = dyn_cast<CatchSwitchInst>(TI))
    CS->setUnwindDest(Succ);
  else if (auto *CR = dyn_cast<CleanupReturnInst>(TI))
    CR->setUnwindDest(Succ);
  else
    llvm_unreachable("unexpected terminator instruction");
}

void llvm::updatePhiNodes(BasicBlock *DestBB, BasicBlock *OldPred,
                          BasicBlock *NewPred, PHINode *Until) {
  int BBIdx = 0;
  for (PHINode &PN : DestBB->phis()) {
    // We manually update the LandingPadReplacement PHINode and it is the last
    // PHI Node. So, if we find it, we are done.
    if (Until == &PN)
      break;

    // Reuse the previous value of BBIdx if it lines up.  In cases where we
    // have multiple phi nodes with *lots* of predecessors, this is a speed
    // win because we don't have to scan the PHI looking for TIBB.  This
    // happens because the BB list of PHI nodes are usually in the same
    // order.
    if (PN.getIncomingBlock(BBIdx) != OldPred)
      BBIdx = PN.getBasicBlockIndex(OldPred);

    assert(BBIdx != -1 && "Invalid PHI Index!");
    PN.setIncomingBlock(BBIdx, NewPred);
  }
}

BasicBlock *llvm::ehAwareSplitEdge(BasicBlock *BB, BasicBlock *Succ,
                                   LandingPadInst *OriginalPad,
                                   PHINode *LandingPadReplacement,
                                   const CriticalEdgeSplittingOptions &Options,
                                   const Twine &BBName) {

  auto PadInst = Succ->getFirstNonPHIIt();
  if (!LandingPadReplacement && !PadInst->isEHPad())
    return SplitEdge(BB, Succ, Options.DT, Options.LI, Options.MSSAU, BBName);

  auto *LI = Options.LI;
  SmallVector<BasicBlock *, 4> LoopPreds;
  // Check if extra modifications will be required to preserve loop-simplify
  // form after splitting. If it would require splitting blocks with IndirectBr
  // terminators, bail out if preserving loop-simplify form is requested.
  if (Options.PreserveLoopSimplify && LI) {
    if (Loop *BBLoop = LI->getLoopFor(BB)) {

      // The only way that we can break LoopSimplify form by splitting a
      // critical edge is when there exists some edge from BBLoop to Succ *and*
      // the only edge into Succ from outside of BBLoop is that of NewBB after
      // the split. If the first isn't true, then LoopSimplify still holds,
      // NewBB is the new exit block and it has no non-loop predecessors. If the
      // second isn't true, then Succ was not in LoopSimplify form prior to
      // the split as it had a non-loop predecessor. In both of these cases,
      // the predecessor must be directly in BBLoop, not in a subloop, or again
      // LoopSimplify doesn't hold.
      for (BasicBlock *P : predecessors(Succ)) {
        if (P == BB)
          continue; // The new block is known.
        if (LI->getLoopFor(P) != BBLoop) {
          // Loop is not in LoopSimplify form, no need to re simplify after
          // splitting edge.
          LoopPreds.clear();
          break;
        }
        LoopPreds.push_back(P);
      }
      // Loop-simplify form can be preserved, if we can split all in-loop
      // predecessors.
      if (any_of(LoopPreds, [](BasicBlock *Pred) {
            return isa<IndirectBrInst>(Pred->getTerminator());
          })) {
        return nullptr;
      }
    }
  }

  auto *NewBB =
      BasicBlock::Create(BB->getContext(), BBName, BB->getParent(), Succ);
  setUnwindEdgeTo(BB->getTerminator(), NewBB);
  updatePhiNodes(Succ, BB, NewBB, LandingPadReplacement);

  if (LandingPadReplacement) {
    auto *NewLP = OriginalPad->clone();
    auto *Terminator = BranchInst::Create(Succ, NewBB);
    NewLP->insertBefore(Terminator->getIterator());
    LandingPadReplacement->addIncoming(NewLP, NewBB);
  } else {
    Value *ParentPad = nullptr;
    if (auto *FuncletPad = dyn_cast<FuncletPadInst>(PadInst))
      ParentPad = FuncletPad->getParentPad();
    else if (auto *CatchSwitch = dyn_cast<CatchSwitchInst>(PadInst))
      ParentPad = CatchSwitch->getParentPad();
    else if (auto *CleanupPad = dyn_cast<CleanupPadInst>(PadInst))
      ParentPad = CleanupPad->getParentPad();
    else if (auto *LandingPad = dyn_cast<LandingPadInst>(PadInst))
      ParentPad = LandingPad->getParent();
    else
      llvm_unreachable("handling for other EHPads not implemented yet");

    auto *NewCleanupPad = CleanupPadInst::Create(ParentPad, {}, BBName, NewBB);
    CleanupReturnInst::Create(NewCleanupPad, Succ, NewBB);
  }

  auto *DT = Options.DT;
  auto *MSSAU = Options.MSSAU;
  if (!DT && !LI)
    return NewBB;

  if (DT) {
    DomTreeUpdater DTU(DT, DomTreeUpdater::UpdateStrategy::Lazy);
    SmallVector<DominatorTree::UpdateType, 3> Updates;

    Updates.push_back({DominatorTree::Insert, BB, NewBB});
    Updates.push_back({DominatorTree::Insert, NewBB, Succ});
    Updates.push_back({DominatorTree::Delete, BB, Succ});

    DTU.applyUpdates(Updates);
    DTU.flush();

    if (MSSAU) {
      MSSAU->applyUpdates(Updates, *DT);
      if (VerifyMemorySSA)
        MSSAU->getMemorySSA()->verifyMemorySSA();
    }
  }

  if (LI) {
    if (Loop *BBLoop = LI->getLoopFor(BB)) {
      // If one or the other blocks were not in a loop, the new block is not
      // either, and thus LI doesn't need to be updated.
      if (Loop *SuccLoop = LI->getLoopFor(Succ)) {
        if (BBLoop == SuccLoop) {
          // Both in the same loop, the NewBB joins loop.
          SuccLoop->addBasicBlockToLoop(NewBB, *LI);
        } else if (BBLoop->contains(SuccLoop)) {
          // Edge from an outer loop to an inner loop.  Add to the outer loop.
          BBLoop->addBasicBlockToLoop(NewBB, *LI);
        } else if (SuccLoop->contains(BBLoop)) {
          // Edge from an inner loop to an outer loop.  Add to the outer loop.
          SuccLoop->addBasicBlockToLoop(NewBB, *LI);
        } else {
          // Edge from two loops with no containment relation.  Because these
          // are natural loops, we know that the destination block must be the
          // header of its loop (adding a branch into a loop elsewhere would
          // create an irreducible loop).
          assert(SuccLoop->getHeader() == Succ &&
                 "Should not create irreducible loops!");
          if (Loop *P = SuccLoop->getParentLoop())
            P->addBasicBlockToLoop(NewBB, *LI);
        }
      }

      // If BB is in a loop and Succ is outside of that loop, we may need to
      // update LoopSimplify form and LCSSA form.
      if (!BBLoop->contains(Succ)) {
        assert(!BBLoop->contains(NewBB) &&
               "Split point for loop exit is contained in loop!");

        // Update LCSSA form in the newly created exit block.
        if (Options.PreserveLCSSA) {
          createPHIsForSplitLoopExit(BB, NewBB, Succ);
        }

        if (!LoopPreds.empty()) {
          BasicBlock *NewExitBB = SplitBlockPredecessors(
              Succ, LoopPreds, "split", DT, LI, MSSAU, Options.PreserveLCSSA);
          if (Options.PreserveLCSSA)
            createPHIsForSplitLoopExit(LoopPreds, NewExitBB, Succ);
        }
      }
    }
  }

  return NewBB;
}

void llvm::createPHIsForSplitLoopExit(ArrayRef<BasicBlock *> Preds,
                                      BasicBlock *SplitBB, BasicBlock *DestBB) {
  // SplitBB shouldn't have anything non-trivial in it yet.
  assert((&*SplitBB->getFirstNonPHIIt() == SplitBB->getTerminator() ||
          SplitBB->isLandingPad()) &&
         "SplitBB has non-PHI nodes!");

  // For each PHI in the destination block.
  for (PHINode &PN : DestBB->phis()) {
    int Idx = PN.getBasicBlockIndex(SplitBB);
    assert(Idx >= 0 && "Invalid Block Index");
    Value *V = PN.getIncomingValue(Idx);

    // If the input is a PHI which already satisfies LCSSA, don't create
    // a new one.
    if (const PHINode *VP = dyn_cast<PHINode>(V))
      if (VP->getParent() == SplitBB)
        continue;

    // Otherwise a new PHI is needed. Create one and populate it.
    PHINode *NewPN = PHINode::Create(PN.getType(), Preds.size(), "split");
    BasicBlock::iterator InsertPos =
        SplitBB->isLandingPad() ? SplitBB->begin()
                                : SplitBB->getTerminator()->getIterator();
    NewPN->insertBefore(InsertPos);
    for (BasicBlock *BB : Preds)
      NewPN->addIncoming(V, BB);

    // Update the original PHI.
    PN.setIncomingValue(Idx, NewPN);
  }
}

unsigned
llvm::SplitAllCriticalEdges(Function &F,
                            const CriticalEdgeSplittingOptions &Options) {
  unsigned NumBroken = 0;
  for (BasicBlock &BB : F) {
    Instruction *TI = BB.getTerminator();
    if (TI->getNumSuccessors() > 1 && !isa<IndirectBrInst>(TI))
      for (unsigned i = 0, e = TI->getNumSuccessors(); i != e; ++i)
        if (SplitCriticalEdge(TI, i, Options))
          ++NumBroken;
  }
  return NumBroken;
}

static BasicBlock *SplitBlockImpl(BasicBlock *Old, BasicBlock::iterator SplitPt,
                                  DomTreeUpdater *DTU, DominatorTree *DT,
                                  LoopInfo *LI, MemorySSAUpdater *MSSAU,
                                  const Twine &BBName, bool Before) {
  if (Before) {
    DomTreeUpdater LocalDTU(DT, DomTreeUpdater::UpdateStrategy::Lazy);
    return splitBlockBefore(Old, SplitPt,
                            DTU ? DTU : (DT ? &LocalDTU : nullptr), LI, MSSAU,
                            BBName);
  }
  BasicBlock::iterator SplitIt = SplitPt;
  while (isa<PHINode>(SplitIt) || SplitIt->isEHPad()) {
    ++SplitIt;
    assert(SplitIt != SplitPt->getParent()->end());
  }
  std::string Name = BBName.str();
  BasicBlock *New = Old->splitBasicBlock(
      SplitIt, Name.empty() ? Old->getName() + ".split" : Name);

  // The new block lives in whichever loop the old one did. This preserves
  // LCSSA as well, because we force the split point to be after any PHI nodes.
  if (LI)
    if (Loop *L = LI->getLoopFor(Old))
      L->addBasicBlockToLoop(New, *LI);

  if (DTU) {
    SmallVector<DominatorTree::UpdateType, 8> Updates;
    // Old dominates New. New node dominates all other nodes dominated by Old.
    SmallPtrSet<BasicBlock *, 8> UniqueSuccessorsOfOld;
    Updates.push_back({DominatorTree::Insert, Old, New});
    Updates.reserve(Updates.size() + 2 * succ_size(New));
    for (BasicBlock *SuccessorOfOld : successors(New))
      if (UniqueSuccessorsOfOld.insert(SuccessorOfOld).second) {
        Updates.push_back({DominatorTree::Insert, New, SuccessorOfOld});
        Updates.push_back({DominatorTree::Delete, Old, SuccessorOfOld});
      }

    DTU->applyUpdates(Updates);
  } else if (DT)
    // Old dominates New. New node dominates all other nodes dominated by Old.
    if (DomTreeNode *OldNode = DT->getNode(Old)) {
      std::vector<DomTreeNode *> Children(OldNode->begin(), OldNode->end());

      DomTreeNode *NewNode = DT->addNewBlock(New, Old);
      for (DomTreeNode *I : Children)
        DT->changeImmediateDominator(I, NewNode);
    }

  // Move MemoryAccesses still tracked in Old, but part of New now.
  // Update accesses in successor blocks accordingly.
  if (MSSAU)
    MSSAU->moveAllAfterSpliceBlocks(Old, New, &*(New->begin()));

  return New;
}

BasicBlock *llvm::SplitBlock(BasicBlock *Old, BasicBlock::iterator SplitPt,
                             DominatorTree *DT, LoopInfo *LI,
                             MemorySSAUpdater *MSSAU, const Twine &BBName,
                             bool Before) {
  return SplitBlockImpl(Old, SplitPt, /*DTU=*/nullptr, DT, LI, MSSAU, BBName,
                        Before);
}
BasicBlock *llvm::SplitBlock(BasicBlock *Old, BasicBlock::iterator SplitPt,
                             DomTreeUpdater *DTU, LoopInfo *LI,
                             MemorySSAUpdater *MSSAU, const Twine &BBName,
                             bool Before) {
  return SplitBlockImpl(Old, SplitPt, DTU, /*DT=*/nullptr, LI, MSSAU, BBName,
                        Before);
}

BasicBlock *llvm::splitBlockBefore(BasicBlock *Old, BasicBlock::iterator SplitPt,
                                   DomTreeUpdater *DTU, LoopInfo *LI,
                                   MemorySSAUpdater *MSSAU,
                                   const Twine &BBName) {

  BasicBlock::iterator SplitIt = SplitPt;
  while (isa<PHINode>(SplitIt) || SplitIt->isEHPad())
    ++SplitIt;
  std::string Name = BBName.str();
  BasicBlock *New = Old->splitBasicBlock(
      SplitIt, Name.empty() ? Old->getName() + ".split" : Name,
      /* Before=*/true);

  // The new block lives in whichever loop the old one did. This preserves
  // LCSSA as well, because we force the split point to be after any PHI nodes.
  if (LI)
    if (Loop *L = LI->getLoopFor(Old))
      L->addBasicBlockToLoop(New, *LI);

  if (DTU) {
    SmallVector<DominatorTree::UpdateType, 8> DTUpdates;
    // New dominates Old. The predecessor nodes of the Old node dominate
    // New node.
    SmallPtrSet<BasicBlock *, 8> UniquePredecessorsOfOld;
    DTUpdates.push_back({DominatorTree::Insert, New, Old});
    DTUpdates.reserve(DTUpdates.size() + 2 * pred_size(New));
    for (BasicBlock *PredecessorOfOld : predecessors(New))
      if (UniquePredecessorsOfOld.insert(PredecessorOfOld).second) {
        DTUpdates.push_back({DominatorTree::Insert, PredecessorOfOld, New});
        DTUpdates.push_back({DominatorTree::Delete, PredecessorOfOld, Old});
      }

    DTU->applyUpdates(DTUpdates);

    // Move MemoryAccesses still tracked in Old, but part of New now.
    // Update accesses in successor blocks accordingly.
    if (MSSAU) {
      MSSAU->applyUpdates(DTUpdates, DTU->getDomTree());
      if (VerifyMemorySSA)
        MSSAU->getMemorySSA()->verifyMemorySSA();
    }
  }
  return New;
}

/// Update DominatorTree, LoopInfo, and LCCSA analysis information.
/// Invalidates DFS Numbering when DTU or DT is provided.
static void UpdateAnalysisInformation(BasicBlock *OldBB, BasicBlock *NewBB,
                                      ArrayRef<BasicBlock *> Preds,
                                      DomTreeUpdater *DTU, DominatorTree *DT,
                                      LoopInfo *LI, MemorySSAUpdater *MSSAU,
                                      bool PreserveLCSSA, bool &HasLoopExit) {
  // Update dominator tree if available.
  if (DTU) {
    // Recalculation of DomTree is needed when updating a forward DomTree and
    // the Entry BB is replaced.
    if (NewBB->isEntryBlock() && DTU->hasDomTree()) {
      // The entry block was removed and there is no external interface for
      // the dominator tree to be notified of this change. In this corner-case
      // we recalculate the entire tree.
      DTU->recalculate(*NewBB->getParent());
    } else {
      // Split block expects NewBB to have a non-empty set of predecessors.
      SmallVector<DominatorTree::UpdateType, 8> Updates;
      SmallPtrSet<BasicBlock *, 8> UniquePreds;
      Updates.push_back({DominatorTree::Insert, NewBB, OldBB});
      Updates.reserve(Updates.size() + 2 * Preds.size());
      for (auto *Pred : Preds)
        if (UniquePreds.insert(Pred).second) {
          Updates.push_back({DominatorTree::Insert, Pred, NewBB});
          Updates.push_back({DominatorTree::Delete, Pred, OldBB});
        }
      DTU->applyUpdates(Updates);
    }
  } else if (DT) {
    if (OldBB == DT->getRootNode()->getBlock()) {
      assert(NewBB->isEntryBlock());
      DT->setNewRoot(NewBB);
    } else {
      // Split block expects NewBB to have a non-empty set of predecessors.
      DT->splitBlock(NewBB);
    }
  }

  // Update MemoryPhis after split if MemorySSA is available
  if (MSSAU)
    MSSAU->wireOldPredecessorsToNewImmediatePredecessor(OldBB, NewBB, Preds);

  // The rest of the logic is only relevant for updating the loop structures.
  if (!LI)
    return;

  if (DTU && DTU->hasDomTree())
    DT = &DTU->getDomTree();
  assert(DT && "DT should be available to update LoopInfo!");
  Loop *L = LI->getLoopFor(OldBB);

  // If we need to preserve loop analyses, collect some information about how
  // this split will affect loops.
  bool IsLoopEntry = !!L;
  bool SplitMakesNewLoopHeader = false;
  for (BasicBlock *Pred : Preds) {
    // Preds that are not reachable from entry should not be used to identify if
    // OldBB is a loop entry or if SplitMakesNewLoopHeader. Unreachable blocks
    // are not within any loops, so we incorrectly mark SplitMakesNewLoopHeader
    // as true and make the NewBB the header of some loop. This breaks LI.
    if (!DT->isReachableFromEntry(Pred))
      continue;
    // If we need to preserve LCSSA, determine if any of the preds is a loop
    // exit.
    if (PreserveLCSSA)
      if (Loop *PL = LI->getLoopFor(Pred))
        if (!PL->contains(OldBB))
          HasLoopExit = true;

    // If we need to preserve LoopInfo, note whether any of the preds crosses
    // an interesting loop boundary.
    if (!L)
      continue;
    if (L->contains(Pred))
      IsLoopEntry = false;
    else
      SplitMakesNewLoopHeader = true;
  }

  // Unless we have a loop for OldBB, nothing else to do here.
  if (!L)
    return;

  if (IsLoopEntry) {
    // Add the new block to the nearest enclosing loop (and not an adjacent
    // loop). To find this, examine each of the predecessors and determine which
    // loops enclose them, and select the most-nested loop which contains the
    // loop containing the block being split.
    Loop *InnermostPredLoop = nullptr;
    for (BasicBlock *Pred : Preds) {
      if (Loop *PredLoop = LI->getLoopFor(Pred)) {
        // Seek a loop which actually contains the block being split (to avoid
        // adjacent loops).
        while (PredLoop && !PredLoop->contains(OldBB))
          PredLoop = PredLoop->getParentLoop();

        // Select the most-nested of these loops which contains the block.
        if (PredLoop && PredLoop->contains(OldBB) &&
            (!InnermostPredLoop ||
             InnermostPredLoop->getLoopDepth() < PredLoop->getLoopDepth()))
          InnermostPredLoop = PredLoop;
      }
    }

    if (InnermostPredLoop)
      InnermostPredLoop->addBasicBlockToLoop(NewBB, *LI);
  } else {
    L->addBasicBlockToLoop(NewBB, *LI);
    if (SplitMakesNewLoopHeader)
      L->moveToHeader(NewBB);
  }
}

/// Update the PHI nodes in OrigBB to include the values coming from NewBB.
/// This also updates AliasAnalysis, if available.
static void UpdatePHINodes(BasicBlock *OrigBB, BasicBlock *NewBB,
                           ArrayRef<BasicBlock *> Preds, BranchInst *BI,
                           bool HasLoopExit) {
  // Otherwise, create a new PHI node in NewBB for each PHI node in OrigBB.
  SmallPtrSet<BasicBlock *, 16> PredSet(llvm::from_range, Preds);
  for (BasicBlock::iterator I = OrigBB->begin(); isa<PHINode>(I); ) {
    PHINode *PN = cast<PHINode>(I++);

    // Check to see if all of the values coming in are the same.  If so, we
    // don't need to create a new PHI node, unless it's needed for LCSSA.
    Value *InVal = nullptr;
    if (!HasLoopExit) {
      InVal = PN->getIncomingValueForBlock(Preds[0]);
      for (unsigned i = 0, e = PN->getNumIncomingValues(); i != e; ++i) {
        if (!PredSet.count(PN->getIncomingBlock(i)))
          continue;
        if (!InVal)
          InVal = PN->getIncomingValue(i);
        else if (InVal != PN->getIncomingValue(i)) {
          InVal = nullptr;
          break;
        }
      }
    }

    if (InVal) {
      // If all incoming values for the new PHI would be the same, just don't
      // make a new PHI.  Instead, just remove the incoming values from the old
      // PHI.
      PN->removeIncomingValueIf(
          [&](unsigned Idx) {
            return PredSet.contains(PN->getIncomingBlock(Idx));
          },
          /* DeletePHIIfEmpty */ false);

      // Add an incoming value to the PHI node in the loop for the preheader
      // edge.
      PN->addIncoming(InVal, NewBB);
      continue;
    }

    // If the values coming into the block are not the same, we need a new
    // PHI.
    // Create the new PHI node, insert it into NewBB at the end of the block
    PHINode *NewPHI =
        PHINode::Create(PN->getType(), Preds.size(), PN->getName() + ".ph", BI->getIterator());

    // NOTE! This loop walks backwards for a reason! First off, this minimizes
    // the cost of removal if we end up removing a large number of values, and
    // second off, this ensures that the indices for the incoming values aren't
    // invalidated when we remove one.
    for (int64_t i = PN->getNumIncomingValues() - 1; i >= 0; --i) {
      BasicBlock *IncomingBB = PN->getIncomingBlock(i);
      if (PredSet.count(IncomingBB)) {
        Value *V = PN->removeIncomingValue(i, false);
        NewPHI->addIncoming(V, IncomingBB);
      }
    }

    PN->addIncoming(NewPHI, NewBB);
  }
}

static void SplitLandingPadPredecessorsImpl(
    BasicBlock *OrigBB, ArrayRef<BasicBlock *> Preds, const char *Suffix1,
    const char *Suffix2, SmallVectorImpl<BasicBlock *> &NewBBs,
    DomTreeUpdater *DTU, DominatorTree *DT, LoopInfo *LI,
    MemorySSAUpdater *MSSAU, bool PreserveLCSSA);

static BasicBlock *
SplitBlockPredecessorsImpl(BasicBlock *BB, ArrayRef<BasicBlock *> Preds,
                           const char *Suffix, DomTreeUpdater *DTU,
                           DominatorTree *DT, LoopInfo *LI,
                           MemorySSAUpdater *MSSAU, bool PreserveLCSSA) {
  // Do not attempt to split that which cannot be split.
  if (!BB->canSplitPredecessors())
    return nullptr;

  // For the landingpads we need to act a bit differently.
  // Delegate this work to the SplitLandingPadPredecessors.
  if (BB->isLandingPad()) {
    SmallVector<BasicBlock*, 2> NewBBs;
    std::string NewName = std::string(Suffix) + ".split-lp";

    SplitLandingPadPredecessorsImpl(BB, Preds, Suffix, NewName.c_str(), NewBBs,
                                    DTU, DT, LI, MSSAU, PreserveLCSSA);
    return NewBBs[0];
  }

  // Create new basic block, insert right before the original block.
  BasicBlock *NewBB = BasicBlock::Create(
      BB->getContext(), BB->getName() + Suffix, BB->getParent(), BB);

  // The new block unconditionally branches to the old block.
  BranchInst *BI = BranchInst::Create(BB, NewBB);

  Loop *L = nullptr;
  BasicBlock *OldLatch = nullptr;
  // Splitting the predecessors of a loop header creates a preheader block.
  if (LI && LI->isLoopHeader(BB)) {
    L = LI->getLoopFor(BB);
    // Using the loop start line number prevents debuggers stepping into the
    // loop body for this instruction.
    BI->setDebugLoc(L->getStartLoc());

    // If BB is the header of the Loop, it is possible that the loop is
    // modified, such that the current latch does not remain the latch of the
    // loop. If that is the case, the loop metadata from the current latch needs
    // to be applied to the new latch.
    OldLatch = L->getLoopLatch();
  } else
    BI->setDebugLoc(BB->getFirstNonPHIOrDbg()->getDebugLoc());

  // Move the edges from Preds to point to NewBB instead of BB.
  for (BasicBlock *Pred : Preds) {
    // This is slightly more strict than necessary; the minimum requirement
    // is that there be no more than one indirectbr branching to BB. And
    // all BlockAddress uses would need to be updated.
    assert(!isa<IndirectBrInst>(Pred->getTerminator()) &&
           "Cannot split an edge from an IndirectBrInst");
    Pred->getTerminator()->replaceSuccessorWith(BB, NewBB);
  }

  // Insert a new PHI node into NewBB for every PHI node in BB and that new PHI
  // node becomes an incoming value for BB's phi node.  However, if the Preds
  // list is empty, we need to insert dummy entries into the PHI nodes in BB to
  // account for the newly created predecessor.
  if (Preds.empty()) {
    // Insert dummy values as the incoming value.
    for (BasicBlock::iterator I = BB->begin(); isa<PHINode>(I); ++I)
      cast<PHINode>(I)->addIncoming(PoisonValue::get(I->getType()), NewBB);
  }

  // Update DominatorTree, LoopInfo, and LCCSA analysis information.
  bool HasLoopExit = false;
  UpdateAnalysisInformation(BB, NewBB, Preds, DTU, DT, LI, MSSAU, PreserveLCSSA,
                            HasLoopExit);

  if (!Preds.empty()) {
    // Update the PHI nodes in BB with the values coming from NewBB.
    UpdatePHINodes(BB, NewBB, Preds, BI, HasLoopExit);
  }

  if (OldLatch) {
    BasicBlock *NewLatch = L->getLoopLatch();
    if (NewLatch != OldLatch) {
      MDNode *MD = OldLatch->getTerminator()->getMetadata(LLVMContext::MD_loop);
      NewLatch->getTerminator()->setMetadata(LLVMContext::MD_loop, MD);
      // It's still possible that OldLatch is the latch of another inner loop,
      // in which case we do not remove the metadata.
      Loop *IL = LI->getLoopFor(OldLatch);
      if (IL && IL->getLoopLatch() != OldLatch)
        OldLatch->getTerminator()->setMetadata(LLVMContext::MD_loop, nullptr);
    }
  }

  return NewBB;
}

BasicBlock *llvm::SplitBlockPredecessors(BasicBlock *BB,
                                         ArrayRef<BasicBlock *> Preds,
                                         const char *Suffix, DominatorTree *DT,
                                         LoopInfo *LI, MemorySSAUpdater *MSSAU,
                                         bool PreserveLCSSA) {
  return SplitBlockPredecessorsImpl(BB, Preds, Suffix, /*DTU=*/nullptr, DT, LI,
                                    MSSAU, PreserveLCSSA);
}
BasicBlock *llvm::SplitBlockPredecessors(BasicBlock *BB,
                                         ArrayRef<BasicBlock *> Preds,
                                         const char *Suffix,
                                         DomTreeUpdater *DTU, LoopInfo *LI,
                                         MemorySSAUpdater *MSSAU,
                                         bool PreserveLCSSA) {
  return SplitBlockPredecessorsImpl(BB, Preds, Suffix, DTU,
                                    /*DT=*/nullptr, LI, MSSAU, PreserveLCSSA);
}

static void SplitLandingPadPredecessorsImpl(
    BasicBlock *OrigBB, ArrayRef<BasicBlock *> Preds, const char *Suffix1,
    const char *Suffix2, SmallVectorImpl<BasicBlock *> &NewBBs,
    DomTreeUpdater *DTU, DominatorTree *DT, LoopInfo *LI,
    MemorySSAUpdater *MSSAU, bool PreserveLCSSA) {
  assert(OrigBB->isLandingPad() && "Trying to split a non-landing pad!");

  // Create a new basic block for OrigBB's predecessors listed in Preds. Insert
  // it right before the original block.
  BasicBlock *NewBB1 = BasicBlock::Create(OrigBB->getContext(),
                                          OrigBB->getName() + Suffix1,
                                          OrigBB->getParent(), OrigBB);
  NewBBs.push_back(NewBB1);

  // The new block unconditionally branches to the old block.
  BranchInst *BI1 = BranchInst::Create(OrigBB, NewBB1);
  BI1->setDebugLoc(OrigBB->getFirstNonPHIIt()->getDebugLoc());

  // Move the edges from Preds to point to NewBB1 instead of OrigBB.
  for (BasicBlock *Pred : Preds) {
    // This is slightly more strict than necessary; the minimum requirement
    // is that there be no more than one indirectbr branching to BB. And
    // all BlockAddress uses would need to be updated.
    assert(!isa<IndirectBrInst>(Pred->getTerminator()) &&
           "Cannot split an edge from an IndirectBrInst");
    Pred->getTerminator()->replaceUsesOfWith(OrigBB, NewBB1);
  }

  bool HasLoopExit = false;
  UpdateAnalysisInformation(OrigBB, NewBB1, Preds, DTU, DT, LI, MSSAU,
                            PreserveLCSSA, HasLoopExit);

  // Update the PHI nodes in OrigBB with the values coming from NewBB1.
  UpdatePHINodes(OrigBB, NewBB1, Preds, BI1, HasLoopExit);

  // Move the remaining edges from OrigBB to point to NewBB2.
  SmallVector<BasicBlock*, 8> NewBB2Preds;
  for (pred_iterator i = pred_begin(OrigBB), e = pred_end(OrigBB);
       i != e; ) {
    BasicBlock *Pred = *i++;
    if (Pred == NewBB1) continue;
    assert(!isa<IndirectBrInst>(Pred->getTerminator()) &&
           "Cannot split an edge from an IndirectBrInst");
    NewBB2Preds.push_back(Pred);
    e = pred_end(OrigBB);
  }

  BasicBlock *NewBB2 = nullptr;
  if (!NewBB2Preds.empty()) {
    // Create another basic block for the rest of OrigBB's predecessors.
    NewBB2 = BasicBlock::Create(OrigBB->getContext(),
                                OrigBB->getName() + Suffix2,
                                OrigBB->getParent(), OrigBB);
    NewBBs.push_back(NewBB2);

    // The new block unconditionally branches to the old block.
    BranchInst *BI2 = BranchInst::Create(OrigBB, NewBB2);
    BI2->setDebugLoc(OrigBB->getFirstNonPHIIt()->getDebugLoc());

    // Move the remaining edges from OrigBB to point to NewBB2.
    for (BasicBlock *NewBB2Pred : NewBB2Preds)
      NewBB2Pred->getTerminator()->replaceUsesOfWith(OrigBB, NewBB2);

    // Update DominatorTree, LoopInfo, and LCCSA analysis information.
    HasLoopExit = false;
    UpdateAnalysisInformation(OrigBB, NewBB2, NewBB2Preds, DTU, DT, LI, MSSAU,
                              PreserveLCSSA, HasLoopExit);

    // Update the PHI nodes in OrigBB with the values coming from NewBB2.
    UpdatePHINodes(OrigBB, NewBB2, NewBB2Preds, BI2, HasLoopExit);
  }

  LandingPadInst *LPad = OrigBB->getLandingPadInst();
  Instruction *Clone1 = LPad->clone();
  Clone1->setName(Twine("lpad") + Suffix1);
  Clone1->insertInto(NewBB1, NewBB1->getFirstInsertionPt());

  if (NewBB2) {
    Instruction *Clone2 = LPad->clone();
    Clone2->setName(Twine("lpad") + Suffix2);
    Clone2->insertInto(NewBB2, NewBB2->getFirstInsertionPt());

    // Create a PHI node for the two cloned landingpad instructions only
    // if the original landingpad instruction has some uses.
    if (!LPad->use_empty()) {
      assert(!LPad->getType()->isTokenTy() &&
             "Split cannot be applied if LPad is token type. Otherwise an "
             "invalid PHINode of token type would be created.");
      PHINode *PN = PHINode::Create(LPad->getType(), 2, "lpad.phi", LPad->getIterator());
      PN->addIncoming(Clone1, NewBB1);
      PN->addIncoming(Clone2, NewBB2);
      LPad->replaceAllUsesWith(PN);
    }
    LPad->eraseFromParent();
  } else {
    // There is no second clone. Just replace the landing pad with the first
    // clone.
    LPad->replaceAllUsesWith(Clone1);
    LPad->eraseFromParent();
  }
}

void llvm::SplitLandingPadPredecessors(BasicBlock *OrigBB,
                                       ArrayRef<BasicBlock *> Preds,
                                       const char *Suffix1, const char *Suffix2,
                                       SmallVectorImpl<BasicBlock *> &NewBBs,
                                       DomTreeUpdater *DTU, LoopInfo *LI,
                                       MemorySSAUpdater *MSSAU,
                                       bool PreserveLCSSA) {
  return SplitLandingPadPredecessorsImpl(OrigBB, Preds, Suffix1, Suffix2,
                                         NewBBs, DTU, /*DT=*/nullptr, LI, MSSAU,
                                         PreserveLCSSA);
}

ReturnInst *llvm::FoldReturnIntoUncondBranch(ReturnInst *RI, BasicBlock *BB,
                                             BasicBlock *Pred,
                                             DomTreeUpdater *DTU) {
  Instruction *UncondBranch = Pred->getTerminator();
  // Clone the return and add it to the end of the predecessor.
  Instruction *NewRet = RI->clone();
  NewRet->insertInto(Pred, Pred->end());

  // If the return instruction returns a value, and if the value was a
  // PHI node in "BB", propagate the right value into the return.
  for (Use &Op : NewRet->operands()) {
    Value *V = Op;
    Instruction *NewBC = nullptr;
    if (BitCastInst *BCI = dyn_cast<BitCastInst>(V)) {
      // Return value might be bitcasted. Clone and insert it before the
      // return instruction.
      V = BCI->getOperand(0);
      NewBC = BCI->clone();
      NewBC->insertInto(Pred, NewRet->getIterator());
      Op = NewBC;
    }

    Instruction *NewEV = nullptr;
    if (ExtractValueInst *EVI = dyn_cast<ExtractValueInst>(V)) {
      V = EVI->getOperand(0);
      NewEV = EVI->clone();
      if (NewBC) {
        NewBC->setOperand(0, NewEV);
        NewEV->insertInto(Pred, NewBC->getIterator());
      } else {
        NewEV->insertInto(Pred, NewRet->getIterator());
        Op = NewEV;
      }
    }

    if (PHINode *PN = dyn_cast<PHINode>(V)) {
      if (PN->getParent() == BB) {
        if (NewEV) {
          NewEV->setOperand(0, PN->getIncomingValueForBlock(Pred));
        } else if (NewBC)
          NewBC->setOperand(0, PN->getIncomingValueForBlock(Pred));
        else
          Op = PN->getIncomingValueForBlock(Pred);
      }
    }
  }

  // Update any PHI nodes in the returning block to realize that we no
  // longer branch to them.
  BB->removePredecessor(Pred);
  UncondBranch->eraseFromParent();

  if (DTU)
    DTU->applyUpdates({{DominatorTree::Delete, Pred, BB}});

  return cast<ReturnInst>(NewRet);
}

Instruction *llvm::SplitBlockAndInsertIfThen(Value *Cond,
                                             BasicBlock::iterator SplitBefore,
                                             bool Unreachable,
                                             MDNode *BranchWeights,
                                             DomTreeUpdater *DTU, LoopInfo *LI,
                                             BasicBlock *ThenBlock) {
  SplitBlockAndInsertIfThenElse(
      Cond, SplitBefore, &ThenBlock, /* ElseBlock */ nullptr,
      /* UnreachableThen */ Unreachable,
      /* UnreachableElse */ false, BranchWeights, DTU, LI);
  return ThenBlock->getTerminator();
}

Instruction *llvm::SplitBlockAndInsertIfElse(Value *Cond,
                                             BasicBlock::iterator SplitBefore,
                                             bool Unreachable,
                                             MDNode *BranchWeights,
                                             DomTreeUpdater *DTU, LoopInfo *LI,
                                             BasicBlock *ElseBlock) {
  SplitBlockAndInsertIfThenElse(
      Cond, SplitBefore, /* ThenBlock */ nullptr, &ElseBlock,
      /* UnreachableThen */ false,
      /* UnreachableElse */ Unreachable, BranchWeights, DTU, LI);
  return ElseBlock->getTerminator();
}

void llvm::SplitBlockAndInsertIfThenElse(Value *Cond, BasicBlock::iterator SplitBefore,
                                         Instruction **ThenTerm,
                                         Instruction **ElseTerm,
                                         MDNode *BranchWeights,
                                         DomTreeUpdater *DTU, LoopInfo *LI) {
  BasicBlock *ThenBlock = nullptr;
  BasicBlock *ElseBlock = nullptr;
  SplitBlockAndInsertIfThenElse(
      Cond, SplitBefore, &ThenBlock, &ElseBlock, /* UnreachableThen */ false,
      /* UnreachableElse */ false, BranchWeights, DTU, LI);

  *ThenTerm = ThenBlock->getTerminator();
  *ElseTerm = ElseBlock->getTerminator();
}

void llvm::SplitBlockAndInsertIfThenElse(
    Value *Cond, BasicBlock::iterator SplitBefore, BasicBlock **ThenBlock,
    BasicBlock **ElseBlock, bool UnreachableThen, bool UnreachableElse,
    MDNode *BranchWeights, DomTreeUpdater *DTU, LoopInfo *LI) {
  assert((ThenBlock || ElseBlock) &&
         "At least one branch block must be created");
  assert((!UnreachableThen || !UnreachableElse) &&
         "Split block tail must be reachable");

  SmallVector<DominatorTree::UpdateType, 8> Updates;
  SmallPtrSet<BasicBlock *, 8> UniqueOrigSuccessors;
  BasicBlock *Head = SplitBefore->getParent();
  if (DTU) {
    UniqueOrigSuccessors.insert_range(successors(Head));
    Updates.reserve(4 + 2 * UniqueOrigSuccessors.size());
  }

  LLVMContext &C = Head->getContext();
  BasicBlock *Tail = Head->splitBasicBlock(SplitBefore);
  BasicBlock *TrueBlock = Tail;
  BasicBlock *FalseBlock = Tail;
  bool ThenToTailEdge = false;
  bool ElseToTailEdge = false;

  // Encapsulate the logic around creation/insertion/etc of a new block.
  auto handleBlock = [&](BasicBlock **PBB, bool Unreachable, BasicBlock *&BB,
                         bool &ToTailEdge) {
    if (PBB == nullptr)
      return; // Do not create/insert a block.

    if (*PBB)
      BB = *PBB; // Caller supplied block, use it.
    else {
      // Create a new block.
      BB = BasicBlock::Create(C, "", Head->getParent(), Tail);
      if (Unreachable)
        (void)new UnreachableInst(C, BB);
      else {
        (void)BranchInst::Create(Tail, BB);
        ToTailEdge = true;
      }
      BB->getTerminator()->setDebugLoc(SplitBefore->getDebugLoc());
      // Pass the new block back to the caller.
      *PBB = BB;
    }
  };

  handleBlock(ThenBlock, UnreachableThen, TrueBlock, ThenToTailEdge);
  handleBlock(ElseBlock, UnreachableElse, FalseBlock, ElseToTailEdge);

  Instruction *HeadOldTerm = Head->getTerminator();
  BranchInst *HeadNewTerm =
      BranchInst::Create(/*ifTrue*/ TrueBlock, /*ifFalse*/ FalseBlock, Cond);
  HeadNewTerm->setMetadata(LLVMContext::MD_prof, BranchWeights);
  ReplaceInstWithInst(HeadOldTerm, HeadNewTerm);

  if (DTU) {
    Updates.emplace_back(DominatorTree::Insert, Head, TrueBlock);
    Updates.emplace_back(DominatorTree::Insert, Head, FalseBlock);
    if (ThenToTailEdge)
      Updates.emplace_back(DominatorTree::Insert, TrueBlock, Tail);
    if (ElseToTailEdge)
      Updates.emplace_back(DominatorTree::Insert, FalseBlock, Tail);
    for (BasicBlock *UniqueOrigSuccessor : UniqueOrigSuccessors)
      Updates.emplace_back(DominatorTree::Insert, Tail, UniqueOrigSuccessor);
    for (BasicBlock *UniqueOrigSuccessor : UniqueOrigSuccessors)
      Updates.emplace_back(DominatorTree::Delete, Head, UniqueOrigSuccessor);
    DTU->applyUpdates(Updates);
  }

  if (LI) {
    if (Loop *L = LI->getLoopFor(Head); L) {
      if (ThenToTailEdge)
        L->addBasicBlockToLoop(TrueBlock, *LI);
      if (ElseToTailEdge)
        L->addBasicBlockToLoop(FalseBlock, *LI);
      L->addBasicBlockToLoop(Tail, *LI);
    }
  }
}

std::pair<Instruction *, Value *>
llvm::SplitBlockAndInsertSimpleForLoop(Value *End,
                                       BasicBlock::iterator SplitBefore) {
  BasicBlock *LoopPred = SplitBefore->getParent();
  BasicBlock *LoopBody = SplitBlock(SplitBefore->getParent(), SplitBefore);
  BasicBlock *LoopExit = SplitBlock(SplitBefore->getParent(), SplitBefore);

  auto *Ty = End->getType();
  auto &DL = SplitBefore->getDataLayout();
  const unsigned Bitwidth = DL.getTypeSizeInBits(Ty);

  IRBuilder<> Builder(LoopBody->getTerminator());
  auto *IV = Builder.CreatePHI(Ty, 2, "iv");
  auto *IVNext =
    Builder.CreateAdd(IV, ConstantInt::get(Ty, 1), IV->getName() + ".next",
                      /*HasNUW=*/true, /*HasNSW=*/Bitwidth != 2);
  auto *IVCheck = Builder.CreateICmpEQ(IVNext, End,
                                       IV->getName() + ".check");
  Builder.CreateCondBr(IVCheck, LoopExit, LoopBody);
  LoopBody->getTerminator()->eraseFromParent();

  // Populate the IV PHI.
  IV->addIncoming(ConstantInt::get(Ty, 0), LoopPred);
  IV->addIncoming(IVNext, LoopBody);

  return std::make_pair(&*LoopBody->getFirstNonPHIIt(), IV);
}

void llvm::SplitBlockAndInsertForEachLane(
    ElementCount EC, Type *IndexTy, BasicBlock::iterator InsertBefore,
    std::function<void(IRBuilderBase &, Value *)> Func) {

  IRBuilder<> IRB(InsertBefore->getParent(), InsertBefore);

  if (EC.isScalable()) {
    Value *NumElements = IRB.CreateElementCount(IndexTy, EC);

    auto [BodyIP, Index] =
      SplitBlockAndInsertSimpleForLoop(NumElements, InsertBefore);

    IRB.SetInsertPoint(BodyIP);
    Func(IRB, Index);
    return;
  }

  unsigned Num = EC.getFixedValue();
  for (unsigned Idx = 0; Idx < Num; ++Idx) {
    IRB.SetInsertPoint(InsertBefore);
    Func(IRB, ConstantInt::get(IndexTy, Idx));
  }
}

void llvm::SplitBlockAndInsertForEachLane(
    Value *EVL, BasicBlock::iterator InsertBefore,
    std::function<void(IRBuilderBase &, Value *)> Func) {

  IRBuilder<> IRB(InsertBefore->getParent(), InsertBefore);
  Type *Ty = EVL->getType();

  if (!isa<ConstantInt>(EVL)) {
    auto [BodyIP, Index] = SplitBlockAndInsertSimpleForLoop(EVL, InsertBefore);
    IRB.SetInsertPoint(BodyIP);
    Func(IRB, Index);
    return;
  }

  unsigned Num = cast<ConstantInt>(EVL)->getZExtValue();
  for (unsigned Idx = 0; Idx < Num; ++Idx) {
    IRB.SetInsertPoint(InsertBefore);
    Func(IRB, ConstantInt::get(Ty, Idx));
  }
}

BranchInst *llvm::GetIfCondition(BasicBlock *BB, BasicBlock *&IfTrue,
                                 BasicBlock *&IfFalse) {
  PHINode *SomePHI = dyn_cast<PHINode>(BB->begin());
  BasicBlock *Pred1 = nullptr;
  BasicBlock *Pred2 = nullptr;

  if (SomePHI) {
    if (SomePHI->getNumIncomingValues() != 2)
      return nullptr;
    Pred1 = SomePHI->getIncomingBlock(0);
    Pred2 = SomePHI->getIncomingBlock(1);
  } else {
    pred_iterator PI = pred_begin(BB), PE = pred_end(BB);
    if (PI == PE) // No predecessor
      return nullptr;
    Pred1 = *PI++;
    if (PI == PE) // Only one predecessor
      return nullptr;
    Pred2 = *PI++;
    if (PI != PE) // More than two predecessors
      return nullptr;
  }

  // We can only handle branches.  Other control flow will be lowered to
  // branches if possible anyway.
  BranchInst *Pred1Br = dyn_cast<BranchInst>(Pred1->getTerminator());
  BranchInst *Pred2Br = dyn_cast<BranchInst>(Pred2->getTerminator());
  if (!Pred1Br || !Pred2Br)
    return nullptr;

  // Eliminate code duplication by ensuring that Pred1Br is conditional if
  // either are.
  if (Pred2Br->isConditional()) {
    // If both branches are conditional, we don't have an "if statement".  In
    // reality, we could transform this case, but since the condition will be
    // required anyway, we stand no chance of eliminating it, so the xform is
    // probably not profitable.
    if (Pred1Br->isConditional())
      return nullptr;

    std::swap(Pred1, Pred2);
    std::swap(Pred1Br, Pred2Br);
  }

  if (Pred1Br->isConditional()) {
    // The only thing we have to watch out for here is to make sure that Pred2
    // doesn't have incoming edges from other blocks.  If it does, the condition
    // doesn't dominate BB.
    if (!Pred2->getSinglePredecessor())
      return nullptr;

    // If we found a conditional branch predecessor, make sure that it branches
    // to BB and Pred2Br.  If it doesn't, this isn't an "if statement".
    if (Pred1Br->getSuccessor(0) == BB &&
        Pred1Br->getSuccessor(1) == Pred2) {
      IfTrue = Pred1;
      IfFalse = Pred2;
    } else if (Pred1Br->getSuccessor(0) == Pred2 &&
               Pred1Br->getSuccessor(1) == BB) {
      IfTrue = Pred2;
      IfFalse = Pred1;
    } else {
      // We know that one arm of the conditional goes to BB, so the other must
      // go somewhere unrelated, and this must not be an "if statement".
      return nullptr;
    }

    return Pred1Br;
  }

  // Ok, if we got here, both predecessors end with an unconditional branch to
  // BB.  Don't panic!  If both blocks only have a single (identical)
  // predecessor, and THAT is a conditional branch, then we're all ok!
  BasicBlock *CommonPred = Pred1->getSinglePredecessor();
  if (CommonPred == nullptr || CommonPred != Pred2->getSinglePredecessor())
    return nullptr;

  // Otherwise, if this is a conditional branch, then we can use it!
  BranchInst *BI = dyn_cast<BranchInst>(CommonPred->getTerminator());
  if (!BI) return nullptr;

  assert(BI->isConditional() && "Two successors but not conditional?");
  if (BI->getSuccessor(0) == Pred1) {
    IfTrue = Pred1;
    IfFalse = Pred2;
  } else {
    IfTrue = Pred2;
    IfFalse = Pred1;
  }
  return BI;
}

void llvm::InvertBranch(BranchInst *PBI, IRBuilderBase &Builder) {
  Value *NewCond = PBI->getCondition();
  // If this is a "cmp" instruction, only used for branching (and nowhere
  // else), then we can simply invert the predicate.
  if (NewCond->hasOneUse() && isa<CmpInst>(NewCond)) {
    CmpInst *CI = cast<CmpInst>(NewCond);
    CI->setPredicate(CI->getInversePredicate());
  } else
    NewCond = Builder.CreateNot(NewCond, NewCond->getName() + ".not");

  PBI->setCondition(NewCond);
  PBI->swapSuccessors();
}

bool llvm::hasOnlySimpleTerminator(const Function &F) {
  for (auto &BB : F) {
    auto *Term = BB.getTerminator();
    if (!(isa<ReturnInst>(Term) || isa<UnreachableInst>(Term) ||
          isa<BranchInst>(Term)))
      return false;
  }
  return true;
}<|MERGE_RESOLUTION|>--- conflicted
+++ resolved
@@ -539,53 +539,7 @@
 }
 
 static bool removeRedundantDbgInstrsUsingForwardScan(BasicBlock *BB) {
-<<<<<<< HEAD
-  if (BB->IsNewDbgInfoFormat)
-    return DbgVariableRecordsRemoveRedundantDbgInstrsUsingForwardScan(BB);
-
-  SmallVector<DbgValueInst *, 8> ToBeRemoved;
-  SmallDenseMap<DebugVariable,
-                std::pair<SmallVector<Value *, 4>, DIExpression *>, 4>
-      VariableMap;
-  for (auto &I : *BB) {
-    if (DbgValueInst *DVI = dyn_cast<DbgValueInst>(&I)) {
-      DebugVariable Key(DVI->getVariable(), std::nullopt,
-                        DVI->getDebugLoc()->getInlinedAt());
-      auto [VMI, Inserted] = VariableMap.try_emplace(Key);
-      auto *DAI = dyn_cast<DbgAssignIntrinsic>(DVI);
-      // A dbg.assign with no linked instructions can be treated like a
-      // dbg.value (i.e. can be deleted).
-      bool IsDbgValueKind = (!DAI || at::getAssignmentInsts(DAI).empty());
-
-      // Update the map if we found a new value/expression describing the
-      // variable, or if the variable wasn't mapped already.
-      SmallVector<Value *, 4> Values(DVI->getValues());
-      if (Inserted || VMI->second.first != Values ||
-          VMI->second.second != DVI->getExpression()) {
-        // Use a sentinel value (nullptr) for the DIExpression when we see a
-        // linked dbg.assign so that the next debug intrinsic will never match
-        // it (i.e. always treat linked dbg.assigns as if they're unique).
-        if (IsDbgValueKind)
-          VMI->second = {Values, DVI->getExpression()};
-        else
-          VMI->second = {Values, nullptr};
-        continue;
-      }
-
-      // Don't delete dbg.assign intrinsics that are linked to instructions.
-      if (!IsDbgValueKind)
-        continue;
-      ToBeRemoved.push_back(DVI);
-    }
-  }
-
-  for (auto &Instr : ToBeRemoved)
-    Instr->eraseFromParent();
-
-  return !ToBeRemoved.empty();
-=======
   return DbgVariableRecordsRemoveRedundantDbgInstrsUsingForwardScan(BB);
->>>>>>> 4084ffcf
 }
 
 /// Remove redundant undef dbg.assign intrinsic from an entry block using a
