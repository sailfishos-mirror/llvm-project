--- conflicted
+++ resolved
@@ -2768,8 +2768,6 @@
          });
 }
 
-<<<<<<< HEAD
-=======
 static Instruction *foldGEPOfPhi(GetElementPtrInst &GEP, PHINode *PN,
                                  IRBuilderBase &Builder) {
   auto *Op1 = dyn_cast<GetElementPtrInst>(PN->getOperand(0));
@@ -2875,7 +2873,6 @@
   return NewGEP;
 }
 
->>>>>>> ce7c17d5
 Instruction *InstCombinerImpl::visitGetElementPtrInst(GetElementPtrInst &GEP) {
   Value *PtrOp = GEP.getOperand(0);
   SmallVector<Value *, 8> Indices(GEP.indices());
