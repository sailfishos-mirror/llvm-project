//===- InstCombineSelect.cpp ----------------------------------------------===//
//
// Part of the LLVM Project, under the Apache License v2.0 with LLVM Exceptions.
// See https://llvm.org/LICENSE.txt for license information.
// SPDX-License-Identifier: Apache-2.0 WITH LLVM-exception
//
//===----------------------------------------------------------------------===//
//
// This file implements the visitSelect function.
//
//===----------------------------------------------------------------------===//

#include "InstCombineInternal.h"
#include "llvm/ADT/APInt.h"
#include "llvm/ADT/STLExtras.h"
#include "llvm/ADT/SmallVector.h"
#include "llvm/Analysis/AssumptionCache.h"
#include "llvm/Analysis/CmpInstAnalysis.h"
#include "llvm/Analysis/InstructionSimplify.h"
#include "llvm/Analysis/OverflowInstAnalysis.h"
#include "llvm/Analysis/ValueTracking.h"
#include "llvm/Analysis/VectorUtils.h"
#include "llvm/IR/BasicBlock.h"
#include "llvm/IR/Constant.h"
#include "llvm/IR/ConstantRange.h"
#include "llvm/IR/Constants.h"
#include "llvm/IR/DerivedTypes.h"
#include "llvm/IR/IRBuilder.h"
#include "llvm/IR/InstrTypes.h"
#include "llvm/IR/Instruction.h"
#include "llvm/IR/Instructions.h"
#include "llvm/IR/IntrinsicInst.h"
#include "llvm/IR/Intrinsics.h"
#include "llvm/IR/Operator.h"
#include "llvm/IR/PatternMatch.h"
#include "llvm/IR/Type.h"
#include "llvm/IR/User.h"
#include "llvm/IR/Value.h"
#include "llvm/Support/Casting.h"
#include "llvm/Support/ErrorHandling.h"
#include "llvm/Support/KnownBits.h"
#include "llvm/Transforms/InstCombine/InstCombiner.h"
#include <cassert>
#include <utility>

#define DEBUG_TYPE "instcombine"
#include "llvm/Transforms/Utils/InstructionWorklist.h"

using namespace llvm;
using namespace PatternMatch;


/// Replace a select operand based on an equality comparison with the identity
/// constant of a binop.
static Instruction *foldSelectBinOpIdentity(SelectInst &Sel,
                                            const TargetLibraryInfo &TLI,
                                            InstCombinerImpl &IC) {
  // The select condition must be an equality compare with a constant operand.
  Value *X;
  Constant *C;
  CmpInst::Predicate Pred;
  if (!match(Sel.getCondition(), m_Cmp(Pred, m_Value(X), m_Constant(C))))
    return nullptr;

  bool IsEq;
  if (ICmpInst::isEquality(Pred))
    IsEq = Pred == ICmpInst::ICMP_EQ;
  else if (Pred == FCmpInst::FCMP_OEQ)
    IsEq = true;
  else if (Pred == FCmpInst::FCMP_UNE)
    IsEq = false;
  else
    return nullptr;

  // A select operand must be a binop.
  BinaryOperator *BO;
  if (!match(Sel.getOperand(IsEq ? 1 : 2), m_BinOp(BO)))
    return nullptr;

  // The compare constant must be the identity constant for that binop.
  // If this a floating-point compare with 0.0, any zero constant will do.
  Type *Ty = BO->getType();
  Constant *IdC = ConstantExpr::getBinOpIdentity(BO->getOpcode(), Ty, true);
  if (IdC != C) {
    if (!IdC || !CmpInst::isFPPredicate(Pred))
      return nullptr;
    if (!match(IdC, m_AnyZeroFP()) || !match(C, m_AnyZeroFP()))
      return nullptr;
  }

  // Last, match the compare variable operand with a binop operand.
  Value *Y;
  if (!BO->isCommutative() && !match(BO, m_BinOp(m_Value(Y), m_Specific(X))))
    return nullptr;
  if (!match(BO, m_c_BinOp(m_Value(Y), m_Specific(X))))
    return nullptr;

  // +0.0 compares equal to -0.0, and so it does not behave as required for this
  // transform. Bail out if we can not exclude that possibility.
  if (isa<FPMathOperator>(BO))
    if (!BO->hasNoSignedZeros() &&
        !cannotBeNegativeZero(Y, 0,
                              IC.getSimplifyQuery().getWithInstruction(&Sel)))
      return nullptr;

  // BO = binop Y, X
  // S = { select (cmp eq X, C), BO, ? } or { select (cmp ne X, C), ?, BO }
  // =>
  // S = { select (cmp eq X, C),  Y, ? } or { select (cmp ne X, C), ?,  Y }
  return IC.replaceOperand(Sel, IsEq ? 1 : 2, Y);
}

/// This folds:
///  select (icmp eq (and X, C1)), TC, FC
///    iff C1 is a power 2 and the difference between TC and FC is a power-of-2.
/// To something like:
///  (shr (and (X, C1)), (log2(C1) - log2(TC-FC))) + FC
/// Or:
///  (shl (and (X, C1)), (log2(TC-FC) - log2(C1))) + FC
/// With some variations depending if FC is larger than TC, or the shift
/// isn't needed, or the bit widths don't match.
static Value *foldSelectICmpAnd(SelectInst &Sel, ICmpInst *Cmp,
                                InstCombiner::BuilderTy &Builder) {
  const APInt *SelTC, *SelFC;
  if (!match(Sel.getTrueValue(), m_APInt(SelTC)) ||
      !match(Sel.getFalseValue(), m_APInt(SelFC)))
    return nullptr;

  // If this is a vector select, we need a vector compare.
  Type *SelType = Sel.getType();
  if (SelType->isVectorTy() != Cmp->getType()->isVectorTy())
    return nullptr;

  Value *V;
  APInt AndMask;
  bool CreateAnd = false;
  ICmpInst::Predicate Pred = Cmp->getPredicate();
  if (ICmpInst::isEquality(Pred)) {
    if (!match(Cmp->getOperand(1), m_Zero()))
      return nullptr;

    V = Cmp->getOperand(0);
    const APInt *AndRHS;
    if (!match(V, m_And(m_Value(), m_Power2(AndRHS))))
      return nullptr;

    AndMask = *AndRHS;
  } else if (decomposeBitTestICmp(Cmp->getOperand(0), Cmp->getOperand(1),
                                  Pred, V, AndMask)) {
    assert(ICmpInst::isEquality(Pred) && "Not equality test?");
    if (!AndMask.isPowerOf2())
      return nullptr;

    CreateAnd = true;
  } else {
    return nullptr;
  }

  // In general, when both constants are non-zero, we would need an offset to
  // replace the select. This would require more instructions than we started
  // with. But there's one special-case that we handle here because it can
  // simplify/reduce the instructions.
  APInt TC = *SelTC;
  APInt FC = *SelFC;
  if (!TC.isZero() && !FC.isZero()) {
    // If the select constants differ by exactly one bit and that's the same
    // bit that is masked and checked by the select condition, the select can
    // be replaced by bitwise logic to set/clear one bit of the constant result.
    if (TC.getBitWidth() != AndMask.getBitWidth() || (TC ^ FC) != AndMask)
      return nullptr;
    if (CreateAnd) {
      // If we have to create an 'and', then we must kill the cmp to not
      // increase the instruction count.
      if (!Cmp->hasOneUse())
        return nullptr;
      V = Builder.CreateAnd(V, ConstantInt::get(SelType, AndMask));
    }
    bool ExtraBitInTC = TC.ugt(FC);
    if (Pred == ICmpInst::ICMP_EQ) {
      // If the masked bit in V is clear, clear or set the bit in the result:
      // (V & AndMaskC) == 0 ? TC : FC --> (V & AndMaskC) ^ TC
      // (V & AndMaskC) == 0 ? TC : FC --> (V & AndMaskC) | TC
      Constant *C = ConstantInt::get(SelType, TC);
      return ExtraBitInTC ? Builder.CreateXor(V, C) : Builder.CreateOr(V, C);
    }
    if (Pred == ICmpInst::ICMP_NE) {
      // If the masked bit in V is set, set or clear the bit in the result:
      // (V & AndMaskC) != 0 ? TC : FC --> (V & AndMaskC) | FC
      // (V & AndMaskC) != 0 ? TC : FC --> (V & AndMaskC) ^ FC
      Constant *C = ConstantInt::get(SelType, FC);
      return ExtraBitInTC ? Builder.CreateOr(V, C) : Builder.CreateXor(V, C);
    }
    llvm_unreachable("Only expecting equality predicates");
  }

  // Make sure one of the select arms is a power-of-2.
  if (!TC.isPowerOf2() && !FC.isPowerOf2())
    return nullptr;

  // Determine which shift is needed to transform result of the 'and' into the
  // desired result.
  const APInt &ValC = !TC.isZero() ? TC : FC;
  unsigned ValZeros = ValC.logBase2();
  unsigned AndZeros = AndMask.logBase2();
  bool ShouldNotVal = !TC.isZero();
  ShouldNotVal ^= Pred == ICmpInst::ICMP_NE;

  // If we would need to create an 'and' + 'shift' + 'xor' to replace a 'select'
  // + 'icmp', then this transformation would result in more instructions and
  // potentially interfere with other folding.
  if (CreateAnd && ShouldNotVal && ValZeros != AndZeros)
    return nullptr;

  // Insert the 'and' instruction on the input to the truncate.
  if (CreateAnd)
    V = Builder.CreateAnd(V, ConstantInt::get(V->getType(), AndMask));

  // If types don't match, we can still convert the select by introducing a zext
  // or a trunc of the 'and'.
  if (ValZeros > AndZeros) {
    V = Builder.CreateZExtOrTrunc(V, SelType);
    V = Builder.CreateShl(V, ValZeros - AndZeros);
  } else if (ValZeros < AndZeros) {
    V = Builder.CreateLShr(V, AndZeros - ValZeros);
    V = Builder.CreateZExtOrTrunc(V, SelType);
  } else {
    V = Builder.CreateZExtOrTrunc(V, SelType);
  }

  // Okay, now we know that everything is set up, we just don't know whether we
  // have a icmp_ne or icmp_eq and whether the true or false val is the zero.
  if (ShouldNotVal)
    V = Builder.CreateXor(V, ValC);

  return V;
}

/// We want to turn code that looks like this:
///   %C = or %A, %B
///   %D = select %cond, %C, %A
/// into:
///   %C = select %cond, %B, 0
///   %D = or %A, %C
///
/// Assuming that the specified instruction is an operand to the select, return
/// a bitmask indicating which operands of this instruction are foldable if they
/// equal the other incoming value of the select.
static unsigned getSelectFoldableOperands(BinaryOperator *I) {
  switch (I->getOpcode()) {
  case Instruction::Add:
  case Instruction::FAdd:
  case Instruction::Mul:
  case Instruction::FMul:
  case Instruction::And:
  case Instruction::Or:
  case Instruction::Xor:
    return 3;              // Can fold through either operand.
  case Instruction::Sub:   // Can only fold on the amount subtracted.
  case Instruction::FSub:
  case Instruction::FDiv:  // Can only fold on the divisor amount.
  case Instruction::Shl:   // Can only fold on the shift amount.
  case Instruction::LShr:
  case Instruction::AShr:
    return 1;
  default:
    return 0;              // Cannot fold
  }
}

/// We have (select c, TI, FI), and we know that TI and FI have the same opcode.
Instruction *InstCombinerImpl::foldSelectOpOp(SelectInst &SI, Instruction *TI,
                                              Instruction *FI) {
  // Don't break up min/max patterns. The hasOneUse checks below prevent that
  // for most cases, but vector min/max with bitcasts can be transformed. If the
  // one-use restrictions are eased for other patterns, we still don't want to
  // obfuscate min/max.
  if ((match(&SI, m_SMin(m_Value(), m_Value())) ||
       match(&SI, m_SMax(m_Value(), m_Value())) ||
       match(&SI, m_UMin(m_Value(), m_Value())) ||
       match(&SI, m_UMax(m_Value(), m_Value()))))
    return nullptr;

  // If this is a cast from the same type, merge.
  Value *Cond = SI.getCondition();
  Type *CondTy = Cond->getType();
  if (TI->getNumOperands() == 1 && TI->isCast()) {
    Type *FIOpndTy = FI->getOperand(0)->getType();
    if (TI->getOperand(0)->getType() != FIOpndTy)
      return nullptr;

    // The select condition may be a vector. We may only change the operand
    // type if the vector width remains the same (and matches the condition).
    if (auto *CondVTy = dyn_cast<VectorType>(CondTy)) {
      if (!FIOpndTy->isVectorTy() ||
          CondVTy->getElementCount() !=
              cast<VectorType>(FIOpndTy)->getElementCount())
        return nullptr;

      // TODO: If the backend knew how to deal with casts better, we could
      // remove this limitation. For now, there's too much potential to create
      // worse codegen by promoting the select ahead of size-altering casts
      // (PR28160).
      //
      // Note that ValueTracking's matchSelectPattern() looks through casts
      // without checking 'hasOneUse' when it matches min/max patterns, so this
      // transform may end up happening anyway.
      if (TI->getOpcode() != Instruction::BitCast &&
          (!TI->hasOneUse() || !FI->hasOneUse()))
        return nullptr;
    } else if (!TI->hasOneUse() || !FI->hasOneUse()) {
      // TODO: The one-use restrictions for a scalar select could be eased if
      // the fold of a select in visitLoadInst() was enhanced to match a pattern
      // that includes a cast.
      return nullptr;
    }

    // Fold this by inserting a select from the input values.
    Value *NewSI =
        Builder.CreateSelect(Cond, TI->getOperand(0), FI->getOperand(0),
                             SI.getName() + ".v", &SI);
    return CastInst::Create(Instruction::CastOps(TI->getOpcode()), NewSI,
                            TI->getType());
  }

  Value *OtherOpT, *OtherOpF;
  bool MatchIsOpZero;
  auto getCommonOp = [&](Instruction *TI, Instruction *FI, bool Commute,
                         bool Swapped = false) -> Value * {
    assert(!(Commute && Swapped) &&
           "Commute and Swapped can't set at the same time");
    if (!Swapped) {
      if (TI->getOperand(0) == FI->getOperand(0)) {
        OtherOpT = TI->getOperand(1);
        OtherOpF = FI->getOperand(1);
        MatchIsOpZero = true;
        return TI->getOperand(0);
      } else if (TI->getOperand(1) == FI->getOperand(1)) {
        OtherOpT = TI->getOperand(0);
        OtherOpF = FI->getOperand(0);
        MatchIsOpZero = false;
        return TI->getOperand(1);
      }
    }

    if (!Commute && !Swapped)
      return nullptr;

    // If we are allowing commute or swap of operands, then
    // allow a cross-operand match. In that case, MatchIsOpZero
    // means that TI's operand 0 (FI's operand 1) is the common op.
    if (TI->getOperand(0) == FI->getOperand(1)) {
      OtherOpT = TI->getOperand(1);
      OtherOpF = FI->getOperand(0);
      MatchIsOpZero = true;
      return TI->getOperand(0);
    } else if (TI->getOperand(1) == FI->getOperand(0)) {
      OtherOpT = TI->getOperand(0);
      OtherOpF = FI->getOperand(1);
      MatchIsOpZero = false;
      return TI->getOperand(1);
    }
    return nullptr;
  };

  if (TI->hasOneUse() || FI->hasOneUse()) {
    // Cond ? -X : -Y --> -(Cond ? X : Y)
    Value *X, *Y;
    if (match(TI, m_FNeg(m_Value(X))) && match(FI, m_FNeg(m_Value(Y)))) {
      // Intersect FMF from the fneg instructions and union those with the
      // select.
      FastMathFlags FMF = TI->getFastMathFlags();
      FMF &= FI->getFastMathFlags();
      FMF |= SI.getFastMathFlags();
      Value *NewSel =
          Builder.CreateSelect(Cond, X, Y, SI.getName() + ".v", &SI);
      if (auto *NewSelI = dyn_cast<Instruction>(NewSel))
        NewSelI->setFastMathFlags(FMF);
      Instruction *NewFNeg = UnaryOperator::CreateFNeg(NewSel);
      NewFNeg->setFastMathFlags(FMF);
      return NewFNeg;
    }

    // Min/max intrinsic with a common operand can have the common operand
    // pulled after the select. This is the same transform as below for binops,
    // but specialized for intrinsic matching and without the restrictive uses
    // clause.
    auto *TII = dyn_cast<IntrinsicInst>(TI);
    auto *FII = dyn_cast<IntrinsicInst>(FI);
    if (TII && FII && TII->getIntrinsicID() == FII->getIntrinsicID()) {
      if (match(TII, m_MaxOrMin(m_Value(), m_Value()))) {
        if (Value *MatchOp = getCommonOp(TI, FI, true)) {
          Value *NewSel =
              Builder.CreateSelect(Cond, OtherOpT, OtherOpF, "minmaxop", &SI);
          return CallInst::Create(TII->getCalledFunction(), {NewSel, MatchOp});
        }
      }

      // select c, (ldexp v, e0), (ldexp v, e1) -> ldexp v, (select c, e0, e1)
      // select c, (ldexp v0, e), (ldexp v1, e) -> ldexp (select c, v0, v1), e
      //
      // select c, (ldexp v0, e0), (ldexp v1, e1) ->
      //     ldexp (select c, v0, v1), (select c, e0, e1)
      if (TII->getIntrinsicID() == Intrinsic::ldexp) {
        Value *LdexpVal0 = TII->getArgOperand(0);
        Value *LdexpExp0 = TII->getArgOperand(1);
        Value *LdexpVal1 = FII->getArgOperand(0);
        Value *LdexpExp1 = FII->getArgOperand(1);
        if (LdexpExp0->getType() == LdexpExp1->getType()) {
          FPMathOperator *SelectFPOp = cast<FPMathOperator>(&SI);
          FastMathFlags FMF = cast<FPMathOperator>(TII)->getFastMathFlags();
          FMF &= cast<FPMathOperator>(FII)->getFastMathFlags();
          FMF |= SelectFPOp->getFastMathFlags();

          Value *SelectVal = Builder.CreateSelect(Cond, LdexpVal0, LdexpVal1);
          Value *SelectExp = Builder.CreateSelect(Cond, LdexpExp0, LdexpExp1);

          CallInst *NewLdexp = Builder.CreateIntrinsic(
              TII->getType(), Intrinsic::ldexp, {SelectVal, SelectExp});
          NewLdexp->setFastMathFlags(FMF);
          return replaceInstUsesWith(SI, NewLdexp);
        }
      }
    }

    // icmp with a common operand also can have the common operand
    // pulled after the select.
    ICmpInst::Predicate TPred, FPred;
    if (match(TI, m_ICmp(TPred, m_Value(), m_Value())) &&
        match(FI, m_ICmp(FPred, m_Value(), m_Value()))) {
      if (TPred == FPred || TPred == CmpInst::getSwappedPredicate(FPred)) {
        bool Swapped = TPred != FPred;
        if (Value *MatchOp =
                getCommonOp(TI, FI, ICmpInst::isEquality(TPred), Swapped)) {
          Value *NewSel = Builder.CreateSelect(Cond, OtherOpT, OtherOpF,
                                               SI.getName() + ".v", &SI);
          return new ICmpInst(
              MatchIsOpZero ? TPred : CmpInst::getSwappedPredicate(TPred),
              MatchOp, NewSel);
        }
      }
    }
  }

  // Only handle binary operators (including two-operand getelementptr) with
  // one-use here. As with the cast case above, it may be possible to relax the
  // one-use constraint, but that needs be examined carefully since it may not
  // reduce the total number of instructions.
  if (TI->getNumOperands() != 2 || FI->getNumOperands() != 2 ||
      !TI->isSameOperationAs(FI) ||
      (!isa<BinaryOperator>(TI) && !isa<GetElementPtrInst>(TI)) ||
      !TI->hasOneUse() || !FI->hasOneUse())
    return nullptr;

  // Figure out if the operations have any operands in common.
  Value *MatchOp = getCommonOp(TI, FI, TI->isCommutative());
  if (!MatchOp)
    return nullptr;

  // If the select condition is a vector, the operands of the original select's
  // operands also must be vectors. This may not be the case for getelementptr
  // for example.
  if (CondTy->isVectorTy() && (!OtherOpT->getType()->isVectorTy() ||
                               !OtherOpF->getType()->isVectorTy()))
    return nullptr;

  // If we are sinking div/rem after a select, we may need to freeze the
  // condition because div/rem may induce immediate UB with a poison operand.
  // For example, the following transform is not safe if Cond can ever be poison
  // because we can replace poison with zero and then we have div-by-zero that
  // didn't exist in the original code:
  // Cond ? x/y : x/z --> x / (Cond ? y : z)
  auto *BO = dyn_cast<BinaryOperator>(TI);
  if (BO && BO->isIntDivRem() && !isGuaranteedNotToBePoison(Cond)) {
    // A udiv/urem with a common divisor is safe because UB can only occur with
    // div-by-zero, and that would be present in the original code.
    if (BO->getOpcode() == Instruction::SDiv ||
        BO->getOpcode() == Instruction::SRem || MatchIsOpZero)
      Cond = Builder.CreateFreeze(Cond);
  }

  // If we reach here, they do have operations in common.
  Value *NewSI = Builder.CreateSelect(Cond, OtherOpT, OtherOpF,
                                      SI.getName() + ".v", &SI);
  Value *Op0 = MatchIsOpZero ? MatchOp : NewSI;
  Value *Op1 = MatchIsOpZero ? NewSI : MatchOp;
  if (auto *BO = dyn_cast<BinaryOperator>(TI)) {
    BinaryOperator *NewBO = BinaryOperator::Create(BO->getOpcode(), Op0, Op1);
    NewBO->copyIRFlags(TI);
    NewBO->andIRFlags(FI);
    return NewBO;
  }
  if (auto *TGEP = dyn_cast<GetElementPtrInst>(TI)) {
    auto *FGEP = cast<GetElementPtrInst>(FI);
    Type *ElementType = TGEP->getSourceElementType();
    return GetElementPtrInst::Create(
        ElementType, Op0, Op1, TGEP->getNoWrapFlags() & FGEP->getNoWrapFlags());
  }
  llvm_unreachable("Expected BinaryOperator or GEP");
  return nullptr;
}

static bool isSelect01(const APInt &C1I, const APInt &C2I) {
  if (!C1I.isZero() && !C2I.isZero()) // One side must be zero.
    return false;
  return C1I.isOne() || C1I.isAllOnes() || C2I.isOne() || C2I.isAllOnes();
}

/// Try to fold the select into one of the operands to allow further
/// optimization.
Instruction *InstCombinerImpl::foldSelectIntoOp(SelectInst &SI, Value *TrueVal,
                                                Value *FalseVal) {
  // See the comment above getSelectFoldableOperands for a description of the
  // transformation we are doing here.
  auto TryFoldSelectIntoOp = [&](SelectInst &SI, Value *TrueVal,
                                 Value *FalseVal,
                                 bool Swapped) -> Instruction * {
    auto *TVI = dyn_cast<BinaryOperator>(TrueVal);
    if (!TVI || !TVI->hasOneUse() || isa<Constant>(FalseVal))
      return nullptr;

    unsigned SFO = getSelectFoldableOperands(TVI);
    unsigned OpToFold = 0;
    if ((SFO & 1) && FalseVal == TVI->getOperand(0))
      OpToFold = 1;
    else if ((SFO & 2) && FalseVal == TVI->getOperand(1))
      OpToFold = 2;

    if (!OpToFold)
      return nullptr;

    // TODO: We probably ought to revisit cases where the select and FP
    // instructions have different flags and add tests to ensure the
    // behaviour is correct.
    FastMathFlags FMF;
    if (isa<FPMathOperator>(&SI))
      FMF = SI.getFastMathFlags();
    Constant *C = ConstantExpr::getBinOpIdentity(
        TVI->getOpcode(), TVI->getType(), true, FMF.noSignedZeros());
    Value *OOp = TVI->getOperand(2 - OpToFold);
    // Avoid creating select between 2 constants unless it's selecting
    // between 0, 1 and -1.
    const APInt *OOpC;
    bool OOpIsAPInt = match(OOp, m_APInt(OOpC));
    if (isa<Constant>(OOp) &&
        (!OOpIsAPInt || !isSelect01(C->getUniqueInteger(), *OOpC)))
      return nullptr;

    // If the false value is a NaN then we have that the floating point math
    // operation in the transformed code may not preserve the exact NaN
    // bit-pattern -- e.g. `fadd sNaN, 0.0 -> qNaN`.
    // This makes the transformation incorrect since the original program would
    // have preserved the exact NaN bit-pattern.
    // Avoid the folding if the false value might be a NaN.
    if (isa<FPMathOperator>(&SI) &&
        !computeKnownFPClass(FalseVal, FMF, fcNan, &SI).isKnownNeverNaN())
      return nullptr;

    Value *NewSel = Builder.CreateSelect(SI.getCondition(), Swapped ? C : OOp,
                                         Swapped ? OOp : C, "", &SI);
    if (isa<FPMathOperator>(&SI))
      cast<Instruction>(NewSel)->setFastMathFlags(FMF);
    NewSel->takeName(TVI);
    BinaryOperator *BO =
        BinaryOperator::Create(TVI->getOpcode(), FalseVal, NewSel);
    BO->copyIRFlags(TVI);
    return BO;
  };

  if (Instruction *R = TryFoldSelectIntoOp(SI, TrueVal, FalseVal, false))
    return R;

  if (Instruction *R = TryFoldSelectIntoOp(SI, FalseVal, TrueVal, true))
    return R;

  return nullptr;
}

/// We want to turn:
///   (select (icmp eq (and X, Y), 0), (and (lshr X, Z), 1), 1)
/// into:
///   zext (icmp ne i32 (and X, (or Y, (shl 1, Z))), 0)
/// Note:
///   Z may be 0 if lshr is missing.
/// Worst-case scenario is that we will replace 5 instructions with 5 different
/// instructions, but we got rid of select.
static Instruction *foldSelectICmpAndAnd(Type *SelType, const ICmpInst *Cmp,
                                         Value *TVal, Value *FVal,
                                         InstCombiner::BuilderTy &Builder) {
  if (!(Cmp->hasOneUse() && Cmp->getOperand(0)->hasOneUse() &&
        Cmp->getPredicate() == ICmpInst::ICMP_EQ &&
        match(Cmp->getOperand(1), m_Zero()) && match(FVal, m_One())))
    return nullptr;

  // The TrueVal has general form of:  and %B, 1
  Value *B;
  if (!match(TVal, m_OneUse(m_And(m_Value(B), m_One()))))
    return nullptr;

  // Where %B may be optionally shifted:  lshr %X, %Z.
  Value *X, *Z;
  const bool HasShift = match(B, m_OneUse(m_LShr(m_Value(X), m_Value(Z))));

  // The shift must be valid.
  // TODO: This restricts the fold to constant shift amounts. Is there a way to
  //       handle variable shifts safely? PR47012
  if (HasShift &&
      !match(Z, m_SpecificInt_ICMP(CmpInst::ICMP_ULT,
                                   APInt(SelType->getScalarSizeInBits(),
                                         SelType->getScalarSizeInBits()))))
    return nullptr;

  if (!HasShift)
    X = B;

  Value *Y;
  if (!match(Cmp->getOperand(0), m_c_And(m_Specific(X), m_Value(Y))))
    return nullptr;

  // ((X & Y) == 0) ? ((X >> Z) & 1) : 1 --> (X & (Y | (1 << Z))) != 0
  // ((X & Y) == 0) ? (X & 1) : 1 --> (X & (Y | 1)) != 0
  Constant *One = ConstantInt::get(SelType, 1);
  Value *MaskB = HasShift ? Builder.CreateShl(One, Z) : One;
  Value *FullMask = Builder.CreateOr(Y, MaskB);
  Value *MaskedX = Builder.CreateAnd(X, FullMask);
  Value *ICmpNeZero = Builder.CreateIsNotNull(MaskedX);
  return new ZExtInst(ICmpNeZero, SelType);
}

/// We want to turn:
///   (select (icmp eq (and X, C1), 0), 0, (shl [nsw/nuw] X, C2));
///   iff C1 is a mask and the number of its leading zeros is equal to C2
/// into:
///   shl X, C2
static Value *foldSelectICmpAndZeroShl(const ICmpInst *Cmp, Value *TVal,
                                       Value *FVal,
                                       InstCombiner::BuilderTy &Builder) {
  ICmpInst::Predicate Pred;
  Value *AndVal;
  if (!match(Cmp, m_ICmp(Pred, m_Value(AndVal), m_Zero())))
    return nullptr;

  if (Pred == ICmpInst::ICMP_NE) {
    Pred = ICmpInst::ICMP_EQ;
    std::swap(TVal, FVal);
  }

  Value *X;
  const APInt *C2, *C1;
  if (Pred != ICmpInst::ICMP_EQ ||
      !match(AndVal, m_And(m_Value(X), m_APInt(C1))) ||
      !match(TVal, m_Zero()) || !match(FVal, m_Shl(m_Specific(X), m_APInt(C2))))
    return nullptr;

  if (!C1->isMask() ||
      C1->countLeadingZeros() != static_cast<unsigned>(C2->getZExtValue()))
    return nullptr;

  auto *FI = dyn_cast<Instruction>(FVal);
  if (!FI)
    return nullptr;

  FI->setHasNoSignedWrap(false);
  FI->setHasNoUnsignedWrap(false);
  return FVal;
}

/// We want to turn:
///   (select (icmp sgt x, C), lshr (X, Y), ashr (X, Y)); iff C s>= -1
///   (select (icmp slt x, C), ashr (X, Y), lshr (X, Y)); iff C s>= 0
/// into:
///   ashr (X, Y)
static Value *foldSelectICmpLshrAshr(const ICmpInst *IC, Value *TrueVal,
                                     Value *FalseVal,
                                     InstCombiner::BuilderTy &Builder) {
  ICmpInst::Predicate Pred = IC->getPredicate();
  Value *CmpLHS = IC->getOperand(0);
  Value *CmpRHS = IC->getOperand(1);
  if (!CmpRHS->getType()->isIntOrIntVectorTy())
    return nullptr;

  Value *X, *Y;
  unsigned Bitwidth = CmpRHS->getType()->getScalarSizeInBits();
  if ((Pred != ICmpInst::ICMP_SGT ||
       !match(CmpRHS,
              m_SpecificInt_ICMP(ICmpInst::ICMP_SGE, APInt(Bitwidth, -1)))) &&
      (Pred != ICmpInst::ICMP_SLT ||
       !match(CmpRHS,
              m_SpecificInt_ICMP(ICmpInst::ICMP_SGE, APInt(Bitwidth, 0)))))
    return nullptr;

  // Canonicalize so that ashr is in FalseVal.
  if (Pred == ICmpInst::ICMP_SLT)
    std::swap(TrueVal, FalseVal);

  if (match(TrueVal, m_LShr(m_Value(X), m_Value(Y))) &&
      match(FalseVal, m_AShr(m_Specific(X), m_Specific(Y))) &&
      match(CmpLHS, m_Specific(X))) {
    const auto *Ashr = cast<Instruction>(FalseVal);
    // if lshr is not exact and ashr is, this new ashr must not be exact.
    bool IsExact = Ashr->isExact() && cast<Instruction>(TrueVal)->isExact();
    return Builder.CreateAShr(X, Y, IC->getName(), IsExact);
  }

  return nullptr;
}

/// We want to turn:
///   (select (icmp eq (and X, C1), 0), Y, (BinOp Y, C2))
/// into:
///   IF C2 u>= C1
///     (BinOp Y, (shl (and X, C1), C3))
///   ELSE
///     (BinOp Y, (lshr (and X, C1), C3))
/// iff:
///   0 on the RHS is the identity value (i.e add, xor, shl, etc...)
///   C1 and C2 are both powers of 2
/// where:
///   IF C2 u>= C1
///     C3 = Log(C2) - Log(C1)
///   ELSE
///     C3 = Log(C1) - Log(C2)
///
/// This transform handles cases where:
/// 1. The icmp predicate is inverted
/// 2. The select operands are reversed
/// 3. The magnitude of C2 and C1 are flipped
static Value *foldSelectICmpAndBinOp(const ICmpInst *IC, Value *TrueVal,
                                  Value *FalseVal,
                                  InstCombiner::BuilderTy &Builder) {
  // Only handle integer compares. Also, if this is a vector select, we need a
  // vector compare.
  if (!TrueVal->getType()->isIntOrIntVectorTy() ||
     TrueVal->getType()->isVectorTy() != IC->getType()->isVectorTy())
    return nullptr;

  Value *CmpLHS = IC->getOperand(0);
  Value *CmpRHS = IC->getOperand(1);

  unsigned C1Log;
  bool NeedAnd = false;
  CmpInst::Predicate Pred = IC->getPredicate();
  if (IC->isEquality()) {
    if (!match(CmpRHS, m_Zero()))
      return nullptr;

    const APInt *C1;
    if (!match(CmpLHS, m_And(m_Value(), m_Power2(C1))))
      return nullptr;

    C1Log = C1->logBase2();
  } else {
    APInt C1;
    if (!decomposeBitTestICmp(CmpLHS, CmpRHS, Pred, CmpLHS, C1) ||
        !C1.isPowerOf2())
      return nullptr;

    C1Log = C1.logBase2();
    NeedAnd = true;
  }

  Value *Y, *V = CmpLHS;
  BinaryOperator *BinOp;
  const APInt *C2;
  bool NeedXor;
  if (match(FalseVal, m_BinOp(m_Specific(TrueVal), m_Power2(C2)))) {
    Y = TrueVal;
    BinOp = cast<BinaryOperator>(FalseVal);
    NeedXor = Pred == ICmpInst::ICMP_NE;
  } else if (match(TrueVal, m_BinOp(m_Specific(FalseVal), m_Power2(C2)))) {
    Y = FalseVal;
    BinOp = cast<BinaryOperator>(TrueVal);
    NeedXor = Pred == ICmpInst::ICMP_EQ;
  } else {
    return nullptr;
  }

  // Check that 0 on RHS is identity value for this binop.
  auto *IdentityC =
      ConstantExpr::getBinOpIdentity(BinOp->getOpcode(), BinOp->getType(),
                                     /*AllowRHSConstant*/ true);
  if (IdentityC == nullptr || !IdentityC->isNullValue())
    return nullptr;

  unsigned C2Log = C2->logBase2();

  bool NeedShift = C1Log != C2Log;
  bool NeedZExtTrunc = Y->getType()->getScalarSizeInBits() !=
                       V->getType()->getScalarSizeInBits();

  // Make sure we don't create more instructions than we save.
  if ((NeedShift + NeedXor + NeedZExtTrunc + NeedAnd) >
      (IC->hasOneUse() + BinOp->hasOneUse()))
    return nullptr;

  if (NeedAnd) {
    // Insert the AND instruction on the input to the truncate.
    APInt C1 = APInt::getOneBitSet(V->getType()->getScalarSizeInBits(), C1Log);
    V = Builder.CreateAnd(V, ConstantInt::get(V->getType(), C1));
  }

  if (C2Log > C1Log) {
    V = Builder.CreateZExtOrTrunc(V, Y->getType());
    V = Builder.CreateShl(V, C2Log - C1Log);
  } else if (C1Log > C2Log) {
    V = Builder.CreateLShr(V, C1Log - C2Log);
    V = Builder.CreateZExtOrTrunc(V, Y->getType());
  } else
    V = Builder.CreateZExtOrTrunc(V, Y->getType());

  if (NeedXor)
    V = Builder.CreateXor(V, *C2);

  return Builder.CreateBinOp(BinOp->getOpcode(), Y, V);
}

/// Canonicalize a set or clear of a masked set of constant bits to
/// select-of-constants form.
static Instruction *foldSetClearBits(SelectInst &Sel,
                                     InstCombiner::BuilderTy &Builder) {
  Value *Cond = Sel.getCondition();
  Value *T = Sel.getTrueValue();
  Value *F = Sel.getFalseValue();
  Type *Ty = Sel.getType();
  Value *X;
  const APInt *NotC, *C;

  // Cond ? (X & ~C) : (X | C) --> (X & ~C) | (Cond ? 0 : C)
  if (match(T, m_And(m_Value(X), m_APInt(NotC))) &&
      match(F, m_OneUse(m_Or(m_Specific(X), m_APInt(C)))) && *NotC == ~(*C)) {
    Constant *Zero = ConstantInt::getNullValue(Ty);
    Constant *OrC = ConstantInt::get(Ty, *C);
    Value *NewSel = Builder.CreateSelect(Cond, Zero, OrC, "masksel", &Sel);
    return BinaryOperator::CreateOr(T, NewSel);
  }

  // Cond ? (X | C) : (X & ~C) --> (X & ~C) | (Cond ? C : 0)
  if (match(F, m_And(m_Value(X), m_APInt(NotC))) &&
      match(T, m_OneUse(m_Or(m_Specific(X), m_APInt(C)))) && *NotC == ~(*C)) {
    Constant *Zero = ConstantInt::getNullValue(Ty);
    Constant *OrC = ConstantInt::get(Ty, *C);
    Value *NewSel = Builder.CreateSelect(Cond, OrC, Zero, "masksel", &Sel);
    return BinaryOperator::CreateOr(F, NewSel);
  }

  return nullptr;
}

//   select (x == 0), 0, x * y --> freeze(y) * x
//   select (y == 0), 0, x * y --> freeze(x) * y
//   select (x == 0), undef, x * y --> freeze(y) * x
//   select (x == undef), 0, x * y --> freeze(y) * x
// Usage of mul instead of 0 will make the result more poisonous,
// so the operand that was not checked in the condition should be frozen.
// The latter folding is applied only when a constant compared with x is
// is a vector consisting of 0 and undefs. If a constant compared with x
// is a scalar undefined value or undefined vector then an expression
// should be already folded into a constant.
static Instruction *foldSelectZeroOrMul(SelectInst &SI, InstCombinerImpl &IC) {
  auto *CondVal = SI.getCondition();
  auto *TrueVal = SI.getTrueValue();
  auto *FalseVal = SI.getFalseValue();
  Value *X, *Y;
  ICmpInst::Predicate Predicate;

  // Assuming that constant compared with zero is not undef (but it may be
  // a vector with some undef elements). Otherwise (when a constant is undef)
  // the select expression should be already simplified.
  if (!match(CondVal, m_ICmp(Predicate, m_Value(X), m_Zero())) ||
      !ICmpInst::isEquality(Predicate))
    return nullptr;

  if (Predicate == ICmpInst::ICMP_NE)
    std::swap(TrueVal, FalseVal);

  // Check that TrueVal is a constant instead of matching it with m_Zero()
  // to handle the case when it is a scalar undef value or a vector containing
  // non-zero elements that are masked by undef elements in the compare
  // constant.
  auto *TrueValC = dyn_cast<Constant>(TrueVal);
  if (TrueValC == nullptr ||
      !match(FalseVal, m_c_Mul(m_Specific(X), m_Value(Y))) ||
      !isa<Instruction>(FalseVal))
    return nullptr;

  auto *ZeroC = cast<Constant>(cast<Instruction>(CondVal)->getOperand(1));
  auto *MergedC = Constant::mergeUndefsWith(TrueValC, ZeroC);
  // If X is compared with 0 then TrueVal could be either zero or undef.
  // m_Zero match vectors containing some undef elements, but for scalars
  // m_Undef should be used explicitly.
  if (!match(MergedC, m_Zero()) && !match(MergedC, m_Undef()))
    return nullptr;

  auto *FalseValI = cast<Instruction>(FalseVal);
  auto *FrY = IC.InsertNewInstBefore(new FreezeInst(Y, Y->getName() + ".fr"),
                                     FalseValI->getIterator());
  IC.replaceOperand(*FalseValI, FalseValI->getOperand(0) == Y ? 0 : 1, FrY);
  return IC.replaceInstUsesWith(SI, FalseValI);
}

/// Transform patterns such as (a > b) ? a - b : 0 into usub.sat(a, b).
/// There are 8 commuted/swapped variants of this pattern.
/// TODO: Also support a - UMIN(a,b) patterns.
static Value *canonicalizeSaturatedSubtract(const ICmpInst *ICI,
                                            const Value *TrueVal,
                                            const Value *FalseVal,
                                            InstCombiner::BuilderTy &Builder) {
  ICmpInst::Predicate Pred = ICI->getPredicate();
  Value *A = ICI->getOperand(0);
  Value *B = ICI->getOperand(1);

  // (b > a) ? 0 : a - b -> (b <= a) ? a - b : 0
  // (a == 0) ? 0 : a - 1 -> (a != 0) ? a - 1 : 0
  if (match(TrueVal, m_Zero())) {
    Pred = ICmpInst::getInversePredicate(Pred);
    std::swap(TrueVal, FalseVal);
  }

  if (!match(FalseVal, m_Zero()))
    return nullptr;

  // ugt 0 is canonicalized to ne 0 and requires special handling
  // (a != 0) ? a + -1 : 0 -> usub.sat(a, 1)
  if (Pred == ICmpInst::ICMP_NE) {
    if (match(B, m_Zero()) && match(TrueVal, m_Add(m_Specific(A), m_AllOnes())))
      return Builder.CreateBinaryIntrinsic(Intrinsic::usub_sat, A,
                                           ConstantInt::get(A->getType(), 1));
    return nullptr;
  }

  if (!ICmpInst::isUnsigned(Pred))
    return nullptr;

  if (Pred == ICmpInst::ICMP_ULE || Pred == ICmpInst::ICMP_ULT) {
    // (b < a) ? a - b : 0 -> (a > b) ? a - b : 0
    std::swap(A, B);
    Pred = ICmpInst::getSwappedPredicate(Pred);
  }

  assert((Pred == ICmpInst::ICMP_UGE || Pred == ICmpInst::ICMP_UGT) &&
         "Unexpected isUnsigned predicate!");

  // Ensure the sub is of the form:
  //  (a > b) ? a - b : 0 -> usub.sat(a, b)
  //  (a > b) ? b - a : 0 -> -usub.sat(a, b)
  // Checking for both a-b and a+(-b) as a constant.
  bool IsNegative = false;
  const APInt *C;
  if (match(TrueVal, m_Sub(m_Specific(B), m_Specific(A))) ||
      (match(A, m_APInt(C)) &&
       match(TrueVal, m_Add(m_Specific(B), m_SpecificInt(-*C)))))
    IsNegative = true;
  else if (!match(TrueVal, m_Sub(m_Specific(A), m_Specific(B))) &&
           !(match(B, m_APInt(C)) &&
             match(TrueVal, m_Add(m_Specific(A), m_SpecificInt(-*C)))))
    return nullptr;

  // If we are adding a negate and the sub and icmp are used anywhere else, we
  // would end up with more instructions.
  if (IsNegative && !TrueVal->hasOneUse() && !ICI->hasOneUse())
    return nullptr;

  // (a > b) ? a - b : 0 -> usub.sat(a, b)
  // (a > b) ? b - a : 0 -> -usub.sat(a, b)
  Value *Result = Builder.CreateBinaryIntrinsic(Intrinsic::usub_sat, A, B);
  if (IsNegative)
    Result = Builder.CreateNeg(Result);
  return Result;
}

static Value *canonicalizeSaturatedAdd(ICmpInst *Cmp, Value *TVal, Value *FVal,
                                       InstCombiner::BuilderTy &Builder) {
  if (!Cmp->hasOneUse())
    return nullptr;

  // Match unsigned saturated add with constant.
  Value *Cmp0 = Cmp->getOperand(0);
  Value *Cmp1 = Cmp->getOperand(1);
  ICmpInst::Predicate Pred = Cmp->getPredicate();
  Value *X;
  const APInt *C, *CmpC;
  if (Pred == ICmpInst::ICMP_ULT &&
      match(TVal, m_Add(m_Value(X), m_APInt(C))) && X == Cmp0 &&
      match(FVal, m_AllOnes()) && match(Cmp1, m_APInt(CmpC)) && *CmpC == ~*C) {
    // (X u< ~C) ? (X + C) : -1 --> uadd.sat(X, C)
    return Builder.CreateBinaryIntrinsic(
        Intrinsic::uadd_sat, X, ConstantInt::get(X->getType(), *C));
  }

  // Match unsigned saturated add of 2 variables with an unnecessary 'not'.
  // There are 8 commuted variants.
  // Canonicalize -1 (saturated result) to true value of the select.
  if (match(FVal, m_AllOnes())) {
    std::swap(TVal, FVal);
    Pred = CmpInst::getInversePredicate(Pred);
  }
  if (!match(TVal, m_AllOnes()))
    return nullptr;

  // Canonicalize predicate to less-than or less-or-equal-than.
  if (Pred == ICmpInst::ICMP_UGT || Pred == ICmpInst::ICMP_UGE) {
    std::swap(Cmp0, Cmp1);
    Pred = CmpInst::getSwappedPredicate(Pred);
  }
  if (Pred != ICmpInst::ICMP_ULT && Pred != ICmpInst::ICMP_ULE)
    return nullptr;

  // Match unsigned saturated add of 2 variables with an unnecessary 'not'.
  // Strictness of the comparison is irrelevant.
  Value *Y;
  if (match(Cmp0, m_Not(m_Value(X))) &&
      match(FVal, m_c_Add(m_Specific(X), m_Value(Y))) && Y == Cmp1) {
    // (~X u< Y) ? -1 : (X + Y) --> uadd.sat(X, Y)
    // (~X u< Y) ? -1 : (Y + X) --> uadd.sat(X, Y)
    return Builder.CreateBinaryIntrinsic(Intrinsic::uadd_sat, X, Y);
  }
  // The 'not' op may be included in the sum but not the compare.
  // Strictness of the comparison is irrelevant.
  X = Cmp0;
  Y = Cmp1;
  if (match(FVal, m_c_Add(m_Not(m_Specific(X)), m_Specific(Y)))) {
    // (X u< Y) ? -1 : (~X + Y) --> uadd.sat(~X, Y)
    // (X u< Y) ? -1 : (Y + ~X) --> uadd.sat(Y, ~X)
    BinaryOperator *BO = cast<BinaryOperator>(FVal);
    return Builder.CreateBinaryIntrinsic(
        Intrinsic::uadd_sat, BO->getOperand(0), BO->getOperand(1));
  }
  // The overflow may be detected via the add wrapping round.
  // This is only valid for strict comparison!
  if (Pred == ICmpInst::ICMP_ULT &&
      match(Cmp0, m_c_Add(m_Specific(Cmp1), m_Value(Y))) &&
      match(FVal, m_c_Add(m_Specific(Cmp1), m_Specific(Y)))) {
    // ((X + Y) u< X) ? -1 : (X + Y) --> uadd.sat(X, Y)
    // ((X + Y) u< Y) ? -1 : (X + Y) --> uadd.sat(X, Y)
    return Builder.CreateBinaryIntrinsic(Intrinsic::uadd_sat, Cmp1, Y);
  }

  return nullptr;
}

/// Try to match patterns with select and subtract as absolute difference.
static Value *foldAbsDiff(ICmpInst *Cmp, Value *TVal, Value *FVal,
                          InstCombiner::BuilderTy &Builder) {
  auto *TI = dyn_cast<Instruction>(TVal);
  auto *FI = dyn_cast<Instruction>(FVal);
  if (!TI || !FI)
    return nullptr;

  // Normalize predicate to gt/lt rather than ge/le.
  ICmpInst::Predicate Pred = Cmp->getStrictPredicate();
  Value *A = Cmp->getOperand(0);
  Value *B = Cmp->getOperand(1);

  // Normalize "A - B" as the true value of the select.
  if (match(FI, m_Sub(m_Specific(A), m_Specific(B)))) {
    std::swap(FI, TI);
    Pred = ICmpInst::getSwappedPredicate(Pred);
  }

  // With any pair of no-wrap subtracts:
  // (A > B) ? (A - B) : (B - A) --> abs(A - B)
  if (Pred == CmpInst::ICMP_SGT &&
      match(TI, m_Sub(m_Specific(A), m_Specific(B))) &&
      match(FI, m_Sub(m_Specific(B), m_Specific(A))) &&
      (TI->hasNoSignedWrap() || TI->hasNoUnsignedWrap()) &&
      (FI->hasNoSignedWrap() || FI->hasNoUnsignedWrap())) {
    // The remaining subtract is not "nuw" any more.
    // If there's one use of the subtract (no other use than the use we are
    // about to replace), then we know that the sub is "nsw" in this context
    // even if it was only "nuw" before. If there's another use, then we can't
    // add "nsw" to the existing instruction because it may not be safe in the
    // other user's context.
    TI->setHasNoUnsignedWrap(false);
    if (!TI->hasNoSignedWrap())
      TI->setHasNoSignedWrap(TI->hasOneUse());
    return Builder.CreateBinaryIntrinsic(Intrinsic::abs, TI, Builder.getTrue());
  }

  return nullptr;
}

/// Fold the following code sequence:
/// \code
///   int a = ctlz(x & -x);
//    x ? 31 - a : a;
//    // or
//    x ? 31 - a : 32;
/// \code
///
/// into:
///   cttz(x)
static Instruction *foldSelectCtlzToCttz(ICmpInst *ICI, Value *TrueVal,
                                         Value *FalseVal,
                                         InstCombiner::BuilderTy &Builder) {
  unsigned BitWidth = TrueVal->getType()->getScalarSizeInBits();
  if (!ICI->isEquality() || !match(ICI->getOperand(1), m_Zero()))
    return nullptr;

  if (ICI->getPredicate() == ICmpInst::ICMP_NE)
    std::swap(TrueVal, FalseVal);

  Value *Ctlz;
  if (!match(FalseVal,
             m_Xor(m_Value(Ctlz), m_SpecificInt(BitWidth - 1))))
    return nullptr;

  if (!match(Ctlz, m_Intrinsic<Intrinsic::ctlz>()))
    return nullptr;

  if (TrueVal != Ctlz && !match(TrueVal, m_SpecificInt(BitWidth)))
    return nullptr;

  Value *X = ICI->getOperand(0);
  auto *II = cast<IntrinsicInst>(Ctlz);
  if (!match(II->getOperand(0), m_c_And(m_Specific(X), m_Neg(m_Specific(X)))))
    return nullptr;

  Function *F = Intrinsic::getDeclaration(II->getModule(), Intrinsic::cttz,
                                          II->getType());
  return CallInst::Create(F, {X, II->getArgOperand(1)});
}

/// Attempt to fold a cttz/ctlz followed by a icmp plus select into a single
/// call to cttz/ctlz with flag 'is_zero_poison' cleared.
///
/// For example, we can fold the following code sequence:
/// \code
///   %0 = tail call i32 @llvm.cttz.i32(i32 %x, i1 true)
///   %1 = icmp ne i32 %x, 0
///   %2 = select i1 %1, i32 %0, i32 32
/// \code
///
/// into:
///   %0 = tail call i32 @llvm.cttz.i32(i32 %x, i1 false)
static Value *foldSelectCttzCtlz(ICmpInst *ICI, Value *TrueVal, Value *FalseVal,
                                 InstCombinerImpl &IC) {
  ICmpInst::Predicate Pred = ICI->getPredicate();
  Value *CmpLHS = ICI->getOperand(0);
  Value *CmpRHS = ICI->getOperand(1);

  // Check if the select condition compares a value for equality.
  if (!ICI->isEquality())
    return nullptr;

  Value *SelectArg = FalseVal;
  Value *ValueOnZero = TrueVal;
  if (Pred == ICmpInst::ICMP_NE)
    std::swap(SelectArg, ValueOnZero);

  // Skip zero extend/truncate.
  Value *Count = nullptr;
  if (!match(SelectArg, m_ZExt(m_Value(Count))) &&
      !match(SelectArg, m_Trunc(m_Value(Count))))
    Count = SelectArg;

  // Check that 'Count' is a call to intrinsic cttz/ctlz. Also check that the
  // input to the cttz/ctlz is used as LHS for the compare instruction.
  Value *X;
  if (!match(Count, m_Intrinsic<Intrinsic::cttz>(m_Value(X))) &&
      !match(Count, m_Intrinsic<Intrinsic::ctlz>(m_Value(X))))
    return nullptr;

  // (X == 0) ? BitWidth : ctz(X)
  // (X == -1) ? BitWidth : ctz(~X)
  if ((X != CmpLHS || !match(CmpRHS, m_Zero())) &&
      (!match(X, m_Not(m_Specific(CmpLHS))) || !match(CmpRHS, m_AllOnes())))
    return nullptr;

  IntrinsicInst *II = cast<IntrinsicInst>(Count);

  // Check if the value propagated on zero is a constant number equal to the
  // sizeof in bits of 'Count'.
  unsigned SizeOfInBits = Count->getType()->getScalarSizeInBits();
  if (match(ValueOnZero, m_SpecificInt(SizeOfInBits))) {
    // Explicitly clear the 'is_zero_poison' flag. It's always valid to go from
    // true to false on this flag, so we can replace it for all users.
    II->setArgOperand(1, ConstantInt::getFalse(II->getContext()));
    // A range annotation on the intrinsic may no longer be valid.
    II->dropPoisonGeneratingAnnotations();
    IC.addToWorklist(II);
    return SelectArg;
  }

  // The ValueOnZero is not the bitwidth. But if the cttz/ctlz (and optional
  // zext/trunc) have one use (ending at the select), the cttz/ctlz result will
  // not be used if the input is zero. Relax to 'zero is poison' for that case.
  if (II->hasOneUse() && SelectArg->hasOneUse() &&
      !match(II->getArgOperand(1), m_One()))
    II->setArgOperand(1, ConstantInt::getTrue(II->getContext()));

  return nullptr;
}

static Value *canonicalizeSPF(ICmpInst &Cmp, Value *TrueVal, Value *FalseVal,
                              InstCombinerImpl &IC) {
  Value *LHS, *RHS;
  // TODO: What to do with pointer min/max patterns?
  if (!TrueVal->getType()->isIntOrIntVectorTy())
    return nullptr;

  SelectPatternFlavor SPF =
      matchDecomposedSelectPattern(&Cmp, TrueVal, FalseVal, LHS, RHS).Flavor;
  if (SPF == SelectPatternFlavor::SPF_ABS ||
      SPF == SelectPatternFlavor::SPF_NABS) {
    if (!Cmp.hasOneUse() && !RHS->hasOneUse())
      return nullptr; // TODO: Relax this restriction.

    // Note that NSW flag can only be propagated for normal, non-negated abs!
    bool IntMinIsPoison = SPF == SelectPatternFlavor::SPF_ABS &&
                          match(RHS, m_NSWNeg(m_Specific(LHS)));
    Constant *IntMinIsPoisonC =
        ConstantInt::get(Type::getInt1Ty(Cmp.getContext()), IntMinIsPoison);
    Value *Abs =
        IC.Builder.CreateBinaryIntrinsic(Intrinsic::abs, LHS, IntMinIsPoisonC);

    if (SPF == SelectPatternFlavor::SPF_NABS)
      return IC.Builder.CreateNeg(Abs); // Always without NSW flag!
    return Abs;
  }

  if (SelectPatternResult::isMinOrMax(SPF)) {
    Intrinsic::ID IntrinsicID;
    switch (SPF) {
    case SelectPatternFlavor::SPF_UMIN:
      IntrinsicID = Intrinsic::umin;
      break;
    case SelectPatternFlavor::SPF_UMAX:
      IntrinsicID = Intrinsic::umax;
      break;
    case SelectPatternFlavor::SPF_SMIN:
      IntrinsicID = Intrinsic::smin;
      break;
    case SelectPatternFlavor::SPF_SMAX:
      IntrinsicID = Intrinsic::smax;
      break;
    default:
      llvm_unreachable("Unexpected SPF");
    }
    return IC.Builder.CreateBinaryIntrinsic(IntrinsicID, LHS, RHS);
  }

  return nullptr;
}

bool InstCombinerImpl::replaceInInstruction(Value *V, Value *Old, Value *New,
                                            unsigned Depth) {
  // Conservatively limit replacement to two instructions upwards.
  if (Depth == 2)
    return false;

  auto *I = dyn_cast<Instruction>(V);
  if (!I || !I->hasOneUse() || !isSafeToSpeculativelyExecute(I))
    return false;

  bool Changed = false;
  for (Use &U : I->operands()) {
    if (U == Old) {
      replaceUse(U, New);
      Worklist.add(I);
      Changed = true;
    } else {
      Changed |= replaceInInstruction(U, Old, New, Depth + 1);
    }
  }
  return Changed;
}

/// If we have a select with an equality comparison, then we know the value in
/// one of the arms of the select. See if substituting this value into an arm
/// and simplifying the result yields the same value as the other arm.
///
/// To make this transform safe, we must drop poison-generating flags
/// (nsw, etc) if we simplified to a binop because the select may be guarding
/// that poison from propagating. If the existing binop already had no
/// poison-generating flags, then this transform can be done by instsimplify.
///
/// Consider:
///   %cmp = icmp eq i32 %x, 2147483647
///   %add = add nsw i32 %x, 1
///   %sel = select i1 %cmp, i32 -2147483648, i32 %add
///
/// We can't replace %sel with %add unless we strip away the flags.
/// TODO: Wrapping flags could be preserved in some cases with better analysis.
Instruction *InstCombinerImpl::foldSelectValueEquivalence(SelectInst &Sel,
                                                          ICmpInst &Cmp) {
  if (!Cmp.isEquality())
    return nullptr;

  // Canonicalize the pattern to ICMP_EQ by swapping the select operands.
  Value *TrueVal = Sel.getTrueValue(), *FalseVal = Sel.getFalseValue();
  bool Swapped = false;
  if (Cmp.getPredicate() == ICmpInst::ICMP_NE) {
    std::swap(TrueVal, FalseVal);
    Swapped = true;
  }

  Value *CmpLHS = Cmp.getOperand(0), *CmpRHS = Cmp.getOperand(1);
  auto ReplaceOldOpWithNewOp = [&](Value *OldOp,
                                   Value *NewOp) -> Instruction * {
    // In X == Y ? f(X) : Z, try to evaluate f(Y) and replace the operand.
    // Take care to avoid replacing X == Y ? X : Z with X == Y ? Y : Z, as that
    // would lead to an infinite replacement cycle.
    // If we will be able to evaluate f(Y) to a constant, we can allow undef,
    // otherwise Y cannot be undef as we might pick different values for undef
    // in the icmp and in f(Y).
    if (TrueVal == OldOp)
      return nullptr;

    if (Value *V = simplifyWithOpReplaced(TrueVal, OldOp, NewOp, SQ,
                                          /* AllowRefinement=*/true)) {
      // Need some guarantees about the new simplified op to ensure we don't inf
      // loop.
      // If we simplify to a constant, replace if we aren't creating new undef.
      if (match(V, m_ImmConstant()) &&
          isGuaranteedNotToBeUndef(V, SQ.AC, &Sel, &DT))
        return replaceOperand(Sel, Swapped ? 2 : 1, V);

      // If NewOp is a constant and OldOp is not replace iff NewOp doesn't
      // contain and undef elements.
      if (match(NewOp, m_ImmConstant()) || NewOp == V) {
        if (isGuaranteedNotToBeUndef(NewOp, SQ.AC, &Sel, &DT))
          return replaceOperand(Sel, Swapped ? 2 : 1, V);
        return nullptr;
      }
    }

    // Even if TrueVal does not simplify, we can directly replace a use of
    // CmpLHS with CmpRHS, as long as the instruction is not used anywhere
    // else and is safe to speculatively execute (we may end up executing it
    // with different operands, which should not cause side-effects or trigger
    // undefined behavior). Only do this if CmpRHS is a constant, as
    // profitability is not clear for other cases.
    // FIXME: Support vectors.
    if (OldOp == CmpLHS && match(NewOp, m_ImmConstant()) &&
        !match(OldOp, m_ImmConstant()) && !Cmp.getType()->isVectorTy() &&
        isGuaranteedNotToBeUndef(NewOp, SQ.AC, &Sel, &DT))
      if (replaceInInstruction(TrueVal, OldOp, NewOp))
        return &Sel;
    return nullptr;
  };

  if (Instruction *R = ReplaceOldOpWithNewOp(CmpLHS, CmpRHS))
    return R;
  if (Instruction *R = ReplaceOldOpWithNewOp(CmpRHS, CmpLHS))
    return R;

  auto *FalseInst = dyn_cast<Instruction>(FalseVal);
  if (!FalseInst)
    return nullptr;

  // InstSimplify already performed this fold if it was possible subject to
  // current poison-generating flags. Check whether dropping poison-generating
  // flags enables the transform.

  // Try each equivalence substitution possibility.
  // We have an 'EQ' comparison, so the select's false value will propagate.
  // Example:
  // (X == 42) ? 43 : (X + 1) --> (X == 42) ? (X + 1) : (X + 1) --> X + 1
  SmallVector<Instruction *> DropFlags;
  if (simplifyWithOpReplaced(FalseVal, CmpLHS, CmpRHS, SQ,
                             /* AllowRefinement */ false,
                             &DropFlags) == TrueVal ||
      simplifyWithOpReplaced(FalseVal, CmpRHS, CmpLHS, SQ,
                             /* AllowRefinement */ false,
                             &DropFlags) == TrueVal) {
    for (Instruction *I : DropFlags) {
      I->dropPoisonGeneratingAnnotations();
      Worklist.add(I);
    }

    return replaceInstUsesWith(Sel, FalseVal);
  }

  return nullptr;
}

// See if this is a pattern like:
//   %old_cmp1 = icmp slt i32 %x, C2
//   %old_replacement = select i1 %old_cmp1, i32 %target_low, i32 %target_high
//   %old_x_offseted = add i32 %x, C1
//   %old_cmp0 = icmp ult i32 %old_x_offseted, C0
//   %r = select i1 %old_cmp0, i32 %x, i32 %old_replacement
// This can be rewritten as more canonical pattern:
//   %new_cmp1 = icmp slt i32 %x, -C1
//   %new_cmp2 = icmp sge i32 %x, C0-C1
//   %new_clamped_low = select i1 %new_cmp1, i32 %target_low, i32 %x
//   %r = select i1 %new_cmp2, i32 %target_high, i32 %new_clamped_low
// Iff -C1 s<= C2 s<= C0-C1
// Also ULT predicate can also be UGT iff C0 != -1 (+invert result)
//      SLT predicate can also be SGT iff C2 != INT_MAX (+invert res.)
static Value *canonicalizeClampLike(SelectInst &Sel0, ICmpInst &Cmp0,
                                    InstCombiner::BuilderTy &Builder,
                                    InstCombiner &IC) {
  Value *X = Sel0.getTrueValue();
  Value *Sel1 = Sel0.getFalseValue();

  // First match the condition of the outermost select.
  // Said condition must be one-use.
  if (!Cmp0.hasOneUse())
    return nullptr;
  ICmpInst::Predicate Pred0 = Cmp0.getPredicate();
  Value *Cmp00 = Cmp0.getOperand(0);
  Constant *C0;
  if (!match(Cmp0.getOperand(1),
             m_CombineAnd(m_AnyIntegralConstant(), m_Constant(C0))))
    return nullptr;

  if (!isa<SelectInst>(Sel1)) {
    Pred0 = ICmpInst::getInversePredicate(Pred0);
    std::swap(X, Sel1);
  }

  // Canonicalize Cmp0 into ult or uge.
  // FIXME: we shouldn't care about lanes that are 'undef' in the end?
  switch (Pred0) {
  case ICmpInst::Predicate::ICMP_ULT:
  case ICmpInst::Predicate::ICMP_UGE:
    // Although icmp ult %x, 0 is an unusual thing to try and should generally
    // have been simplified, it does not verify with undef inputs so ensure we
    // are not in a strange state.
    if (!match(C0, m_SpecificInt_ICMP(
                       ICmpInst::Predicate::ICMP_NE,
                       APInt::getZero(C0->getType()->getScalarSizeInBits()))))
      return nullptr;
    break; // Great!
  case ICmpInst::Predicate::ICMP_ULE:
  case ICmpInst::Predicate::ICMP_UGT:
    // We want to canonicalize it to 'ult' or 'uge', so we'll need to increment
    // C0, which again means it must not have any all-ones elements.
    if (!match(C0,
               m_SpecificInt_ICMP(
                   ICmpInst::Predicate::ICMP_NE,
                   APInt::getAllOnes(C0->getType()->getScalarSizeInBits()))))
      return nullptr; // Can't do, have all-ones element[s].
    Pred0 = ICmpInst::getFlippedStrictnessPredicate(Pred0);
    C0 = InstCombiner::AddOne(C0);
    break;
  default:
    return nullptr; // Unknown predicate.
  }

  // Now that we've canonicalized the ICmp, we know the X we expect;
  // the select in other hand should be one-use.
  if (!Sel1->hasOneUse())
    return nullptr;

  // If the types do not match, look through any truncs to the underlying
  // instruction.
  if (Cmp00->getType() != X->getType() && X->hasOneUse())
    match(X, m_TruncOrSelf(m_Value(X)));

  // We now can finish matching the condition of the outermost select:
  // it should either be the X itself, or an addition of some constant to X.
  Constant *C1;
  if (Cmp00 == X)
    C1 = ConstantInt::getNullValue(X->getType());
  else if (!match(Cmp00,
                  m_Add(m_Specific(X),
                        m_CombineAnd(m_AnyIntegralConstant(), m_Constant(C1)))))
    return nullptr;

  Value *Cmp1;
  ICmpInst::Predicate Pred1;
  Constant *C2;
  Value *ReplacementLow, *ReplacementHigh;
  if (!match(Sel1, m_Select(m_Value(Cmp1), m_Value(ReplacementLow),
                            m_Value(ReplacementHigh))) ||
      !match(Cmp1,
             m_ICmp(Pred1, m_Specific(X),
                    m_CombineAnd(m_AnyIntegralConstant(), m_Constant(C2)))))
    return nullptr;

  if (!Cmp1->hasOneUse() && (Cmp00 == X || !Cmp00->hasOneUse()))
    return nullptr; // Not enough one-use instructions for the fold.
  // FIXME: this restriction could be relaxed if Cmp1 can be reused as one of
  //        two comparisons we'll need to build.

  // Canonicalize Cmp1 into the form we expect.
  // FIXME: we shouldn't care about lanes that are 'undef' in the end?
  switch (Pred1) {
  case ICmpInst::Predicate::ICMP_SLT:
    break;
  case ICmpInst::Predicate::ICMP_SLE:
    // We'd have to increment C2 by one, and for that it must not have signed
    // max element, but then it would have been canonicalized to 'slt' before
    // we get here. So we can't do anything useful with 'sle'.
    return nullptr;
  case ICmpInst::Predicate::ICMP_SGT:
    // We want to canonicalize it to 'slt', so we'll need to increment C2,
    // which again means it must not have any signed max elements.
    if (!match(C2,
               m_SpecificInt_ICMP(ICmpInst::Predicate::ICMP_NE,
                                  APInt::getSignedMaxValue(
                                      C2->getType()->getScalarSizeInBits()))))
      return nullptr; // Can't do, have signed max element[s].
    C2 = InstCombiner::AddOne(C2);
    [[fallthrough]];
  case ICmpInst::Predicate::ICMP_SGE:
    // Also non-canonical, but here we don't need to change C2,
    // so we don't have any restrictions on C2, so we can just handle it.
    Pred1 = ICmpInst::Predicate::ICMP_SLT;
    std::swap(ReplacementLow, ReplacementHigh);
    break;
  default:
    return nullptr; // Unknown predicate.
  }
  assert(Pred1 == ICmpInst::Predicate::ICMP_SLT &&
         "Unexpected predicate type.");

  // The thresholds of this clamp-like pattern.
  auto *ThresholdLowIncl = ConstantExpr::getNeg(C1);
  auto *ThresholdHighExcl = ConstantExpr::getSub(C0, C1);

  assert((Pred0 == ICmpInst::Predicate::ICMP_ULT ||
          Pred0 == ICmpInst::Predicate::ICMP_UGE) &&
         "Unexpected predicate type.");
  if (Pred0 == ICmpInst::Predicate::ICMP_UGE)
    std::swap(ThresholdLowIncl, ThresholdHighExcl);

  // The fold has a precondition 1: C2 s>= ThresholdLow
  auto *Precond1 = ConstantFoldCompareInstOperands(
      ICmpInst::Predicate::ICMP_SGE, C2, ThresholdLowIncl, IC.getDataLayout());
  if (!Precond1 || !match(Precond1, m_One()))
    return nullptr;
  // The fold has a precondition 2: C2 s<= ThresholdHigh
  auto *Precond2 = ConstantFoldCompareInstOperands(
      ICmpInst::Predicate::ICMP_SLE, C2, ThresholdHighExcl, IC.getDataLayout());
  if (!Precond2 || !match(Precond2, m_One()))
    return nullptr;

  // If we are matching from a truncated input, we need to sext the
  // ReplacementLow and ReplacementHigh values. Only do the transform if they
  // are free to extend due to being constants.
  if (X->getType() != Sel0.getType()) {
    Constant *LowC, *HighC;
    if (!match(ReplacementLow, m_ImmConstant(LowC)) ||
        !match(ReplacementHigh, m_ImmConstant(HighC)))
      return nullptr;
    const DataLayout &DL = Sel0.getDataLayout();
    ReplacementLow =
        ConstantFoldCastOperand(Instruction::SExt, LowC, X->getType(), DL);
    ReplacementHigh =
        ConstantFoldCastOperand(Instruction::SExt, HighC, X->getType(), DL);
    assert(ReplacementLow && ReplacementHigh &&
           "Constant folding of ImmConstant cannot fail");
  }

  // All good, finally emit the new pattern.
  Value *ShouldReplaceLow = Builder.CreateICmpSLT(X, ThresholdLowIncl);
  Value *ShouldReplaceHigh = Builder.CreateICmpSGE(X, ThresholdHighExcl);
  Value *MaybeReplacedLow =
      Builder.CreateSelect(ShouldReplaceLow, ReplacementLow, X);

  // Create the final select. If we looked through a truncate above, we will
  // need to retruncate the result.
  Value *MaybeReplacedHigh = Builder.CreateSelect(
      ShouldReplaceHigh, ReplacementHigh, MaybeReplacedLow);
  return Builder.CreateTrunc(MaybeReplacedHigh, Sel0.getType());
}

// If we have
//  %cmp = icmp [canonical predicate] i32 %x, C0
//  %r = select i1 %cmp, i32 %y, i32 C1
// Where C0 != C1 and %x may be different from %y, see if the constant that we
// will have if we flip the strictness of the predicate (i.e. without changing
// the result) is identical to the C1 in select. If it matches we can change
// original comparison to one with swapped predicate, reuse the constant,
// and swap the hands of select.
static Instruction *
tryToReuseConstantFromSelectInComparison(SelectInst &Sel, ICmpInst &Cmp,
                                         InstCombinerImpl &IC) {
  ICmpInst::Predicate Pred;
  Value *X;
  Constant *C0;
  if (!match(&Cmp, m_OneUse(m_ICmp(
                       Pred, m_Value(X),
                       m_CombineAnd(m_AnyIntegralConstant(), m_Constant(C0))))))
    return nullptr;

  // If comparison predicate is non-relational, we won't be able to do anything.
  if (ICmpInst::isEquality(Pred))
    return nullptr;

  // If comparison predicate is non-canonical, then we certainly won't be able
  // to make it canonical; canonicalizeCmpWithConstant() already tried.
  if (!InstCombiner::isCanonicalPredicate(Pred))
    return nullptr;

  // If the [input] type of comparison and select type are different, lets abort
  // for now. We could try to compare constants with trunc/[zs]ext though.
  if (C0->getType() != Sel.getType())
    return nullptr;

  // ULT with 'add' of a constant is canonical. See foldICmpAddConstant().
  // FIXME: Are there more magic icmp predicate+constant pairs we must avoid?
  //        Or should we just abandon this transform entirely?
  if (Pred == CmpInst::ICMP_ULT && match(X, m_Add(m_Value(), m_Constant())))
    return nullptr;


  Value *SelVal0, *SelVal1; // We do not care which one is from where.
  match(&Sel, m_Select(m_Value(), m_Value(SelVal0), m_Value(SelVal1)));
  // At least one of these values we are selecting between must be a constant
  // else we'll never succeed.
  if (!match(SelVal0, m_AnyIntegralConstant()) &&
      !match(SelVal1, m_AnyIntegralConstant()))
    return nullptr;

  // Does this constant C match any of the `select` values?
  auto MatchesSelectValue = [SelVal0, SelVal1](Constant *C) {
    return C->isElementWiseEqual(SelVal0) || C->isElementWiseEqual(SelVal1);
  };

  // If C0 *already* matches true/false value of select, we are done.
  if (MatchesSelectValue(C0))
    return nullptr;

  // Check the constant we'd have with flipped-strictness predicate.
  auto FlippedStrictness =
      InstCombiner::getFlippedStrictnessPredicateAndConstant(Pred, C0);
  if (!FlippedStrictness)
    return nullptr;

  // If said constant doesn't match either, then there is no hope,
  if (!MatchesSelectValue(FlippedStrictness->second))
    return nullptr;

  // It matched! Lets insert the new comparison just before select.
  InstCombiner::BuilderTy::InsertPointGuard Guard(IC.Builder);
  IC.Builder.SetInsertPoint(&Sel);

  Pred = ICmpInst::getSwappedPredicate(Pred); // Yes, swapped.
  Value *NewCmp = IC.Builder.CreateICmp(Pred, X, FlippedStrictness->second,
                                        Cmp.getName() + ".inv");
  IC.replaceOperand(Sel, 0, NewCmp);
  Sel.swapValues();
  Sel.swapProfMetadata();

  return &Sel;
}

static Instruction *foldSelectZeroOrOnes(ICmpInst *Cmp, Value *TVal,
                                         Value *FVal,
                                         InstCombiner::BuilderTy &Builder) {
  if (!Cmp->hasOneUse())
    return nullptr;

  const APInt *CmpC;
  if (!match(Cmp->getOperand(1), m_APIntAllowPoison(CmpC)))
    return nullptr;

  // (X u< 2) ? -X : -1 --> sext (X != 0)
  Value *X = Cmp->getOperand(0);
  if (Cmp->getPredicate() == ICmpInst::ICMP_ULT && *CmpC == 2 &&
      match(TVal, m_Neg(m_Specific(X))) && match(FVal, m_AllOnes()))
    return new SExtInst(Builder.CreateIsNotNull(X), TVal->getType());

  // (X u> 1) ? -1 : -X --> sext (X != 0)
  if (Cmp->getPredicate() == ICmpInst::ICMP_UGT && *CmpC == 1 &&
      match(FVal, m_Neg(m_Specific(X))) && match(TVal, m_AllOnes()))
    return new SExtInst(Builder.CreateIsNotNull(X), TVal->getType());

  return nullptr;
}

static Value *foldSelectInstWithICmpConst(SelectInst &SI, ICmpInst *ICI,
                                          InstCombiner::BuilderTy &Builder) {
  const APInt *CmpC;
  Value *V;
  CmpInst::Predicate Pred;
  if (!match(ICI, m_ICmp(Pred, m_Value(V), m_APInt(CmpC))))
    return nullptr;

  // Match clamp away from min/max value as a max/min operation.
  Value *TVal = SI.getTrueValue();
  Value *FVal = SI.getFalseValue();
  if (Pred == ICmpInst::ICMP_EQ && V == FVal) {
    // (V == UMIN) ? UMIN+1 : V --> umax(V, UMIN+1)
    if (CmpC->isMinValue() && match(TVal, m_SpecificInt(*CmpC + 1)))
      return Builder.CreateBinaryIntrinsic(Intrinsic::umax, V, TVal);
    // (V == UMAX) ? UMAX-1 : V --> umin(V, UMAX-1)
    if (CmpC->isMaxValue() && match(TVal, m_SpecificInt(*CmpC - 1)))
      return Builder.CreateBinaryIntrinsic(Intrinsic::umin, V, TVal);
    // (V == SMIN) ? SMIN+1 : V --> smax(V, SMIN+1)
    if (CmpC->isMinSignedValue() && match(TVal, m_SpecificInt(*CmpC + 1)))
      return Builder.CreateBinaryIntrinsic(Intrinsic::smax, V, TVal);
    // (V == SMAX) ? SMAX-1 : V --> smin(V, SMAX-1)
    if (CmpC->isMaxSignedValue() && match(TVal, m_SpecificInt(*CmpC - 1)))
      return Builder.CreateBinaryIntrinsic(Intrinsic::smin, V, TVal);
  }

  BinaryOperator *BO;
  const APInt *C;
  CmpInst::Predicate CPred;
  if (match(&SI, m_Select(m_Specific(ICI), m_APInt(C), m_BinOp(BO))))
    CPred = ICI->getPredicate();
  else if (match(&SI, m_Select(m_Specific(ICI), m_BinOp(BO), m_APInt(C))))
    CPred = ICI->getInversePredicate();
  else
    return nullptr;

  const APInt *BinOpC;
  if (!match(BO, m_BinOp(m_Specific(V), m_APInt(BinOpC))))
    return nullptr;

  ConstantRange R = ConstantRange::makeExactICmpRegion(CPred, *CmpC)
                        .binaryOp(BO->getOpcode(), *BinOpC);
  if (R == *C) {
    BO->dropPoisonGeneratingFlags();
    return BO;
  }
  return nullptr;
}

static Instruction *foldSelectICmpEq(SelectInst &SI, ICmpInst *ICI,
                                     InstCombinerImpl &IC) {
  ICmpInst::Predicate Pred = ICI->getPredicate();
  if (!ICmpInst::isEquality(Pred))
    return nullptr;

  Value *TrueVal = SI.getTrueValue();
  Value *FalseVal = SI.getFalseValue();
  Value *CmpLHS = ICI->getOperand(0);
  Value *CmpRHS = ICI->getOperand(1);

  if (Pred == ICmpInst::ICMP_NE)
    std::swap(TrueVal, FalseVal);

  // Transform (X == C) ? X : Y -> (X == C) ? C : Y
  // specific handling for Bitwise operation.
  // x&y -> (x|y) ^ (x^y)  or  (x|y) & ~(x^y)
  // x|y -> (x&y) | (x^y)  or  (x&y) ^  (x^y)
  // x^y -> (x|y) ^ (x&y)  or  (x|y) & ~(x&y)
  Value *X, *Y;
  if (!match(CmpLHS, m_BitwiseLogic(m_Value(X), m_Value(Y))) ||
      !match(TrueVal, m_c_BitwiseLogic(m_Specific(X), m_Specific(Y))))
    return nullptr;

  const unsigned AndOps = Instruction::And, OrOps = Instruction::Or,
                 XorOps = Instruction::Xor, NoOps = 0;
  enum NotMask { None = 0, NotInner, NotRHS };

  auto matchFalseVal = [&](unsigned OuterOpc, unsigned InnerOpc,
                           unsigned NotMask) {
    auto matchInner = m_c_BinOp(InnerOpc, m_Specific(X), m_Specific(Y));
    if (OuterOpc == NoOps)
      return match(CmpRHS, m_Zero()) && match(FalseVal, matchInner);

    if (NotMask == NotInner) {
      return match(FalseVal, m_c_BinOp(OuterOpc, m_NotForbidPoison(matchInner),
                                       m_Specific(CmpRHS)));
    } else if (NotMask == NotRHS) {
      return match(FalseVal, m_c_BinOp(OuterOpc, matchInner,
                                       m_NotForbidPoison(m_Specific(CmpRHS))));
    } else {
      return match(FalseVal,
                   m_c_BinOp(OuterOpc, matchInner, m_Specific(CmpRHS)));
    }
  };

  // (X&Y)==C ? X|Y : X^Y -> (X^Y)|C : X^Y  or (X^Y)^ C : X^Y
  // (X&Y)==C ? X^Y : X|Y -> (X|Y)^C : X|Y  or (X|Y)&~C : X|Y
  if (match(CmpLHS, m_And(m_Value(X), m_Value(Y)))) {
    if (match(TrueVal, m_c_Or(m_Specific(X), m_Specific(Y)))) {
      // (X&Y)==C ? X|Y : (X^Y)|C -> (X^Y)|C : (X^Y)|C -> (X^Y)|C
      // (X&Y)==C ? X|Y : (X^Y)^C -> (X^Y)^C : (X^Y)^C -> (X^Y)^C
      if (matchFalseVal(OrOps, XorOps, None) ||
          matchFalseVal(XorOps, XorOps, None))
        return IC.replaceInstUsesWith(SI, FalseVal);
    } else if (match(TrueVal, m_c_Xor(m_Specific(X), m_Specific(Y)))) {
      // (X&Y)==C ? X^Y : (X|Y)^ C -> (X|Y)^ C : (X|Y)^ C -> (X|Y)^ C
      // (X&Y)==C ? X^Y : (X|Y)&~C -> (X|Y)&~C : (X|Y)&~C -> (X|Y)&~C
      if (matchFalseVal(XorOps, OrOps, None) ||
          matchFalseVal(AndOps, OrOps, NotRHS))
        return IC.replaceInstUsesWith(SI, FalseVal);
    }
  }

  // (X|Y)==C ? X&Y : X^Y -> (X^Y)^C : X^Y  or  ~(X^Y)&C : X^Y
  // (X|Y)==C ? X^Y : X&Y -> (X&Y)^C : X&Y  or  ~(X&Y)&C : X&Y
  if (match(CmpLHS, m_Or(m_Value(X), m_Value(Y)))) {
    if (match(TrueVal, m_c_And(m_Specific(X), m_Specific(Y)))) {
      // (X|Y)==C ? X&Y: (X^Y)^C -> (X^Y)^C: (X^Y)^C ->  (X^Y)^C
      // (X|Y)==C ? X&Y:~(X^Y)&C ->~(X^Y)&C:~(X^Y)&C -> ~(X^Y)&C
      if (matchFalseVal(XorOps, XorOps, None) ||
          matchFalseVal(AndOps, XorOps, NotInner))
        return IC.replaceInstUsesWith(SI, FalseVal);
    } else if (match(TrueVal, m_c_Xor(m_Specific(X), m_Specific(Y)))) {
      // (X|Y)==C ? X^Y : (X&Y)^C ->  (X&Y)^C : (X&Y)^C ->  (X&Y)^C
      // (X|Y)==C ? X^Y :~(X&Y)&C -> ~(X&Y)&C :~(X&Y)&C -> ~(X&Y)&C
      if (matchFalseVal(XorOps, AndOps, None) ||
          matchFalseVal(AndOps, AndOps, NotInner))
        return IC.replaceInstUsesWith(SI, FalseVal);
    }
  }

  // (X^Y)==C ? X&Y : X|Y -> (X|Y)^C : X|Y  or (X|Y)&~C : X|Y
  // (X^Y)==C ? X|Y : X&Y -> (X&Y)|C : X&Y  or (X&Y)^ C : X&Y
  if (match(CmpLHS, m_Xor(m_Value(X), m_Value(Y)))) {
    if ((match(TrueVal, m_c_And(m_Specific(X), m_Specific(Y))))) {
      // (X^Y)==C ? X&Y : (X|Y)^C -> (X|Y)^C
      // (X^Y)==C ? X&Y : (X|Y)&~C -> (X|Y)&~C
      if (matchFalseVal(XorOps, OrOps, None) ||
          matchFalseVal(AndOps, OrOps, NotRHS))
        return IC.replaceInstUsesWith(SI, FalseVal);
    } else if (match(TrueVal, m_c_Or(m_Specific(X), m_Specific(Y)))) {
      // (X^Y)==C ? (X|Y) : (X&Y)|C -> (X&Y)|C
      // (X^Y)==C ? (X|Y) : (X&Y)^C -> (X&Y)^C
      if (matchFalseVal(OrOps, AndOps, None) ||
          matchFalseVal(XorOps, AndOps, None))
        return IC.replaceInstUsesWith(SI, FalseVal);
    }
  }

  return nullptr;
}

/// Visit a SelectInst that has an ICmpInst as its first operand.
Instruction *InstCombinerImpl::foldSelectInstWithICmp(SelectInst &SI,
                                                      ICmpInst *ICI) {
  if (Instruction *NewSel = foldSelectValueEquivalence(SI, *ICI))
    return NewSel;

  if (Value *V =
          canonicalizeSPF(*ICI, SI.getTrueValue(), SI.getFalseValue(), *this))
    return replaceInstUsesWith(SI, V);

  if (Value *V = foldSelectInstWithICmpConst(SI, ICI, Builder))
    return replaceInstUsesWith(SI, V);

  if (Value *V = canonicalizeClampLike(SI, *ICI, Builder, *this))
    return replaceInstUsesWith(SI, V);

  if (Instruction *NewSel =
          tryToReuseConstantFromSelectInComparison(SI, *ICI, *this))
    return NewSel;

  if (Value *V = foldSelectICmpAnd(SI, ICI, Builder))
    return replaceInstUsesWith(SI, V);

  // NOTE: if we wanted to, this is where to detect integer MIN/MAX
  bool Changed = false;
  Value *TrueVal = SI.getTrueValue();
  Value *FalseVal = SI.getFalseValue();
  ICmpInst::Predicate Pred = ICI->getPredicate();
  Value *CmpLHS = ICI->getOperand(0);
  Value *CmpRHS = ICI->getOperand(1);
  if (CmpRHS != CmpLHS && isa<Constant>(CmpRHS) && !isa<Constant>(CmpLHS)) {
    if (CmpLHS == TrueVal && Pred == ICmpInst::ICMP_EQ) {
      // Transform (X == C) ? X : Y -> (X == C) ? C : Y
      replaceOperand(SI, 1, CmpRHS);
      Changed = true;
    } else if (CmpLHS == FalseVal && Pred == ICmpInst::ICMP_NE) {
      // Transform (X != C) ? Y : X -> (X != C) ? Y : C
      replaceOperand(SI, 2, CmpRHS);
      Changed = true;
    }
  }

  if (Instruction *NewSel = foldSelectICmpEq(SI, ICI, *this))
    return NewSel;

  // Canonicalize a signbit condition to use zero constant by swapping:
  // (CmpLHS > -1) ? TV : FV --> (CmpLHS < 0) ? FV : TV
  // To avoid conflicts (infinite loops) with other canonicalizations, this is
  // not applied with any constant select arm.
  if (Pred == ICmpInst::ICMP_SGT && match(CmpRHS, m_AllOnes()) &&
      !match(TrueVal, m_Constant()) && !match(FalseVal, m_Constant()) &&
      ICI->hasOneUse()) {
    InstCombiner::BuilderTy::InsertPointGuard Guard(Builder);
    Builder.SetInsertPoint(&SI);
    Value *IsNeg = Builder.CreateIsNeg(CmpLHS, ICI->getName());
    replaceOperand(SI, 0, IsNeg);
    SI.swapValues();
    SI.swapProfMetadata();
    return &SI;
  }

  // FIXME: This code is nearly duplicated in InstSimplify. Using/refactoring
  // decomposeBitTestICmp() might help.
  if (TrueVal->getType()->isIntOrIntVectorTy()) {
    unsigned BitWidth =
        DL.getTypeSizeInBits(TrueVal->getType()->getScalarType());
    APInt MinSignedValue = APInt::getSignedMinValue(BitWidth);
    Value *X;
    const APInt *Y, *C;
    bool TrueWhenUnset;
    bool IsBitTest = false;
    if (ICmpInst::isEquality(Pred) &&
        match(CmpLHS, m_And(m_Value(X), m_Power2(Y))) &&
        match(CmpRHS, m_Zero())) {
      IsBitTest = true;
      TrueWhenUnset = Pred == ICmpInst::ICMP_EQ;
    } else if (Pred == ICmpInst::ICMP_SLT && match(CmpRHS, m_Zero())) {
      X = CmpLHS;
      Y = &MinSignedValue;
      IsBitTest = true;
      TrueWhenUnset = false;
    } else if (Pred == ICmpInst::ICMP_SGT && match(CmpRHS, m_AllOnes())) {
      X = CmpLHS;
      Y = &MinSignedValue;
      IsBitTest = true;
      TrueWhenUnset = true;
    }
    if (IsBitTest) {
      Value *V = nullptr;
      // (X & Y) == 0 ? X : X ^ Y  --> X & ~Y
      if (TrueWhenUnset && TrueVal == X &&
          match(FalseVal, m_Xor(m_Specific(X), m_APInt(C))) && *Y == *C)
        V = Builder.CreateAnd(X, ~(*Y));
      // (X & Y) != 0 ? X ^ Y : X  --> X & ~Y
      else if (!TrueWhenUnset && FalseVal == X &&
               match(TrueVal, m_Xor(m_Specific(X), m_APInt(C))) && *Y == *C)
        V = Builder.CreateAnd(X, ~(*Y));
      // (X & Y) == 0 ? X ^ Y : X  --> X | Y
      else if (TrueWhenUnset && FalseVal == X &&
               match(TrueVal, m_Xor(m_Specific(X), m_APInt(C))) && *Y == *C)
        V = Builder.CreateOr(X, *Y);
      // (X & Y) != 0 ? X : X ^ Y  --> X | Y
      else if (!TrueWhenUnset && TrueVal == X &&
               match(FalseVal, m_Xor(m_Specific(X), m_APInt(C))) && *Y == *C)
        V = Builder.CreateOr(X, *Y);

      if (V)
        return replaceInstUsesWith(SI, V);
    }
  }

  if (Instruction *V =
          foldSelectICmpAndAnd(SI.getType(), ICI, TrueVal, FalseVal, Builder))
    return V;

  if (Value *V = foldSelectICmpAndZeroShl(ICI, TrueVal, FalseVal, Builder))
    return replaceInstUsesWith(SI, V);

  if (Instruction *V = foldSelectCtlzToCttz(ICI, TrueVal, FalseVal, Builder))
    return V;

  if (Instruction *V = foldSelectZeroOrOnes(ICI, TrueVal, FalseVal, Builder))
    return V;

  if (Value *V = foldSelectICmpAndBinOp(ICI, TrueVal, FalseVal, Builder))
    return replaceInstUsesWith(SI, V);

  if (Value *V = foldSelectICmpLshrAshr(ICI, TrueVal, FalseVal, Builder))
    return replaceInstUsesWith(SI, V);

  if (Value *V = foldSelectCttzCtlz(ICI, TrueVal, FalseVal, *this))
    return replaceInstUsesWith(SI, V);

  if (Value *V = canonicalizeSaturatedSubtract(ICI, TrueVal, FalseVal, Builder))
    return replaceInstUsesWith(SI, V);

  if (Value *V = canonicalizeSaturatedAdd(ICI, TrueVal, FalseVal, Builder))
    return replaceInstUsesWith(SI, V);

  if (Value *V = foldAbsDiff(ICI, TrueVal, FalseVal, Builder))
    return replaceInstUsesWith(SI, V);

  return Changed ? &SI : nullptr;
}

/// SI is a select whose condition is a PHI node (but the two may be in
/// different blocks). See if the true/false values (V) are live in all of the
/// predecessor blocks of the PHI. For example, cases like this can't be mapped:
///
///   X = phi [ C1, BB1], [C2, BB2]
///   Y = add
///   Z = select X, Y, 0
///
/// because Y is not live in BB1/BB2.
static bool canSelectOperandBeMappingIntoPredBlock(const Value *V,
                                                   const SelectInst &SI) {
  // If the value is a non-instruction value like a constant or argument, it
  // can always be mapped.
  const Instruction *I = dyn_cast<Instruction>(V);
  if (!I) return true;

  // If V is a PHI node defined in the same block as the condition PHI, we can
  // map the arguments.
  const PHINode *CondPHI = cast<PHINode>(SI.getCondition());

  if (const PHINode *VP = dyn_cast<PHINode>(I))
    if (VP->getParent() == CondPHI->getParent())
      return true;

  // Otherwise, if the PHI and select are defined in the same block and if V is
  // defined in a different block, then we can transform it.
  if (SI.getParent() == CondPHI->getParent() &&
      I->getParent() != CondPHI->getParent())
    return true;

  // Otherwise we have a 'hard' case and we can't tell without doing more
  // detailed dominator based analysis, punt.
  return false;
}

/// We have an SPF (e.g. a min or max) of an SPF of the form:
///   SPF2(SPF1(A, B), C)
Instruction *InstCombinerImpl::foldSPFofSPF(Instruction *Inner,
                                            SelectPatternFlavor SPF1, Value *A,
                                            Value *B, Instruction &Outer,
                                            SelectPatternFlavor SPF2,
                                            Value *C) {
  if (Outer.getType() != Inner->getType())
    return nullptr;

  if (C == A || C == B) {
    // MAX(MAX(A, B), B) -> MAX(A, B)
    // MIN(MIN(a, b), a) -> MIN(a, b)
    // TODO: This could be done in instsimplify.
    if (SPF1 == SPF2 && SelectPatternResult::isMinOrMax(SPF1))
      return replaceInstUsesWith(Outer, Inner);
  }

  return nullptr;
}

/// Turn select C, (X + Y), (X - Y) --> (X + (select C, Y, (-Y))).
/// This is even legal for FP.
static Instruction *foldAddSubSelect(SelectInst &SI,
                                     InstCombiner::BuilderTy &Builder) {
  Value *CondVal = SI.getCondition();
  Value *TrueVal = SI.getTrueValue();
  Value *FalseVal = SI.getFalseValue();
  auto *TI = dyn_cast<Instruction>(TrueVal);
  auto *FI = dyn_cast<Instruction>(FalseVal);
  if (!TI || !FI || !TI->hasOneUse() || !FI->hasOneUse())
    return nullptr;

  Instruction *AddOp = nullptr, *SubOp = nullptr;
  if ((TI->getOpcode() == Instruction::Sub &&
       FI->getOpcode() == Instruction::Add) ||
      (TI->getOpcode() == Instruction::FSub &&
       FI->getOpcode() == Instruction::FAdd)) {
    AddOp = FI;
    SubOp = TI;
  } else if ((FI->getOpcode() == Instruction::Sub &&
              TI->getOpcode() == Instruction::Add) ||
             (FI->getOpcode() == Instruction::FSub &&
              TI->getOpcode() == Instruction::FAdd)) {
    AddOp = TI;
    SubOp = FI;
  }

  if (AddOp) {
    Value *OtherAddOp = nullptr;
    if (SubOp->getOperand(0) == AddOp->getOperand(0)) {
      OtherAddOp = AddOp->getOperand(1);
    } else if (SubOp->getOperand(0) == AddOp->getOperand(1)) {
      OtherAddOp = AddOp->getOperand(0);
    }

    if (OtherAddOp) {
      // So at this point we know we have (Y -> OtherAddOp):
      //        select C, (add X, Y), (sub X, Z)
      Value *NegVal; // Compute -Z
      if (SI.getType()->isFPOrFPVectorTy()) {
        NegVal = Builder.CreateFNeg(SubOp->getOperand(1));
        if (Instruction *NegInst = dyn_cast<Instruction>(NegVal)) {
          FastMathFlags Flags = AddOp->getFastMathFlags();
          Flags &= SubOp->getFastMathFlags();
          NegInst->setFastMathFlags(Flags);
        }
      } else {
        NegVal = Builder.CreateNeg(SubOp->getOperand(1));
      }

      Value *NewTrueOp = OtherAddOp;
      Value *NewFalseOp = NegVal;
      if (AddOp != TI)
        std::swap(NewTrueOp, NewFalseOp);
      Value *NewSel = Builder.CreateSelect(CondVal, NewTrueOp, NewFalseOp,
                                           SI.getName() + ".p", &SI);

      if (SI.getType()->isFPOrFPVectorTy()) {
        Instruction *RI =
            BinaryOperator::CreateFAdd(SubOp->getOperand(0), NewSel);

        FastMathFlags Flags = AddOp->getFastMathFlags();
        Flags &= SubOp->getFastMathFlags();
        RI->setFastMathFlags(Flags);
        return RI;
      } else
        return BinaryOperator::CreateAdd(SubOp->getOperand(0), NewSel);
    }
  }
  return nullptr;
}

/// Turn X + Y overflows ? -1 : X + Y -> uadd_sat X, Y
/// And X - Y overflows ? 0 : X - Y -> usub_sat X, Y
/// Along with a number of patterns similar to:
/// X + Y overflows ? (X < 0 ? INTMIN : INTMAX) : X + Y --> sadd_sat X, Y
/// X - Y overflows ? (X > 0 ? INTMAX : INTMIN) : X - Y --> ssub_sat X, Y
static Instruction *
foldOverflowingAddSubSelect(SelectInst &SI, InstCombiner::BuilderTy &Builder) {
  Value *CondVal = SI.getCondition();
  Value *TrueVal = SI.getTrueValue();
  Value *FalseVal = SI.getFalseValue();

  WithOverflowInst *II;
  if (!match(CondVal, m_ExtractValue<1>(m_WithOverflowInst(II))) ||
      !match(FalseVal, m_ExtractValue<0>(m_Specific(II))))
    return nullptr;

  Value *X = II->getLHS();
  Value *Y = II->getRHS();

  auto IsSignedSaturateLimit = [&](Value *Limit, bool IsAdd) {
    Type *Ty = Limit->getType();

    ICmpInst::Predicate Pred;
    Value *TrueVal, *FalseVal, *Op;
    const APInt *C;
    if (!match(Limit, m_Select(m_ICmp(Pred, m_Value(Op), m_APInt(C)),
                               m_Value(TrueVal), m_Value(FalseVal))))
      return false;

    auto IsZeroOrOne = [](const APInt &C) { return C.isZero() || C.isOne(); };
    auto IsMinMax = [&](Value *Min, Value *Max) {
      APInt MinVal = APInt::getSignedMinValue(Ty->getScalarSizeInBits());
      APInt MaxVal = APInt::getSignedMaxValue(Ty->getScalarSizeInBits());
      return match(Min, m_SpecificInt(MinVal)) &&
             match(Max, m_SpecificInt(MaxVal));
    };

    if (Op != X && Op != Y)
      return false;

    if (IsAdd) {
      // X + Y overflows ? (X <s 0 ? INTMIN : INTMAX) : X + Y --> sadd_sat X, Y
      // X + Y overflows ? (X <s 1 ? INTMIN : INTMAX) : X + Y --> sadd_sat X, Y
      // X + Y overflows ? (Y <s 0 ? INTMIN : INTMAX) : X + Y --> sadd_sat X, Y
      // X + Y overflows ? (Y <s 1 ? INTMIN : INTMAX) : X + Y --> sadd_sat X, Y
      if (Pred == ICmpInst::ICMP_SLT && IsZeroOrOne(*C) &&
          IsMinMax(TrueVal, FalseVal))
        return true;
      // X + Y overflows ? (X >s 0 ? INTMAX : INTMIN) : X + Y --> sadd_sat X, Y
      // X + Y overflows ? (X >s -1 ? INTMAX : INTMIN) : X + Y --> sadd_sat X, Y
      // X + Y overflows ? (Y >s 0 ? INTMAX : INTMIN) : X + Y --> sadd_sat X, Y
      // X + Y overflows ? (Y >s -1 ? INTMAX : INTMIN) : X + Y --> sadd_sat X, Y
      if (Pred == ICmpInst::ICMP_SGT && IsZeroOrOne(*C + 1) &&
          IsMinMax(FalseVal, TrueVal))
        return true;
    } else {
      // X - Y overflows ? (X <s 0 ? INTMIN : INTMAX) : X - Y --> ssub_sat X, Y
      // X - Y overflows ? (X <s -1 ? INTMIN : INTMAX) : X - Y --> ssub_sat X, Y
      if (Op == X && Pred == ICmpInst::ICMP_SLT && IsZeroOrOne(*C + 1) &&
          IsMinMax(TrueVal, FalseVal))
        return true;
      // X - Y overflows ? (X >s -1 ? INTMAX : INTMIN) : X - Y --> ssub_sat X, Y
      // X - Y overflows ? (X >s -2 ? INTMAX : INTMIN) : X - Y --> ssub_sat X, Y
      if (Op == X && Pred == ICmpInst::ICMP_SGT && IsZeroOrOne(*C + 2) &&
          IsMinMax(FalseVal, TrueVal))
        return true;
      // X - Y overflows ? (Y <s 0 ? INTMAX : INTMIN) : X - Y --> ssub_sat X, Y
      // X - Y overflows ? (Y <s 1 ? INTMAX : INTMIN) : X - Y --> ssub_sat X, Y
      if (Op == Y && Pred == ICmpInst::ICMP_SLT && IsZeroOrOne(*C) &&
          IsMinMax(FalseVal, TrueVal))
        return true;
      // X - Y overflows ? (Y >s 0 ? INTMIN : INTMAX) : X - Y --> ssub_sat X, Y
      // X - Y overflows ? (Y >s -1 ? INTMIN : INTMAX) : X - Y --> ssub_sat X, Y
      if (Op == Y && Pred == ICmpInst::ICMP_SGT && IsZeroOrOne(*C + 1) &&
          IsMinMax(TrueVal, FalseVal))
        return true;
    }

    return false;
  };

  Intrinsic::ID NewIntrinsicID;
  if (II->getIntrinsicID() == Intrinsic::uadd_with_overflow &&
      match(TrueVal, m_AllOnes()))
    // X + Y overflows ? -1 : X + Y -> uadd_sat X, Y
    NewIntrinsicID = Intrinsic::uadd_sat;
  else if (II->getIntrinsicID() == Intrinsic::usub_with_overflow &&
           match(TrueVal, m_Zero()))
    // X - Y overflows ? 0 : X - Y -> usub_sat X, Y
    NewIntrinsicID = Intrinsic::usub_sat;
  else if (II->getIntrinsicID() == Intrinsic::sadd_with_overflow &&
           IsSignedSaturateLimit(TrueVal, /*IsAdd=*/true))
    // X + Y overflows ? (X <s 0 ? INTMIN : INTMAX) : X + Y --> sadd_sat X, Y
    // X + Y overflows ? (X <s 1 ? INTMIN : INTMAX) : X + Y --> sadd_sat X, Y
    // X + Y overflows ? (X >s 0 ? INTMAX : INTMIN) : X + Y --> sadd_sat X, Y
    // X + Y overflows ? (X >s -1 ? INTMAX : INTMIN) : X + Y --> sadd_sat X, Y
    // X + Y overflows ? (Y <s 0 ? INTMIN : INTMAX) : X + Y --> sadd_sat X, Y
    // X + Y overflows ? (Y <s 1 ? INTMIN : INTMAX) : X + Y --> sadd_sat X, Y
    // X + Y overflows ? (Y >s 0 ? INTMAX : INTMIN) : X + Y --> sadd_sat X, Y
    // X + Y overflows ? (Y >s -1 ? INTMAX : INTMIN) : X + Y --> sadd_sat X, Y
    NewIntrinsicID = Intrinsic::sadd_sat;
  else if (II->getIntrinsicID() == Intrinsic::ssub_with_overflow &&
           IsSignedSaturateLimit(TrueVal, /*IsAdd=*/false))
    // X - Y overflows ? (X <s 0 ? INTMIN : INTMAX) : X - Y --> ssub_sat X, Y
    // X - Y overflows ? (X <s -1 ? INTMIN : INTMAX) : X - Y --> ssub_sat X, Y
    // X - Y overflows ? (X >s -1 ? INTMAX : INTMIN) : X - Y --> ssub_sat X, Y
    // X - Y overflows ? (X >s -2 ? INTMAX : INTMIN) : X - Y --> ssub_sat X, Y
    // X - Y overflows ? (Y <s 0 ? INTMAX : INTMIN) : X - Y --> ssub_sat X, Y
    // X - Y overflows ? (Y <s 1 ? INTMAX : INTMIN) : X - Y --> ssub_sat X, Y
    // X - Y overflows ? (Y >s 0 ? INTMIN : INTMAX) : X - Y --> ssub_sat X, Y
    // X - Y overflows ? (Y >s -1 ? INTMIN : INTMAX) : X - Y --> ssub_sat X, Y
    NewIntrinsicID = Intrinsic::ssub_sat;
  else
    return nullptr;

  Function *F =
      Intrinsic::getDeclaration(SI.getModule(), NewIntrinsicID, SI.getType());
  return CallInst::Create(F, {X, Y});
}

Instruction *InstCombinerImpl::foldSelectExtConst(SelectInst &Sel) {
  Constant *C;
  if (!match(Sel.getTrueValue(), m_Constant(C)) &&
      !match(Sel.getFalseValue(), m_Constant(C)))
    return nullptr;

  Instruction *ExtInst;
  if (!match(Sel.getTrueValue(), m_Instruction(ExtInst)) &&
      !match(Sel.getFalseValue(), m_Instruction(ExtInst)))
    return nullptr;

  auto ExtOpcode = ExtInst->getOpcode();
  if (ExtOpcode != Instruction::ZExt && ExtOpcode != Instruction::SExt)
    return nullptr;

  // If we are extending from a boolean type or if we can create a select that
  // has the same size operands as its condition, try to narrow the select.
  Value *X = ExtInst->getOperand(0);
  Type *SmallType = X->getType();
  Value *Cond = Sel.getCondition();
  auto *Cmp = dyn_cast<CmpInst>(Cond);
  if (!SmallType->isIntOrIntVectorTy(1) &&
      (!Cmp || Cmp->getOperand(0)->getType() != SmallType))
    return nullptr;

  // If the constant is the same after truncation to the smaller type and
  // extension to the original type, we can narrow the select.
  Type *SelType = Sel.getType();
  Constant *TruncC = getLosslessTrunc(C, SmallType, ExtOpcode);
  if (TruncC && ExtInst->hasOneUse()) {
    Value *TruncCVal = cast<Value>(TruncC);
    if (ExtInst == Sel.getFalseValue())
      std::swap(X, TruncCVal);

    // select Cond, (ext X), C --> ext(select Cond, X, C')
    // select Cond, C, (ext X) --> ext(select Cond, C', X)
    Value *NewSel = Builder.CreateSelect(Cond, X, TruncCVal, "narrow", &Sel);
    return CastInst::Create(Instruction::CastOps(ExtOpcode), NewSel, SelType);
  }

  return nullptr;
}

/// Try to transform a vector select with a constant condition vector into a
/// shuffle for easier combining with other shuffles and insert/extract.
static Instruction *canonicalizeSelectToShuffle(SelectInst &SI) {
  Value *CondVal = SI.getCondition();
  Constant *CondC;
  auto *CondValTy = dyn_cast<FixedVectorType>(CondVal->getType());
  if (!CondValTy || !match(CondVal, m_Constant(CondC)))
    return nullptr;

  unsigned NumElts = CondValTy->getNumElements();
  SmallVector<int, 16> Mask;
  Mask.reserve(NumElts);
  for (unsigned i = 0; i != NumElts; ++i) {
    Constant *Elt = CondC->getAggregateElement(i);
    if (!Elt)
      return nullptr;

    if (Elt->isOneValue()) {
      // If the select condition element is true, choose from the 1st vector.
      Mask.push_back(i);
    } else if (Elt->isNullValue()) {
      // If the select condition element is false, choose from the 2nd vector.
      Mask.push_back(i + NumElts);
    } else if (isa<UndefValue>(Elt)) {
      // Undef in a select condition (choose one of the operands) does not mean
      // the same thing as undef in a shuffle mask (any value is acceptable), so
      // give up.
      return nullptr;
    } else {
      // Bail out on a constant expression.
      return nullptr;
    }
  }

  return new ShuffleVectorInst(SI.getTrueValue(), SI.getFalseValue(), Mask);
}

/// If we have a select of vectors with a scalar condition, try to convert that
/// to a vector select by splatting the condition. A splat may get folded with
/// other operations in IR and having all operands of a select be vector types
/// is likely better for vector codegen.
static Instruction *canonicalizeScalarSelectOfVecs(SelectInst &Sel,
                                                   InstCombinerImpl &IC) {
  auto *Ty = dyn_cast<VectorType>(Sel.getType());
  if (!Ty)
    return nullptr;

  // We can replace a single-use extract with constant index.
  Value *Cond = Sel.getCondition();
  if (!match(Cond, m_OneUse(m_ExtractElt(m_Value(), m_ConstantInt()))))
    return nullptr;

  // select (extelt V, Index), T, F --> select (splat V, Index), T, F
  // Splatting the extracted condition reduces code (we could directly create a
  // splat shuffle of the source vector to eliminate the intermediate step).
  return IC.replaceOperand(
      Sel, 0, IC.Builder.CreateVectorSplat(Ty->getElementCount(), Cond));
}

/// Reuse bitcasted operands between a compare and select:
/// select (cmp (bitcast C), (bitcast D)), (bitcast' C), (bitcast' D) -->
/// bitcast (select (cmp (bitcast C), (bitcast D)), (bitcast C), (bitcast D))
static Instruction *foldSelectCmpBitcasts(SelectInst &Sel,
                                          InstCombiner::BuilderTy &Builder) {
  Value *Cond = Sel.getCondition();
  Value *TVal = Sel.getTrueValue();
  Value *FVal = Sel.getFalseValue();

  CmpInst::Predicate Pred;
  Value *A, *B;
  if (!match(Cond, m_Cmp(Pred, m_Value(A), m_Value(B))))
    return nullptr;

  // The select condition is a compare instruction. If the select's true/false
  // values are already the same as the compare operands, there's nothing to do.
  if (TVal == A || TVal == B || FVal == A || FVal == B)
    return nullptr;

  Value *C, *D;
  if (!match(A, m_BitCast(m_Value(C))) || !match(B, m_BitCast(m_Value(D))))
    return nullptr;

  // select (cmp (bitcast C), (bitcast D)), (bitcast TSrc), (bitcast FSrc)
  Value *TSrc, *FSrc;
  if (!match(TVal, m_BitCast(m_Value(TSrc))) ||
      !match(FVal, m_BitCast(m_Value(FSrc))))
    return nullptr;

  // If the select true/false values are *different bitcasts* of the same source
  // operands, make the select operands the same as the compare operands and
  // cast the result. This is the canonical select form for min/max.
  Value *NewSel;
  if (TSrc == C && FSrc == D) {
    // select (cmp (bitcast C), (bitcast D)), (bitcast' C), (bitcast' D) -->
    // bitcast (select (cmp A, B), A, B)
    NewSel = Builder.CreateSelect(Cond, A, B, "", &Sel);
  } else if (TSrc == D && FSrc == C) {
    // select (cmp (bitcast C), (bitcast D)), (bitcast' D), (bitcast' C) -->
    // bitcast (select (cmp A, B), B, A)
    NewSel = Builder.CreateSelect(Cond, B, A, "", &Sel);
  } else {
    return nullptr;
  }
  return CastInst::CreateBitOrPointerCast(NewSel, Sel.getType());
}

/// Try to eliminate select instructions that test the returned flag of cmpxchg
/// instructions.
///
/// If a select instruction tests the returned flag of a cmpxchg instruction and
/// selects between the returned value of the cmpxchg instruction its compare
/// operand, the result of the select will always be equal to its false value.
/// For example:
///
///   %cmpxchg = cmpxchg ptr %ptr, i64 %compare, i64 %new_value seq_cst seq_cst
///   %val = extractvalue { i64, i1 } %cmpxchg, 0
///   %success = extractvalue { i64, i1 } %cmpxchg, 1
///   %sel = select i1 %success, i64 %compare, i64 %val
///   ret i64 %sel
///
/// The returned value of the cmpxchg instruction (%val) is the original value
/// located at %ptr prior to any update. If the cmpxchg operation succeeds, %val
/// must have been equal to %compare. Thus, the result of the select is always
/// equal to %val, and the code can be simplified to:
///
///   %cmpxchg = cmpxchg ptr %ptr, i64 %compare, i64 %new_value seq_cst seq_cst
///   %val = extractvalue { i64, i1 } %cmpxchg, 0
///   ret i64 %val
///
static Value *foldSelectCmpXchg(SelectInst &SI) {
  // A helper that determines if V is an extractvalue instruction whose
  // aggregate operand is a cmpxchg instruction and whose single index is equal
  // to I. If such conditions are true, the helper returns the cmpxchg
  // instruction; otherwise, a nullptr is returned.
  auto isExtractFromCmpXchg = [](Value *V, unsigned I) -> AtomicCmpXchgInst * {
    auto *Extract = dyn_cast<ExtractValueInst>(V);
    if (!Extract)
      return nullptr;
    if (Extract->getIndices()[0] != I)
      return nullptr;
    return dyn_cast<AtomicCmpXchgInst>(Extract->getAggregateOperand());
  };

  // If the select has a single user, and this user is a select instruction that
  // we can simplify, skip the cmpxchg simplification for now.
  if (SI.hasOneUse())
    if (auto *Select = dyn_cast<SelectInst>(SI.user_back()))
      if (Select->getCondition() == SI.getCondition())
        if (Select->getFalseValue() == SI.getTrueValue() ||
            Select->getTrueValue() == SI.getFalseValue())
          return nullptr;

  // Ensure the select condition is the returned flag of a cmpxchg instruction.
  auto *CmpXchg = isExtractFromCmpXchg(SI.getCondition(), 1);
  if (!CmpXchg)
    return nullptr;

  // Check the true value case: The true value of the select is the returned
  // value of the same cmpxchg used by the condition, and the false value is the
  // cmpxchg instruction's compare operand.
  if (auto *X = isExtractFromCmpXchg(SI.getTrueValue(), 0))
    if (X == CmpXchg && X->getCompareOperand() == SI.getFalseValue())
      return SI.getFalseValue();

  // Check the false value case: The false value of the select is the returned
  // value of the same cmpxchg used by the condition, and the true value is the
  // cmpxchg instruction's compare operand.
  if (auto *X = isExtractFromCmpXchg(SI.getFalseValue(), 0))
    if (X == CmpXchg && X->getCompareOperand() == SI.getTrueValue())
      return SI.getFalseValue();

  return nullptr;
}

/// Try to reduce a funnel/rotate pattern that includes a compare and select
/// into a funnel shift intrinsic. Example:
/// rotl32(a, b) --> (b == 0 ? a : ((a >> (32 - b)) | (a << b)))
///              --> call llvm.fshl.i32(a, a, b)
/// fshl32(a, b, c) --> (c == 0 ? a : ((b >> (32 - c)) | (a << c)))
///                 --> call llvm.fshl.i32(a, b, c)
/// fshr32(a, b, c) --> (c == 0 ? b : ((a >> (32 - c)) | (b << c)))
///                 --> call llvm.fshr.i32(a, b, c)
static Instruction *foldSelectFunnelShift(SelectInst &Sel,
                                          InstCombiner::BuilderTy &Builder) {
  // This must be a power-of-2 type for a bitmasking transform to be valid.
  unsigned Width = Sel.getType()->getScalarSizeInBits();
  if (!isPowerOf2_32(Width))
    return nullptr;

  BinaryOperator *Or0, *Or1;
  if (!match(Sel.getFalseValue(), m_OneUse(m_Or(m_BinOp(Or0), m_BinOp(Or1)))))
    return nullptr;

  Value *SV0, *SV1, *SA0, *SA1;
  if (!match(Or0, m_OneUse(m_LogicalShift(m_Value(SV0),
                                          m_ZExtOrSelf(m_Value(SA0))))) ||
      !match(Or1, m_OneUse(m_LogicalShift(m_Value(SV1),
                                          m_ZExtOrSelf(m_Value(SA1))))) ||
      Or0->getOpcode() == Or1->getOpcode())
    return nullptr;

  // Canonicalize to or(shl(SV0, SA0), lshr(SV1, SA1)).
  if (Or0->getOpcode() == BinaryOperator::LShr) {
    std::swap(Or0, Or1);
    std::swap(SV0, SV1);
    std::swap(SA0, SA1);
  }
  assert(Or0->getOpcode() == BinaryOperator::Shl &&
         Or1->getOpcode() == BinaryOperator::LShr &&
         "Illegal or(shift,shift) pair");

  // Check the shift amounts to see if they are an opposite pair.
  Value *ShAmt;
  if (match(SA1, m_OneUse(m_Sub(m_SpecificInt(Width), m_Specific(SA0)))))
    ShAmt = SA0;
  else if (match(SA0, m_OneUse(m_Sub(m_SpecificInt(Width), m_Specific(SA1)))))
    ShAmt = SA1;
  else
    return nullptr;

  // We should now have this pattern:
  // select ?, TVal, (or (shl SV0, SA0), (lshr SV1, SA1))
  // The false value of the select must be a funnel-shift of the true value:
  // IsFShl -> TVal must be SV0 else TVal must be SV1.
  bool IsFshl = (ShAmt == SA0);
  Value *TVal = Sel.getTrueValue();
  if ((IsFshl && TVal != SV0) || (!IsFshl && TVal != SV1))
    return nullptr;

  // Finally, see if the select is filtering out a shift-by-zero.
  Value *Cond = Sel.getCondition();
  ICmpInst::Predicate Pred;
  if (!match(Cond, m_OneUse(m_ICmp(Pred, m_Specific(ShAmt), m_ZeroInt()))) ||
      Pred != ICmpInst::ICMP_EQ)
    return nullptr;

  // If this is not a rotate then the select was blocking poison from the
  // 'shift-by-zero' non-TVal, but a funnel shift won't - so freeze it.
  if (SV0 != SV1) {
    if (IsFshl && !llvm::isGuaranteedNotToBePoison(SV1))
      SV1 = Builder.CreateFreeze(SV1);
    else if (!IsFshl && !llvm::isGuaranteedNotToBePoison(SV0))
      SV0 = Builder.CreateFreeze(SV0);
  }

  // This is a funnel/rotate that avoids shift-by-bitwidth UB in a suboptimal way.
  // Convert to funnel shift intrinsic.
  Intrinsic::ID IID = IsFshl ? Intrinsic::fshl : Intrinsic::fshr;
  Function *F = Intrinsic::getDeclaration(Sel.getModule(), IID, Sel.getType());
  ShAmt = Builder.CreateZExt(ShAmt, Sel.getType());
  return CallInst::Create(F, { SV0, SV1, ShAmt });
}

static Instruction *foldSelectToCopysign(SelectInst &Sel,
                                         InstCombiner::BuilderTy &Builder) {
  Value *Cond = Sel.getCondition();
  Value *TVal = Sel.getTrueValue();
  Value *FVal = Sel.getFalseValue();
  Type *SelType = Sel.getType();

  // Match select ?, TC, FC where the constants are equal but negated.
  // TODO: Generalize to handle a negated variable operand?
  const APFloat *TC, *FC;
  if (!match(TVal, m_APFloatAllowPoison(TC)) ||
      !match(FVal, m_APFloatAllowPoison(FC)) ||
      !abs(*TC).bitwiseIsEqual(abs(*FC)))
    return nullptr;

  assert(TC != FC && "Expected equal select arms to simplify");

  Value *X;
  const APInt *C;
  bool IsTrueIfSignSet;
  ICmpInst::Predicate Pred;
  if (!match(Cond, m_OneUse(m_ICmp(Pred, m_ElementWiseBitCast(m_Value(X)),
                                   m_APInt(C)))) ||
      !isSignBitCheck(Pred, *C, IsTrueIfSignSet) || X->getType() != SelType)
    return nullptr;

  // If needed, negate the value that will be the sign argument of the copysign:
  // (bitcast X) <  0 ? -TC :  TC --> copysign(TC,  X)
  // (bitcast X) <  0 ?  TC : -TC --> copysign(TC, -X)
  // (bitcast X) >= 0 ? -TC :  TC --> copysign(TC, -X)
  // (bitcast X) >= 0 ?  TC : -TC --> copysign(TC,  X)
  // Note: FMF from the select can not be propagated to the new instructions.
  if (IsTrueIfSignSet ^ TC->isNegative())
    X = Builder.CreateFNeg(X);

  // Canonicalize the magnitude argument as the positive constant since we do
  // not care about its sign.
  Value *MagArg = ConstantFP::get(SelType, abs(*TC));
  Function *F = Intrinsic::getDeclaration(Sel.getModule(), Intrinsic::copysign,
                                          Sel.getType());
  return CallInst::Create(F, { MagArg, X });
}

Instruction *InstCombinerImpl::foldVectorSelect(SelectInst &Sel) {
  if (!isa<VectorType>(Sel.getType()))
    return nullptr;

  Value *Cond = Sel.getCondition();
  Value *TVal = Sel.getTrueValue();
  Value *FVal = Sel.getFalseValue();
  Value *C, *X, *Y;

  if (match(Cond, m_VecReverse(m_Value(C)))) {
    auto createSelReverse = [&](Value *C, Value *X, Value *Y) {
      Value *V = Builder.CreateSelect(C, X, Y, Sel.getName(), &Sel);
      if (auto *I = dyn_cast<Instruction>(V))
        I->copyIRFlags(&Sel);
      Module *M = Sel.getModule();
      Function *F =
          Intrinsic::getDeclaration(M, Intrinsic::vector_reverse, V->getType());
      return CallInst::Create(F, V);
    };

    if (match(TVal, m_VecReverse(m_Value(X)))) {
      // select rev(C), rev(X), rev(Y) --> rev(select C, X, Y)
      if (match(FVal, m_VecReverse(m_Value(Y))) &&
          (Cond->hasOneUse() || TVal->hasOneUse() || FVal->hasOneUse()))
        return createSelReverse(C, X, Y);

      // select rev(C), rev(X), FValSplat --> rev(select C, X, FValSplat)
      if ((Cond->hasOneUse() || TVal->hasOneUse()) && isSplatValue(FVal))
        return createSelReverse(C, X, FVal);
    }
    // select rev(C), TValSplat, rev(Y) --> rev(select C, TValSplat, Y)
    else if (isSplatValue(TVal) && match(FVal, m_VecReverse(m_Value(Y))) &&
             (Cond->hasOneUse() || FVal->hasOneUse()))
      return createSelReverse(C, TVal, Y);
  }

  auto *VecTy = dyn_cast<FixedVectorType>(Sel.getType());
  if (!VecTy)
    return nullptr;

  unsigned NumElts = VecTy->getNumElements();
  APInt PoisonElts(NumElts, 0);
  APInt AllOnesEltMask(APInt::getAllOnes(NumElts));
  if (Value *V = SimplifyDemandedVectorElts(&Sel, AllOnesEltMask, PoisonElts)) {
    if (V != &Sel)
      return replaceInstUsesWith(Sel, V);
    return &Sel;
  }

  // A select of a "select shuffle" with a common operand can be rearranged
  // to select followed by "select shuffle". Because of poison, this only works
  // in the case of a shuffle with no undefined mask elements.
  ArrayRef<int> Mask;
  if (match(TVal, m_OneUse(m_Shuffle(m_Value(X), m_Value(Y), m_Mask(Mask)))) &&
      !is_contained(Mask, PoisonMaskElem) &&
      cast<ShuffleVectorInst>(TVal)->isSelect()) {
    if (X == FVal) {
      // select Cond, (shuf_sel X, Y), X --> shuf_sel X, (select Cond, Y, X)
      Value *NewSel = Builder.CreateSelect(Cond, Y, X, "sel", &Sel);
      return new ShuffleVectorInst(X, NewSel, Mask);
    }
    if (Y == FVal) {
      // select Cond, (shuf_sel X, Y), Y --> shuf_sel (select Cond, X, Y), Y
      Value *NewSel = Builder.CreateSelect(Cond, X, Y, "sel", &Sel);
      return new ShuffleVectorInst(NewSel, Y, Mask);
    }
  }
  if (match(FVal, m_OneUse(m_Shuffle(m_Value(X), m_Value(Y), m_Mask(Mask)))) &&
      !is_contained(Mask, PoisonMaskElem) &&
      cast<ShuffleVectorInst>(FVal)->isSelect()) {
    if (X == TVal) {
      // select Cond, X, (shuf_sel X, Y) --> shuf_sel X, (select Cond, X, Y)
      Value *NewSel = Builder.CreateSelect(Cond, X, Y, "sel", &Sel);
      return new ShuffleVectorInst(X, NewSel, Mask);
    }
    if (Y == TVal) {
      // select Cond, Y, (shuf_sel X, Y) --> shuf_sel (select Cond, Y, X), Y
      Value *NewSel = Builder.CreateSelect(Cond, Y, X, "sel", &Sel);
      return new ShuffleVectorInst(NewSel, Y, Mask);
    }
  }

  return nullptr;
}

static Instruction *foldSelectToPhiImpl(SelectInst &Sel, BasicBlock *BB,
                                        const DominatorTree &DT,
                                        InstCombiner::BuilderTy &Builder) {
  // Find the block's immediate dominator that ends with a conditional branch
  // that matches select's condition (maybe inverted).
  auto *IDomNode = DT[BB]->getIDom();
  if (!IDomNode)
    return nullptr;
  BasicBlock *IDom = IDomNode->getBlock();

  Value *Cond = Sel.getCondition();
  Value *IfTrue, *IfFalse;
  BasicBlock *TrueSucc, *FalseSucc;
  if (match(IDom->getTerminator(),
            m_Br(m_Specific(Cond), m_BasicBlock(TrueSucc),
                 m_BasicBlock(FalseSucc)))) {
    IfTrue = Sel.getTrueValue();
    IfFalse = Sel.getFalseValue();
  } else if (match(IDom->getTerminator(),
                   m_Br(m_Not(m_Specific(Cond)), m_BasicBlock(TrueSucc),
                        m_BasicBlock(FalseSucc)))) {
    IfTrue = Sel.getFalseValue();
    IfFalse = Sel.getTrueValue();
  } else
    return nullptr;

  // Make sure the branches are actually different.
  if (TrueSucc == FalseSucc)
    return nullptr;

  // We want to replace select %cond, %a, %b with a phi that takes value %a
  // for all incoming edges that are dominated by condition `%cond == true`,
  // and value %b for edges dominated by condition `%cond == false`. If %a
  // or %b are also phis from the same basic block, we can go further and take
  // their incoming values from the corresponding blocks.
  BasicBlockEdge TrueEdge(IDom, TrueSucc);
  BasicBlockEdge FalseEdge(IDom, FalseSucc);
  DenseMap<BasicBlock *, Value *> Inputs;
  for (auto *Pred : predecessors(BB)) {
    // Check implication.
    BasicBlockEdge Incoming(Pred, BB);
    if (DT.dominates(TrueEdge, Incoming))
      Inputs[Pred] = IfTrue->DoPHITranslation(BB, Pred);
    else if (DT.dominates(FalseEdge, Incoming))
      Inputs[Pred] = IfFalse->DoPHITranslation(BB, Pred);
    else
      return nullptr;
    // Check availability.
    if (auto *Insn = dyn_cast<Instruction>(Inputs[Pred]))
      if (!DT.dominates(Insn, Pred->getTerminator()))
        return nullptr;
  }

  Builder.SetInsertPoint(BB, BB->begin());
  auto *PN = Builder.CreatePHI(Sel.getType(), Inputs.size());
  for (auto *Pred : predecessors(BB))
    PN->addIncoming(Inputs[Pred], Pred);
  PN->takeName(&Sel);
  return PN;
}

static Instruction *foldSelectToPhi(SelectInst &Sel, const DominatorTree &DT,
                                    InstCombiner::BuilderTy &Builder) {
  // Try to replace this select with Phi in one of these blocks.
  SmallSetVector<BasicBlock *, 4> CandidateBlocks;
  CandidateBlocks.insert(Sel.getParent());
  for (Value *V : Sel.operands())
    if (auto *I = dyn_cast<Instruction>(V))
      CandidateBlocks.insert(I->getParent());

  for (BasicBlock *BB : CandidateBlocks)
    if (auto *PN = foldSelectToPhiImpl(Sel, BB, DT, Builder))
      return PN;
  return nullptr;
}

/// Tries to reduce a pattern that arises when calculating the remainder of the
/// Euclidean division. When the divisor is a power of two and is guaranteed not
/// to be negative, a signed remainder can be folded with a bitwise and.
///
/// (x % n) < 0 ? (x % n) + n : (x % n)
///    -> x & (n - 1)
static Instruction *foldSelectWithSRem(SelectInst &SI, InstCombinerImpl &IC,
                                       IRBuilderBase &Builder) {
  Value *CondVal = SI.getCondition();
  Value *TrueVal = SI.getTrueValue();
  Value *FalseVal = SI.getFalseValue();

  ICmpInst::Predicate Pred;
  Value *Op, *RemRes, *Remainder;
  const APInt *C;
  bool TrueIfSigned = false;

  if (!(match(CondVal, m_ICmp(Pred, m_Value(RemRes), m_APInt(C))) &&
        isSignBitCheck(Pred, *C, TrueIfSigned)))
    return nullptr;

  // If the sign bit is not set, we have a SGE/SGT comparison, and the operands
  // of the select are inverted.
  if (!TrueIfSigned)
    std::swap(TrueVal, FalseVal);

  auto FoldToBitwiseAnd = [&](Value *Remainder) -> Instruction * {
    Value *Add = Builder.CreateAdd(
        Remainder, Constant::getAllOnesValue(RemRes->getType()));
    return BinaryOperator::CreateAnd(Op, Add);
  };

  // Match the general case:
  // %rem = srem i32 %x, %n
  // %cnd = icmp slt i32 %rem, 0
  // %add = add i32 %rem, %n
  // %sel = select i1 %cnd, i32 %add, i32 %rem
  if (match(TrueVal, m_Add(m_Specific(RemRes), m_Value(Remainder))) &&
      match(RemRes, m_SRem(m_Value(Op), m_Specific(Remainder))) &&
      IC.isKnownToBeAPowerOfTwo(Remainder, /*OrZero*/ true) &&
      FalseVal == RemRes)
    return FoldToBitwiseAnd(Remainder);

  // Match the case where the one arm has been replaced by constant 1:
  // %rem = srem i32 %n, 2
  // %cnd = icmp slt i32 %rem, 0
  // %sel = select i1 %cnd, i32 1, i32 %rem
  if (match(TrueVal, m_One()) &&
      match(RemRes, m_SRem(m_Value(Op), m_SpecificInt(2))) &&
      FalseVal == RemRes)
    return FoldToBitwiseAnd(ConstantInt::get(RemRes->getType(), 2));

  return nullptr;
}

static Value *foldSelectWithFrozenICmp(SelectInst &Sel, InstCombiner::BuilderTy &Builder) {
  FreezeInst *FI = dyn_cast<FreezeInst>(Sel.getCondition());
  if (!FI)
    return nullptr;

  Value *Cond = FI->getOperand(0);
  Value *TrueVal = Sel.getTrueValue(), *FalseVal = Sel.getFalseValue();

  //   select (freeze(x == y)), x, y --> y
  //   select (freeze(x != y)), x, y --> x
  // The freeze should be only used by this select. Otherwise, remaining uses of
  // the freeze can observe a contradictory value.
  //   c = freeze(x == y)   ; Let's assume that y = poison & x = 42; c is 0 or 1
  //   a = select c, x, y   ;
  //   f(a, c)              ; f(poison, 1) cannot happen, but if a is folded
  //                        ; to y, this can happen.
  CmpInst::Predicate Pred;
  if (FI->hasOneUse() &&
      match(Cond, m_c_ICmp(Pred, m_Specific(TrueVal), m_Specific(FalseVal))) &&
      (Pred == ICmpInst::ICMP_EQ || Pred == ICmpInst::ICMP_NE)) {
    return Pred == ICmpInst::ICMP_EQ ? FalseVal : TrueVal;
  }

  return nullptr;
}

/// Given that \p CondVal is known to be \p CondIsTrue, try to simplify \p SI.
static Value *simplifyNestedSelectsUsingImpliedCond(SelectInst &SI,
                                                    Value *CondVal,
                                                    bool CondIsTrue,
                                                    const DataLayout &DL) {
  Value *InnerCondVal = SI.getCondition();
  Value *InnerTrueVal = SI.getTrueValue();
  Value *InnerFalseVal = SI.getFalseValue();
  assert(CondVal->getType() == InnerCondVal->getType() &&
         "The type of inner condition must match with the outer.");
  if (auto Implied = isImpliedCondition(CondVal, InnerCondVal, DL, CondIsTrue))
    return *Implied ? InnerTrueVal : InnerFalseVal;
  return nullptr;
}

Instruction *InstCombinerImpl::foldAndOrOfSelectUsingImpliedCond(Value *Op,
                                                                 SelectInst &SI,
                                                                 bool IsAnd) {
  assert(Op->getType()->isIntOrIntVectorTy(1) &&
         "Op must be either i1 or vector of i1.");
  if (SI.getCondition()->getType() != Op->getType())
    return nullptr;
  if (Value *V = simplifyNestedSelectsUsingImpliedCond(SI, Op, IsAnd, DL))
    return SelectInst::Create(Op,
                              IsAnd ? V : ConstantInt::getTrue(Op->getType()),
                              IsAnd ? ConstantInt::getFalse(Op->getType()) : V);
  return nullptr;
}

// Canonicalize select with fcmp to fabs(). -0.0 makes this tricky. We need
// fast-math-flags (nsz) or fsub with +0.0 (not fneg) for this to work.
static Instruction *foldSelectWithFCmpToFabs(SelectInst &SI,
                                             InstCombinerImpl &IC) {
  Value *CondVal = SI.getCondition();

  bool ChangedFMF = false;
  for (bool Swap : {false, true}) {
    Value *TrueVal = SI.getTrueValue();
    Value *X = SI.getFalseValue();
    CmpInst::Predicate Pred;

    if (Swap)
      std::swap(TrueVal, X);

    if (!match(CondVal, m_FCmp(Pred, m_Specific(X), m_AnyZeroFP())))
      continue;

    // fold (X <= +/-0.0) ? (0.0 - X) : X to fabs(X), when 'Swap' is false
    // fold (X >  +/-0.0) ? X : (0.0 - X) to fabs(X), when 'Swap' is true
    if (match(TrueVal, m_FSub(m_PosZeroFP(), m_Specific(X)))) {
      if (!Swap && (Pred == FCmpInst::FCMP_OLE || Pred == FCmpInst::FCMP_ULE)) {
        Value *Fabs = IC.Builder.CreateUnaryIntrinsic(Intrinsic::fabs, X, &SI);
        return IC.replaceInstUsesWith(SI, Fabs);
      }
      if (Swap && (Pred == FCmpInst::FCMP_OGT || Pred == FCmpInst::FCMP_UGT)) {
        Value *Fabs = IC.Builder.CreateUnaryIntrinsic(Intrinsic::fabs, X, &SI);
        return IC.replaceInstUsesWith(SI, Fabs);
      }
    }

    if (!match(TrueVal, m_FNeg(m_Specific(X))))
      return nullptr;

    // Forward-propagate nnan and ninf from the fneg to the select.
    // If all inputs are not those values, then the select is not either.
    // Note: nsz is defined differently, so it may not be correct to propagate.
    FastMathFlags FMF = cast<FPMathOperator>(TrueVal)->getFastMathFlags();
    if (FMF.noNaNs() && !SI.hasNoNaNs()) {
      SI.setHasNoNaNs(true);
      ChangedFMF = true;
    }
    if (FMF.noInfs() && !SI.hasNoInfs()) {
      SI.setHasNoInfs(true);
      ChangedFMF = true;
    }

    // With nsz, when 'Swap' is false:
    // fold (X < +/-0.0) ? -X : X or (X <= +/-0.0) ? -X : X to fabs(X)
    // fold (X > +/-0.0) ? -X : X or (X >= +/-0.0) ? -X : X to -fabs(x)
    // when 'Swap' is true:
    // fold (X > +/-0.0) ? X : -X or (X >= +/-0.0) ? X : -X to fabs(X)
    // fold (X < +/-0.0) ? X : -X or (X <= +/-0.0) ? X : -X to -fabs(X)
    //
    // Note: We require "nnan" for this fold because fcmp ignores the signbit
    //       of NAN, but IEEE-754 specifies the signbit of NAN values with
    //       fneg/fabs operations.
    if (!SI.hasNoSignedZeros() || !SI.hasNoNaNs())
      return nullptr;

    if (Swap)
      Pred = FCmpInst::getSwappedPredicate(Pred);

    bool IsLTOrLE = Pred == FCmpInst::FCMP_OLT || Pred == FCmpInst::FCMP_OLE ||
                    Pred == FCmpInst::FCMP_ULT || Pred == FCmpInst::FCMP_ULE;
    bool IsGTOrGE = Pred == FCmpInst::FCMP_OGT || Pred == FCmpInst::FCMP_OGE ||
                    Pred == FCmpInst::FCMP_UGT || Pred == FCmpInst::FCMP_UGE;

    if (IsLTOrLE) {
      Value *Fabs = IC.Builder.CreateUnaryIntrinsic(Intrinsic::fabs, X, &SI);
      return IC.replaceInstUsesWith(SI, Fabs);
    }
    if (IsGTOrGE) {
      Value *Fabs = IC.Builder.CreateUnaryIntrinsic(Intrinsic::fabs, X, &SI);
      Instruction *NewFNeg = UnaryOperator::CreateFNeg(Fabs);
      NewFNeg->setFastMathFlags(SI.getFastMathFlags());
      return NewFNeg;
    }
  }

  // Match select with (icmp slt (bitcast X to int), 0)
  //                or (icmp sgt (bitcast X to int), -1)

  for (bool Swap : {false, true}) {
    Value *TrueVal = SI.getTrueValue();
    Value *X = SI.getFalseValue();

    if (Swap)
      std::swap(TrueVal, X);

    CmpInst::Predicate Pred;
    const APInt *C;
    bool TrueIfSigned;
    if (!match(CondVal,
               m_ICmp(Pred, m_ElementWiseBitCast(m_Specific(X)), m_APInt(C))) ||
        !isSignBitCheck(Pred, *C, TrueIfSigned))
      continue;
    if (!match(TrueVal, m_FNeg(m_Specific(X))))
      return nullptr;
    if (Swap == TrueIfSigned && !CondVal->hasOneUse() && !TrueVal->hasOneUse())
      return nullptr;

    // Fold (IsNeg ? -X : X) or (!IsNeg ? X : -X) to fabs(X)
    // Fold (IsNeg ? X : -X) or (!IsNeg ? -X : X) to -fabs(X)
    Value *Fabs = IC.Builder.CreateUnaryIntrinsic(Intrinsic::fabs, X, &SI);
    if (Swap != TrueIfSigned)
      return IC.replaceInstUsesWith(SI, Fabs);
    return UnaryOperator::CreateFNegFMF(Fabs, &SI);
  }

  return ChangedFMF ? &SI : nullptr;
}

// Match the following IR pattern:
//   %x.lowbits = and i8 %x, %lowbitmask
//   %x.lowbits.are.zero = icmp eq i8 %x.lowbits, 0
//   %x.biased = add i8 %x, %bias
//   %x.biased.highbits = and i8 %x.biased, %highbitmask
//   %x.roundedup = select i1 %x.lowbits.are.zero, i8 %x, i8 %x.biased.highbits
// Define:
//   %alignment = add i8 %lowbitmask, 1
// Iff 1. an %alignment is a power-of-two (aka, %lowbitmask is a low bit mask)
// and 2. %bias is equal to either %lowbitmask or %alignment,
// and 3. %highbitmask is equal to ~%lowbitmask (aka, to -%alignment)
// then this pattern can be transformed into:
//   %x.offset = add i8 %x, %lowbitmask
//   %x.roundedup = and i8 %x.offset, %highbitmask
static Value *
foldRoundUpIntegerWithPow2Alignment(SelectInst &SI,
                                    InstCombiner::BuilderTy &Builder) {
  Value *Cond = SI.getCondition();
  Value *X = SI.getTrueValue();
  Value *XBiasedHighBits = SI.getFalseValue();

  ICmpInst::Predicate Pred;
  Value *XLowBits;
  if (!match(Cond, m_ICmp(Pred, m_Value(XLowBits), m_ZeroInt())) ||
      !ICmpInst::isEquality(Pred))
    return nullptr;

  if (Pred == ICmpInst::Predicate::ICMP_NE)
    std::swap(X, XBiasedHighBits);

  // FIXME: we could support non non-splats here.

  const APInt *LowBitMaskCst;
  if (!match(XLowBits, m_And(m_Specific(X), m_APIntAllowPoison(LowBitMaskCst))))
    return nullptr;

  // Match even if the AND and ADD are swapped.
  const APInt *BiasCst, *HighBitMaskCst;
  if (!match(XBiasedHighBits,
             m_And(m_Add(m_Specific(X), m_APIntAllowPoison(BiasCst)),
                   m_APIntAllowPoison(HighBitMaskCst))) &&
      !match(XBiasedHighBits,
             m_Add(m_And(m_Specific(X), m_APIntAllowPoison(HighBitMaskCst)),
                   m_APIntAllowPoison(BiasCst))))
    return nullptr;

  if (!LowBitMaskCst->isMask())
    return nullptr;

  APInt InvertedLowBitMaskCst = ~*LowBitMaskCst;
  if (InvertedLowBitMaskCst != *HighBitMaskCst)
    return nullptr;

  APInt AlignmentCst = *LowBitMaskCst + 1;

  if (*BiasCst != AlignmentCst && *BiasCst != *LowBitMaskCst)
    return nullptr;

  if (!XBiasedHighBits->hasOneUse()) {
    // We can't directly return XBiasedHighBits if it is more poisonous.
    if (*BiasCst == *LowBitMaskCst && impliesPoison(XBiasedHighBits, X))
      return XBiasedHighBits;
    return nullptr;
  }

  // FIXME: could we preserve undef's here?
  Type *Ty = X->getType();
  Value *XOffset = Builder.CreateAdd(X, ConstantInt::get(Ty, *LowBitMaskCst),
                                     X->getName() + ".biased");
  Value *R = Builder.CreateAnd(XOffset, ConstantInt::get(Ty, *HighBitMaskCst));
  R->takeName(&SI);
  return R;
}

namespace {
struct DecomposedSelect {
  Value *Cond = nullptr;
  Value *TrueVal = nullptr;
  Value *FalseVal = nullptr;
};
} // namespace

/// Look for patterns like
///   %outer.cond = select i1 %inner.cond, i1 %alt.cond, i1 false
///   %inner.sel = select i1 %inner.cond, i8 %inner.sel.t, i8 %inner.sel.f
///   %outer.sel = select i1 %outer.cond, i8 %outer.sel.t, i8 %inner.sel
/// and rewrite it as
///   %inner.sel = select i1 %cond.alternative, i8 %sel.outer.t, i8 %sel.inner.t
///   %sel.outer = select i1 %cond.inner, i8 %inner.sel, i8 %sel.inner.f
static Instruction *foldNestedSelects(SelectInst &OuterSelVal,
                                      InstCombiner::BuilderTy &Builder) {
  // We must start with a `select`.
  DecomposedSelect OuterSel;
  match(&OuterSelVal,
        m_Select(m_Value(OuterSel.Cond), m_Value(OuterSel.TrueVal),
                 m_Value(OuterSel.FalseVal)));

  // Canonicalize inversion of the outermost `select`'s condition.
  if (match(OuterSel.Cond, m_Not(m_Value(OuterSel.Cond))))
    std::swap(OuterSel.TrueVal, OuterSel.FalseVal);

  // The condition of the outermost select must be an `and`/`or`.
  if (!match(OuterSel.Cond, m_c_LogicalOp(m_Value(), m_Value())))
    return nullptr;

  // Depending on the logical op, inner select might be in different hand.
  bool IsAndVariant = match(OuterSel.Cond, m_LogicalAnd());
  Value *InnerSelVal = IsAndVariant ? OuterSel.FalseVal : OuterSel.TrueVal;

  // Profitability check - avoid increasing instruction count.
  if (none_of(ArrayRef<Value *>({OuterSelVal.getCondition(), InnerSelVal}),
              [](Value *V) { return V->hasOneUse(); }))
    return nullptr;

  // The appropriate hand of the outermost `select` must be a select itself.
  DecomposedSelect InnerSel;
  if (!match(InnerSelVal,
             m_Select(m_Value(InnerSel.Cond), m_Value(InnerSel.TrueVal),
                      m_Value(InnerSel.FalseVal))))
    return nullptr;

  // Canonicalize inversion of the innermost `select`'s condition.
  if (match(InnerSel.Cond, m_Not(m_Value(InnerSel.Cond))))
    std::swap(InnerSel.TrueVal, InnerSel.FalseVal);

  Value *AltCond = nullptr;
  auto matchOuterCond = [OuterSel, IsAndVariant, &AltCond](auto m_InnerCond) {
    // An unsimplified select condition can match both LogicalAnd and LogicalOr
    // (select true, true, false). Since below we assume that LogicalAnd implies
    // InnerSel match the FVal and vice versa for LogicalOr, we can't match the
    // alternative pattern here.
    return IsAndVariant ? match(OuterSel.Cond,
                                m_c_LogicalAnd(m_InnerCond, m_Value(AltCond)))
                        : match(OuterSel.Cond,
                                m_c_LogicalOr(m_InnerCond, m_Value(AltCond)));
  };

  // Finally, match the condition that was driving the outermost `select`,
  // it should be a logical operation between the condition that was driving
  // the innermost `select` (after accounting for the possible inversions
  // of the condition), and some other condition.
  if (matchOuterCond(m_Specific(InnerSel.Cond))) {
    // Done!
  } else if (Value * NotInnerCond; matchOuterCond(m_CombineAnd(
                 m_Not(m_Specific(InnerSel.Cond)), m_Value(NotInnerCond)))) {
    // Done!
    std::swap(InnerSel.TrueVal, InnerSel.FalseVal);
    InnerSel.Cond = NotInnerCond;
  } else // Not the pattern we were looking for.
    return nullptr;

  Value *SelInner = Builder.CreateSelect(
      AltCond, IsAndVariant ? OuterSel.TrueVal : InnerSel.FalseVal,
      IsAndVariant ? InnerSel.TrueVal : OuterSel.FalseVal);
  SelInner->takeName(InnerSelVal);
  return SelectInst::Create(InnerSel.Cond,
                            IsAndVariant ? SelInner : InnerSel.TrueVal,
                            !IsAndVariant ? SelInner : InnerSel.FalseVal);
}

Instruction *InstCombinerImpl::foldSelectOfBools(SelectInst &SI) {
  Value *CondVal = SI.getCondition();
  Value *TrueVal = SI.getTrueValue();
  Value *FalseVal = SI.getFalseValue();
  Type *SelType = SI.getType();

  // Avoid potential infinite loops by checking for non-constant condition.
  // TODO: Can we assert instead by improving canonicalizeSelectToShuffle()?
  //       Scalar select must have simplified?
  if (!SelType->isIntOrIntVectorTy(1) || isa<Constant>(CondVal) ||
      TrueVal->getType() != CondVal->getType())
    return nullptr;

  auto *One = ConstantInt::getTrue(SelType);
  auto *Zero = ConstantInt::getFalse(SelType);
  Value *A, *B, *C, *D;

  // Folding select to and/or i1 isn't poison safe in general. impliesPoison
  // checks whether folding it does not convert a well-defined value into
  // poison.
  if (match(TrueVal, m_One())) {
    if (impliesPoison(FalseVal, CondVal)) {
      // Change: A = select B, true, C --> A = or B, C
      return BinaryOperator::CreateOr(CondVal, FalseVal);
    }

    if (match(CondVal, m_OneUse(m_Select(m_Value(A), m_One(), m_Value(B)))) &&
        impliesPoison(FalseVal, B)) {
      // (A || B) || C --> A || (B | C)
      return replaceInstUsesWith(
          SI, Builder.CreateLogicalOr(A, Builder.CreateOr(B, FalseVal)));
    }

    if (auto *LHS = dyn_cast<FCmpInst>(CondVal))
      if (auto *RHS = dyn_cast<FCmpInst>(FalseVal))
        if (Value *V = foldLogicOfFCmps(LHS, RHS, /*IsAnd*/ false,
                                        /*IsSelectLogical*/ true))
          return replaceInstUsesWith(SI, V);

    // (A && B) || (C && B) --> (A || C) && B
    if (match(CondVal, m_LogicalAnd(m_Value(A), m_Value(B))) &&
        match(FalseVal, m_LogicalAnd(m_Value(C), m_Value(D))) &&
        (CondVal->hasOneUse() || FalseVal->hasOneUse())) {
      bool CondLogicAnd = isa<SelectInst>(CondVal);
      bool FalseLogicAnd = isa<SelectInst>(FalseVal);
      auto AndFactorization = [&](Value *Common, Value *InnerCond,
                                  Value *InnerVal,
                                  bool SelFirst = false) -> Instruction * {
        Value *InnerSel = Builder.CreateSelect(InnerCond, One, InnerVal);
        if (SelFirst)
          std::swap(Common, InnerSel);
        if (FalseLogicAnd || (CondLogicAnd && Common == A))
          return SelectInst::Create(Common, InnerSel, Zero);
        else
          return BinaryOperator::CreateAnd(Common, InnerSel);
      };

      if (A == C)
        return AndFactorization(A, B, D);
      if (A == D)
        return AndFactorization(A, B, C);
      if (B == C)
        return AndFactorization(B, A, D);
      if (B == D)
        return AndFactorization(B, A, C, CondLogicAnd && FalseLogicAnd);
    }
  }

  if (match(FalseVal, m_Zero())) {
    if (impliesPoison(TrueVal, CondVal)) {
      // Change: A = select B, C, false --> A = and B, C
      return BinaryOperator::CreateAnd(CondVal, TrueVal);
    }

    if (match(CondVal, m_OneUse(m_Select(m_Value(A), m_Value(B), m_Zero()))) &&
        impliesPoison(TrueVal, B)) {
      // (A && B) && C --> A && (B & C)
      return replaceInstUsesWith(
          SI, Builder.CreateLogicalAnd(A, Builder.CreateAnd(B, TrueVal)));
    }

    if (auto *LHS = dyn_cast<FCmpInst>(CondVal))
      if (auto *RHS = dyn_cast<FCmpInst>(TrueVal))
        if (Value *V = foldLogicOfFCmps(LHS, RHS, /*IsAnd*/ true,
                                        /*IsSelectLogical*/ true))
          return replaceInstUsesWith(SI, V);

    // (A || B) && (C || B) --> (A && C) || B
    if (match(CondVal, m_LogicalOr(m_Value(A), m_Value(B))) &&
        match(TrueVal, m_LogicalOr(m_Value(C), m_Value(D))) &&
        (CondVal->hasOneUse() || TrueVal->hasOneUse())) {
      bool CondLogicOr = isa<SelectInst>(CondVal);
      bool TrueLogicOr = isa<SelectInst>(TrueVal);
      auto OrFactorization = [&](Value *Common, Value *InnerCond,
                                 Value *InnerVal,
                                 bool SelFirst = false) -> Instruction * {
        Value *InnerSel = Builder.CreateSelect(InnerCond, InnerVal, Zero);
        if (SelFirst)
          std::swap(Common, InnerSel);
        if (TrueLogicOr || (CondLogicOr && Common == A))
          return SelectInst::Create(Common, One, InnerSel);
        else
          return BinaryOperator::CreateOr(Common, InnerSel);
      };

      if (A == C)
        return OrFactorization(A, B, D);
      if (A == D)
        return OrFactorization(A, B, C);
      if (B == C)
        return OrFactorization(B, A, D);
      if (B == D)
        return OrFactorization(B, A, C, CondLogicOr && TrueLogicOr);
    }
  }

  // We match the "full" 0 or 1 constant here to avoid a potential infinite
  // loop with vectors that may have undefined/poison elements.
  // select a, false, b -> select !a, b, false
  if (match(TrueVal, m_Specific(Zero))) {
    Value *NotCond = Builder.CreateNot(CondVal, "not." + CondVal->getName());
    return SelectInst::Create(NotCond, FalseVal, Zero);
  }
  // select a, b, true -> select !a, true, b
  if (match(FalseVal, m_Specific(One))) {
    Value *NotCond = Builder.CreateNot(CondVal, "not." + CondVal->getName());
    return SelectInst::Create(NotCond, One, TrueVal);
  }

  // DeMorgan in select form: !a && !b --> !(a || b)
  // select !a, !b, false --> not (select a, true, b)
  if (match(&SI, m_LogicalAnd(m_Not(m_Value(A)), m_Not(m_Value(B)))) &&
      (CondVal->hasOneUse() || TrueVal->hasOneUse()) &&
      !match(A, m_ConstantExpr()) && !match(B, m_ConstantExpr()))
    return BinaryOperator::CreateNot(Builder.CreateSelect(A, One, B));

  // DeMorgan in select form: !a || !b --> !(a && b)
  // select !a, true, !b --> not (select a, b, false)
  if (match(&SI, m_LogicalOr(m_Not(m_Value(A)), m_Not(m_Value(B)))) &&
      (CondVal->hasOneUse() || FalseVal->hasOneUse()) &&
      !match(A, m_ConstantExpr()) && !match(B, m_ConstantExpr()))
    return BinaryOperator::CreateNot(Builder.CreateSelect(A, B, Zero));

  // select (select a, true, b), true, b -> select a, true, b
  if (match(CondVal, m_Select(m_Value(A), m_One(), m_Value(B))) &&
      match(TrueVal, m_One()) && match(FalseVal, m_Specific(B)))
    return replaceOperand(SI, 0, A);
  // select (select a, b, false), b, false -> select a, b, false
  if (match(CondVal, m_Select(m_Value(A), m_Value(B), m_Zero())) &&
      match(TrueVal, m_Specific(B)) && match(FalseVal, m_Zero()))
    return replaceOperand(SI, 0, A);

  // ~(A & B) & (A | B) --> A ^ B
  if (match(&SI, m_c_LogicalAnd(m_Not(m_LogicalAnd(m_Value(A), m_Value(B))),
                                m_c_LogicalOr(m_Deferred(A), m_Deferred(B)))))
    return BinaryOperator::CreateXor(A, B);

  // select (~a | c), a, b -> select a, (select c, true, b), false
  if (match(CondVal,
            m_OneUse(m_c_Or(m_Not(m_Specific(TrueVal)), m_Value(C))))) {
    Value *OrV = Builder.CreateSelect(C, One, FalseVal);
    return SelectInst::Create(TrueVal, OrV, Zero);
  }
  // select (c & b), a, b -> select b, (select ~c, true, a), false
  if (match(CondVal, m_OneUse(m_c_And(m_Value(C), m_Specific(FalseVal))))) {
    if (Value *NotC = getFreelyInverted(C, C->hasOneUse(), &Builder)) {
      Value *OrV = Builder.CreateSelect(NotC, One, TrueVal);
      return SelectInst::Create(FalseVal, OrV, Zero);
    }
  }
  // select (a | c), a, b -> select a, true, (select ~c, b, false)
  if (match(CondVal, m_OneUse(m_c_Or(m_Specific(TrueVal), m_Value(C))))) {
    if (Value *NotC = getFreelyInverted(C, C->hasOneUse(), &Builder)) {
      Value *AndV = Builder.CreateSelect(NotC, FalseVal, Zero);
      return SelectInst::Create(TrueVal, One, AndV);
    }
  }
  // select (c & ~b), a, b -> select b, true, (select c, a, false)
  if (match(CondVal,
            m_OneUse(m_c_And(m_Value(C), m_Not(m_Specific(FalseVal)))))) {
    Value *AndV = Builder.CreateSelect(C, TrueVal, Zero);
    return SelectInst::Create(FalseVal, One, AndV);
  }

  if (match(FalseVal, m_Zero()) || match(TrueVal, m_One())) {
    Use *Y = nullptr;
    bool IsAnd = match(FalseVal, m_Zero()) ? true : false;
    Value *Op1 = IsAnd ? TrueVal : FalseVal;
    if (isCheckForZeroAndMulWithOverflow(CondVal, Op1, IsAnd, Y)) {
      auto *FI = new FreezeInst(*Y, (*Y)->getName() + ".fr");
      InsertNewInstBefore(FI, cast<Instruction>(Y->getUser())->getIterator());
      replaceUse(*Y, FI);
      return replaceInstUsesWith(SI, Op1);
    }

    if (auto *ICmp0 = dyn_cast<ICmpInst>(CondVal))
      if (auto *ICmp1 = dyn_cast<ICmpInst>(Op1))
        if (auto *V = foldAndOrOfICmps(ICmp0, ICmp1, SI, IsAnd,
                                       /* IsLogical */ true))
          return replaceInstUsesWith(SI, V);
  }

  // select (a || b), c, false -> select a, c, false
  // select c, (a || b), false -> select c, a, false
  //   if c implies that b is false.
  if (match(CondVal, m_LogicalOr(m_Value(A), m_Value(B))) &&
      match(FalseVal, m_Zero())) {
    std::optional<bool> Res = isImpliedCondition(TrueVal, B, DL);
    if (Res && *Res == false)
      return replaceOperand(SI, 0, A);
  }
  if (match(TrueVal, m_LogicalOr(m_Value(A), m_Value(B))) &&
      match(FalseVal, m_Zero())) {
    std::optional<bool> Res = isImpliedCondition(CondVal, B, DL);
    if (Res && *Res == false)
      return replaceOperand(SI, 1, A);
  }
  // select c, true, (a && b)  -> select c, true, a
  // select (a && b), true, c  -> select a, true, c
  //   if c = false implies that b = true
  if (match(TrueVal, m_One()) &&
      match(FalseVal, m_LogicalAnd(m_Value(A), m_Value(B)))) {
    std::optional<bool> Res = isImpliedCondition(CondVal, B, DL, false);
    if (Res && *Res == true)
      return replaceOperand(SI, 2, A);
  }
  if (match(CondVal, m_LogicalAnd(m_Value(A), m_Value(B))) &&
      match(TrueVal, m_One())) {
    std::optional<bool> Res = isImpliedCondition(FalseVal, B, DL, false);
    if (Res && *Res == true)
      return replaceOperand(SI, 0, A);
  }

  if (match(TrueVal, m_One())) {
    Value *C;

    // (C && A) || (!C && B) --> sel C, A, B
    // (A && C) || (!C && B) --> sel C, A, B
    // (C && A) || (B && !C) --> sel C, A, B
    // (A && C) || (B && !C) --> sel C, A, B (may require freeze)
    if (match(FalseVal, m_c_LogicalAnd(m_Not(m_Value(C)), m_Value(B))) &&
        match(CondVal, m_c_LogicalAnd(m_Specific(C), m_Value(A)))) {
      auto *SelCond = dyn_cast<SelectInst>(CondVal);
      auto *SelFVal = dyn_cast<SelectInst>(FalseVal);
      bool MayNeedFreeze = SelCond && SelFVal &&
                           match(SelFVal->getTrueValue(),
                                 m_Not(m_Specific(SelCond->getTrueValue())));
      if (MayNeedFreeze)
        C = Builder.CreateFreeze(C);
      return SelectInst::Create(C, A, B);
    }

    // (!C && A) || (C && B) --> sel C, B, A
    // (A && !C) || (C && B) --> sel C, B, A
    // (!C && A) || (B && C) --> sel C, B, A
    // (A && !C) || (B && C) --> sel C, B, A (may require freeze)
    if (match(CondVal, m_c_LogicalAnd(m_Not(m_Value(C)), m_Value(A))) &&
        match(FalseVal, m_c_LogicalAnd(m_Specific(C), m_Value(B)))) {
      auto *SelCond = dyn_cast<SelectInst>(CondVal);
      auto *SelFVal = dyn_cast<SelectInst>(FalseVal);
      bool MayNeedFreeze = SelCond && SelFVal &&
                           match(SelCond->getTrueValue(),
                                 m_Not(m_Specific(SelFVal->getTrueValue())));
      if (MayNeedFreeze)
        C = Builder.CreateFreeze(C);
      return SelectInst::Create(C, B, A);
    }
  }

  return nullptr;
}

// Return true if we can safely remove the select instruction for std::bit_ceil
// pattern.
static bool isSafeToRemoveBitCeilSelect(ICmpInst::Predicate Pred, Value *Cond0,
                                        const APInt *Cond1, Value *CtlzOp,
                                        unsigned BitWidth,
                                        bool &ShouldDropNUW) {
  // The challenge in recognizing std::bit_ceil(X) is that the operand is used
  // for the CTLZ proper and select condition, each possibly with some
  // operation like add and sub.
  //
  // Our aim is to make sure that -ctlz & (BitWidth - 1) == 0 even when the
  // select instruction would select 1, which allows us to get rid of the select
  // instruction.
  //
  // To see if we can do so, we do some symbolic execution with ConstantRange.
  // Specifically, we compute the range of values that Cond0 could take when
  // Cond == false.  Then we successively transform the range until we obtain
  // the range of values that CtlzOp could take.
  //
  // Conceptually, we follow the def-use chain backward from Cond0 while
  // transforming the range for Cond0 until we meet the common ancestor of Cond0
  // and CtlzOp.  Then we follow the def-use chain forward until we obtain the
  // range for CtlzOp.  That said, we only follow at most one ancestor from
  // Cond0.  Likewise, we only follow at most one ancestor from CtrlOp.

  ConstantRange CR = ConstantRange::makeExactICmpRegion(
      CmpInst::getInversePredicate(Pred), *Cond1);

  ShouldDropNUW = false;

  // Match the operation that's used to compute CtlzOp from CommonAncestor.  If
  // CtlzOp == CommonAncestor, return true as no operation is needed.  If a
  // match is found, execute the operation on CR, update CR, and return true.
  // Otherwise, return false.
  auto MatchForward = [&](Value *CommonAncestor) {
    const APInt *C = nullptr;
    if (CtlzOp == CommonAncestor)
      return true;
    if (match(CtlzOp, m_Add(m_Specific(CommonAncestor), m_APInt(C)))) {
      CR = CR.add(*C);
      return true;
    }
    if (match(CtlzOp, m_Sub(m_APInt(C), m_Specific(CommonAncestor)))) {
      ShouldDropNUW = true;
      CR = ConstantRange(*C).sub(CR);
      return true;
    }
    if (match(CtlzOp, m_Not(m_Specific(CommonAncestor)))) {
      CR = CR.binaryNot();
      return true;
    }
    return false;
  };

  const APInt *C = nullptr;
  Value *CommonAncestor;
  if (MatchForward(Cond0)) {
    // Cond0 is either CtlzOp or CtlzOp's parent.  CR has been updated.
  } else if (match(Cond0, m_Add(m_Value(CommonAncestor), m_APInt(C)))) {
    CR = CR.sub(*C);
    if (!MatchForward(CommonAncestor))
      return false;
    // Cond0's parent is either CtlzOp or CtlzOp's parent.  CR has been updated.
  } else {
    return false;
  }

  // Return true if all the values in the range are either 0 or negative (if
  // treated as signed).  We do so by evaluating:
  //
  //   CR - 1 u>= (1 << BitWidth) - 1.
  APInt IntMax = APInt::getSignMask(BitWidth) - 1;
  CR = CR.sub(APInt(BitWidth, 1));
  return CR.icmp(ICmpInst::ICMP_UGE, IntMax);
}

// Transform the std::bit_ceil(X) pattern like:
//
//   %dec = add i32 %x, -1
//   %ctlz = tail call i32 @llvm.ctlz.i32(i32 %dec, i1 false)
//   %sub = sub i32 32, %ctlz
//   %shl = shl i32 1, %sub
//   %ugt = icmp ugt i32 %x, 1
//   %sel = select i1 %ugt, i32 %shl, i32 1
//
// into:
//
//   %dec = add i32 %x, -1
//   %ctlz = tail call i32 @llvm.ctlz.i32(i32 %dec, i1 false)
//   %neg = sub i32 0, %ctlz
//   %masked = and i32 %ctlz, 31
//   %shl = shl i32 1, %sub
//
// Note that the select is optimized away while the shift count is masked with
// 31.  We handle some variations of the input operand like std::bit_ceil(X +
// 1).
static Instruction *foldBitCeil(SelectInst &SI, IRBuilderBase &Builder) {
  Type *SelType = SI.getType();
  unsigned BitWidth = SelType->getScalarSizeInBits();

  Value *FalseVal = SI.getFalseValue();
  Value *TrueVal = SI.getTrueValue();
  ICmpInst::Predicate Pred;
  const APInt *Cond1;
  Value *Cond0, *Ctlz, *CtlzOp;
  if (!match(SI.getCondition(), m_ICmp(Pred, m_Value(Cond0), m_APInt(Cond1))))
    return nullptr;

  if (match(TrueVal, m_One())) {
    std::swap(FalseVal, TrueVal);
    Pred = CmpInst::getInversePredicate(Pred);
  }

  bool ShouldDropNUW;

  if (!match(FalseVal, m_One()) ||
      !match(TrueVal,
             m_OneUse(m_Shl(m_One(), m_OneUse(m_Sub(m_SpecificInt(BitWidth),
                                                    m_Value(Ctlz)))))) ||
      !match(Ctlz, m_Intrinsic<Intrinsic::ctlz>(m_Value(CtlzOp), m_Zero())) ||
      !isSafeToRemoveBitCeilSelect(Pred, Cond0, Cond1, CtlzOp, BitWidth,
                                   ShouldDropNUW))
    return nullptr;

  if (ShouldDropNUW)
    cast<Instruction>(CtlzOp)->setHasNoUnsignedWrap(false);

  // Build 1 << (-CTLZ & (BitWidth-1)).  The negation likely corresponds to a
  // single hardware instruction as opposed to BitWidth - CTLZ, where BitWidth
  // is an integer constant.  Masking with BitWidth-1 comes free on some
  // hardware as part of the shift instruction.
  Value *Neg = Builder.CreateNeg(Ctlz);
  Value *Masked =
      Builder.CreateAnd(Neg, ConstantInt::get(SelType, BitWidth - 1));
  return BinaryOperator::Create(Instruction::Shl, ConstantInt::get(SelType, 1),
                                Masked);
}

bool InstCombinerImpl::fmulByZeroIsZero(Value *MulVal, FastMathFlags FMF,
                                        const Instruction *CtxI) const {
  KnownFPClass Known = computeKnownFPClass(MulVal, FMF, fcNegative, CtxI);

  return Known.isKnownNeverNaN() && Known.isKnownNeverInfinity() &&
         (FMF.noSignedZeros() || Known.signBitIsZeroOrNaN());
}

static bool matchFMulByZeroIfResultEqZero(InstCombinerImpl &IC, Value *Cmp0,
                                          Value *Cmp1, Value *TrueVal,
                                          Value *FalseVal, Instruction &CtxI,
                                          bool SelectIsNSZ) {
  Value *MulRHS;
  if (match(Cmp1, m_PosZeroFP()) &&
      match(TrueVal, m_c_FMul(m_Specific(Cmp0), m_Value(MulRHS)))) {
    FastMathFlags FMF = cast<FPMathOperator>(TrueVal)->getFastMathFlags();
    // nsz must be on the select, it must be ignored on the multiply. We
    // need nnan and ninf on the multiply for the other value.
    FMF.setNoSignedZeros(SelectIsNSZ);
    return IC.fmulByZeroIsZero(MulRHS, FMF, &CtxI);
  }

  return false;
}

/// Check whether the KnownBits of a select arm may be affected by the
/// select condition.
static bool hasAffectedValue(Value *V, SmallPtrSetImpl<Value *> &Affected,
                             unsigned Depth) {
  if (Depth == MaxAnalysisRecursionDepth)
    return false;

  // Ignore the case where the select arm itself is affected. These cases
  // are handled more efficiently by other optimizations.
  if (Depth != 0 && Affected.contains(V))
    return true;

  if (auto *I = dyn_cast<Instruction>(V)) {
    if (isa<PHINode>(I)) {
      if (Depth == MaxAnalysisRecursionDepth - 1)
        return false;
      Depth = MaxAnalysisRecursionDepth - 2;
    }
    return any_of(I->operands(), [&](Value *Op) {
      return Op->getType()->isIntOrIntVectorTy() &&
             hasAffectedValue(Op, Affected, Depth + 1);
    });
  }

  return false;
}

Instruction *InstCombinerImpl::visitSelectInst(SelectInst &SI) {
  Value *CondVal = SI.getCondition();
  Value *TrueVal = SI.getTrueValue();
  Value *FalseVal = SI.getFalseValue();
  Type *SelType = SI.getType();

  if (Value *V = simplifySelectInst(CondVal, TrueVal, FalseVal,
                                    SQ.getWithInstruction(&SI)))
    return replaceInstUsesWith(SI, V);

  if (Instruction *I = canonicalizeSelectToShuffle(SI))
    return I;

  if (Instruction *I = canonicalizeScalarSelectOfVecs(SI, *this))
    return I;

  // If the type of select is not an integer type or if the condition and
  // the selection type are not both scalar nor both vector types, there is no
  // point in attempting to match these patterns.
  Type *CondType = CondVal->getType();
  if (!isa<Constant>(CondVal) && SelType->isIntOrIntVectorTy() &&
      CondType->isVectorTy() == SelType->isVectorTy()) {
    if (Value *S = simplifyWithOpReplaced(TrueVal, CondVal,
                                          ConstantInt::getTrue(CondType), SQ,
                                          /* AllowRefinement */ true))
      return replaceOperand(SI, 1, S);

    if (Value *S = simplifyWithOpReplaced(FalseVal, CondVal,
                                          ConstantInt::getFalse(CondType), SQ,
                                          /* AllowRefinement */ true))
      return replaceOperand(SI, 2, S);
  }

  if (Instruction *R = foldSelectOfBools(SI))
    return R;

  // Selecting between two integer or vector splat integer constants?
  //
  // Note that we don't handle a scalar select of vectors:
  // select i1 %c, <2 x i8> <1, 1>, <2 x i8> <0, 0>
  // because that may need 3 instructions to splat the condition value:
  // extend, insertelement, shufflevector.
  //
  // Do not handle i1 TrueVal and FalseVal otherwise would result in
  // zext/sext i1 to i1.
  if (SelType->isIntOrIntVectorTy() && !SelType->isIntOrIntVectorTy(1) &&
      CondVal->getType()->isVectorTy() == SelType->isVectorTy()) {
    // select C, 1, 0 -> zext C to int
    if (match(TrueVal, m_One()) && match(FalseVal, m_Zero()))
      return new ZExtInst(CondVal, SelType);

    // select C, -1, 0 -> sext C to int
    if (match(TrueVal, m_AllOnes()) && match(FalseVal, m_Zero()))
      return new SExtInst(CondVal, SelType);

    // select C, 0, 1 -> zext !C to int
    if (match(TrueVal, m_Zero()) && match(FalseVal, m_One())) {
      Value *NotCond = Builder.CreateNot(CondVal, "not." + CondVal->getName());
      return new ZExtInst(NotCond, SelType);
    }

    // select C, 0, -1 -> sext !C to int
    if (match(TrueVal, m_Zero()) && match(FalseVal, m_AllOnes())) {
      Value *NotCond = Builder.CreateNot(CondVal, "not." + CondVal->getName());
      return new SExtInst(NotCond, SelType);
    }
  }

  auto *SIFPOp = dyn_cast<FPMathOperator>(&SI);

  if (auto *FCmp = dyn_cast<FCmpInst>(CondVal)) {
    FCmpInst::Predicate Pred = FCmp->getPredicate();
    Value *Cmp0 = FCmp->getOperand(0), *Cmp1 = FCmp->getOperand(1);
    // Are we selecting a value based on a comparison of the two values?
    if ((Cmp0 == TrueVal && Cmp1 == FalseVal) ||
        (Cmp0 == FalseVal && Cmp1 == TrueVal)) {
      // Canonicalize to use ordered comparisons by swapping the select
      // operands.
      //
      // e.g.
      // (X ugt Y) ? X : Y -> (X ole Y) ? Y : X
      if (FCmp->hasOneUse() && FCmpInst::isUnordered(Pred)) {
        FCmpInst::Predicate InvPred = FCmp->getInversePredicate();
        IRBuilder<>::FastMathFlagGuard FMFG(Builder);
        // FIXME: The FMF should propagate from the select, not the fcmp.
        Builder.setFastMathFlags(FCmp->getFastMathFlags());
        Value *NewCond = Builder.CreateFCmp(InvPred, Cmp0, Cmp1,
                                            FCmp->getName() + ".inv");
        Value *NewSel = Builder.CreateSelect(NewCond, FalseVal, TrueVal);
        return replaceInstUsesWith(SI, NewSel);
      }
    }

    if (SIFPOp) {
      // Fold out scale-if-equals-zero pattern.
      //
      // This pattern appears in code with denormal range checks after it's
      // assumed denormals are treated as zero. This drops a canonicalization.

      // TODO: Could relax the signed zero logic. We just need to know the sign
      // of the result matches (fmul x, y has the same sign as x).
      //
      // TODO: Handle always-canonicalizing variant that selects some value or 1
      // scaling factor in the fmul visitor.

      // TODO: Handle ldexp too

      Value *MatchCmp0 = nullptr;
      Value *MatchCmp1 = nullptr;

      // (select (fcmp [ou]eq x, 0.0), (fmul x, K), x => x
      // (select (fcmp [ou]ne x, 0.0), x, (fmul x, K) => x
      if (Pred == CmpInst::FCMP_OEQ || Pred == CmpInst::FCMP_UEQ) {
        MatchCmp0 = FalseVal;
        MatchCmp1 = TrueVal;
      } else if (Pred == CmpInst::FCMP_ONE || Pred == CmpInst::FCMP_UNE) {
        MatchCmp0 = TrueVal;
        MatchCmp1 = FalseVal;
      }

      if (Cmp0 == MatchCmp0 &&
          matchFMulByZeroIfResultEqZero(*this, Cmp0, Cmp1, MatchCmp1, MatchCmp0,
                                        SI, SIFPOp->hasNoSignedZeros()))
        return replaceInstUsesWith(SI, Cmp0);
    }
  }

  if (SIFPOp) {
    // TODO: Try to forward-propagate FMF from select arms to the select.

    // Canonicalize select of FP values where NaN and -0.0 are not valid as
    // minnum/maxnum intrinsics.
    if (SIFPOp->hasNoNaNs() && SIFPOp->hasNoSignedZeros()) {
      Value *X, *Y;
      if (match(&SI, m_OrdFMax(m_Value(X), m_Value(Y))))
        return replaceInstUsesWith(
            SI, Builder.CreateBinaryIntrinsic(Intrinsic::maxnum, X, Y, &SI));

      if (match(&SI, m_OrdFMin(m_Value(X), m_Value(Y))))
        return replaceInstUsesWith(
            SI, Builder.CreateBinaryIntrinsic(Intrinsic::minnum, X, Y, &SI));
    }
  }

  // Fold selecting to fabs.
  if (Instruction *Fabs = foldSelectWithFCmpToFabs(SI, *this))
    return Fabs;

  // See if we are selecting two values based on a comparison of the two values.
  if (ICmpInst *ICI = dyn_cast<ICmpInst>(CondVal))
    if (Instruction *Result = foldSelectInstWithICmp(SI, ICI))
      return Result;

  if (Instruction *Add = foldAddSubSelect(SI, Builder))
    return Add;
  if (Instruction *Add = foldOverflowingAddSubSelect(SI, Builder))
    return Add;
  if (Instruction *Or = foldSetClearBits(SI, Builder))
    return Or;
  if (Instruction *Mul = foldSelectZeroOrMul(SI, *this))
    return Mul;

  // Turn (select C, (op X, Y), (op X, Z)) -> (op X, (select C, Y, Z))
  auto *TI = dyn_cast<Instruction>(TrueVal);
  auto *FI = dyn_cast<Instruction>(FalseVal);
  if (TI && FI && TI->getOpcode() == FI->getOpcode())
    if (Instruction *IV = foldSelectOpOp(SI, TI, FI))
      return IV;

  if (Instruction *I = foldSelectExtConst(SI))
    return I;

  if (Instruction *I = foldSelectWithSRem(SI, *this, Builder))
    return I;

  // Fold (select C, (gep Ptr, Idx), Ptr) -> (gep Ptr, (select C, Idx, 0))
  // Fold (select C, Ptr, (gep Ptr, Idx)) -> (gep Ptr, (select C, 0, Idx))
  auto SelectGepWithBase = [&](GetElementPtrInst *Gep, Value *Base,
                               bool Swap) -> GetElementPtrInst * {
    Value *Ptr = Gep->getPointerOperand();
    if (Gep->getNumOperands() != 2 || Gep->getPointerOperand() != Base ||
        !Gep->hasOneUse())
      return nullptr;
    Value *Idx = Gep->getOperand(1);
    if (isa<VectorType>(CondVal->getType()) && !isa<VectorType>(Idx->getType()))
      return nullptr;
    Type *ElementType = Gep->getSourceElementType();
    Value *NewT = Idx;
    Value *NewF = Constant::getNullValue(Idx->getType());
    if (Swap)
      std::swap(NewT, NewF);
    Value *NewSI =
        Builder.CreateSelect(CondVal, NewT, NewF, SI.getName() + ".idx", &SI);
    return GetElementPtrInst::Create(ElementType, Ptr, NewSI,
                                     Gep->getNoWrapFlags());
  };
  if (auto *TrueGep = dyn_cast<GetElementPtrInst>(TrueVal))
    if (auto *NewGep = SelectGepWithBase(TrueGep, FalseVal, false))
      return NewGep;
  if (auto *FalseGep = dyn_cast<GetElementPtrInst>(FalseVal))
    if (auto *NewGep = SelectGepWithBase(FalseGep, TrueVal, true))
      return NewGep;

  // See if we can fold the select into one of our operands.
  if (SelType->isIntOrIntVectorTy() || SelType->isFPOrFPVectorTy()) {
    if (Instruction *FoldI = foldSelectIntoOp(SI, TrueVal, FalseVal))
      return FoldI;

    Value *LHS, *RHS;
    Instruction::CastOps CastOp;
    SelectPatternResult SPR = matchSelectPattern(&SI, LHS, RHS, &CastOp);
    auto SPF = SPR.Flavor;
    if (SPF) {
      Value *LHS2, *RHS2;
      if (SelectPatternFlavor SPF2 = matchSelectPattern(LHS, LHS2, RHS2).Flavor)
        if (Instruction *R = foldSPFofSPF(cast<Instruction>(LHS), SPF2, LHS2,
                                          RHS2, SI, SPF, RHS))
          return R;
      if (SelectPatternFlavor SPF2 = matchSelectPattern(RHS, LHS2, RHS2).Flavor)
        if (Instruction *R = foldSPFofSPF(cast<Instruction>(RHS), SPF2, LHS2,
                                          RHS2, SI, SPF, LHS))
          return R;
    }

    if (SelectPatternResult::isMinOrMax(SPF)) {
      // Canonicalize so that
      // - type casts are outside select patterns.
      // - float clamp is transformed to min/max pattern

      bool IsCastNeeded = LHS->getType() != SelType;
      Value *CmpLHS = cast<CmpInst>(CondVal)->getOperand(0);
      Value *CmpRHS = cast<CmpInst>(CondVal)->getOperand(1);
      if (IsCastNeeded ||
          (LHS->getType()->isFPOrFPVectorTy() &&
           ((CmpLHS != LHS && CmpLHS != RHS) ||
            (CmpRHS != LHS && CmpRHS != RHS)))) {
        CmpInst::Predicate MinMaxPred = getMinMaxPred(SPF, SPR.Ordered);

        Value *Cmp;
        if (CmpInst::isIntPredicate(MinMaxPred)) {
          Cmp = Builder.CreateICmp(MinMaxPred, LHS, RHS);
        } else {
          IRBuilder<>::FastMathFlagGuard FMFG(Builder);
          auto FMF =
              cast<FPMathOperator>(SI.getCondition())->getFastMathFlags();
          Builder.setFastMathFlags(FMF);
          Cmp = Builder.CreateFCmp(MinMaxPred, LHS, RHS);
        }

        Value *NewSI = Builder.CreateSelect(Cmp, LHS, RHS, SI.getName(), &SI);
        if (!IsCastNeeded)
          return replaceInstUsesWith(SI, NewSI);

        Value *NewCast = Builder.CreateCast(CastOp, NewSI, SelType);
        return replaceInstUsesWith(SI, NewCast);
      }
    }
  }

  // See if we can fold the select into a phi node if the condition is a select.
  if (auto *PN = dyn_cast<PHINode>(SI.getCondition()))
    // The true/false values have to be live in the PHI predecessor's blocks.
    if (canSelectOperandBeMappingIntoPredBlock(TrueVal, SI) &&
        canSelectOperandBeMappingIntoPredBlock(FalseVal, SI))
      if (Instruction *NV = foldOpIntoPhi(SI, PN))
        return NV;

  if (SelectInst *TrueSI = dyn_cast<SelectInst>(TrueVal)) {
    if (TrueSI->getCondition()->getType() == CondVal->getType()) {
      // Fold nested selects if the inner condition can be implied by the outer
      // condition.
      if (Value *V = simplifyNestedSelectsUsingImpliedCond(
              *TrueSI, CondVal, /*CondIsTrue=*/true, DL))
        return replaceOperand(SI, 1, V);

      // select(C0, select(C1, a, b), b) -> select(C0&C1, a, b)
      // We choose this as normal form to enable folding on the And and
      // shortening paths for the values (this helps getUnderlyingObjects() for
      // example).
      if (TrueSI->getFalseValue() == FalseVal && TrueSI->hasOneUse()) {
        Value *And = Builder.CreateLogicalAnd(CondVal, TrueSI->getCondition());
        replaceOperand(SI, 0, And);
        replaceOperand(SI, 1, TrueSI->getTrueValue());
        return &SI;
      }
    }
  }
  if (SelectInst *FalseSI = dyn_cast<SelectInst>(FalseVal)) {
    if (FalseSI->getCondition()->getType() == CondVal->getType()) {
      // Fold nested selects if the inner condition can be implied by the outer
      // condition.
      if (Value *V = simplifyNestedSelectsUsingImpliedCond(
              *FalseSI, CondVal, /*CondIsTrue=*/false, DL))
        return replaceOperand(SI, 2, V);

      // select(C0, a, select(C1, a, b)) -> select(C0|C1, a, b)
      if (FalseSI->getTrueValue() == TrueVal && FalseSI->hasOneUse()) {
        Value *Or = Builder.CreateLogicalOr(CondVal, FalseSI->getCondition());
        replaceOperand(SI, 0, Or);
        replaceOperand(SI, 2, FalseSI->getFalseValue());
        return &SI;
      }
    }
  }

  // Try to simplify a binop sandwiched between 2 selects with the same
  // condition. This is not valid for div/rem because the select might be
  // preventing a division-by-zero.
  // TODO: A div/rem restriction is conservative; use something like
  //       isSafeToSpeculativelyExecute().
  // select(C, binop(select(C, X, Y), W), Z) -> select(C, binop(X, W), Z)
  BinaryOperator *TrueBO;
  if (match(TrueVal, m_OneUse(m_BinOp(TrueBO))) && !TrueBO->isIntDivRem()) {
    if (auto *TrueBOSI = dyn_cast<SelectInst>(TrueBO->getOperand(0))) {
      if (TrueBOSI->getCondition() == CondVal) {
        replaceOperand(*TrueBO, 0, TrueBOSI->getTrueValue());
        Worklist.push(TrueBO);
        return &SI;
      }
    }
    if (auto *TrueBOSI = dyn_cast<SelectInst>(TrueBO->getOperand(1))) {
      if (TrueBOSI->getCondition() == CondVal) {
        replaceOperand(*TrueBO, 1, TrueBOSI->getTrueValue());
        Worklist.push(TrueBO);
        return &SI;
      }
    }
  }

  // select(C, Z, binop(select(C, X, Y), W)) -> select(C, Z, binop(Y, W))
  BinaryOperator *FalseBO;
  if (match(FalseVal, m_OneUse(m_BinOp(FalseBO))) && !FalseBO->isIntDivRem()) {
    if (auto *FalseBOSI = dyn_cast<SelectInst>(FalseBO->getOperand(0))) {
      if (FalseBOSI->getCondition() == CondVal) {
        replaceOperand(*FalseBO, 0, FalseBOSI->getFalseValue());
        Worklist.push(FalseBO);
        return &SI;
      }
    }
    if (auto *FalseBOSI = dyn_cast<SelectInst>(FalseBO->getOperand(1))) {
      if (FalseBOSI->getCondition() == CondVal) {
        replaceOperand(*FalseBO, 1, FalseBOSI->getFalseValue());
        Worklist.push(FalseBO);
        return &SI;
      }
    }
  }

  Value *NotCond;
  if (match(CondVal, m_Not(m_Value(NotCond))) &&
      !InstCombiner::shouldAvoidAbsorbingNotIntoSelect(SI)) {
    replaceOperand(SI, 0, NotCond);
    SI.swapValues();
    SI.swapProfMetadata();
    return &SI;
  }

  if (Instruction *I = foldVectorSelect(SI))
    return I;

  // If we can compute the condition, there's no need for a select.
  // Like the above fold, we are attempting to reduce compile-time cost by
  // putting this fold here with limitations rather than in InstSimplify.
  // The motivation for this call into value tracking is to take advantage of
  // the assumption cache, so make sure that is populated.
  if (!CondVal->getType()->isVectorTy() && !AC.assumptions().empty()) {
    KnownBits Known(1);
    computeKnownBits(CondVal, Known, 0, &SI);
    if (Known.One.isOne())
      return replaceInstUsesWith(SI, TrueVal);
    if (Known.Zero.isOne())
      return replaceInstUsesWith(SI, FalseVal);
  }

  if (Instruction *BitCastSel = foldSelectCmpBitcasts(SI, Builder))
    return BitCastSel;

  // Simplify selects that test the returned flag of cmpxchg instructions.
  if (Value *V = foldSelectCmpXchg(SI))
    return replaceInstUsesWith(SI, V);

  if (Instruction *Select = foldSelectBinOpIdentity(SI, TLI, *this))
    return Select;

  if (Instruction *Funnel = foldSelectFunnelShift(SI, Builder))
    return Funnel;

  if (Instruction *Copysign = foldSelectToCopysign(SI, Builder))
    return Copysign;

  if (Instruction *PN = foldSelectToPhi(SI, DT, Builder))
    return replaceInstUsesWith(SI, PN);

  if (Value *Fr = foldSelectWithFrozenICmp(SI, Builder))
    return replaceInstUsesWith(SI, Fr);

  if (Value *V = foldRoundUpIntegerWithPow2Alignment(SI, Builder))
    return replaceInstUsesWith(SI, V);

  // select(mask, mload(,,mask,0), 0) -> mload(,,mask,0)
  // Load inst is intentionally not checked for hasOneUse()
  if (match(FalseVal, m_Zero()) &&
      (match(TrueVal, m_MaskedLoad(m_Value(), m_Value(), m_Specific(CondVal),
                                   m_CombineOr(m_Undef(), m_Zero()))) ||
       match(TrueVal, m_MaskedGather(m_Value(), m_Value(), m_Specific(CondVal),
                                     m_CombineOr(m_Undef(), m_Zero()))))) {
    auto *MaskedInst = cast<IntrinsicInst>(TrueVal);
    if (isa<UndefValue>(MaskedInst->getArgOperand(3)))
      MaskedInst->setArgOperand(3, FalseVal /* Zero */);
    return replaceInstUsesWith(SI, MaskedInst);
  }

  Value *Mask;
  if (match(TrueVal, m_Zero()) &&
      (match(FalseVal, m_MaskedLoad(m_Value(), m_Value(), m_Value(Mask),
                                    m_CombineOr(m_Undef(), m_Zero()))) ||
       match(FalseVal, m_MaskedGather(m_Value(), m_Value(), m_Value(Mask),
                                      m_CombineOr(m_Undef(), m_Zero())))) &&
      (CondVal->getType() == Mask->getType())) {
    // We can remove the select by ensuring the load zeros all lanes the
    // select would have.  We determine this by proving there is no overlap
    // between the load and select masks.
    // (i.e (load_mask & select_mask) == 0 == no overlap)
    bool CanMergeSelectIntoLoad = false;
    if (Value *V = simplifyAndInst(CondVal, Mask, SQ.getWithInstruction(&SI)))
      CanMergeSelectIntoLoad = match(V, m_Zero());

    if (CanMergeSelectIntoLoad) {
      auto *MaskedInst = cast<IntrinsicInst>(FalseVal);
      if (isa<UndefValue>(MaskedInst->getArgOperand(3)))
        MaskedInst->setArgOperand(3, TrueVal /* Zero */);
      return replaceInstUsesWith(SI, MaskedInst);
    }
  }

  if (Instruction *I = foldNestedSelects(SI, Builder))
    return I;

  // Match logical variants of the pattern,
  // and transform them iff that gets rid of inversions.
  //   (~x) | y  -->  ~(x & (~y))
  //   (~x) & y  -->  ~(x | (~y))
  if (sinkNotIntoOtherHandOfLogicalOp(SI))
    return &SI;

  if (Instruction *I = foldBitCeil(SI, Builder))
    return I;

  // Fold:
  // (select A && B, T, F) -> (select A, (select B, T, F), F)
  // (select A || B, T, F) -> (select A, T, (select B, T, F))
  // if (select B, T, F) is foldable.
  // TODO: preserve FMF flags
  auto FoldSelectWithAndOrCond = [&](bool IsAnd, Value *A,
                                     Value *B) -> Instruction * {
    if (Value *V = simplifySelectInst(B, TrueVal, FalseVal,
                                      SQ.getWithInstruction(&SI)))
      return SelectInst::Create(A, IsAnd ? V : TrueVal, IsAnd ? FalseVal : V);

    // Is (select B, T, F) a SPF?
    if (CondVal->hasOneUse() && SelType->isIntOrIntVectorTy()) {
      if (ICmpInst *Cmp = dyn_cast<ICmpInst>(B))
        if (Value *V = canonicalizeSPF(*Cmp, TrueVal, FalseVal, *this))
          return SelectInst::Create(A, IsAnd ? V : TrueVal,
                                    IsAnd ? FalseVal : V);
    }

    return nullptr;
  };

  Value *LHS, *RHS;
  if (match(CondVal, m_And(m_Value(LHS), m_Value(RHS)))) {
    if (Instruction *I = FoldSelectWithAndOrCond(/*IsAnd*/ true, LHS, RHS))
      return I;
    if (Instruction *I = FoldSelectWithAndOrCond(/*IsAnd*/ true, RHS, LHS))
      return I;
  } else if (match(CondVal, m_Or(m_Value(LHS), m_Value(RHS)))) {
    if (Instruction *I = FoldSelectWithAndOrCond(/*IsAnd*/ false, LHS, RHS))
      return I;
    if (Instruction *I = FoldSelectWithAndOrCond(/*IsAnd*/ false, RHS, LHS))
      return I;
  } else {
    // We cannot swap the operands of logical and/or.
    // TODO: Can we swap the operands by inserting a freeze?
    if (match(CondVal, m_LogicalAnd(m_Value(LHS), m_Value(RHS)))) {
      if (Instruction *I = FoldSelectWithAndOrCond(/*IsAnd*/ true, LHS, RHS))
        return I;
    } else if (match(CondVal, m_LogicalOr(m_Value(LHS), m_Value(RHS)))) {
      if (Instruction *I = FoldSelectWithAndOrCond(/*IsAnd*/ false, LHS, RHS))
        return I;
    }
  }

  // select Cond, !X, X -> xor Cond, X
  if (CondVal->getType() == SI.getType() && isKnownInversion(FalseVal, TrueVal))
    return BinaryOperator::CreateXor(CondVal, FalseVal);

<<<<<<< HEAD
  if (SelType->isIntOrIntVectorTy() &&
=======
  // For vectors, this transform is only safe if the simplification does not
  // look through any lane-crossing operations. For now, limit to scalars only.
  if (SelType->isIntegerTy() &&
>>>>>>> 76c84e70
      (!isa<Constant>(TrueVal) || !isa<Constant>(FalseVal))) {
    // Try to simplify select arms based on KnownBits implied by the condition.
    CondContext CC(CondVal);
    findValuesAffectedByCondition(CondVal, /*IsAssume=*/false, [&](Value *V) {
      CC.AffectedValues.insert(V);
    });
    SimplifyQuery Q = SQ.getWithInstruction(&SI).getWithCondContext(CC);
    if (!CC.AffectedValues.empty()) {
      if (!isa<Constant>(TrueVal) &&
          hasAffectedValue(TrueVal, CC.AffectedValues, /*Depth=*/0)) {
        KnownBits Known = llvm::computeKnownBits(TrueVal, /*Depth=*/0, Q);
        if (Known.isConstant())
          return replaceOperand(SI, 1,
                                ConstantInt::get(SelType, Known.getConstant()));
      }

      CC.Invert = true;
      if (!isa<Constant>(FalseVal) &&
          hasAffectedValue(FalseVal, CC.AffectedValues, /*Depth=*/0)) {
        KnownBits Known = llvm::computeKnownBits(FalseVal, /*Depth=*/0, Q);
        if (Known.isConstant())
          return replaceOperand(SI, 2,
                                ConstantInt::get(SelType, Known.getConstant()));
      }
    }
  }

  return nullptr;
}<|MERGE_RESOLUTION|>--- conflicted
+++ resolved
@@ -4049,13 +4049,9 @@
   if (CondVal->getType() == SI.getType() && isKnownInversion(FalseVal, TrueVal))
     return BinaryOperator::CreateXor(CondVal, FalseVal);
 
-<<<<<<< HEAD
-  if (SelType->isIntOrIntVectorTy() &&
-=======
   // For vectors, this transform is only safe if the simplification does not
   // look through any lane-crossing operations. For now, limit to scalars only.
   if (SelType->isIntegerTy() &&
->>>>>>> 76c84e70
       (!isa<Constant>(TrueVal) || !isa<Constant>(FalseVal))) {
     // Try to simplify select arms based on KnownBits implied by the condition.
     CondContext CC(CondVal);
