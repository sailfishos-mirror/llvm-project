--- conflicted
+++ resolved
@@ -334,13 +334,6 @@
              "could not be handled explicitly nor heuristically."),
     cl::Hidden, cl::init(false));
 
-static cl::opt<bool> ClDumpStrictIntrinsics(
-    "msan-dump-strict-intrinsics",
-    cl::desc("Prints 'unknown' intrinsics that were handled heuristically. "
-             "Use -msan-dump-strict-instructions to print intrinsics that "
-             "could not be handled exactly nor heuristically."),
-    cl::Hidden, cl::init(false));
-
 static cl::opt<int> ClInstrumentationWithCallThreshold(
     "msan-instrumentation-with-call-threshold",
     cl::desc(
@@ -3216,17 +3209,10 @@
 
   bool handleUnknownIntrinsic(IntrinsicInst &I) {
     if (handleUnknownIntrinsicUnlogged(I)) {
-<<<<<<< HEAD
-      if (ClDumpStrictIntrinsics)
-        dumpInst(I);
-
-      LLVM_DEBUG(dbgs() << "UNKNOWN INTRINSIC HANDLED HEURISTICALLY: " << I
-=======
       if (ClDumpHeuristicInstructions)
         dumpInst(I);
 
       LLVM_DEBUG(dbgs() << "UNKNOWN INSTRUCTION HANDLED HEURISTICALLY: " << I
->>>>>>> 4084ffcf
                         << "\n");
       return true;
     } else
@@ -4185,8 +4171,6 @@
     setOrigin(&I, PtrSrcOrigin);
   }
 
-<<<<<<< HEAD
-=======
   // Instrument AVX permutation intrinsic.
   // We apply the same permutation (argument index 1) to the shadow.
   void handleAVXPermutation(IntrinsicInst &I) {
@@ -4244,7 +4228,6 @@
     setOriginForNaryOp(I);
   }
 
->>>>>>> 4084ffcf
   // Instrument BMI / BMI2 intrinsics.
   // All of these intrinsics are Z = I(X, Y)
   // where the types of all operands and the result match, and are either i32 or
@@ -5189,8 +5172,6 @@
       assert(Success);
       break;
     }
-<<<<<<< HEAD
-=======
     case Intrinsic::x86_avx2_permd:
     case Intrinsic::x86_avx2_permps:
     case Intrinsic::x86_ssse3_pshuf_b_128:
@@ -5237,7 +5218,6 @@
     case Intrinsic::x86_avx512_vpermi2var_qi_512:
       handleAVXVpermil2var(I);
       break;
->>>>>>> 4084ffcf
 
     case Intrinsic::x86_avx512fp16_mask_add_sh_round:
     case Intrinsic::x86_avx512fp16_mask_sub_sh_round:
