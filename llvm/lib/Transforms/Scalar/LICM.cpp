//===-- LICM.cpp - Loop Invariant Code Motion Pass ------------------------===//
//
// Part of the LLVM Project, under the Apache License v2.0 with LLVM Exceptions.
// See https://llvm.org/LICENSE.txt for license information.
// SPDX-License-Identifier: Apache-2.0 WITH LLVM-exception
//
//===----------------------------------------------------------------------===//
//
// This pass performs loop invariant code motion, attempting to remove as much
// code from the body of a loop as possible.  It does this by either hoisting
// code into the preheader block, or by sinking code to the exit blocks if it is
// safe.  This pass also promotes must-aliased memory locations in the loop to
// live in registers, thus hoisting and sinking "invariant" loads and stores.
//
// Hoisting operations out of loops is a canonicalization transform.  It
// enables and simplifies subsequent optimizations in the middle-end.
// Rematerialization of hoisted instructions to reduce register pressure is the
// responsibility of the back-end, which has more accurate information about
// register pressure and also handles other optimizations than LICM that
// increase live-ranges.
//
// This pass uses alias analysis for two purposes:
//
//  1. Moving loop invariant loads and calls out of loops.  If we can determine
//     that a load or call inside of a loop never aliases anything stored to,
//     we can hoist it or sink it like any other instruction.
//  2. Scalar Promotion of Memory - If there is a store instruction inside of
//     the loop, we try to move the store to happen AFTER the loop instead of
//     inside of the loop.  This can only happen if a few conditions are true:
//       A. The pointer stored through is loop invariant
//       B. There are no stores or loads in the loop which _may_ alias the
//          pointer.  There are no calls in the loop which mod/ref the pointer.
//     If these conditions are true, we can promote the loads and stores in the
//     loop of the pointer to use a temporary alloca'd variable.  We then use
//     the SSAUpdater to construct the appropriate SSA form for the value.
//
//===----------------------------------------------------------------------===//

#include "llvm/Transforms/Scalar/LICM.h"
#include "llvm/ADT/PriorityWorklist.h"
#include "llvm/ADT/SetOperations.h"
#include "llvm/ADT/Statistic.h"
#include "llvm/Analysis/AliasAnalysis.h"
#include "llvm/Analysis/AliasSetTracker.h"
#include "llvm/Analysis/AssumptionCache.h"
#include "llvm/Analysis/CaptureTracking.h"
#include "llvm/Analysis/DomTreeUpdater.h"
#include "llvm/Analysis/GuardUtils.h"
#include "llvm/Analysis/LazyBlockFrequencyInfo.h"
#include "llvm/Analysis/Loads.h"
#include "llvm/Analysis/LoopInfo.h"
#include "llvm/Analysis/LoopIterator.h"
#include "llvm/Analysis/LoopNestAnalysis.h"
#include "llvm/Analysis/LoopPass.h"
#include "llvm/Analysis/MemorySSA.h"
#include "llvm/Analysis/MemorySSAUpdater.h"
#include "llvm/Analysis/MustExecute.h"
#include "llvm/Analysis/OptimizationRemarkEmitter.h"
#include "llvm/Analysis/ScalarEvolution.h"
#include "llvm/Analysis/TargetLibraryInfo.h"
#include "llvm/Analysis/TargetTransformInfo.h"
#include "llvm/Analysis/ValueTracking.h"
#include "llvm/IR/CFG.h"
#include "llvm/IR/Constants.h"
#include "llvm/IR/DataLayout.h"
#include "llvm/IR/DebugInfoMetadata.h"
#include "llvm/IR/DerivedTypes.h"
#include "llvm/IR/Dominators.h"
#include "llvm/IR/IRBuilder.h"
#include "llvm/IR/Instructions.h"
#include "llvm/IR/IntrinsicInst.h"
#include "llvm/IR/LLVMContext.h"
#include "llvm/IR/Metadata.h"
#include "llvm/IR/PatternMatch.h"
#include "llvm/IR/PredIteratorCache.h"
#include "llvm/InitializePasses.h"
#include "llvm/Support/CommandLine.h"
#include "llvm/Support/Debug.h"
#include "llvm/Support/raw_ostream.h"
#include "llvm/Transforms/Scalar.h"
#include "llvm/Transforms/Utils/AssumeBundleBuilder.h"
#include "llvm/Transforms/Utils/BasicBlockUtils.h"
#include "llvm/Transforms/Utils/Local.h"
#include "llvm/Transforms/Utils/LoopUtils.h"
#include "llvm/Transforms/Utils/SSAUpdater.h"
#include <algorithm>
#include <utility>
using namespace llvm;

namespace llvm {
class LPMUpdater;
} // namespace llvm

#define DEBUG_TYPE "licm"

STATISTIC(NumCreatedBlocks, "Number of blocks created");
STATISTIC(NumClonedBranches, "Number of branches cloned");
STATISTIC(NumSunk, "Number of instructions sunk out of loop");
STATISTIC(NumHoisted, "Number of instructions hoisted out of loop");
STATISTIC(NumMovedLoads, "Number of load insts hoisted or sunk");
STATISTIC(NumMovedCalls, "Number of call insts hoisted or sunk");
STATISTIC(NumPromotionCandidates, "Number of promotion candidates");
STATISTIC(NumLoadPromoted, "Number of load-only promotions");
STATISTIC(NumLoadStorePromoted, "Number of load and store promotions");
STATISTIC(NumMinMaxHoisted,
          "Number of min/max expressions hoisted out of the loop");
STATISTIC(NumGEPsHoisted,
          "Number of geps reassociated and hoisted out of the loop");
STATISTIC(NumAddSubHoisted, "Number of add/subtract expressions reassociated "
                            "and hoisted out of the loop");
STATISTIC(NumFPAssociationsHoisted, "Number of invariant FP expressions "
                                    "reassociated and hoisted out of the loop");
STATISTIC(NumIntAssociationsHoisted,
          "Number of invariant int expressions "
          "reassociated and hoisted out of the loop");
STATISTIC(NumBOAssociationsHoisted, "Number of invariant BinaryOp expressions "
                                    "reassociated and hoisted out of the loop");

/// Memory promotion is enabled by default.
static cl::opt<bool>
    DisablePromotion("disable-licm-promotion", cl::Hidden, cl::init(false),
                     cl::desc("Disable memory promotion in LICM pass"));

static cl::opt<bool> ControlFlowHoisting(
    "licm-control-flow-hoisting", cl::Hidden, cl::init(false),
    cl::desc("Enable control flow (and PHI) hoisting in LICM"));

static cl::opt<bool>
    SingleThread("licm-force-thread-model-single", cl::Hidden, cl::init(false),
                 cl::desc("Force thread model single in LICM pass"));

static cl::opt<uint32_t> MaxNumUsesTraversed(
    "licm-max-num-uses-traversed", cl::Hidden, cl::init(8),
    cl::desc("Max num uses visited for identifying load "
             "invariance in loop using invariant start (default = 8)"));

static cl::opt<unsigned> FPAssociationUpperLimit(
    "licm-max-num-fp-reassociations", cl::init(5U), cl::Hidden,
    cl::desc(
        "Set upper limit for the number of transformations performed "
        "during a single round of hoisting the reassociated expressions."));

static cl::opt<unsigned> IntAssociationUpperLimit(
    "licm-max-num-int-reassociations", cl::init(5U), cl::Hidden,
    cl::desc(
        "Set upper limit for the number of transformations performed "
        "during a single round of hoisting the reassociated expressions."));

// Experimental option to allow imprecision in LICM in pathological cases, in
// exchange for faster compile. This is to be removed if MemorySSA starts to
// address the same issue. LICM calls MemorySSAWalker's
// getClobberingMemoryAccess, up to the value of the Cap, getting perfect
// accuracy. Afterwards, LICM will call into MemorySSA's getDefiningAccess,
// which may not be precise, since optimizeUses is capped. The result is
// correct, but we may not get as "far up" as possible to get which access is
// clobbering the one queried.
cl::opt<unsigned> llvm::SetLicmMssaOptCap(
    "licm-mssa-optimization-cap", cl::init(100), cl::Hidden,
    cl::desc("Enable imprecision in LICM in pathological cases, in exchange "
             "for faster compile. Caps the MemorySSA clobbering calls."));

// Experimentally, memory promotion carries less importance than sinking and
// hoisting. Limit when we do promotion when using MemorySSA, in order to save
// compile time.
cl::opt<unsigned> llvm::SetLicmMssaNoAccForPromotionCap(
    "licm-mssa-max-acc-promotion", cl::init(250), cl::Hidden,
    cl::desc("[LICM & MemorySSA] When MSSA in LICM is disabled, this has no "
             "effect. When MSSA in LICM is enabled, then this is the maximum "
             "number of accesses allowed to be present in a loop in order to "
             "enable memory promotion."));

static bool inSubLoop(BasicBlock *BB, Loop *CurLoop, LoopInfo *LI);
static bool isNotUsedOrFoldableInLoop(const Instruction &I, const Loop *CurLoop,
                                      const LoopSafetyInfo *SafetyInfo,
                                      TargetTransformInfo *TTI,
                                      bool &FoldableInLoop, bool LoopNestMode);
static void hoist(Instruction &I, const DominatorTree *DT, const Loop *CurLoop,
                  BasicBlock *Dest, ICFLoopSafetyInfo *SafetyInfo,
                  MemorySSAUpdater &MSSAU, ScalarEvolution *SE,
                  OptimizationRemarkEmitter *ORE);
static bool sink(Instruction &I, LoopInfo *LI, DominatorTree *DT,
                 const Loop *CurLoop, ICFLoopSafetyInfo *SafetyInfo,
                 MemorySSAUpdater &MSSAU, OptimizationRemarkEmitter *ORE);
static bool isSafeToExecuteUnconditionally(
    Instruction &Inst, const DominatorTree *DT, const TargetLibraryInfo *TLI,
    const Loop *CurLoop, const LoopSafetyInfo *SafetyInfo,
    OptimizationRemarkEmitter *ORE, const Instruction *CtxI,
    AssumptionCache *AC, bool AllowSpeculation);
static bool noConflictingReadWrites(Instruction *I, MemorySSA *MSSA,
                                    AAResults *AA, Loop *CurLoop,
                                    SinkAndHoistLICMFlags &Flags);
static bool pointerInvalidatedByLoop(MemorySSA *MSSA, MemoryUse *MU,
                                     Loop *CurLoop, Instruction &I,
                                     SinkAndHoistLICMFlags &Flags,
                                     bool InvariantGroup);
static bool pointerInvalidatedByBlock(BasicBlock &BB, MemorySSA &MSSA,
                                      MemoryUse &MU);
/// Aggregates various functions for hoisting computations out of loop.
static bool hoistArithmetics(Instruction &I, Loop &L,
                             ICFLoopSafetyInfo &SafetyInfo,
                             MemorySSAUpdater &MSSAU, AssumptionCache *AC,
                             DominatorTree *DT);
static Instruction *cloneInstructionInExitBlock(
    Instruction &I, BasicBlock &ExitBlock, PHINode &PN, const LoopInfo *LI,
    const LoopSafetyInfo *SafetyInfo, MemorySSAUpdater &MSSAU);

static void eraseInstruction(Instruction &I, ICFLoopSafetyInfo &SafetyInfo,
                             MemorySSAUpdater &MSSAU);

static void moveInstructionBefore(Instruction &I, BasicBlock::iterator Dest,
                                  ICFLoopSafetyInfo &SafetyInfo,
                                  MemorySSAUpdater &MSSAU, ScalarEvolution *SE);

static void foreachMemoryAccess(MemorySSA *MSSA, Loop *L,
                                function_ref<void(Instruction *)> Fn);
using PointersAndHasReadsOutsideSet =
    std::pair<SmallSetVector<Value *, 8>, bool>;
static SmallVector<PointersAndHasReadsOutsideSet, 0>
collectPromotionCandidates(MemorySSA *MSSA, AliasAnalysis *AA, Loop *L);

namespace {
struct LoopInvariantCodeMotion {
  bool runOnLoop(Loop *L, AAResults *AA, LoopInfo *LI, DominatorTree *DT,
                 AssumptionCache *AC, TargetLibraryInfo *TLI,
                 TargetTransformInfo *TTI, ScalarEvolution *SE, MemorySSA *MSSA,
                 OptimizationRemarkEmitter *ORE, bool LoopNestMode = false);

  LoopInvariantCodeMotion(unsigned LicmMssaOptCap,
                          unsigned LicmMssaNoAccForPromotionCap,
                          bool LicmAllowSpeculation)
      : LicmMssaOptCap(LicmMssaOptCap),
        LicmMssaNoAccForPromotionCap(LicmMssaNoAccForPromotionCap),
        LicmAllowSpeculation(LicmAllowSpeculation) {}

private:
  unsigned LicmMssaOptCap;
  unsigned LicmMssaNoAccForPromotionCap;
  bool LicmAllowSpeculation;
};

struct LegacyLICMPass : public LoopPass {
  static char ID; // Pass identification, replacement for typeid
  LegacyLICMPass(
      unsigned LicmMssaOptCap = SetLicmMssaOptCap,
      unsigned LicmMssaNoAccForPromotionCap = SetLicmMssaNoAccForPromotionCap,
      bool LicmAllowSpeculation = true)
      : LoopPass(ID), LICM(LicmMssaOptCap, LicmMssaNoAccForPromotionCap,
                           LicmAllowSpeculation) {
    initializeLegacyLICMPassPass(*PassRegistry::getPassRegistry());
  }

  bool runOnLoop(Loop *L, LPPassManager &LPM) override {
    if (skipLoop(L))
      return false;

    LLVM_DEBUG(dbgs() << "Perform LICM on Loop with header at block "
                      << L->getHeader()->getNameOrAsOperand() << "\n");

    Function *F = L->getHeader()->getParent();

    auto *SE = getAnalysisIfAvailable<ScalarEvolutionWrapperPass>();
    MemorySSA *MSSA = &getAnalysis<MemorySSAWrapperPass>().getMSSA();
    // For the old PM, we can't use OptimizationRemarkEmitter as an analysis
    // pass. Function analyses need to be preserved across loop transformations
    // but ORE cannot be preserved (see comment before the pass definition).
    OptimizationRemarkEmitter ORE(L->getHeader()->getParent());
    return LICM.runOnLoop(
        L, &getAnalysis<AAResultsWrapperPass>().getAAResults(),
        &getAnalysis<LoopInfoWrapperPass>().getLoopInfo(),
        &getAnalysis<DominatorTreeWrapperPass>().getDomTree(),
        &getAnalysis<AssumptionCacheTracker>().getAssumptionCache(*F),
        &getAnalysis<TargetLibraryInfoWrapperPass>().getTLI(*F),
        &getAnalysis<TargetTransformInfoWrapperPass>().getTTI(*F),
        SE ? &SE->getSE() : nullptr, MSSA, &ORE);
  }

  /// This transformation requires natural loop information & requires that
  /// loop preheaders be inserted into the CFG...
  ///
  void getAnalysisUsage(AnalysisUsage &AU) const override {
    AU.addPreserved<DominatorTreeWrapperPass>();
    AU.addPreserved<LoopInfoWrapperPass>();
    AU.addRequired<TargetLibraryInfoWrapperPass>();
    AU.addRequired<MemorySSAWrapperPass>();
    AU.addPreserved<MemorySSAWrapperPass>();
    AU.addRequired<TargetTransformInfoWrapperPass>();
    AU.addRequired<AssumptionCacheTracker>();
    getLoopAnalysisUsage(AU);
    LazyBlockFrequencyInfoPass::getLazyBFIAnalysisUsage(AU);
    AU.addPreserved<LazyBlockFrequencyInfoPass>();
    AU.addPreserved<LazyBranchProbabilityInfoPass>();
  }

private:
  LoopInvariantCodeMotion LICM;
};
} // namespace

PreservedAnalyses LICMPass::run(Loop &L, LoopAnalysisManager &AM,
                                LoopStandardAnalysisResults &AR, LPMUpdater &) {
  if (!AR.MSSA)
    reportFatalUsageError("LICM requires MemorySSA (loop-mssa)");

  // For the new PM, we also can't use OptimizationRemarkEmitter as an analysis
  // pass.  Function analyses need to be preserved across loop transformations
  // but ORE cannot be preserved (see comment before the pass definition).
  OptimizationRemarkEmitter ORE(L.getHeader()->getParent());

  LoopInvariantCodeMotion LICM(Opts.MssaOptCap, Opts.MssaNoAccForPromotionCap,
                               Opts.AllowSpeculation);
  if (!LICM.runOnLoop(&L, &AR.AA, &AR.LI, &AR.DT, &AR.AC, &AR.TLI, &AR.TTI,
                      &AR.SE, AR.MSSA, &ORE))
    return PreservedAnalyses::all();

  auto PA = getLoopPassPreservedAnalyses();
  PA.preserve<MemorySSAAnalysis>();

  return PA;
}

void LICMPass::printPipeline(
    raw_ostream &OS, function_ref<StringRef(StringRef)> MapClassName2PassName) {
  static_cast<PassInfoMixin<LICMPass> *>(this)->printPipeline(
      OS, MapClassName2PassName);

  OS << '<';
  OS << (Opts.AllowSpeculation ? "" : "no-") << "allowspeculation";
  OS << '>';
}

PreservedAnalyses LNICMPass::run(LoopNest &LN, LoopAnalysisManager &AM,
                                 LoopStandardAnalysisResults &AR,
                                 LPMUpdater &) {
  if (!AR.MSSA)
    reportFatalUsageError("LNICM requires MemorySSA (loop-mssa)");

  // For the new PM, we also can't use OptimizationRemarkEmitter as an analysis
  // pass.  Function analyses need to be preserved across loop transformations
  // but ORE cannot be preserved (see comment before the pass definition).
  OptimizationRemarkEmitter ORE(LN.getParent());

  LoopInvariantCodeMotion LICM(Opts.MssaOptCap, Opts.MssaNoAccForPromotionCap,
                               Opts.AllowSpeculation);

  Loop &OutermostLoop = LN.getOutermostLoop();
  bool Changed = LICM.runOnLoop(&OutermostLoop, &AR.AA, &AR.LI, &AR.DT, &AR.AC,
                                &AR.TLI, &AR.TTI, &AR.SE, AR.MSSA, &ORE, true);

  if (!Changed)
    return PreservedAnalyses::all();

  auto PA = getLoopPassPreservedAnalyses();

  PA.preserve<DominatorTreeAnalysis>();
  PA.preserve<LoopAnalysis>();
  PA.preserve<MemorySSAAnalysis>();

  return PA;
}

void LNICMPass::printPipeline(
    raw_ostream &OS, function_ref<StringRef(StringRef)> MapClassName2PassName) {
  static_cast<PassInfoMixin<LNICMPass> *>(this)->printPipeline(
      OS, MapClassName2PassName);

  OS << '<';
  OS << (Opts.AllowSpeculation ? "" : "no-") << "allowspeculation";
  OS << '>';
}

char LegacyLICMPass::ID = 0;
INITIALIZE_PASS_BEGIN(LegacyLICMPass, "licm", "Loop Invariant Code Motion",
                      false, false)
INITIALIZE_PASS_DEPENDENCY(LoopPass)
INITIALIZE_PASS_DEPENDENCY(TargetLibraryInfoWrapperPass)
INITIALIZE_PASS_DEPENDENCY(TargetTransformInfoWrapperPass)
INITIALIZE_PASS_DEPENDENCY(MemorySSAWrapperPass)
INITIALIZE_PASS_DEPENDENCY(LazyBFIPass)
INITIALIZE_PASS_END(LegacyLICMPass, "licm", "Loop Invariant Code Motion", false,
                    false)

Pass *llvm::createLICMPass() { return new LegacyLICMPass(); }

llvm::SinkAndHoistLICMFlags::SinkAndHoistLICMFlags(bool IsSink, Loop &L,
                                                   MemorySSA &MSSA)
    : SinkAndHoistLICMFlags(SetLicmMssaOptCap, SetLicmMssaNoAccForPromotionCap,
                            IsSink, L, MSSA) {}

llvm::SinkAndHoistLICMFlags::SinkAndHoistLICMFlags(
    unsigned LicmMssaOptCap, unsigned LicmMssaNoAccForPromotionCap, bool IsSink,
    Loop &L, MemorySSA &MSSA)
    : LicmMssaOptCap(LicmMssaOptCap),
      LicmMssaNoAccForPromotionCap(LicmMssaNoAccForPromotionCap),
      IsSink(IsSink) {
  unsigned AccessCapCount = 0;
  for (auto *BB : L.getBlocks())
    if (const auto *Accesses = MSSA.getBlockAccesses(BB))
      for (const auto &MA : *Accesses) {
        (void)MA;
        ++AccessCapCount;
        if (AccessCapCount > LicmMssaNoAccForPromotionCap) {
          NoOfMemAccTooLarge = true;
          return;
        }
      }
}

/// Hoist expressions out of the specified loop. Note, alias info for inner
/// loop is not preserved so it is not a good idea to run LICM multiple
/// times on one loop.
bool LoopInvariantCodeMotion::runOnLoop(Loop *L, AAResults *AA, LoopInfo *LI,
                                        DominatorTree *DT, AssumptionCache *AC,
                                        TargetLibraryInfo *TLI,
                                        TargetTransformInfo *TTI,
                                        ScalarEvolution *SE, MemorySSA *MSSA,
                                        OptimizationRemarkEmitter *ORE,
                                        bool LoopNestMode) {
  bool Changed = false;

  assert(L->isLCSSAForm(*DT) && "Loop is not in LCSSA form.");

  // If this loop has metadata indicating that LICM is not to be performed then
  // just exit.
  if (hasDisableLICMTransformsHint(L)) {
    return false;
  }

  // Don't sink stores from loops with coroutine suspend instructions.
  // LICM would sink instructions into the default destination of
  // the coroutine switch. The default destination of the switch is to
  // handle the case where the coroutine is suspended, by which point the
  // coroutine frame may have been destroyed. No instruction can be sunk there.
  // FIXME: This would unfortunately hurt the performance of coroutines, however
  // there is currently no general solution for this. Similar issues could also
  // potentially happen in other passes where instructions are being moved
  // across that edge.
  bool HasCoroSuspendInst = llvm::any_of(L->getBlocks(), [](BasicBlock *BB) {
    return llvm::any_of(*BB, [](Instruction &I) {
      IntrinsicInst *II = dyn_cast<IntrinsicInst>(&I);
      return II && II->getIntrinsicID() == Intrinsic::coro_suspend;
    });
  });

  MemorySSAUpdater MSSAU(MSSA);
  SinkAndHoistLICMFlags Flags(LicmMssaOptCap, LicmMssaNoAccForPromotionCap,
                              /*IsSink=*/true, *L, *MSSA);

  // Get the preheader block to move instructions into...
  BasicBlock *Preheader = L->getLoopPreheader();

  // Compute loop safety information.
  ICFLoopSafetyInfo SafetyInfo;
  SafetyInfo.computeLoopSafetyInfo(L);

  // We want to visit all of the instructions in this loop... that are not parts
  // of our subloops (they have already had their invariants hoisted out of
  // their loop, into this loop, so there is no need to process the BODIES of
  // the subloops).
  //
  // Traverse the body of the loop in depth first order on the dominator tree so
  // that we are guaranteed to see definitions before we see uses.  This allows
  // us to sink instructions in one pass, without iteration.  After sinking
  // instructions, we perform another pass to hoist them out of the loop.
  if (L->hasDedicatedExits())
    Changed |=
        LoopNestMode
            ? sinkRegionForLoopNest(DT->getNode(L->getHeader()), AA, LI, DT,
                                    TLI, TTI, L, MSSAU, &SafetyInfo, Flags, ORE)
            : sinkRegion(DT->getNode(L->getHeader()), AA, LI, DT, TLI, TTI, L,
                         MSSAU, &SafetyInfo, Flags, ORE);
  Flags.setIsSink(false);
  if (Preheader)
    Changed |= hoistRegion(DT->getNode(L->getHeader()), AA, LI, DT, AC, TLI, L,
                           MSSAU, SE, &SafetyInfo, Flags, ORE, LoopNestMode,
                           LicmAllowSpeculation);

  // Now that all loop invariants have been removed from the loop, promote any
  // memory references to scalars that we can.
  // Don't sink stores from loops without dedicated block exits. Exits
  // containing indirect branches are not transformed by loop simplify,
  // make sure we catch that. An additional load may be generated in the
  // preheader for SSA updater, so also avoid sinking when no preheader
  // is available.
  if (!DisablePromotion && Preheader && L->hasDedicatedExits() &&
      !Flags.tooManyMemoryAccesses() && !HasCoroSuspendInst) {
    // Figure out the loop exits and their insertion points
    SmallVector<BasicBlock *, 8> ExitBlocks;
    L->getUniqueExitBlocks(ExitBlocks);

    // We can't insert into a catchswitch.
    bool HasCatchSwitch = llvm::any_of(ExitBlocks, [](BasicBlock *Exit) {
      return isa<CatchSwitchInst>(Exit->getTerminator());
    });

    if (!HasCatchSwitch) {
      SmallVector<BasicBlock::iterator, 8> InsertPts;
      SmallVector<MemoryAccess *, 8> MSSAInsertPts;
      InsertPts.reserve(ExitBlocks.size());
      MSSAInsertPts.reserve(ExitBlocks.size());
      for (BasicBlock *ExitBlock : ExitBlocks) {
        InsertPts.push_back(ExitBlock->getFirstInsertionPt());
        MSSAInsertPts.push_back(nullptr);
      }

      PredIteratorCache PIC;

      // Promoting one set of accesses may make the pointers for another set
      // loop invariant, so run this in a loop.
      bool Promoted = false;
      bool LocalPromoted;
      do {
        LocalPromoted = false;
        for (auto [PointerMustAliases, HasReadsOutsideSet] :
             collectPromotionCandidates(MSSA, AA, L)) {
          LocalPromoted |= promoteLoopAccessesToScalars(
              PointerMustAliases, ExitBlocks, InsertPts, MSSAInsertPts, PIC, LI,
              DT, AC, TLI, TTI, L, MSSAU, &SafetyInfo, ORE,
              LicmAllowSpeculation, HasReadsOutsideSet);
        }
        Promoted |= LocalPromoted;
      } while (LocalPromoted);

      // Once we have promoted values across the loop body we have to
      // recursively reform LCSSA as any nested loop may now have values defined
      // within the loop used in the outer loop.
      // FIXME: This is really heavy handed. It would be a bit better to use an
      // SSAUpdater strategy during promotion that was LCSSA aware and reformed
      // it as it went.
      if (Promoted)
        formLCSSARecursively(*L, *DT, LI, SE);

      Changed |= Promoted;
    }
  }

  // Check that neither this loop nor its parent have had LCSSA broken. LICM is
  // specifically moving instructions across the loop boundary and so it is
  // especially in need of basic functional correctness checking here.
  assert(L->isLCSSAForm(*DT) && "Loop not left in LCSSA form after LICM!");
  assert((L->isOutermost() || L->getParentLoop()->isLCSSAForm(*DT)) &&
         "Parent loop not left in LCSSA form after LICM!");

  if (VerifyMemorySSA)
    MSSA->verifyMemorySSA();

  if (Changed && SE)
    SE->forgetLoopDispositions();
  return Changed;
}

/// Walk the specified region of the CFG (defined by all blocks dominated by
/// the specified block, and that are in the current loop) in reverse depth
/// first order w.r.t the DominatorTree.  This allows us to visit uses before
/// definitions, allowing us to sink a loop body in one pass without iteration.
///
bool llvm::sinkRegion(DomTreeNode *N, AAResults *AA, LoopInfo *LI,
                      DominatorTree *DT, TargetLibraryInfo *TLI,
                      TargetTransformInfo *TTI, Loop *CurLoop,
                      MemorySSAUpdater &MSSAU, ICFLoopSafetyInfo *SafetyInfo,
                      SinkAndHoistLICMFlags &Flags,
                      OptimizationRemarkEmitter *ORE, Loop *OutermostLoop) {

  // Verify inputs.
  assert(N != nullptr && AA != nullptr && LI != nullptr && DT != nullptr &&
         CurLoop != nullptr && SafetyInfo != nullptr &&
         "Unexpected input to sinkRegion.");

  // We want to visit children before parents. We will enqueue all the parents
  // before their children in the worklist and process the worklist in reverse
  // order.
  SmallVector<BasicBlock *, 16> Worklist =
      collectChildrenInLoop(DT, N, CurLoop);

  bool Changed = false;
  for (BasicBlock *BB : reverse(Worklist)) {
    // subloop (which would already have been processed).
    if (inSubLoop(BB, CurLoop, LI))
      continue;

    for (BasicBlock::iterator II = BB->end(); II != BB->begin();) {
      Instruction &I = *--II;

      // The instruction is not used in the loop if it is dead.  In this case,
      // we just delete it instead of sinking it.
      if (isInstructionTriviallyDead(&I, TLI)) {
        LLVM_DEBUG(dbgs() << "LICM deleting dead inst: " << I << '\n');
        salvageKnowledge(&I);
        salvageDebugInfo(I);
        ++II;
        eraseInstruction(I, *SafetyInfo, MSSAU);
        Changed = true;
        continue;
      }

      // Check to see if we can sink this instruction to the exit blocks
      // of the loop.  We can do this if the all users of the instruction are
      // outside of the loop.  In this case, it doesn't even matter if the
      // operands of the instruction are loop invariant.
      //
      bool FoldableInLoop = false;
      bool LoopNestMode = OutermostLoop != nullptr;
      if (!I.mayHaveSideEffects() &&
          isNotUsedOrFoldableInLoop(I, LoopNestMode ? OutermostLoop : CurLoop,
                                    SafetyInfo, TTI, FoldableInLoop,
                                    LoopNestMode) &&
          canSinkOrHoistInst(I, AA, DT, CurLoop, MSSAU, true, Flags, ORE)) {
        if (sink(I, LI, DT, CurLoop, SafetyInfo, MSSAU, ORE)) {
          if (!FoldableInLoop) {
            ++II;
            salvageDebugInfo(I);
            eraseInstruction(I, *SafetyInfo, MSSAU);
          }
          Changed = true;
        }
      }
    }
  }
  if (VerifyMemorySSA)
    MSSAU.getMemorySSA()->verifyMemorySSA();
  return Changed;
}

bool llvm::sinkRegionForLoopNest(DomTreeNode *N, AAResults *AA, LoopInfo *LI,
                                 DominatorTree *DT, TargetLibraryInfo *TLI,
                                 TargetTransformInfo *TTI, Loop *CurLoop,
                                 MemorySSAUpdater &MSSAU,
                                 ICFLoopSafetyInfo *SafetyInfo,
                                 SinkAndHoistLICMFlags &Flags,
                                 OptimizationRemarkEmitter *ORE) {

  bool Changed = false;
  SmallPriorityWorklist<Loop *, 4> Worklist;
  Worklist.insert(CurLoop);
  appendLoopsToWorklist(*CurLoop, Worklist);
  while (!Worklist.empty()) {
    Loop *L = Worklist.pop_back_val();
    Changed |= sinkRegion(DT->getNode(L->getHeader()), AA, LI, DT, TLI, TTI, L,
                          MSSAU, SafetyInfo, Flags, ORE, CurLoop);
  }
  return Changed;
}

namespace {
// This is a helper class for hoistRegion to make it able to hoist control flow
// in order to be able to hoist phis. The way this works is that we initially
// start hoisting to the loop preheader, and when we see a loop invariant branch
// we make note of this. When we then come to hoist an instruction that's
// conditional on such a branch we duplicate the branch and the relevant control
// flow, then hoist the instruction into the block corresponding to its original
// block in the duplicated control flow.
class ControlFlowHoister {
private:
  // Information about the loop we are hoisting from
  LoopInfo *LI;
  DominatorTree *DT;
  Loop *CurLoop;
  MemorySSAUpdater &MSSAU;

  // A map of blocks in the loop to the block their instructions will be hoisted
  // to.
  DenseMap<BasicBlock *, BasicBlock *> HoistDestinationMap;

  // The branches that we can hoist, mapped to the block that marks a
  // convergence point of their control flow.
  DenseMap<BranchInst *, BasicBlock *> HoistableBranches;

public:
  ControlFlowHoister(LoopInfo *LI, DominatorTree *DT, Loop *CurLoop,
                     MemorySSAUpdater &MSSAU)
      : LI(LI), DT(DT), CurLoop(CurLoop), MSSAU(MSSAU) {}

  void registerPossiblyHoistableBranch(BranchInst *BI) {
    // We can only hoist conditional branches with loop invariant operands.
    if (!ControlFlowHoisting || !BI->isConditional() ||
        !CurLoop->hasLoopInvariantOperands(BI))
      return;

    // The branch destinations need to be in the loop, and we don't gain
    // anything by duplicating conditional branches with duplicate successors,
    // as it's essentially the same as an unconditional branch.
    BasicBlock *TrueDest = BI->getSuccessor(0);
    BasicBlock *FalseDest = BI->getSuccessor(1);
    if (!CurLoop->contains(TrueDest) || !CurLoop->contains(FalseDest) ||
        TrueDest == FalseDest)
      return;

    // We can hoist BI if one branch destination is the successor of the other,
    // or both have common successor which we check by seeing if the
    // intersection of their successors is non-empty.
    // TODO: This could be expanded to allowing branches where both ends
    // eventually converge to a single block.
    SmallPtrSet<BasicBlock *, 4> TrueDestSucc(llvm::from_range,
                                              successors(TrueDest));
    SmallPtrSet<BasicBlock *, 4> FalseDestSucc(llvm::from_range,
                                               successors(FalseDest));
    BasicBlock *CommonSucc = nullptr;
    if (TrueDestSucc.count(FalseDest)) {
      CommonSucc = FalseDest;
    } else if (FalseDestSucc.count(TrueDest)) {
      CommonSucc = TrueDest;
    } else {
      set_intersect(TrueDestSucc, FalseDestSucc);
      // If there's one common successor use that.
      if (TrueDestSucc.size() == 1)
        CommonSucc = *TrueDestSucc.begin();
      // If there's more than one pick whichever appears first in the block list
      // (we can't use the value returned by TrueDestSucc.begin() as it's
      // unpredicatable which element gets returned).
      else if (!TrueDestSucc.empty()) {
        Function *F = TrueDest->getParent();
        auto IsSucc = [&](BasicBlock &BB) { return TrueDestSucc.count(&BB); };
        auto It = llvm::find_if(*F, IsSucc);
        assert(It != F->end() && "Could not find successor in function");
        CommonSucc = &*It;
      }
    }
    // The common successor has to be dominated by the branch, as otherwise
    // there will be some other path to the successor that will not be
    // controlled by this branch so any phi we hoist would be controlled by the
    // wrong condition. This also takes care of avoiding hoisting of loop back
    // edges.
    // TODO: In some cases this could be relaxed if the successor is dominated
    // by another block that's been hoisted and we can guarantee that the
    // control flow has been replicated exactly.
    if (CommonSucc && DT->dominates(BI, CommonSucc))
      HoistableBranches[BI] = CommonSucc;
  }

  bool canHoistPHI(PHINode *PN) {
    // The phi must have loop invariant operands.
    if (!ControlFlowHoisting || !CurLoop->hasLoopInvariantOperands(PN))
      return false;
    // We can hoist phis if the block they are in is the target of hoistable
    // branches which cover all of the predecessors of the block.
    BasicBlock *BB = PN->getParent();
    SmallPtrSet<BasicBlock *, 8> PredecessorBlocks(llvm::from_range,
                                                   predecessors(BB));
    // If we have less predecessor blocks than predecessors then the phi will
    // have more than one incoming value for the same block which we can't
    // handle.
    // TODO: This could be handled be erasing some of the duplicate incoming
    // values.
    if (PredecessorBlocks.size() != pred_size(BB))
      return false;
    for (auto &Pair : HoistableBranches) {
      if (Pair.second == BB) {
        // Which blocks are predecessors via this branch depends on if the
        // branch is triangle-like or diamond-like.
        if (Pair.first->getSuccessor(0) == BB) {
          PredecessorBlocks.erase(Pair.first->getParent());
          PredecessorBlocks.erase(Pair.first->getSuccessor(1));
        } else if (Pair.first->getSuccessor(1) == BB) {
          PredecessorBlocks.erase(Pair.first->getParent());
          PredecessorBlocks.erase(Pair.first->getSuccessor(0));
        } else {
          PredecessorBlocks.erase(Pair.first->getSuccessor(0));
          PredecessorBlocks.erase(Pair.first->getSuccessor(1));
        }
      }
    }
    // PredecessorBlocks will now be empty if for every predecessor of BB we
    // found a hoistable branch source.
    return PredecessorBlocks.empty();
  }

  BasicBlock *getOrCreateHoistedBlock(BasicBlock *BB) {
    if (!ControlFlowHoisting)
      return CurLoop->getLoopPreheader();
    // If BB has already been hoisted, return that
    if (auto It = HoistDestinationMap.find(BB); It != HoistDestinationMap.end())
      return It->second;

    // Check if this block is conditional based on a pending branch
    auto HasBBAsSuccessor =
        [&](DenseMap<BranchInst *, BasicBlock *>::value_type &Pair) {
          return BB != Pair.second && (Pair.first->getSuccessor(0) == BB ||
                                       Pair.first->getSuccessor(1) == BB);
        };
    auto It = llvm::find_if(HoistableBranches, HasBBAsSuccessor);

    // If not involved in a pending branch, hoist to preheader
    BasicBlock *InitialPreheader = CurLoop->getLoopPreheader();
    if (It == HoistableBranches.end()) {
      LLVM_DEBUG(dbgs() << "LICM using "
                        << InitialPreheader->getNameOrAsOperand()
                        << " as hoist destination for "
                        << BB->getNameOrAsOperand() << "\n");
      HoistDestinationMap[BB] = InitialPreheader;
      return InitialPreheader;
    }
    BranchInst *BI = It->first;
    assert(std::none_of(std::next(It), HoistableBranches.end(),
                        HasBBAsSuccessor) &&
           "BB is expected to be the target of at most one branch");

    LLVMContext &C = BB->getContext();
    BasicBlock *TrueDest = BI->getSuccessor(0);
    BasicBlock *FalseDest = BI->getSuccessor(1);
    BasicBlock *CommonSucc = HoistableBranches[BI];
    BasicBlock *HoistTarget = getOrCreateHoistedBlock(BI->getParent());

    // Create hoisted versions of blocks that currently don't have them
    auto CreateHoistedBlock = [&](BasicBlock *Orig) {
      auto [It, Inserted] = HoistDestinationMap.try_emplace(Orig);
      if (!Inserted)
        return It->second;
      BasicBlock *New =
          BasicBlock::Create(C, Orig->getName() + ".licm", Orig->getParent());
      It->second = New;
      DT->addNewBlock(New, HoistTarget);
      if (CurLoop->getParentLoop())
        CurLoop->getParentLoop()->addBasicBlockToLoop(New, *LI);
      ++NumCreatedBlocks;
      LLVM_DEBUG(dbgs() << "LICM created " << New->getName()
                        << " as hoist destination for " << Orig->getName()
                        << "\n");
      return New;
    };
    BasicBlock *HoistTrueDest = CreateHoistedBlock(TrueDest);
    BasicBlock *HoistFalseDest = CreateHoistedBlock(FalseDest);
    BasicBlock *HoistCommonSucc = CreateHoistedBlock(CommonSucc);

    // Link up these blocks with branches.
    if (!HoistCommonSucc->getTerminator()) {
      // The new common successor we've generated will branch to whatever that
      // hoist target branched to.
      BasicBlock *TargetSucc = HoistTarget->getSingleSuccessor();
      assert(TargetSucc && "Expected hoist target to have a single successor");
      HoistCommonSucc->moveBefore(TargetSucc);
      BranchInst::Create(TargetSucc, HoistCommonSucc);
    }
    if (!HoistTrueDest->getTerminator()) {
      HoistTrueDest->moveBefore(HoistCommonSucc);
      BranchInst::Create(HoistCommonSucc, HoistTrueDest);
    }
    if (!HoistFalseDest->getTerminator()) {
      HoistFalseDest->moveBefore(HoistCommonSucc);
      BranchInst::Create(HoistCommonSucc, HoistFalseDest);
    }

    // If BI is being cloned to what was originally the preheader then
    // HoistCommonSucc will now be the new preheader.
    if (HoistTarget == InitialPreheader) {
      // Phis in the loop header now need to use the new preheader.
      InitialPreheader->replaceSuccessorsPhiUsesWith(HoistCommonSucc);
      MSSAU.wireOldPredecessorsToNewImmediatePredecessor(
          HoistTarget->getSingleSuccessor(), HoistCommonSucc, {HoistTarget});
      // The new preheader dominates the loop header.
      DomTreeNode *PreheaderNode = DT->getNode(HoistCommonSucc);
      DomTreeNode *HeaderNode = DT->getNode(CurLoop->getHeader());
      DT->changeImmediateDominator(HeaderNode, PreheaderNode);
      // The preheader hoist destination is now the new preheader, with the
      // exception of the hoist destination of this branch.
      for (auto &Pair : HoistDestinationMap)
        if (Pair.second == InitialPreheader && Pair.first != BI->getParent())
          Pair.second = HoistCommonSucc;
    }

    // Now finally clone BI.
    ReplaceInstWithInst(
        HoistTarget->getTerminator(),
        BranchInst::Create(HoistTrueDest, HoistFalseDest, BI->getCondition()));
    ++NumClonedBranches;

    assert(CurLoop->getLoopPreheader() &&
           "Hoisting blocks should not have destroyed preheader");
    return HoistDestinationMap[BB];
  }
};
} // namespace

/// Walk the specified region of the CFG (defined by all blocks dominated by
/// the specified block, and that are in the current loop) in depth first
/// order w.r.t the DominatorTree.  This allows us to visit definitions before
/// uses, allowing us to hoist a loop body in one pass without iteration.
///
bool llvm::hoistRegion(DomTreeNode *N, AAResults *AA, LoopInfo *LI,
                       DominatorTree *DT, AssumptionCache *AC,
                       TargetLibraryInfo *TLI, Loop *CurLoop,
                       MemorySSAUpdater &MSSAU, ScalarEvolution *SE,
                       ICFLoopSafetyInfo *SafetyInfo,
                       SinkAndHoistLICMFlags &Flags,
                       OptimizationRemarkEmitter *ORE, bool LoopNestMode,
                       bool AllowSpeculation) {
  // Verify inputs.
  assert(N != nullptr && AA != nullptr && LI != nullptr && DT != nullptr &&
         CurLoop != nullptr && SafetyInfo != nullptr &&
         "Unexpected input to hoistRegion.");

  ControlFlowHoister CFH(LI, DT, CurLoop, MSSAU);

  // Keep track of instructions that have been hoisted, as they may need to be
  // re-hoisted if they end up not dominating all of their uses.
  SmallVector<Instruction *, 16> HoistedInstructions;

  // For PHI hoisting to work we need to hoist blocks before their successors.
  // We can do this by iterating through the blocks in the loop in reverse
  // post-order.
  LoopBlocksRPO Worklist(CurLoop);
  Worklist.perform(LI);
  bool Changed = false;
  BasicBlock *Preheader = CurLoop->getLoopPreheader();
  for (BasicBlock *BB : Worklist) {
    // Only need to process the contents of this block if it is not part of a
    // subloop (which would already have been processed).
    if (!LoopNestMode && inSubLoop(BB, CurLoop, LI))
      continue;

    for (Instruction &I : llvm::make_early_inc_range(*BB)) {
      // Try hoisting the instruction out to the preheader.  We can only do
      // this if all of the operands of the instruction are loop invariant and
      // if it is safe to hoist the instruction. We also check block frequency
      // to make sure instruction only gets hoisted into colder blocks.
      // TODO: It may be safe to hoist if we are hoisting to a conditional block
      // and we have accurately duplicated the control flow from the loop header
      // to that block.
      if (CurLoop->hasLoopInvariantOperands(&I) &&
          canSinkOrHoistInst(I, AA, DT, CurLoop, MSSAU, true, Flags, ORE) &&
          isSafeToExecuteUnconditionally(
              I, DT, TLI, CurLoop, SafetyInfo, ORE,
              Preheader->getTerminator(), AC, AllowSpeculation)) {
        hoist(I, DT, CurLoop, CFH.getOrCreateHoistedBlock(BB), SafetyInfo,
              MSSAU, SE, ORE);
        HoistedInstructions.push_back(&I);
        Changed = true;
        continue;
      }

      // Attempt to remove floating point division out of the loop by
      // converting it to a reciprocal multiplication.
      if (I.getOpcode() == Instruction::FDiv && I.hasAllowReciprocal() &&
          CurLoop->isLoopInvariant(I.getOperand(1))) {
        auto Divisor = I.getOperand(1);
        auto One = llvm::ConstantFP::get(Divisor->getType(), 1.0);
        auto ReciprocalDivisor = BinaryOperator::CreateFDiv(One, Divisor);
        ReciprocalDivisor->setFastMathFlags(I.getFastMathFlags());
        SafetyInfo->insertInstructionTo(ReciprocalDivisor, I.getParent());
        ReciprocalDivisor->insertBefore(I.getIterator());
        ReciprocalDivisor->setDebugLoc(I.getDebugLoc());

        auto Product =
            BinaryOperator::CreateFMul(I.getOperand(0), ReciprocalDivisor);
        Product->setFastMathFlags(I.getFastMathFlags());
        SafetyInfo->insertInstructionTo(Product, I.getParent());
        Product->insertAfter(I.getIterator());
        Product->setDebugLoc(I.getDebugLoc());
        I.replaceAllUsesWith(Product);
        eraseInstruction(I, *SafetyInfo, MSSAU);

        hoist(*ReciprocalDivisor, DT, CurLoop, CFH.getOrCreateHoistedBlock(BB),
              SafetyInfo, MSSAU, SE, ORE);
        HoistedInstructions.push_back(ReciprocalDivisor);
        Changed = true;
        continue;
      }

      auto IsInvariantStart = [&](Instruction &I) {
        using namespace PatternMatch;
        return I.use_empty() &&
               match(&I, m_Intrinsic<Intrinsic::invariant_start>());
      };
      auto MustExecuteWithoutWritesBefore = [&](Instruction &I) {
        return SafetyInfo->isGuaranteedToExecute(I, DT, CurLoop) &&
               SafetyInfo->doesNotWriteMemoryBefore(I, CurLoop);
      };
      if ((IsInvariantStart(I) || isGuard(&I)) &&
          CurLoop->hasLoopInvariantOperands(&I) &&
          MustExecuteWithoutWritesBefore(I)) {
        hoist(I, DT, CurLoop, CFH.getOrCreateHoistedBlock(BB), SafetyInfo,
              MSSAU, SE, ORE);
        HoistedInstructions.push_back(&I);
        Changed = true;
        continue;
      }

      if (PHINode *PN = dyn_cast<PHINode>(&I)) {
        if (CFH.canHoistPHI(PN)) {
          // Redirect incoming blocks first to ensure that we create hoisted
          // versions of those blocks before we hoist the phi.
          for (unsigned int i = 0; i < PN->getNumIncomingValues(); ++i)
            PN->setIncomingBlock(
                i, CFH.getOrCreateHoistedBlock(PN->getIncomingBlock(i)));
          hoist(*PN, DT, CurLoop, CFH.getOrCreateHoistedBlock(BB), SafetyInfo,
                MSSAU, SE, ORE);
          assert(DT->dominates(PN, BB) && "Conditional PHIs not expected");
          Changed = true;
          continue;
        }
      }

      // Try to reassociate instructions so that part of computations can be
      // done out of loop.
      if (hoistArithmetics(I, *CurLoop, *SafetyInfo, MSSAU, AC, DT)) {
        Changed = true;
        continue;
      }

      // Remember possibly hoistable branches so we can actually hoist them
      // later if needed.
      if (BranchInst *BI = dyn_cast<BranchInst>(&I))
        CFH.registerPossiblyHoistableBranch(BI);
    }
  }

  // If we hoisted instructions to a conditional block they may not dominate
  // their uses that weren't hoisted (such as phis where some operands are not
  // loop invariant). If so make them unconditional by moving them to their
  // immediate dominator. We iterate through the instructions in reverse order
  // which ensures that when we rehoist an instruction we rehoist its operands,
  // and also keep track of where in the block we are rehoisting to make sure
  // that we rehoist instructions before the instructions that use them.
  Instruction *HoistPoint = nullptr;
  if (ControlFlowHoisting) {
    for (Instruction *I : reverse(HoistedInstructions)) {
      if (!llvm::all_of(I->uses(),
                        [&](Use &U) { return DT->dominates(I, U); })) {
        BasicBlock *Dominator =
            DT->getNode(I->getParent())->getIDom()->getBlock();
        if (!HoistPoint || !DT->dominates(HoistPoint->getParent(), Dominator)) {
          if (HoistPoint)
            assert(DT->dominates(Dominator, HoistPoint->getParent()) &&
                   "New hoist point expected to dominate old hoist point");
          HoistPoint = Dominator->getTerminator();
        }
        LLVM_DEBUG(dbgs() << "LICM rehoisting to "
                          << HoistPoint->getParent()->getNameOrAsOperand()
                          << ": " << *I << "\n");
        moveInstructionBefore(*I, HoistPoint->getIterator(), *SafetyInfo, MSSAU,
                              SE);
        HoistPoint = I;
        Changed = true;
      }
    }
  }
  if (VerifyMemorySSA)
    MSSAU.getMemorySSA()->verifyMemorySSA();

    // Now that we've finished hoisting make sure that LI and DT are still
    // valid.
#ifdef EXPENSIVE_CHECKS
  if (Changed) {
    assert(DT->verify(DominatorTree::VerificationLevel::Fast) &&
           "Dominator tree verification failed");
    LI->verify(*DT);
  }
#endif

  return Changed;
}

// Return true if LI is invariant within scope of the loop. LI is invariant if
// CurLoop is dominated by an invariant.start representing the same memory
// location and size as the memory location LI loads from, and also the
// invariant.start has no uses.
static bool isLoadInvariantInLoop(LoadInst *LI, DominatorTree *DT,
                                  Loop *CurLoop) {
  Value *Addr = LI->getPointerOperand();
  const DataLayout &DL = LI->getDataLayout();
  const TypeSize LocSizeInBits = DL.getTypeSizeInBits(LI->getType());

  // It is not currently possible for clang to generate an invariant.start
  // intrinsic with scalable vector types because we don't support thread local
  // sizeless types and we don't permit sizeless types in structs or classes.
  // Furthermore, even if support is added for this in future the intrinsic
  // itself is defined to have a size of -1 for variable sized objects. This
  // makes it impossible to verify if the intrinsic envelops our region of
  // interest. For example, both <vscale x 32 x i8> and <vscale x 16 x i8>
  // types would have a -1 parameter, but the former is clearly double the size
  // of the latter.
  if (LocSizeInBits.isScalable())
    return false;

  // If we've ended up at a global/constant, bail. We shouldn't be looking at
  // uselists for non-local Values in a loop pass.
  if (isa<Constant>(Addr))
    return false;

  unsigned UsesVisited = 0;
  // Traverse all uses of the load operand value, to see if invariant.start is
  // one of the uses, and whether it dominates the load instruction.
  for (auto *U : Addr->users()) {
    // Avoid traversing for Load operand with high number of users.
    if (++UsesVisited > MaxNumUsesTraversed)
      return false;
    IntrinsicInst *II = dyn_cast<IntrinsicInst>(U);
    // If there are escaping uses of invariant.start instruction, the load maybe
    // non-invariant.
    if (!II || II->getIntrinsicID() != Intrinsic::invariant_start ||
        !II->use_empty())
      continue;
    ConstantInt *InvariantSize = cast<ConstantInt>(II->getArgOperand(0));
    // The intrinsic supports having a -1 argument for variable sized objects
    // so we should check for that here.
    if (InvariantSize->isNegative())
      continue;
    uint64_t InvariantSizeInBits = InvariantSize->getSExtValue() * 8;
    // Confirm the invariant.start location size contains the load operand size
    // in bits. Also, the invariant.start should dominate the load, and we
    // should not hoist the load out of a loop that contains this dominating
    // invariant.start.
    if (LocSizeInBits.getFixedValue() <= InvariantSizeInBits &&
        DT->properlyDominates(II->getParent(), CurLoop->getHeader()))
      return true;
  }

  return false;
}

namespace {
/// Return true if-and-only-if we know how to (mechanically) both hoist and
/// sink a given instruction out of a loop.  Does not address legality
/// concerns such as aliasing or speculation safety.
bool isHoistableAndSinkableInst(Instruction &I) {
  // Only these instructions are hoistable/sinkable.
  return (isa<LoadInst>(I) || isa<StoreInst>(I) || isa<CallInst>(I) ||
          isa<FenceInst>(I) || isa<CastInst>(I) || isa<UnaryOperator>(I) ||
          isa<BinaryOperator>(I) || isa<SelectInst>(I) ||
          isa<GetElementPtrInst>(I) || isa<CmpInst>(I) ||
          isa<InsertElementInst>(I) || isa<ExtractElementInst>(I) ||
          isa<ShuffleVectorInst>(I) || isa<ExtractValueInst>(I) ||
          isa<InsertValueInst>(I) || isa<FreezeInst>(I));
}

/// Return true if I is the only Instruction with a MemoryAccess in L.
bool isOnlyMemoryAccess(const Instruction *I, const Loop *L,
                        const MemorySSAUpdater &MSSAU) {
  for (auto *BB : L->getBlocks())
    if (auto *Accs = MSSAU.getMemorySSA()->getBlockAccesses(BB)) {
      int NotAPhi = 0;
      for (const auto &Acc : *Accs) {
        if (isa<MemoryPhi>(&Acc))
          continue;
        const auto *MUD = cast<MemoryUseOrDef>(&Acc);
        if (MUD->getMemoryInst() != I || NotAPhi++ == 1)
          return false;
      }
    }
  return true;
}
}

static MemoryAccess *getClobberingMemoryAccess(MemorySSA &MSSA,
                                               BatchAAResults &BAA,
                                               SinkAndHoistLICMFlags &Flags,
                                               MemoryUseOrDef *MA) {
  // See declaration of SetLicmMssaOptCap for usage details.
  if (Flags.tooManyClobberingCalls())
    return MA->getDefiningAccess();

  MemoryAccess *Source =
      MSSA.getSkipSelfWalker()->getClobberingMemoryAccess(MA, BAA);
  Flags.incrementClobberingCalls();
  return Source;
}

bool llvm::canSinkOrHoistInst(Instruction &I, AAResults *AA, DominatorTree *DT,
                              Loop *CurLoop, MemorySSAUpdater &MSSAU,
                              bool TargetExecutesOncePerLoop,
                              SinkAndHoistLICMFlags &Flags,
                              OptimizationRemarkEmitter *ORE) {
  // If we don't understand the instruction, bail early.
  if (!isHoistableAndSinkableInst(I))
    return false;

  MemorySSA *MSSA = MSSAU.getMemorySSA();
  // Loads have extra constraints we have to verify before we can hoist them.
  if (LoadInst *LI = dyn_cast<LoadInst>(&I)) {
    if (!LI->isUnordered())
      return false; // Don't sink/hoist volatile or ordered atomic loads!

    // Loads from constant memory are always safe to move, even if they end up
    // in the same alias set as something that ends up being modified.
    if (!isModSet(AA->getModRefInfoMask(LI->getOperand(0))))
      return true;
    if (LI->hasMetadata(LLVMContext::MD_invariant_load))
      return true;

    if (LI->isAtomic() && !TargetExecutesOncePerLoop)
      return false; // Don't risk duplicating unordered loads

    // This checks for an invariant.start dominating the load.
    if (isLoadInvariantInLoop(LI, DT, CurLoop))
      return true;

    auto MU = cast<MemoryUse>(MSSA->getMemoryAccess(LI));

    bool InvariantGroup = LI->hasMetadata(LLVMContext::MD_invariant_group);

    bool Invalidated = pointerInvalidatedByLoop(
        MSSA, MU, CurLoop, I, Flags, InvariantGroup);
    // Check loop-invariant address because this may also be a sinkable load
    // whose address is not necessarily loop-invariant.
    if (ORE && Invalidated && CurLoop->isLoopInvariant(LI->getPointerOperand()))
      ORE->emit([&]() {
        return OptimizationRemarkMissed(
                   DEBUG_TYPE, "LoadWithLoopInvariantAddressInvalidated", LI)
               << "failed to move load with loop-invariant address "
                  "because the loop may invalidate its value";
      });

    return !Invalidated;
  } else if (CallInst *CI = dyn_cast<CallInst>(&I)) {
    // Don't sink calls which can throw.
    if (CI->mayThrow())
      return false;

    // Convergent attribute has been used on operations that involve
    // inter-thread communication which results are implicitly affected by the
    // enclosing control flows. It is not safe to hoist or sink such operations
    // across control flow.
    if (CI->isConvergent())
      return false;

    // FIXME: Current LLVM IR semantics don't work well with coroutines and
    // thread local globals. We currently treat getting the address of a thread
    // local global as not accessing memory, even though it may not be a
    // constant throughout a function with coroutines. Remove this check after
    // we better model semantics of thread local globals.
    if (CI->getFunction()->isPresplitCoroutine())
      return false;

    using namespace PatternMatch;
    if (match(CI, m_Intrinsic<Intrinsic::assume>()))
      // Assumes don't actually alias anything or throw
      return true;

    // Handle simple cases by querying alias analysis.
    MemoryEffects Behavior = AA->getMemoryEffects(CI);

    if (Behavior.doesNotAccessMemory())
      return true;
    if (Behavior.onlyReadsMemory()) {
      // If we can prove there are no writes to the memory read by the call, we
      // can hoist or sink.
      return !pointerInvalidatedByLoop(
          MSSA, cast<MemoryUse>(MSSA->getMemoryAccess(CI)), CurLoop, I, Flags,
          /*InvariantGroup=*/false);
    }

    if (Behavior.onlyWritesMemory()) {
      // can hoist or sink if there are no conflicting read/writes to the
      // memory location written to by the call.
      return noConflictingReadWrites(CI, MSSA, AA, CurLoop, Flags);
    }

    return false;
  } else if (auto *FI = dyn_cast<FenceInst>(&I)) {
    // Fences alias (most) everything to provide ordering.  For the moment,
    // just give up if there are any other memory operations in the loop.
    return isOnlyMemoryAccess(FI, CurLoop, MSSAU);
  } else if (auto *SI = dyn_cast<StoreInst>(&I)) {
    if (!SI->isUnordered())
      return false; // Don't sink/hoist volatile or ordered atomic store!

    // We can only hoist a store that we can prove writes a value which is not
    // read or overwritten within the loop.  For those cases, we fallback to
    // load store promotion instead.  TODO: We can extend this to cases where
    // there is exactly one write to the location and that write dominates an
    // arbitrary number of reads in the loop.
    if (isOnlyMemoryAccess(SI, CurLoop, MSSAU))
      return true;
    return noConflictingReadWrites(SI, MSSA, AA, CurLoop, Flags);
  }

  assert(!I.mayReadOrWriteMemory() && "unhandled aliasing");

  // We've established mechanical ability and aliasing, it's up to the caller
  // to check fault safety
  return true;
}

/// Returns true if a PHINode is a trivially replaceable with an
/// Instruction.
/// This is true when all incoming values are that instruction.
/// This pattern occurs most often with LCSSA PHI nodes.
///
static bool isTriviallyReplaceablePHI(const PHINode &PN, const Instruction &I) {
  for (const Value *IncValue : PN.incoming_values())
    if (IncValue != &I)
      return false;

  return true;
}

/// Return true if the instruction is foldable in the loop.
static bool isFoldableInLoop(const Instruction &I, const Loop *CurLoop,
                         const TargetTransformInfo *TTI) {
  if (auto *GEP = dyn_cast<GetElementPtrInst>(&I)) {
    InstructionCost CostI =
        TTI->getInstructionCost(&I, TargetTransformInfo::TCK_SizeAndLatency);
    if (CostI != TargetTransformInfo::TCC_Free)
      return false;
    // For a GEP, we cannot simply use getInstructionCost because currently
    // it optimistically assumes that a GEP will fold into addressing mode
    // regardless of its users.
    const BasicBlock *BB = GEP->getParent();
    for (const User *U : GEP->users()) {
      const Instruction *UI = cast<Instruction>(U);
      if (CurLoop->contains(UI) &&
          (BB != UI->getParent() ||
           (!isa<StoreInst>(UI) && !isa<LoadInst>(UI))))
        return false;
    }
    return true;
  }

  return false;
}

/// Return true if the only users of this instruction are outside of
/// the loop. If this is true, we can sink the instruction to the exit
/// blocks of the loop.
///
/// We also return true if the instruction could be folded away in lowering.
/// (e.g.,  a GEP can be folded into a load as an addressing mode in the loop).
static bool isNotUsedOrFoldableInLoop(const Instruction &I, const Loop *CurLoop,
                                      const LoopSafetyInfo *SafetyInfo,
                                      TargetTransformInfo *TTI,
                                      bool &FoldableInLoop, bool LoopNestMode) {
  const auto &BlockColors = SafetyInfo->getBlockColors();
  bool IsFoldable = isFoldableInLoop(I, CurLoop, TTI);
  for (const User *U : I.users()) {
    const Instruction *UI = cast<Instruction>(U);
    if (const PHINode *PN = dyn_cast<PHINode>(UI)) {
      const BasicBlock *BB = PN->getParent();
      // We cannot sink uses in catchswitches.
      if (isa<CatchSwitchInst>(BB->getTerminator()))
        return false;

      // We need to sink a callsite to a unique funclet.  Avoid sinking if the
      // phi use is too muddled.
      if (isa<CallInst>(I))
        if (!BlockColors.empty() &&
            BlockColors.find(const_cast<BasicBlock *>(BB))->second.size() != 1)
          return false;

      if (LoopNestMode) {
        while (isa<PHINode>(UI) && UI->hasOneUser() &&
               UI->getNumOperands() == 1) {
          if (!CurLoop->contains(UI))
            break;
          UI = cast<Instruction>(UI->user_back());
        }
      }
    }

    if (CurLoop->contains(UI)) {
      if (IsFoldable) {
        FoldableInLoop = true;
        continue;
      }
      return false;
    }
  }
  return true;
}

static Instruction *cloneInstructionInExitBlock(
    Instruction &I, BasicBlock &ExitBlock, PHINode &PN, const LoopInfo *LI,
    const LoopSafetyInfo *SafetyInfo, MemorySSAUpdater &MSSAU) {
  Instruction *New;
  if (auto *CI = dyn_cast<CallInst>(&I)) {
    const auto &BlockColors = SafetyInfo->getBlockColors();

    // Sinking call-sites need to be handled differently from other
    // instructions.  The cloned call-site needs a funclet bundle operand
    // appropriate for its location in the CFG.
    SmallVector<OperandBundleDef, 1> OpBundles;
    for (unsigned BundleIdx = 0, BundleEnd = CI->getNumOperandBundles();
         BundleIdx != BundleEnd; ++BundleIdx) {
      OperandBundleUse Bundle = CI->getOperandBundleAt(BundleIdx);
      if (Bundle.getTagID() == LLVMContext::OB_funclet)
        continue;

      OpBundles.emplace_back(Bundle);
    }

    if (!BlockColors.empty()) {
      const ColorVector &CV = BlockColors.find(&ExitBlock)->second;
      assert(CV.size() == 1 && "non-unique color for exit block!");
      BasicBlock *BBColor = CV.front();
      BasicBlock::iterator EHPad = BBColor->getFirstNonPHIIt();
      if (EHPad->isEHPad())
        OpBundles.emplace_back("funclet", &*EHPad);
    }

    New = CallInst::Create(CI, OpBundles);
    New->copyMetadata(*CI);
  } else {
    New = I.clone();
  }

  New->insertInto(&ExitBlock, ExitBlock.getFirstInsertionPt());
  if (!I.getName().empty())
    New->setName(I.getName() + ".le");

  if (MSSAU.getMemorySSA()->getMemoryAccess(&I)) {
    // Create a new MemoryAccess and let MemorySSA set its defining access.
    // After running some passes, MemorySSA might be outdated, and the
    // instruction `I` may have become a non-memory touching instruction.
    MemoryAccess *NewMemAcc = MSSAU.createMemoryAccessInBB(
        New, nullptr, New->getParent(), MemorySSA::Beginning,
        /*CreationMustSucceed=*/false);
    if (NewMemAcc) {
      if (auto *MemDef = dyn_cast<MemoryDef>(NewMemAcc))
        MSSAU.insertDef(MemDef, /*RenameUses=*/true);
      else {
        auto *MemUse = cast<MemoryUse>(NewMemAcc);
        MSSAU.insertUse(MemUse, /*RenameUses=*/true);
      }
    }
  }

  // Build LCSSA PHI nodes for any in-loop operands (if legal).  Note that
  // this is particularly cheap because we can rip off the PHI node that we're
  // replacing for the number and blocks of the predecessors.
  // OPT: If this shows up in a profile, we can instead finish sinking all
  // invariant instructions, and then walk their operands to re-establish
  // LCSSA. That will eliminate creating PHI nodes just to nuke them when
  // sinking bottom-up.
  for (Use &Op : New->operands())
    if (LI->wouldBeOutOfLoopUseRequiringLCSSA(Op.get(), PN.getParent())) {
      auto *OInst = cast<Instruction>(Op.get());
      PHINode *OpPN =
          PHINode::Create(OInst->getType(), PN.getNumIncomingValues(),
                          OInst->getName() + ".lcssa");
      OpPN->insertBefore(ExitBlock.begin());
      for (unsigned i = 0, e = PN.getNumIncomingValues(); i != e; ++i)
        OpPN->addIncoming(OInst, PN.getIncomingBlock(i));
      Op = OpPN;
    }
  return New;
}

static void eraseInstruction(Instruction &I, ICFLoopSafetyInfo &SafetyInfo,
                             MemorySSAUpdater &MSSAU) {
  MSSAU.removeMemoryAccess(&I);
  SafetyInfo.removeInstruction(&I);
  I.eraseFromParent();
}

static void moveInstructionBefore(Instruction &I, BasicBlock::iterator Dest,
                                  ICFLoopSafetyInfo &SafetyInfo,
                                  MemorySSAUpdater &MSSAU,
                                  ScalarEvolution *SE) {
  SafetyInfo.removeInstruction(&I);
  SafetyInfo.insertInstructionTo(&I, Dest->getParent());
  I.moveBefore(*Dest->getParent(), Dest);
  if (MemoryUseOrDef *OldMemAcc = cast_or_null<MemoryUseOrDef>(
          MSSAU.getMemorySSA()->getMemoryAccess(&I)))
    MSSAU.moveToPlace(OldMemAcc, Dest->getParent(),
                      MemorySSA::BeforeTerminator);
  if (SE)
    SE->forgetBlockAndLoopDispositions(&I);
}

static Instruction *sinkThroughTriviallyReplaceablePHI(
    PHINode *TPN, Instruction *I, LoopInfo *LI,
    SmallDenseMap<BasicBlock *, Instruction *, 32> &SunkCopies,
    const LoopSafetyInfo *SafetyInfo, const Loop *CurLoop,
    MemorySSAUpdater &MSSAU) {
  assert(isTriviallyReplaceablePHI(*TPN, *I) &&
         "Expect only trivially replaceable PHI");
  BasicBlock *ExitBlock = TPN->getParent();
  auto [It, Inserted] = SunkCopies.try_emplace(ExitBlock);
  if (Inserted)
    It->second = cloneInstructionInExitBlock(*I, *ExitBlock, *TPN, LI,
                                             SafetyInfo, MSSAU);
  return It->second;
}

static bool canSplitPredecessors(PHINode *PN, LoopSafetyInfo *SafetyInfo) {
  BasicBlock *BB = PN->getParent();
  if (!BB->canSplitPredecessors())
    return false;
  // It's not impossible to split EHPad blocks, but if BlockColors already exist
  // it require updating BlockColors for all offspring blocks accordingly. By
  // skipping such corner case, we can make updating BlockColors after splitting
  // predecessor fairly simple.
  if (!SafetyInfo->getBlockColors().empty() &&
      BB->getFirstNonPHIIt()->isEHPad())
    return false;
  for (BasicBlock *BBPred : predecessors(BB)) {
    if (isa<IndirectBrInst>(BBPred->getTerminator()))
      return false;
  }
  return true;
}

static void splitPredecessorsOfLoopExit(PHINode *PN, DominatorTree *DT,
                                        LoopInfo *LI, const Loop *CurLoop,
                                        LoopSafetyInfo *SafetyInfo,
                                        MemorySSAUpdater *MSSAU) {
#ifndef NDEBUG
  SmallVector<BasicBlock *, 32> ExitBlocks;
  CurLoop->getUniqueExitBlocks(ExitBlocks);
  SmallPtrSet<BasicBlock *, 32> ExitBlockSet(llvm::from_range, ExitBlocks);
#endif
  BasicBlock *ExitBB = PN->getParent();
  assert(ExitBlockSet.count(ExitBB) && "Expect the PHI is in an exit block.");

  // Split predecessors of the loop exit to make instructions in the loop are
  // exposed to exit blocks through trivially replaceable PHIs while keeping the
  // loop in the canonical form where each predecessor of each exit block should
  // be contained within the loop. For example, this will convert the loop below
  // from
  //
  // LB1:
  //   %v1 =
  //   br %LE, %LB2
  // LB2:
  //   %v2 =
  //   br %LE, %LB1
  // LE:
  //   %p = phi [%v1, %LB1], [%v2, %LB2] <-- non-trivially replaceable
  //
  // to
  //
  // LB1:
  //   %v1 =
  //   br %LE.split, %LB2
  // LB2:
  //   %v2 =
  //   br %LE.split2, %LB1
  // LE.split:
  //   %p1 = phi [%v1, %LB1]  <-- trivially replaceable
  //   br %LE
  // LE.split2:
  //   %p2 = phi [%v2, %LB2]  <-- trivially replaceable
  //   br %LE
  // LE:
  //   %p = phi [%p1, %LE.split], [%p2, %LE.split2]
  //
  const auto &BlockColors = SafetyInfo->getBlockColors();
  SmallSetVector<BasicBlock *, 8> PredBBs(pred_begin(ExitBB), pred_end(ExitBB));
  DomTreeUpdater DTU(DT, DomTreeUpdater::UpdateStrategy::Lazy);
  while (!PredBBs.empty()) {
    BasicBlock *PredBB = *PredBBs.begin();
    assert(CurLoop->contains(PredBB) &&
           "Expect all predecessors are in the loop");
    if (PN->getBasicBlockIndex(PredBB) >= 0) {
      BasicBlock *NewPred = SplitBlockPredecessors(
          ExitBB, PredBB, ".split.loop.exit", &DTU, LI, MSSAU, true);
      // Since we do not allow splitting EH-block with BlockColors in
      // canSplitPredecessors(), we can simply assign predecessor's color to
      // the new block.
      if (!BlockColors.empty())
        // Grab a reference to the ColorVector to be inserted before getting the
        // reference to the vector we are copying because inserting the new
        // element in BlockColors might cause the map to be reallocated.
        SafetyInfo->copyColors(NewPred, PredBB);
    }
    PredBBs.remove(PredBB);
  }
}

/// When an instruction is found to only be used outside of the loop, this
/// function moves it to the exit blocks and patches up SSA form as needed.
/// This method is guaranteed to remove the original instruction from its
/// position, and may either delete it or move it to outside of the loop.
///
static bool sink(Instruction &I, LoopInfo *LI, DominatorTree *DT,
                 const Loop *CurLoop, ICFLoopSafetyInfo *SafetyInfo,
                 MemorySSAUpdater &MSSAU, OptimizationRemarkEmitter *ORE) {
  bool Changed = false;
  LLVM_DEBUG(dbgs() << "LICM sinking instruction: " << I << "\n");

  // Iterate over users to be ready for actual sinking. Replace users via
  // unreachable blocks with undef and make all user PHIs trivially replaceable.
  SmallPtrSet<Instruction *, 8> VisitedUsers;
  for (Value::user_iterator UI = I.user_begin(), UE = I.user_end(); UI != UE;) {
    auto *User = cast<Instruction>(*UI);
    Use &U = UI.getUse();
    ++UI;

    if (VisitedUsers.count(User) || CurLoop->contains(User))
      continue;

    if (!DT->isReachableFromEntry(User->getParent())) {
      U = PoisonValue::get(I.getType());
      Changed = true;
      continue;
    }

    // The user must be a PHI node.
    PHINode *PN = cast<PHINode>(User);

    // Surprisingly, instructions can be used outside of loops without any
    // exits.  This can only happen in PHI nodes if the incoming block is
    // unreachable.
    BasicBlock *BB = PN->getIncomingBlock(U);
    if (!DT->isReachableFromEntry(BB)) {
      U = PoisonValue::get(I.getType());
      Changed = true;
      continue;
    }

    VisitedUsers.insert(PN);
    if (isTriviallyReplaceablePHI(*PN, I))
      continue;

    if (!canSplitPredecessors(PN, SafetyInfo))
      return Changed;

    // Split predecessors of the PHI so that we can make users trivially
    // replaceable.
    splitPredecessorsOfLoopExit(PN, DT, LI, CurLoop, SafetyInfo, &MSSAU);

    // Should rebuild the iterators, as they may be invalidated by
    // splitPredecessorsOfLoopExit().
    UI = I.user_begin();
    UE = I.user_end();
  }

  if (VisitedUsers.empty())
    return Changed;

  ORE->emit([&]() {
    return OptimizationRemark(DEBUG_TYPE, "InstSunk", &I)
           << "sinking " << ore::NV("Inst", &I);
  });
  if (isa<LoadInst>(I))
    ++NumMovedLoads;
  else if (isa<CallInst>(I))
    ++NumMovedCalls;
  ++NumSunk;

#ifndef NDEBUG
  SmallVector<BasicBlock *, 32> ExitBlocks;
  CurLoop->getUniqueExitBlocks(ExitBlocks);
  SmallPtrSet<BasicBlock *, 32> ExitBlockSet(llvm::from_range, ExitBlocks);
#endif

  // Clones of this instruction. Don't create more than one per exit block!
  SmallDenseMap<BasicBlock *, Instruction *, 32> SunkCopies;

  // If this instruction is only used outside of the loop, then all users are
  // PHI nodes in exit blocks due to LCSSA form. Just RAUW them with clones of
  // the instruction.
  // First check if I is worth sinking for all uses. Sink only when it is worth
  // across all uses.
  SmallSetVector<User*, 8> Users(I.user_begin(), I.user_end());
  for (auto *UI : Users) {
    auto *User = cast<Instruction>(UI);

    if (CurLoop->contains(User))
      continue;

    PHINode *PN = cast<PHINode>(User);
    assert(ExitBlockSet.count(PN->getParent()) &&
           "The LCSSA PHI is not in an exit block!");

    // The PHI must be trivially replaceable.
    Instruction *New = sinkThroughTriviallyReplaceablePHI(
        PN, &I, LI, SunkCopies, SafetyInfo, CurLoop, MSSAU);
    // As we sink the instruction out of the BB, drop its debug location.
    New->dropLocation();
    PN->replaceAllUsesWith(New);
    eraseInstruction(*PN, *SafetyInfo, MSSAU);
    Changed = true;
  }
  return Changed;
}

/// When an instruction is found to only use loop invariant operands that
/// is safe to hoist, this instruction is called to do the dirty work.
///
static void hoist(Instruction &I, const DominatorTree *DT, const Loop *CurLoop,
                  BasicBlock *Dest, ICFLoopSafetyInfo *SafetyInfo,
                  MemorySSAUpdater &MSSAU, ScalarEvolution *SE,
                  OptimizationRemarkEmitter *ORE) {
  LLVM_DEBUG(dbgs() << "LICM hoisting to " << Dest->getNameOrAsOperand() << ": "
                    << I << "\n");
  ORE->emit([&]() {
    return OptimizationRemark(DEBUG_TYPE, "Hoisted", &I) << "hoisting "
                                                         << ore::NV("Inst", &I);
  });

  // Metadata can be dependent on conditions we are hoisting above.
  // Conservatively strip all metadata on the instruction unless we were
  // guaranteed to execute I if we entered the loop, in which case the metadata
  // is valid in the loop preheader.
  // Similarly, If I is a call and it is not guaranteed to execute in the loop,
  // then moving to the preheader means we should strip attributes on the call
  // that can cause UB since we may be hoisting above conditions that allowed
  // inferring those attributes. They may not be valid at the preheader.
  if ((I.hasMetadataOtherThanDebugLoc() || isa<CallInst>(I)) &&
      // The check on hasMetadataOtherThanDebugLoc is to prevent us from burning
      // time in isGuaranteedToExecute if we don't actually have anything to
      // drop.  It is a compile time optimization, not required for correctness.
      !SafetyInfo->isGuaranteedToExecute(I, DT, CurLoop))
    I.dropUBImplyingAttrsAndMetadata();

  if (isa<PHINode>(I))
    // Move the new node to the end of the phi list in the destination block.
    moveInstructionBefore(I, Dest->getFirstNonPHIIt(), *SafetyInfo, MSSAU, SE);
  else
    // Move the new node to the destination block, before its terminator.
    moveInstructionBefore(I, Dest->getTerminator()->getIterator(), *SafetyInfo,
                          MSSAU, SE);

  I.updateLocationAfterHoist();

  if (isa<LoadInst>(I))
    ++NumMovedLoads;
  else if (isa<CallInst>(I))
    ++NumMovedCalls;
  ++NumHoisted;
}

/// Only sink or hoist an instruction if it is not a trapping instruction,
/// or if the instruction is known not to trap when moved to the preheader.
/// or if it is a trapping instruction and is guaranteed to execute.
static bool isSafeToExecuteUnconditionally(
    Instruction &Inst, const DominatorTree *DT, const TargetLibraryInfo *TLI,
    const Loop *CurLoop, const LoopSafetyInfo *SafetyInfo,
    OptimizationRemarkEmitter *ORE, const Instruction *CtxI,
    AssumptionCache *AC, bool AllowSpeculation) {
  if (AllowSpeculation &&
      isSafeToSpeculativelyExecute(&Inst, CtxI, AC, DT, TLI))
    return true;

  bool GuaranteedToExecute =
      SafetyInfo->isGuaranteedToExecute(Inst, DT, CurLoop);

  if (!GuaranteedToExecute) {
    auto *LI = dyn_cast<LoadInst>(&Inst);
    if (LI && CurLoop->isLoopInvariant(LI->getPointerOperand()))
      ORE->emit([&]() {
        return OptimizationRemarkMissed(
                   DEBUG_TYPE, "LoadWithLoopInvariantAddressCondExecuted", LI)
               << "failed to hoist load with loop-invariant address "
                  "because load is conditionally executed";
      });
  }

  return GuaranteedToExecute;
}

namespace {
class LoopPromoter : public LoadAndStorePromoter {
  Value *SomePtr; // Designated pointer to store to.
  SmallVectorImpl<BasicBlock *> &LoopExitBlocks;
  SmallVectorImpl<BasicBlock::iterator> &LoopInsertPts;
  SmallVectorImpl<MemoryAccess *> &MSSAInsertPts;
  PredIteratorCache &PredCache;
  MemorySSAUpdater &MSSAU;
  LoopInfo &LI;
  DebugLoc DL;
  Align Alignment;
  bool UnorderedAtomic;
  AAMDNodes AATags;
  ICFLoopSafetyInfo &SafetyInfo;
  bool CanInsertStoresInExitBlocks;
  ArrayRef<const Instruction *> Uses;

  // We're about to add a use of V in a loop exit block.  Insert an LCSSA phi
  // (if legal) if doing so would add an out-of-loop use to an instruction
  // defined in-loop.
  Value *maybeInsertLCSSAPHI(Value *V, BasicBlock *BB) const {
    if (!LI.wouldBeOutOfLoopUseRequiringLCSSA(V, BB))
      return V;

    Instruction *I = cast<Instruction>(V);
    // We need to create an LCSSA PHI node for the incoming value and
    // store that.
    PHINode *PN = PHINode::Create(I->getType(), PredCache.size(BB),
                                  I->getName() + ".lcssa");
    PN->insertBefore(BB->begin());
    for (BasicBlock *Pred : PredCache.get(BB))
      PN->addIncoming(I, Pred);
    return PN;
  }

public:
  LoopPromoter(Value *SP, ArrayRef<const Instruction *> Insts, SSAUpdater &S,
               SmallVectorImpl<BasicBlock *> &LEB,
               SmallVectorImpl<BasicBlock::iterator> &LIP,
               SmallVectorImpl<MemoryAccess *> &MSSAIP, PredIteratorCache &PIC,
               MemorySSAUpdater &MSSAU, LoopInfo &li, DebugLoc dl,
               Align Alignment, bool UnorderedAtomic, const AAMDNodes &AATags,
               ICFLoopSafetyInfo &SafetyInfo, bool CanInsertStoresInExitBlocks)
      : LoadAndStorePromoter(Insts, S), SomePtr(SP), LoopExitBlocks(LEB),
        LoopInsertPts(LIP), MSSAInsertPts(MSSAIP), PredCache(PIC), MSSAU(MSSAU),
        LI(li), DL(std::move(dl)), Alignment(Alignment),
        UnorderedAtomic(UnorderedAtomic), AATags(AATags),
        SafetyInfo(SafetyInfo),
        CanInsertStoresInExitBlocks(CanInsertStoresInExitBlocks), Uses(Insts) {}

  void insertStoresInLoopExitBlocks() {
    // Insert stores after in the loop exit blocks.  Each exit block gets a
    // store of the live-out values that feed them.  Since we've already told
    // the SSA updater about the defs in the loop and the preheader
    // definition, it is all set and we can start using it.
    DIAssignID *NewID = nullptr;
    for (unsigned i = 0, e = LoopExitBlocks.size(); i != e; ++i) {
      BasicBlock *ExitBlock = LoopExitBlocks[i];
      Value *LiveInValue = SSA.GetValueInMiddleOfBlock(ExitBlock);
      LiveInValue = maybeInsertLCSSAPHI(LiveInValue, ExitBlock);
      Value *Ptr = maybeInsertLCSSAPHI(SomePtr, ExitBlock);
      BasicBlock::iterator InsertPos = LoopInsertPts[i];
      StoreInst *NewSI = new StoreInst(LiveInValue, Ptr, InsertPos);
      if (UnorderedAtomic)
        NewSI->setOrdering(AtomicOrdering::Unordered);
      NewSI->setAlignment(Alignment);
      NewSI->setDebugLoc(DL);
      // Attach DIAssignID metadata to the new store, generating it on the
      // first loop iteration.
      if (i == 0) {
        // NewSI will have its DIAssignID set here if there are any stores in
        // Uses with a DIAssignID attachment. This merged ID will then be
        // attached to the other inserted stores (in the branch below).
        NewSI->mergeDIAssignID(Uses);
        NewID = cast_or_null<DIAssignID>(
            NewSI->getMetadata(LLVMContext::MD_DIAssignID));
      } else {
        // Attach the DIAssignID (or nullptr) merged from Uses in the branch
        // above.
        NewSI->setMetadata(LLVMContext::MD_DIAssignID, NewID);
      }

      if (AATags)
        NewSI->setAAMetadata(AATags);

      MemoryAccess *MSSAInsertPoint = MSSAInsertPts[i];
      MemoryAccess *NewMemAcc;
      if (!MSSAInsertPoint) {
        NewMemAcc = MSSAU.createMemoryAccessInBB(
            NewSI, nullptr, NewSI->getParent(), MemorySSA::Beginning);
      } else {
        NewMemAcc =
            MSSAU.createMemoryAccessAfter(NewSI, nullptr, MSSAInsertPoint);
      }
      MSSAInsertPts[i] = NewMemAcc;
      MSSAU.insertDef(cast<MemoryDef>(NewMemAcc), true);
      // FIXME: true for safety, false may still be correct.
    }
  }

  void doExtraRewritesBeforeFinalDeletion() override {
    if (CanInsertStoresInExitBlocks)
      insertStoresInLoopExitBlocks();
  }

  void instructionDeleted(Instruction *I) const override {
    SafetyInfo.removeInstruction(I);
    MSSAU.removeMemoryAccess(I);
  }

  bool shouldDelete(Instruction *I) const override {
    if (isa<StoreInst>(I))
      return CanInsertStoresInExitBlocks;
    return true;
  }
};

bool isNotCapturedBeforeOrInLoop(const Value *V, const Loop *L,
                                 DominatorTree *DT) {
  // We can perform the captured-before check against any instruction in the
  // loop header, as the loop header is reachable from any instruction inside
  // the loop.
  // TODO: ReturnCaptures=true shouldn't be necessary here.
  return capturesNothing(PointerMayBeCapturedBefore(
      V, /*ReturnCaptures=*/true, L->getHeader()->getTerminator(), DT,
      /*IncludeI=*/false, CaptureComponents::Provenance));
}

/// Return true if we can prove that a caller cannot inspect the object if an
/// unwind occurs inside the loop.
bool isNotVisibleOnUnwindInLoop(const Value *Object, const Loop *L,
                                DominatorTree *DT) {
  bool RequiresNoCaptureBeforeUnwind;
  if (!isNotVisibleOnUnwind(Object, RequiresNoCaptureBeforeUnwind))
    return false;

  return !RequiresNoCaptureBeforeUnwind ||
         isNotCapturedBeforeOrInLoop(Object, L, DT);
}

bool isThreadLocalObject(const Value *Object, const Loop *L, DominatorTree *DT,
                         TargetTransformInfo *TTI) {
  // The object must be function-local to start with, and then not captured
  // before/in the loop.
  return (isIdentifiedFunctionLocal(Object) &&
          isNotCapturedBeforeOrInLoop(Object, L, DT)) ||
         (TTI->isSingleThreaded() || SingleThread);
}

} // namespace

/// Try to promote memory values to scalars by sinking stores out of the
/// loop and moving loads to before the loop.  We do this by looping over
/// the stores in the loop, looking for stores to Must pointers which are
/// loop invariant.
///
bool llvm::promoteLoopAccessesToScalars(
    const SmallSetVector<Value *, 8> &PointerMustAliases,
    SmallVectorImpl<BasicBlock *> &ExitBlocks,
    SmallVectorImpl<BasicBlock::iterator> &InsertPts,
    SmallVectorImpl<MemoryAccess *> &MSSAInsertPts, PredIteratorCache &PIC,
    LoopInfo *LI, DominatorTree *DT, AssumptionCache *AC,
    const TargetLibraryInfo *TLI, TargetTransformInfo *TTI, Loop *CurLoop,
    MemorySSAUpdater &MSSAU, ICFLoopSafetyInfo *SafetyInfo,
    OptimizationRemarkEmitter *ORE, bool AllowSpeculation,
    bool HasReadsOutsideSet) {
  // Verify inputs.
  assert(LI != nullptr && DT != nullptr && CurLoop != nullptr &&
         SafetyInfo != nullptr &&
         "Unexpected Input to promoteLoopAccessesToScalars");

  LLVM_DEBUG({
    dbgs() << "Trying to promote set of must-aliased pointers:\n";
    for (Value *Ptr : PointerMustAliases)
      dbgs() << "  " << *Ptr << "\n";
  });
  ++NumPromotionCandidates;

  Value *SomePtr = *PointerMustAliases.begin();
  BasicBlock *Preheader = CurLoop->getLoopPreheader();

  // It is not safe to promote a load/store from the loop if the load/store is
  // conditional.  For example, turning:
  //
  //    for () { if (c) *P += 1; }
  //
  // into:
  //
  //    tmp = *P;  for () { if (c) tmp +=1; } *P = tmp;
  //
  // is not safe, because *P may only be valid to access if 'c' is true.
  //
  // The safety property divides into two parts:
  // p1) The memory may not be dereferenceable on entry to the loop.  In this
  //    case, we can't insert the required load in the preheader.
  // p2) The memory model does not allow us to insert a store along any dynamic
  //    path which did not originally have one.
  //
  // If at least one store is guaranteed to execute, both properties are
  // satisfied, and promotion is legal.
  //
  // This, however, is not a necessary condition. Even if no store/load is
  // guaranteed to execute, we can still establish these properties.
  // We can establish (p1) by proving that hoisting the load into the preheader
  // is safe (i.e. proving dereferenceability on all paths through the loop). We
  // can use any access within the alias set to prove dereferenceability,
  // since they're all must alias.
  //
  // There are two ways establish (p2):
  // a) Prove the location is thread-local. In this case the memory model
  // requirement does not apply, and stores are safe to insert.
  // b) Prove a store dominates every exit block. In this case, if an exit
  // blocks is reached, the original dynamic path would have taken us through
  // the store, so inserting a store into the exit block is safe. Note that this
  // is different from the store being guaranteed to execute. For instance,
  // if an exception is thrown on the first iteration of the loop, the original
  // store is never executed, but the exit blocks are not executed either.

  bool DereferenceableInPH = false;
  bool StoreIsGuanteedToExecute = false;
  bool LoadIsGuaranteedToExecute = false;
  bool FoundLoadToPromote = false;

  // Goes from Unknown to either Safe or Unsafe, but can't switch between them.
  enum {
    StoreSafe,
    StoreUnsafe,
    StoreSafetyUnknown,
  } StoreSafety = StoreSafetyUnknown;

  SmallVector<Instruction *, 64> LoopUses;

  // We start with an alignment of one and try to find instructions that allow
  // us to prove better alignment.
  Align Alignment;
  // Keep track of which types of access we see
  bool SawUnorderedAtomic = false;
  bool SawNotAtomic = false;
  AAMDNodes AATags;

  const DataLayout &MDL = Preheader->getDataLayout();

  // If there are reads outside the promoted set, then promoting stores is
  // definitely not safe.
  if (HasReadsOutsideSet)
    StoreSafety = StoreUnsafe;

  if (StoreSafety == StoreSafetyUnknown && SafetyInfo->anyBlockMayThrow()) {
    // If a loop can throw, we have to insert a store along each unwind edge.
    // That said, we can't actually make the unwind edge explicit. Therefore,
    // we have to prove that the store is dead along the unwind edge.  We do
    // this by proving that the caller can't have a reference to the object
    // after return and thus can't possibly load from the object.
    Value *Object = getUnderlyingObject(SomePtr);
    if (!isNotVisibleOnUnwindInLoop(Object, CurLoop, DT))
      StoreSafety = StoreUnsafe;
  }

  // Check that all accesses to pointers in the alias set use the same type.
  // We cannot (yet) promote a memory location that is loaded and stored in
  // different sizes.  While we are at it, collect alignment and AA info.
  Type *AccessTy = nullptr;
  for (Value *ASIV : PointerMustAliases) {
    for (Use &U : ASIV->uses()) {
      // Ignore instructions that are outside the loop.
      Instruction *UI = dyn_cast<Instruction>(U.getUser());
      if (!UI || !CurLoop->contains(UI))
        continue;

      // If there is an non-load/store instruction in the loop, we can't promote
      // it.
      if (LoadInst *Load = dyn_cast<LoadInst>(UI)) {
        if (!Load->isUnordered())
          return false;

        SawUnorderedAtomic |= Load->isAtomic();
        SawNotAtomic |= !Load->isAtomic();
        FoundLoadToPromote = true;

        Align InstAlignment = Load->getAlign();

        if (!LoadIsGuaranteedToExecute)
          LoadIsGuaranteedToExecute =
              SafetyInfo->isGuaranteedToExecute(*UI, DT, CurLoop);

        // Note that proving a load safe to speculate requires proving
        // sufficient alignment at the target location.  Proving it guaranteed
        // to execute does as well.  Thus we can increase our guaranteed
        // alignment as well.
        if (!DereferenceableInPH || (InstAlignment > Alignment))
          if (isSafeToExecuteUnconditionally(
                  *Load, DT, TLI, CurLoop, SafetyInfo, ORE,
                  Preheader->getTerminator(), AC, AllowSpeculation)) {
            DereferenceableInPH = true;
            Alignment = std::max(Alignment, InstAlignment);
          }
      } else if (const StoreInst *Store = dyn_cast<StoreInst>(UI)) {
        // Stores *of* the pointer are not interesting, only stores *to* the
        // pointer.
        if (U.getOperandNo() != StoreInst::getPointerOperandIndex())
          continue;
        if (!Store->isUnordered())
          return false;

        SawUnorderedAtomic |= Store->isAtomic();
        SawNotAtomic |= !Store->isAtomic();

        // If the store is guaranteed to execute, both properties are satisfied.
        // We may want to check if a store is guaranteed to execute even if we
        // already know that promotion is safe, since it may have higher
        // alignment than any other guaranteed stores, in which case we can
        // raise the alignment on the promoted store.
        Align InstAlignment = Store->getAlign();
        bool GuaranteedToExecute =
            SafetyInfo->isGuaranteedToExecute(*UI, DT, CurLoop);
        StoreIsGuanteedToExecute |= GuaranteedToExecute;
        if (GuaranteedToExecute) {
          DereferenceableInPH = true;
          if (StoreSafety == StoreSafetyUnknown)
            StoreSafety = StoreSafe;
          Alignment = std::max(Alignment, InstAlignment);
        }

        // If a store dominates all exit blocks, it is safe to sink.
        // As explained above, if an exit block was executed, a dominating
        // store must have been executed at least once, so we are not
        // introducing stores on paths that did not have them.
        // Note that this only looks at explicit exit blocks. If we ever
        // start sinking stores into unwind edges (see above), this will break.
        if (StoreSafety == StoreSafetyUnknown &&
            llvm::all_of(ExitBlocks, [&](BasicBlock *Exit) {
              return DT->dominates(Store->getParent(), Exit);
            }))
          StoreSafety = StoreSafe;

        // If the store is not guaranteed to execute, we may still get
        // deref info through it.
        if (!DereferenceableInPH) {
          DereferenceableInPH = isDereferenceableAndAlignedPointer(
              Store->getPointerOperand(), Store->getValueOperand()->getType(),
              Store->getAlign(), MDL, Preheader->getTerminator(), AC, DT, TLI);
        }
      } else
        continue; // Not a load or store.

      if (!AccessTy)
        AccessTy = getLoadStoreType(UI);
      else if (AccessTy != getLoadStoreType(UI))
        return false;

      // Merge the AA tags.
      if (LoopUses.empty()) {
        // On the first load/store, just take its AA tags.
        AATags = UI->getAAMetadata();
      } else if (AATags) {
        AATags = AATags.merge(UI->getAAMetadata());
      }

      LoopUses.push_back(UI);
    }
  }

  // If we found both an unordered atomic instruction and a non-atomic memory
  // access, bail.  We can't blindly promote non-atomic to atomic since we
  // might not be able to lower the result.  We can't downgrade since that
  // would violate memory model.  Also, align 0 is an error for atomics.
  if (SawUnorderedAtomic && SawNotAtomic)
    return false;

  // If we're inserting an atomic load in the preheader, we must be able to
  // lower it.  We're only guaranteed to be able to lower naturally aligned
  // atomics.
  if (SawUnorderedAtomic && Alignment < MDL.getTypeStoreSize(AccessTy))
    return false;

  // If we couldn't prove we can hoist the load, bail.
  if (!DereferenceableInPH) {
    LLVM_DEBUG(dbgs() << "Not promoting: Not dereferenceable in preheader\n");
    return false;
  }

  // We know we can hoist the load, but don't have a guaranteed store.
  // Check whether the location is writable and thread-local. If it is, then we
  // can insert stores along paths which originally didn't have them without
  // violating the memory model.
  if (StoreSafety == StoreSafetyUnknown) {
    Value *Object = getUnderlyingObject(SomePtr);
    bool ExplicitlyDereferenceableOnly;
    if (isWritableObject(Object, ExplicitlyDereferenceableOnly) &&
        (!ExplicitlyDereferenceableOnly ||
         isDereferenceablePointer(SomePtr, AccessTy, MDL)) &&
        isThreadLocalObject(Object, CurLoop, DT, TTI))
      StoreSafety = StoreSafe;
  }

  // If we've still failed to prove we can sink the store, hoist the load
  // only, if possible.
  if (StoreSafety != StoreSafe && !FoundLoadToPromote)
    // If we cannot hoist the load either, give up.
    return false;

  // Lets do the promotion!
  if (StoreSafety == StoreSafe) {
    LLVM_DEBUG(dbgs() << "LICM: Promoting load/store of the value: " << *SomePtr
                      << '\n');
    ++NumLoadStorePromoted;
  } else {
    LLVM_DEBUG(dbgs() << "LICM: Promoting load of the value: " << *SomePtr
                      << '\n');
    ++NumLoadPromoted;
  }

  ORE->emit([&]() {
    return OptimizationRemark(DEBUG_TYPE, "PromoteLoopAccessesToScalar",
                              LoopUses[0])
           << "Moving accesses to memory location out of the loop";
  });

  // Look at all the loop uses, and try to merge their locations.
  std::vector<DebugLoc> LoopUsesLocs;
  for (auto U : LoopUses)
    LoopUsesLocs.push_back(U->getDebugLoc());
  auto DL = DebugLoc::getMergedLocations(LoopUsesLocs);

  // We use the SSAUpdater interface to insert phi nodes as required.
  SmallVector<PHINode *, 16> NewPHIs;
  SSAUpdater SSA(&NewPHIs);
  LoopPromoter Promoter(SomePtr, LoopUses, SSA, ExitBlocks, InsertPts,
                        MSSAInsertPts, PIC, MSSAU, *LI, DL, Alignment,
                        SawUnorderedAtomic,
                        StoreIsGuanteedToExecute ? AATags : AAMDNodes(),
                        *SafetyInfo, StoreSafety == StoreSafe);

  // Set up the preheader to have a definition of the value.  It is the live-out
  // value from the preheader that uses in the loop will use.
  LoadInst *PreheaderLoad = nullptr;
  if (FoundLoadToPromote || !StoreIsGuanteedToExecute) {
    PreheaderLoad =
        new LoadInst(AccessTy, SomePtr, SomePtr->getName() + ".promoted",
                     Preheader->getTerminator()->getIterator());
    if (SawUnorderedAtomic)
      PreheaderLoad->setOrdering(AtomicOrdering::Unordered);
    PreheaderLoad->setAlignment(Alignment);
<<<<<<< HEAD
    PreheaderLoad->setDebugLoc(DebugLoc());
=======
    PreheaderLoad->setDebugLoc(DebugLoc::getDropped());
>>>>>>> eb0f1dc0
    if (AATags && LoadIsGuaranteedToExecute)
      PreheaderLoad->setAAMetadata(AATags);

    MemoryAccess *PreheaderLoadMemoryAccess = MSSAU.createMemoryAccessInBB(
        PreheaderLoad, nullptr, PreheaderLoad->getParent(), MemorySSA::End);
    MemoryUse *NewMemUse = cast<MemoryUse>(PreheaderLoadMemoryAccess);
    MSSAU.insertUse(NewMemUse, /*RenameUses=*/true);
    SSA.AddAvailableValue(Preheader, PreheaderLoad);
  } else {
    SSA.AddAvailableValue(Preheader, PoisonValue::get(AccessTy));
  }

  if (VerifyMemorySSA)
    MSSAU.getMemorySSA()->verifyMemorySSA();
  // Rewrite all the loads in the loop and remember all the definitions from
  // stores in the loop.
  Promoter.run(LoopUses);

  if (VerifyMemorySSA)
    MSSAU.getMemorySSA()->verifyMemorySSA();
  // If the SSAUpdater didn't use the load in the preheader, just zap it now.
  if (PreheaderLoad && PreheaderLoad->use_empty())
    eraseInstruction(*PreheaderLoad, *SafetyInfo, MSSAU);

  return true;
}

static void foreachMemoryAccess(MemorySSA *MSSA, Loop *L,
                                function_ref<void(Instruction *)> Fn) {
  for (const BasicBlock *BB : L->blocks())
    if (const auto *Accesses = MSSA->getBlockAccesses(BB))
      for (const auto &Access : *Accesses)
        if (const auto *MUD = dyn_cast<MemoryUseOrDef>(&Access))
          Fn(MUD->getMemoryInst());
}

// The bool indicates whether there might be reads outside the set, in which
// case only loads may be promoted.
static SmallVector<PointersAndHasReadsOutsideSet, 0>
collectPromotionCandidates(MemorySSA *MSSA, AliasAnalysis *AA, Loop *L) {
  BatchAAResults BatchAA(*AA);
  AliasSetTracker AST(BatchAA);

  auto IsPotentiallyPromotable = [L](const Instruction *I) {
    if (const auto *SI = dyn_cast<StoreInst>(I)) {
      const Value *PtrOp = SI->getPointerOperand();
      return !isa<ConstantData>(PtrOp) && L->isLoopInvariant(PtrOp);
    }
    if (const auto *LI = dyn_cast<LoadInst>(I)) {
      const Value *PtrOp = LI->getPointerOperand();
      return !isa<ConstantData>(PtrOp) && L->isLoopInvariant(PtrOp);
    }
    return false;
  };

  // Populate AST with potentially promotable accesses.
  SmallPtrSet<Value *, 16> AttemptingPromotion;
  foreachMemoryAccess(MSSA, L, [&](Instruction *I) {
    if (IsPotentiallyPromotable(I)) {
      AttemptingPromotion.insert(I);
      AST.add(I);
    }
  });

  // We're only interested in must-alias sets that contain a mod.
  SmallVector<PointerIntPair<const AliasSet *, 1, bool>, 8> Sets;
  for (AliasSet &AS : AST)
    if (!AS.isForwardingAliasSet() && AS.isMod() && AS.isMustAlias())
      Sets.push_back({&AS, false});

  if (Sets.empty())
    return {}; // Nothing to promote...

  // Discard any sets for which there is an aliasing non-promotable access.
  foreachMemoryAccess(MSSA, L, [&](Instruction *I) {
    if (AttemptingPromotion.contains(I))
      return;

    llvm::erase_if(Sets, [&](PointerIntPair<const AliasSet *, 1, bool> &Pair) {
      ModRefInfo MR = Pair.getPointer()->aliasesUnknownInst(I, BatchAA);
      // Cannot promote if there are writes outside the set.
      if (isModSet(MR))
        return true;
      if (isRefSet(MR)) {
        // Remember reads outside the set.
        Pair.setInt(true);
        // If this is a mod-only set and there are reads outside the set,
        // we will not be able to promote, so bail out early.
        return !Pair.getPointer()->isRef();
      }
      return false;
    });
  });

  SmallVector<std::pair<SmallSetVector<Value *, 8>, bool>, 0> Result;
  for (auto [Set, HasReadsOutsideSet] : Sets) {
    SmallSetVector<Value *, 8> PointerMustAliases;
    for (const auto &MemLoc : *Set)
      PointerMustAliases.insert(const_cast<Value *>(MemLoc.Ptr));
    Result.emplace_back(std::move(PointerMustAliases), HasReadsOutsideSet);
  }

  return Result;
}

// For a given store instruction or writeonly call instruction, this function
// checks that there are no read or writes that conflict with the memory
// access in the instruction
static bool noConflictingReadWrites(Instruction *I, MemorySSA *MSSA,
                                    AAResults *AA, Loop *CurLoop,
                                    SinkAndHoistLICMFlags &Flags) {
  assert(isa<CallInst>(*I) || isa<StoreInst>(*I));
  // If there are more accesses than the Promotion cap, then give up as we're
  // not walking a list that long.
  if (Flags.tooManyMemoryAccesses())
    return false;

  auto *IMD = MSSA->getMemoryAccess(I);
  BatchAAResults BAA(*AA);
  auto *Source = getClobberingMemoryAccess(*MSSA, BAA, Flags, IMD);
  // Make sure there are no clobbers inside the loop.
  if (!MSSA->isLiveOnEntryDef(Source) && CurLoop->contains(Source->getBlock()))
    return false;

  // If there are interfering Uses (i.e. their defining access is in the
  // loop), or ordered loads (stored as Defs!), don't move this store.
  // Could do better here, but this is conservatively correct.
  // TODO: Cache set of Uses on the first walk in runOnLoop, update when
  // moving accesses. Can also extend to dominating uses.
  for (auto *BB : CurLoop->getBlocks()) {
    auto *Accesses = MSSA->getBlockAccesses(BB);
    if (!Accesses)
      continue;
    for (const auto &MA : *Accesses)
      if (const auto *MU = dyn_cast<MemoryUse>(&MA)) {
        auto *MD = getClobberingMemoryAccess(*MSSA, BAA, Flags,
                                             const_cast<MemoryUse *>(MU));
        if (!MSSA->isLiveOnEntryDef(MD) && CurLoop->contains(MD->getBlock()))
          return false;
        // Disable hoisting past potentially interfering loads. Optimized
        // Uses may point to an access outside the loop, as getClobbering
        // checks the previous iteration when walking the backedge.
        // FIXME: More precise: no Uses that alias I.
        if (!Flags.getIsSink() && !MSSA->dominates(IMD, MU))
          return false;
      } else if (const auto *MD = dyn_cast<MemoryDef>(&MA)) {
        if (auto *LI = dyn_cast<LoadInst>(MD->getMemoryInst())) {
          (void)LI; // Silence warning.
          assert(!LI->isUnordered() && "Expected unordered load");
          return false;
        }
        // Any call, while it may not be clobbering I, it may be a use.
        if (auto *CI = dyn_cast<CallInst>(MD->getMemoryInst())) {
          // Check if the call may read from the memory location written
          // to by I. Check CI's attributes and arguments; the number of
          // such checks performed is limited above by NoOfMemAccTooLarge.
          if (auto *SI = dyn_cast<StoreInst>(I)) {
            ModRefInfo MRI = BAA.getModRefInfo(CI, MemoryLocation::get(SI));
            if (isModOrRefSet(MRI))
              return false;
          } else {
            auto *SCI = cast<CallInst>(I);
            // If the instruction we are wanting to hoist is also a call
            // instruction then we need not check mod/ref info with itself
            if (SCI == CI)
              continue;
            ModRefInfo MRI = BAA.getModRefInfo(CI, SCI);
            if (isModOrRefSet(MRI))
              return false;
          }
        }
      }
  }
  return true;
}

static bool pointerInvalidatedByLoop(MemorySSA *MSSA, MemoryUse *MU,
                                     Loop *CurLoop, Instruction &I,
                                     SinkAndHoistLICMFlags &Flags,
                                     bool InvariantGroup) {
  // For hoisting, use the walker to determine safety
  if (!Flags.getIsSink()) {
    // If hoisting an invariant group, we only need to check that there
    // is no store to the loaded pointer between the start of the loop,
    // and the load (since all values must be the same).

    // This can be checked in two conditions:
    // 1) if the memoryaccess is outside the loop
    // 2) the earliest access is at the loop header,
    // if the memory loaded is the phi node

    BatchAAResults BAA(MSSA->getAA());
    MemoryAccess *Source = getClobberingMemoryAccess(*MSSA, BAA, Flags, MU);
    return !MSSA->isLiveOnEntryDef(Source) &&
           CurLoop->contains(Source->getBlock()) &&
           !(InvariantGroup && Source->getBlock() == CurLoop->getHeader() && isa<MemoryPhi>(Source));
  }

  // For sinking, we'd need to check all Defs below this use. The getClobbering
  // call will look on the backedge of the loop, but will check aliasing with
  // the instructions on the previous iteration.
  // For example:
  // for (i ... )
  //   load a[i] ( Use (LoE)
  //   store a[i] ( 1 = Def (2), with 2 = Phi for the loop.
  //   i++;
  // The load sees no clobbering inside the loop, as the backedge alias check
  // does phi translation, and will check aliasing against store a[i-1].
  // However sinking the load outside the loop, below the store is incorrect.

  // For now, only sink if there are no Defs in the loop, and the existing ones
  // precede the use and are in the same block.
  // FIXME: Increase precision: Safe to sink if Use post dominates the Def;
  // needs PostDominatorTreeAnalysis.
  // FIXME: More precise: no Defs that alias this Use.
  if (Flags.tooManyMemoryAccesses())
    return true;
  for (auto *BB : CurLoop->getBlocks())
    if (pointerInvalidatedByBlock(*BB, *MSSA, *MU))
      return true;
  // When sinking, the source block may not be part of the loop so check it.
  if (!CurLoop->contains(&I))
    return pointerInvalidatedByBlock(*I.getParent(), *MSSA, *MU);

  return false;
}

bool pointerInvalidatedByBlock(BasicBlock &BB, MemorySSA &MSSA, MemoryUse &MU) {
  if (const auto *Accesses = MSSA.getBlockDefs(&BB))
    for (const auto &MA : *Accesses)
      if (const auto *MD = dyn_cast<MemoryDef>(&MA))
        if (MU.getBlock() != MD->getBlock() || !MSSA.locallyDominates(MD, &MU))
          return true;
  return false;
}

/// Try to simplify things like (A < INV_1 AND icmp A < INV_2) into (A <
/// min(INV_1, INV_2)), if INV_1 and INV_2 are both loop invariants and their
/// minimun can be computed outside of loop, and X is not a loop-invariant.
static bool hoistMinMax(Instruction &I, Loop &L, ICFLoopSafetyInfo &SafetyInfo,
                        MemorySSAUpdater &MSSAU) {
  bool Inverse = false;
  using namespace PatternMatch;
  Value *Cond1, *Cond2;
  if (match(&I, m_LogicalOr(m_Value(Cond1), m_Value(Cond2)))) {
    Inverse = true;
  } else if (match(&I, m_LogicalAnd(m_Value(Cond1), m_Value(Cond2)))) {
    // Do nothing
  } else
    return false;

  auto MatchICmpAgainstInvariant = [&](Value *C, CmpPredicate &P, Value *&LHS,
                                       Value *&RHS) {
    if (!match(C, m_OneUse(m_ICmp(P, m_Value(LHS), m_Value(RHS)))))
      return false;
    if (!LHS->getType()->isIntegerTy())
      return false;
    if (!ICmpInst::isRelational(P))
      return false;
    if (L.isLoopInvariant(LHS)) {
      std::swap(LHS, RHS);
      P = ICmpInst::getSwappedPredicate(P);
    }
    if (L.isLoopInvariant(LHS) || !L.isLoopInvariant(RHS))
      return false;
    if (Inverse)
      P = ICmpInst::getInversePredicate(P);
    return true;
  };
  CmpPredicate P1, P2;
  Value *LHS1, *LHS2, *RHS1, *RHS2;
  if (!MatchICmpAgainstInvariant(Cond1, P1, LHS1, RHS1) ||
      !MatchICmpAgainstInvariant(Cond2, P2, LHS2, RHS2))
    return false;
  auto MatchingPred = CmpPredicate::getMatching(P1, P2);
  if (!MatchingPred || LHS1 != LHS2)
    return false;

  // Everything is fine, we can do the transform.
  bool UseMin = ICmpInst::isLT(*MatchingPred) || ICmpInst::isLE(*MatchingPred);
  assert(
      (UseMin || ICmpInst::isGT(*MatchingPred) ||
       ICmpInst::isGE(*MatchingPred)) &&
      "Relational predicate is either less (or equal) or greater (or equal)!");
  Intrinsic::ID id = ICmpInst::isSigned(*MatchingPred)
                         ? (UseMin ? Intrinsic::smin : Intrinsic::smax)
                         : (UseMin ? Intrinsic::umin : Intrinsic::umax);
  auto *Preheader = L.getLoopPreheader();
  assert(Preheader && "Loop is not in simplify form?");
  IRBuilder<> Builder(Preheader->getTerminator());
  // We are about to create a new guaranteed use for RHS2 which might not exist
  // before (if it was a non-taken input of logical and/or instruction). If it
  // was poison, we need to freeze it. Note that no new use for LHS and RHS1 are
  // introduced, so they don't need this.
  if (isa<SelectInst>(I))
    RHS2 = Builder.CreateFreeze(RHS2, RHS2->getName() + ".fr");
  Value *NewRHS = Builder.CreateBinaryIntrinsic(
      id, RHS1, RHS2, nullptr,
      StringRef("invariant.") +
          (ICmpInst::isSigned(*MatchingPred) ? "s" : "u") +
          (UseMin ? "min" : "max"));
  Builder.SetInsertPoint(&I);
  ICmpInst::Predicate P = *MatchingPred;
  if (Inverse)
    P = ICmpInst::getInversePredicate(P);
  Value *NewCond = Builder.CreateICmp(P, LHS1, NewRHS);
  NewCond->takeName(&I);
  I.replaceAllUsesWith(NewCond);
  eraseInstruction(I, SafetyInfo, MSSAU);
  eraseInstruction(*cast<Instruction>(Cond1), SafetyInfo, MSSAU);
  eraseInstruction(*cast<Instruction>(Cond2), SafetyInfo, MSSAU);
  return true;
}

/// Reassociate gep (gep ptr, idx1), idx2 to gep (gep ptr, idx2), idx1 if
/// this allows hoisting the inner GEP.
static bool hoistGEP(Instruction &I, Loop &L, ICFLoopSafetyInfo &SafetyInfo,
                     MemorySSAUpdater &MSSAU, AssumptionCache *AC,
                     DominatorTree *DT) {
  auto *GEP = dyn_cast<GetElementPtrInst>(&I);
  if (!GEP)
    return false;

  auto *Src = dyn_cast<GetElementPtrInst>(GEP->getPointerOperand());
  if (!Src || !Src->hasOneUse() || !L.contains(Src))
    return false;

  Value *SrcPtr = Src->getPointerOperand();
  auto LoopInvariant = [&](Value *V) { return L.isLoopInvariant(V); };
  if (!L.isLoopInvariant(SrcPtr) || !all_of(GEP->indices(), LoopInvariant))
    return false;

  // This can only happen if !AllowSpeculation, otherwise this would already be
  // handled.
  // FIXME: Should we respect AllowSpeculation in these reassociation folds?
  // The flag exists to prevent metadata dropping, which is not relevant here.
  if (all_of(Src->indices(), LoopInvariant))
    return false;

  // The swapped GEPs are inbounds if both original GEPs are inbounds
  // and the sign of the offsets is the same. For simplicity, only
  // handle both offsets being non-negative.
  const DataLayout &DL = GEP->getDataLayout();
  auto NonNegative = [&](Value *V) {
    return isKnownNonNegative(V, SimplifyQuery(DL, DT, AC, GEP));
  };
  bool IsInBounds = Src->isInBounds() && GEP->isInBounds() &&
                    all_of(Src->indices(), NonNegative) &&
                    all_of(GEP->indices(), NonNegative);

  BasicBlock *Preheader = L.getLoopPreheader();
  IRBuilder<> Builder(Preheader->getTerminator());
  Value *NewSrc = Builder.CreateGEP(GEP->getSourceElementType(), SrcPtr,
                                    SmallVector<Value *>(GEP->indices()),
                                    "invariant.gep", IsInBounds);
  Builder.SetInsertPoint(GEP);
  Value *NewGEP = Builder.CreateGEP(Src->getSourceElementType(), NewSrc,
                                    SmallVector<Value *>(Src->indices()), "gep",
                                    IsInBounds);
  GEP->replaceAllUsesWith(NewGEP);
  eraseInstruction(*GEP, SafetyInfo, MSSAU);
  salvageDebugInfo(*Src);
  eraseInstruction(*Src, SafetyInfo, MSSAU);
  return true;
}

/// Try to turn things like "LV + C1 < C2" into "LV < C2 - C1". Here
/// C1 and C2 are loop invariants and LV is a loop-variant.
static bool hoistAdd(ICmpInst::Predicate Pred, Value *VariantLHS,
                     Value *InvariantRHS, ICmpInst &ICmp, Loop &L,
                     ICFLoopSafetyInfo &SafetyInfo, MemorySSAUpdater &MSSAU,
                     AssumptionCache *AC, DominatorTree *DT) {
  assert(!L.isLoopInvariant(VariantLHS) && "Precondition.");
  assert(L.isLoopInvariant(InvariantRHS) && "Precondition.");

  bool IsSigned = ICmpInst::isSigned(Pred);

  // Try to represent VariantLHS as sum of invariant and variant operands.
  using namespace PatternMatch;
  Value *VariantOp, *InvariantOp;
  if (IsSigned &&
      !match(VariantLHS, m_NSWAdd(m_Value(VariantOp), m_Value(InvariantOp))))
    return false;
  if (!IsSigned &&
      !match(VariantLHS, m_NUWAdd(m_Value(VariantOp), m_Value(InvariantOp))))
    return false;

  // LHS itself is a loop-variant, try to represent it in the form:
  // "VariantOp + InvariantOp". If it is possible, then we can reassociate.
  if (L.isLoopInvariant(VariantOp))
    std::swap(VariantOp, InvariantOp);
  if (L.isLoopInvariant(VariantOp) || !L.isLoopInvariant(InvariantOp))
    return false;

  // In order to turn "LV + C1 < C2" into "LV < C2 - C1", we need to be able to
  // freely move values from left side of inequality to right side (just as in
  // normal linear arithmetics). Overflows make things much more complicated, so
  // we want to avoid this.
  auto &DL = L.getHeader()->getDataLayout();
  SimplifyQuery SQ(DL, DT, AC, &ICmp);
  if (IsSigned && computeOverflowForSignedSub(InvariantRHS, InvariantOp, SQ) !=
                      llvm::OverflowResult::NeverOverflows)
    return false;
  if (!IsSigned &&
      computeOverflowForUnsignedSub(InvariantRHS, InvariantOp, SQ) !=
          llvm::OverflowResult::NeverOverflows)
    return false;
  auto *Preheader = L.getLoopPreheader();
  assert(Preheader && "Loop is not in simplify form?");
  IRBuilder<> Builder(Preheader->getTerminator());
  Value *NewCmpOp =
      Builder.CreateSub(InvariantRHS, InvariantOp, "invariant.op",
                        /*HasNUW*/ !IsSigned, /*HasNSW*/ IsSigned);
  ICmp.setPredicate(Pred);
  ICmp.setOperand(0, VariantOp);
  ICmp.setOperand(1, NewCmpOp);

  Instruction &DeadI = cast<Instruction>(*VariantLHS);
  salvageDebugInfo(DeadI);
  eraseInstruction(DeadI, SafetyInfo, MSSAU);
  return true;
}

/// Try to reassociate and hoist the following two patterns:
/// LV - C1 < C2 --> LV < C1 + C2,
/// C1 - LV < C2 --> LV > C1 - C2.
static bool hoistSub(ICmpInst::Predicate Pred, Value *VariantLHS,
                     Value *InvariantRHS, ICmpInst &ICmp, Loop &L,
                     ICFLoopSafetyInfo &SafetyInfo, MemorySSAUpdater &MSSAU,
                     AssumptionCache *AC, DominatorTree *DT) {
  assert(!L.isLoopInvariant(VariantLHS) && "Precondition.");
  assert(L.isLoopInvariant(InvariantRHS) && "Precondition.");

  bool IsSigned = ICmpInst::isSigned(Pred);

  // Try to represent VariantLHS as sum of invariant and variant operands.
  using namespace PatternMatch;
  Value *VariantOp, *InvariantOp;
  if (IsSigned &&
      !match(VariantLHS, m_NSWSub(m_Value(VariantOp), m_Value(InvariantOp))))
    return false;
  if (!IsSigned &&
      !match(VariantLHS, m_NUWSub(m_Value(VariantOp), m_Value(InvariantOp))))
    return false;

  bool VariantSubtracted = false;
  // LHS itself is a loop-variant, try to represent it in the form:
  // "VariantOp + InvariantOp". If it is possible, then we can reassociate. If
  // the variant operand goes with minus, we use a slightly different scheme.
  if (L.isLoopInvariant(VariantOp)) {
    std::swap(VariantOp, InvariantOp);
    VariantSubtracted = true;
    Pred = ICmpInst::getSwappedPredicate(Pred);
  }
  if (L.isLoopInvariant(VariantOp) || !L.isLoopInvariant(InvariantOp))
    return false;

  // In order to turn "LV - C1 < C2" into "LV < C2 + C1", we need to be able to
  // freely move values from left side of inequality to right side (just as in
  // normal linear arithmetics). Overflows make things much more complicated, so
  // we want to avoid this. Likewise, for "C1 - LV < C2" we need to prove that
  // "C1 - C2" does not overflow.
  auto &DL = L.getHeader()->getDataLayout();
  SimplifyQuery SQ(DL, DT, AC, &ICmp);
  if (VariantSubtracted && IsSigned) {
    // C1 - LV < C2 --> LV > C1 - C2
    if (computeOverflowForSignedSub(InvariantOp, InvariantRHS, SQ) !=
        llvm::OverflowResult::NeverOverflows)
      return false;
  } else if (VariantSubtracted && !IsSigned) {
    // C1 - LV < C2 --> LV > C1 - C2
    if (computeOverflowForUnsignedSub(InvariantOp, InvariantRHS, SQ) !=
        llvm::OverflowResult::NeverOverflows)
      return false;
  } else if (!VariantSubtracted && IsSigned) {
    // LV - C1 < C2 --> LV < C1 + C2
    if (computeOverflowForSignedAdd(InvariantOp, InvariantRHS, SQ) !=
        llvm::OverflowResult::NeverOverflows)
      return false;
  } else { // !VariantSubtracted && !IsSigned
    // LV - C1 < C2 --> LV < C1 + C2
    if (computeOverflowForUnsignedAdd(InvariantOp, InvariantRHS, SQ) !=
        llvm::OverflowResult::NeverOverflows)
      return false;
  }
  auto *Preheader = L.getLoopPreheader();
  assert(Preheader && "Loop is not in simplify form?");
  IRBuilder<> Builder(Preheader->getTerminator());
  Value *NewCmpOp =
      VariantSubtracted
          ? Builder.CreateSub(InvariantOp, InvariantRHS, "invariant.op",
                              /*HasNUW*/ !IsSigned, /*HasNSW*/ IsSigned)
          : Builder.CreateAdd(InvariantOp, InvariantRHS, "invariant.op",
                              /*HasNUW*/ !IsSigned, /*HasNSW*/ IsSigned);
  ICmp.setPredicate(Pred);
  ICmp.setOperand(0, VariantOp);
  ICmp.setOperand(1, NewCmpOp);

  Instruction &DeadI = cast<Instruction>(*VariantLHS);
  salvageDebugInfo(DeadI);
  eraseInstruction(DeadI, SafetyInfo, MSSAU);
  return true;
}

/// Reassociate and hoist add/sub expressions.
static bool hoistAddSub(Instruction &I, Loop &L, ICFLoopSafetyInfo &SafetyInfo,
                        MemorySSAUpdater &MSSAU, AssumptionCache *AC,
                        DominatorTree *DT) {
  using namespace PatternMatch;
  CmpPredicate Pred;
  Value *LHS, *RHS;
  if (!match(&I, m_ICmp(Pred, m_Value(LHS), m_Value(RHS))))
    return false;

  // Put variant operand to LHS position.
  if (L.isLoopInvariant(LHS)) {
    std::swap(LHS, RHS);
    Pred = ICmpInst::getSwappedPredicate(Pred);
  }
  // We want to delete the initial operation after reassociation, so only do it
  // if it has no other uses.
  if (L.isLoopInvariant(LHS) || !L.isLoopInvariant(RHS) || !LHS->hasOneUse())
    return false;

  // TODO: We could go with smarter context, taking common dominator of all I's
  // users instead of I itself.
  if (hoistAdd(Pred, LHS, RHS, cast<ICmpInst>(I), L, SafetyInfo, MSSAU, AC, DT))
    return true;

  if (hoistSub(Pred, LHS, RHS, cast<ICmpInst>(I), L, SafetyInfo, MSSAU, AC, DT))
    return true;

  return false;
}

static bool isReassociableOp(Instruction *I, unsigned IntOpcode,
                             unsigned FPOpcode) {
  if (I->getOpcode() == IntOpcode)
    return true;
  if (I->getOpcode() == FPOpcode && I->hasAllowReassoc() &&
      I->hasNoSignedZeros())
    return true;
  return false;
}

/// Try to reassociate expressions like ((A1 * B1) + (A2 * B2) + ...) * C where
/// A1, A2, ... and C are loop invariants into expressions like
/// ((A1 * C * B1) + (A2 * C * B2) + ...) and hoist the (A1 * C), (A2 * C), ...
/// invariant expressions. This functions returns true only if any hoisting has
/// actually occured.
static bool hoistMulAddAssociation(Instruction &I, Loop &L,
                                   ICFLoopSafetyInfo &SafetyInfo,
                                   MemorySSAUpdater &MSSAU, AssumptionCache *AC,
                                   DominatorTree *DT) {
  if (!isReassociableOp(&I, Instruction::Mul, Instruction::FMul))
    return false;
  Value *VariantOp = I.getOperand(0);
  Value *InvariantOp = I.getOperand(1);
  if (L.isLoopInvariant(VariantOp))
    std::swap(VariantOp, InvariantOp);
  if (L.isLoopInvariant(VariantOp) || !L.isLoopInvariant(InvariantOp))
    return false;
  Value *Factor = InvariantOp;

  // First, we need to make sure we should do the transformation.
  SmallVector<Use *> Changes;
  SmallVector<BinaryOperator *> Adds;
  SmallVector<BinaryOperator *> Worklist;
  if (BinaryOperator *VariantBinOp = dyn_cast<BinaryOperator>(VariantOp))
    Worklist.push_back(VariantBinOp);
  while (!Worklist.empty()) {
    BinaryOperator *BO = Worklist.pop_back_val();
    if (!BO->hasOneUse())
      return false;
    if (isReassociableOp(BO, Instruction::Add, Instruction::FAdd) &&
        isa<BinaryOperator>(BO->getOperand(0)) &&
        isa<BinaryOperator>(BO->getOperand(1))) {
      Worklist.push_back(cast<BinaryOperator>(BO->getOperand(0)));
      Worklist.push_back(cast<BinaryOperator>(BO->getOperand(1)));
      Adds.push_back(BO);
      continue;
    }
    if (!isReassociableOp(BO, Instruction::Mul, Instruction::FMul) ||
        L.isLoopInvariant(BO))
      return false;
    Use &U0 = BO->getOperandUse(0);
    Use &U1 = BO->getOperandUse(1);
    if (L.isLoopInvariant(U0))
      Changes.push_back(&U0);
    else if (L.isLoopInvariant(U1))
      Changes.push_back(&U1);
    else
      return false;
    unsigned Limit = I.getType()->isIntOrIntVectorTy()
                         ? IntAssociationUpperLimit
                         : FPAssociationUpperLimit;
    if (Changes.size() > Limit)
      return false;
  }
  if (Changes.empty())
    return false;

  // Drop the poison flags for any adds we looked through.
  if (I.getType()->isIntOrIntVectorTy()) {
    for (auto *Add : Adds)
      Add->dropPoisonGeneratingFlags();
  }

  // We know we should do it so let's do the transformation.
  auto *Preheader = L.getLoopPreheader();
  assert(Preheader && "Loop is not in simplify form?");
  IRBuilder<> Builder(Preheader->getTerminator());
  for (auto *U : Changes) {
    assert(L.isLoopInvariant(U->get()));
    auto *Ins = cast<BinaryOperator>(U->getUser());
    Value *Mul;
    if (I.getType()->isIntOrIntVectorTy()) {
      Mul = Builder.CreateMul(U->get(), Factor, "factor.op.mul");
      // Drop the poison flags on the original multiply.
      Ins->dropPoisonGeneratingFlags();
    } else
      Mul = Builder.CreateFMulFMF(U->get(), Factor, Ins, "factor.op.fmul");

    // Rewrite the reassociable instruction.
    unsigned OpIdx = U->getOperandNo();
    auto *LHS = OpIdx == 0 ? Mul : Ins->getOperand(0);
    auto *RHS = OpIdx == 1 ? Mul : Ins->getOperand(1);
    auto *NewBO =
        BinaryOperator::Create(Ins->getOpcode(), LHS, RHS,
                               Ins->getName() + ".reass", Ins->getIterator());
    NewBO->setDebugLoc(DebugLoc::getDropped());
    NewBO->copyIRFlags(Ins);
    if (VariantOp == Ins)
      VariantOp = NewBO;
    Ins->replaceAllUsesWith(NewBO);
    eraseInstruction(*Ins, SafetyInfo, MSSAU);
  }

  I.replaceAllUsesWith(VariantOp);
  eraseInstruction(I, SafetyInfo, MSSAU);
  return true;
}

/// Reassociate associative binary expressions of the form
///
/// 1. "(LV op C1) op C2" ==> "LV op (C1 op C2)"
/// 2. "(C1 op LV) op C2" ==> "LV op (C1 op C2)"
/// 3. "C2 op (C1 op LV)" ==> "LV op (C1 op C2)"
/// 4. "C2 op (LV op C1)" ==> "LV op (C1 op C2)"
///
/// where op is an associative BinOp, LV is a loop variant, and C1 and C2 are
/// loop invariants that we want to hoist, noting that associativity implies
/// commutativity.
static bool hoistBOAssociation(Instruction &I, Loop &L,
                               ICFLoopSafetyInfo &SafetyInfo,
                               MemorySSAUpdater &MSSAU, AssumptionCache *AC,
                               DominatorTree *DT) {
  auto *BO = dyn_cast<BinaryOperator>(&I);
  if (!BO || !BO->isAssociative())
    return false;

  Instruction::BinaryOps Opcode = BO->getOpcode();
  bool LVInRHS = L.isLoopInvariant(BO->getOperand(0));
  auto *BO0 = dyn_cast<BinaryOperator>(BO->getOperand(LVInRHS));
  if (!BO0 || BO0->getOpcode() != Opcode || !BO0->isAssociative() ||
      BO0->hasNUsesOrMore(3))
    return false;

  Value *LV = BO0->getOperand(0);
  Value *C1 = BO0->getOperand(1);
  Value *C2 = BO->getOperand(!LVInRHS);

  assert(BO->isCommutative() && BO0->isCommutative() &&
         "Associativity implies commutativity");
  if (L.isLoopInvariant(LV) && !L.isLoopInvariant(C1))
    std::swap(LV, C1);
  if (L.isLoopInvariant(LV) || !L.isLoopInvariant(C1) || !L.isLoopInvariant(C2))
    return false;

  auto *Preheader = L.getLoopPreheader();
  assert(Preheader && "Loop is not in simplify form?");

  IRBuilder<> Builder(Preheader->getTerminator());
  auto *Inv = Builder.CreateBinOp(Opcode, C1, C2, "invariant.op");

  auto *NewBO = BinaryOperator::Create(
      Opcode, LV, Inv, BO->getName() + ".reass", BO->getIterator());
<<<<<<< HEAD
=======
  NewBO->setDebugLoc(DebugLoc::getDropped());
>>>>>>> eb0f1dc0

  if (Opcode == Instruction::FAdd || Opcode == Instruction::FMul) {
    // Intersect FMF flags for FADD and FMUL.
    FastMathFlags Intersect = BO->getFastMathFlags() & BO0->getFastMathFlags();
    if (auto *I = dyn_cast<Instruction>(Inv))
      I->setFastMathFlags(Intersect);
    NewBO->setFastMathFlags(Intersect);
  } else {
    OverflowTracking Flags;
    Flags.AllKnownNonNegative = false;
    Flags.AllKnownNonZero = false;
    Flags.mergeFlags(*BO);
    Flags.mergeFlags(*BO0);
    // If `Inv` was not constant-folded, a new Instruction has been created.
    if (auto *I = dyn_cast<Instruction>(Inv))
      Flags.applyFlags(*I);
    Flags.applyFlags(*NewBO);
  }

  BO->replaceAllUsesWith(NewBO);
  eraseInstruction(*BO, SafetyInfo, MSSAU);

  // (LV op C1) might not be erased if it has more uses than the one we just
  // replaced.
  if (BO0->use_empty()) {
    salvageDebugInfo(*BO0);
    eraseInstruction(*BO0, SafetyInfo, MSSAU);
  }

  return true;
}

static bool hoistArithmetics(Instruction &I, Loop &L,
                             ICFLoopSafetyInfo &SafetyInfo,
                             MemorySSAUpdater &MSSAU, AssumptionCache *AC,
                             DominatorTree *DT) {
  // Optimize complex patterns, such as (x < INV1 && x < INV2), turning them
  // into (x < min(INV1, INV2)), and hoisting the invariant part of this
  // expression out of the loop.
  if (hoistMinMax(I, L, SafetyInfo, MSSAU)) {
    ++NumHoisted;
    ++NumMinMaxHoisted;
    return true;
  }

  // Try to hoist GEPs by reassociation.
  if (hoistGEP(I, L, SafetyInfo, MSSAU, AC, DT)) {
    ++NumHoisted;
    ++NumGEPsHoisted;
    return true;
  }

  // Try to hoist add/sub's by reassociation.
  if (hoistAddSub(I, L, SafetyInfo, MSSAU, AC, DT)) {
    ++NumHoisted;
    ++NumAddSubHoisted;
    return true;
  }

  bool IsInt = I.getType()->isIntOrIntVectorTy();
  if (hoistMulAddAssociation(I, L, SafetyInfo, MSSAU, AC, DT)) {
    ++NumHoisted;
    if (IsInt)
      ++NumIntAssociationsHoisted;
    else
      ++NumFPAssociationsHoisted;
    return true;
  }

  if (hoistBOAssociation(I, L, SafetyInfo, MSSAU, AC, DT)) {
    ++NumHoisted;
    ++NumBOAssociationsHoisted;
    return true;
  }

  return false;
}

/// Little predicate that returns true if the specified basic block is in
/// a subloop of the current one, not the current one itself.
///
static bool inSubLoop(BasicBlock *BB, Loop *CurLoop, LoopInfo *LI) {
  assert(CurLoop->contains(BB) && "Only valid if BB is IN the loop");
  return LI->getLoopFor(BB) != CurLoop;
}<|MERGE_RESOLUTION|>--- conflicted
+++ resolved
@@ -2180,11 +2180,7 @@
     if (SawUnorderedAtomic)
       PreheaderLoad->setOrdering(AtomicOrdering::Unordered);
     PreheaderLoad->setAlignment(Alignment);
-<<<<<<< HEAD
-    PreheaderLoad->setDebugLoc(DebugLoc());
-=======
     PreheaderLoad->setDebugLoc(DebugLoc::getDropped());
->>>>>>> eb0f1dc0
     if (AATags && LoadIsGuaranteedToExecute)
       PreheaderLoad->setAAMetadata(AATags);
 
@@ -2872,10 +2868,7 @@
 
   auto *NewBO = BinaryOperator::Create(
       Opcode, LV, Inv, BO->getName() + ".reass", BO->getIterator());
-<<<<<<< HEAD
-=======
   NewBO->setDebugLoc(DebugLoc::getDropped());
->>>>>>> eb0f1dc0
 
   if (Opcode == Instruction::FAdd || Opcode == Instruction::FMul) {
     // Intersect FMF flags for FADD and FMUL.
