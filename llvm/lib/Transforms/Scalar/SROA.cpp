--- conflicted
+++ resolved
@@ -524,16 +524,10 @@
 public:
   Slice() = default;
 
-<<<<<<< HEAD
-  Slice(uint64_t BeginOffset, uint64_t EndOffset, Use *U, bool IsSplittable, Value *ProtectedField)
-      : BeginOffset(BeginOffset), EndOffset(EndOffset),
-        UseAndIsSplittable(U, IsSplittable), ProtectedField(ProtectedField) {}
-=======
   Slice(uint64_t BeginOffset, uint64_t EndOffset, Use *U, bool IsSplittable,
         Value *ProtectedFieldDisc)
       : BeginOffset(BeginOffset), EndOffset(EndOffset),
         UseAndIsSplittable(U, IsSplittable), ProtectedFieldDisc(ProtectedFieldDisc) {}
->>>>>>> 3c357436
 
   uint64_t beginOffset() const { return BeginOffset; }
   uint64_t endOffset() const { return EndOffset; }
@@ -546,13 +540,9 @@
   bool isDead() const { return getUse() == nullptr; }
   void kill() { UseAndIsSplittable.setPointer(nullptr); }
 
-<<<<<<< HEAD
-  Value *ProtectedField;
-=======
   // When this access is via an llvm.protected.field.ptr intrinsic, contains
   // the second argument to the intrinsic, the discriminator.
   Value *ProtectedFieldDisc;
->>>>>>> 3c357436
 
   /// Support for ordering ranges.
   ///
@@ -1087,12 +1077,8 @@
       EndOffset = AllocSize;
     }
 
-<<<<<<< HEAD
-    AS.Slices.push_back(Slice(BeginOffset, EndOffset, U, IsSplittable, ProtectedField));
-=======
     AS.Slices.push_back(
         Slice(BeginOffset, EndOffset, U, IsSplittable, ProtectedFieldDisc));
->>>>>>> 3c357436
   }
 
   void visitBitCastInst(BitCastInst &BC) {
@@ -4869,11 +4855,7 @@
                                  LLVMContext::MD_access_group});
 
       // Now build a new slice for the alloca.
-<<<<<<< HEAD
-      // ProtectedField==nullptr is a lie, but it doesn't matter because we
-=======
       // ProtectedFieldDisc==nullptr is a lie, but it doesn't matter because we
->>>>>>> 3c357436
       // already determined that all accesses are consistent.
       NewSlices.push_back(
           Slice(BaseOffset + PartOffset, BaseOffset + PartOffset + PartSize,
@@ -5656,11 +5638,7 @@
   }
 
   for (auto &P : AS.partitions()) {
-<<<<<<< HEAD
-    std::optional<Value *> ProtectedField;
-=======
     std::optional<Value *> ProtectedFieldDisc;
->>>>>>> 3c357436
     // For now, we can't split if a field is accessed both via protected
     // field and not.
     for (Slice &S : P) {
@@ -5668,15 +5646,9 @@
         if (II->getIntrinsicID() == Intrinsic::lifetime_start ||
             II->getIntrinsicID() == Intrinsic::lifetime_end)
           continue;
-<<<<<<< HEAD
-      if (!ProtectedField)
-        ProtectedField = S.ProtectedField;
-      if (*ProtectedField != S.ProtectedField)
-=======
       if (!ProtectedFieldDisc)
         ProtectedFieldDisc = S.ProtectedFieldDisc;
       if (*ProtectedFieldDisc != S.ProtectedFieldDisc)
->>>>>>> 3c357436
         return {Changed, CFGChanged};
     }
     for (Slice *S : P.splitSliceTails()) {
@@ -5684,15 +5656,9 @@
         if (II->getIntrinsicID() == Intrinsic::lifetime_start ||
             II->getIntrinsicID() == Intrinsic::lifetime_end)
           continue;
-<<<<<<< HEAD
-      if (!ProtectedField)
-        ProtectedField = S->ProtectedField;
-      if (*ProtectedField != S->ProtectedField)
-=======
       if (!ProtectedFieldDisc)
         ProtectedFieldDisc = S->ProtectedFieldDisc;
       if (*ProtectedFieldDisc != S->ProtectedFieldDisc)
->>>>>>> 3c357436
         return {Changed, CFGChanged};
     }
   }
