--- conflicted
+++ resolved
@@ -250,9 +250,6 @@
   if (I->isBinaryOp())
     return true;
 
-<<<<<<< HEAD
-  switch (I->getOpcode()) {
-=======
   if (auto *Cast = dyn_cast<CastInst>(V)) {
     switch (Cast->getOpcode()) {
     case llvm::Instruction::Trunc:
@@ -292,7 +289,6 @@
 
   switch (I->getOpcode()) {
   case Instruction::PHI:
->>>>>>> 4084ffcf
   case Instruction::FNeg:
     return true;
   default:
@@ -1491,12 +1487,6 @@
     ToRemove.push_back(Inst);
     Value *Flattened = nullptr;
     for (Use &U : llvm::make_early_inc_range(Inst->uses())) {
-<<<<<<< HEAD
-      if (!ShapeMap.contains(U.getUser())) {
-        if (!Flattened)
-          Flattened = Matrix.embedInVector(Builder);
-        U.set(Flattened);
-=======
       if (ShapeMap.contains(U.getUser()))
         continue;
 
@@ -1510,7 +1500,6 @@
                    "user:\n"
                 << *User << '\n';);
         FlattenedMatrices++;
->>>>>>> 4084ffcf
       }
       U.set(Flattened);
     }
@@ -2201,12 +2190,7 @@
   }
 
   /// Lowers llvm.matrix.multiply.
-<<<<<<< HEAD
-  void LowerMultiply(CallInst *MatMul) {
-    IRBuilder<> Builder(MatMul);
-=======
   MatrixTy LowerMultiply(CallInst *MatMul, IRBuilder<> &Builder) {
->>>>>>> 4084ffcf
     auto *EltType = cast<FixedVectorType>(MatMul->getType())->getElementType();
     ShapeInfo LShape(MatMul->getArgOperand(2), MatMul->getArgOperand(3));
     ShapeInfo RShape(MatMul->getArgOperand(3), MatMul->getArgOperand(4));
@@ -2264,36 +2248,6 @@
         .addNumExposedTransposes(1);
   }
 
-<<<<<<< HEAD
-  /// Lower load instructions, if shape information is available.
-  bool VisitLoad(LoadInst *Inst, Value *Ptr, IRBuilder<> &Builder) {
-    auto I = ShapeMap.find(Inst);
-    assert(I != ShapeMap.end() &&
-           "must only visit instructions with shape info");
-    LowerLoad(Inst, Ptr, Inst->getAlign(),
-              Builder.getInt64(I->second.getStride()), Inst->isVolatile(),
-              I->second);
-    return true;
-  }
-
-  bool VisitStore(StoreInst *Inst, Value *StoredVal, Value *Ptr,
-                  IRBuilder<> &Builder) {
-    auto I = ShapeMap.find(StoredVal);
-    assert(I != ShapeMap.end() &&
-           "must only visit instructions with shape info");
-    LowerStore(Inst, StoredVal, Ptr, Inst->getAlign(),
-               Builder.getInt64(I->second.getStride()), Inst->isVolatile(),
-               I->second);
-    return true;
-  }
-
-  /// Lower binary operators, if shape information is available.
-  bool VisitBinaryOperator(BinaryOperator *Inst) {
-    auto I = ShapeMap.find(Inst);
-    assert(I != ShapeMap.end() &&
-           "must only visit instructions with shape info");
-
-=======
   /// Lower load instructions.
   MatrixTy VisitLoad(LoadInst *Inst, const ShapeInfo &SI, Value *Ptr,
                      IRBuilder<> &Builder) {
@@ -2341,7 +2295,6 @@
   /// Lower binary operators.
   MatrixTy VisitBinaryOperator(BinaryOperator *Inst, const ShapeInfo &SI,
                                IRBuilder<> &Builder) {
->>>>>>> 4084ffcf
     Value *Lhs = Inst->getOperand(0);
     Value *Rhs = Inst->getOperand(1);
 
@@ -2354,31 +2307,16 @@
 
     Builder.setFastMathFlags(getFastMathFlags(Inst));
 
-<<<<<<< HEAD
-    for (unsigned I = 0; I < Shape.getNumVectors(); ++I)
-      Result.addVector(Builder.CreateBinOp(Inst->getOpcode(), A.getVector(I),
-                                           B.getVector(I)));
-=======
     for (auto [AV, BV] : llvm::zip_equal(A.vectors(), B.vectors()))
       Result.addVector(Builder.CreateBinOp(Inst->getOpcode(), AV, BV));
->>>>>>> 4084ffcf
 
     return Result.addNumComputeOps(getNumOps(Result.getVectorTy()) *
                                    Result.getNumVectors());
   }
 
-<<<<<<< HEAD
-  /// Lower unary operators, if shape information is available.
-  bool VisitUnaryOperator(UnaryOperator *Inst) {
-    auto I = ShapeMap.find(Inst);
-    assert(I != ShapeMap.end() &&
-           "must only visit instructions with shape info");
-
-=======
   /// Lower unary operators.
   MatrixTy VisitUnaryOperator(UnaryOperator *Inst, const ShapeInfo &SI,
                               IRBuilder<> &Builder) {
->>>>>>> 4084ffcf
     Value *Op = Inst->getOperand(0);
 
     MatrixTy Result;
