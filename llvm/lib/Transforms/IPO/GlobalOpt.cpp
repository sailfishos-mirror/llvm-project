--- conflicted
+++ resolved
@@ -2169,11 +2169,7 @@
 
     unsigned NumBytesToCopy = BytesToCopyOp->getZExtValue();
 
-<<<<<<< HEAD
-    auto *Alloca = dyn_cast<AllocaInst>(CI->getArgOperand(0));
-=======
     auto *Alloca = cast<AllocaInst>(CI->getArgOperand(0));
->>>>>>> 4084ffcf
     uint64_t DZSize = Alloca->getAllocatedType()->getArrayNumElements();
     uint64_t SZSize = SourceDataArray->getType()->getNumElements();
     unsigned ElementByteWidth = SourceDataArray->getElementByteSize();
