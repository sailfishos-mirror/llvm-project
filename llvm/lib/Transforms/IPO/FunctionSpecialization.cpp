//===- FunctionSpecialization.cpp - Function Specialization ---------------===//
//
// Part of the LLVM Project, under the Apache License v2.0 with LLVM Exceptions.
// See https://llvm.org/LICENSE.txt for license information.
// SPDX-License-Identifier: Apache-2.0 WITH LLVM-exception
//
//===----------------------------------------------------------------------===//

#include "llvm/Transforms/IPO/FunctionSpecialization.h"
#include "llvm/ADT/Statistic.h"
#include "llvm/Analysis/CodeMetrics.h"
#include "llvm/Analysis/ConstantFolding.h"
#include "llvm/Analysis/InlineCost.h"
#include "llvm/Analysis/InstructionSimplify.h"
#include "llvm/Analysis/TargetTransformInfo.h"
#include "llvm/Analysis/ValueLattice.h"
#include "llvm/Analysis/ValueLatticeUtils.h"
#include "llvm/Analysis/ValueTracking.h"
#include "llvm/IR/IntrinsicInst.h"
#include "llvm/Transforms/Scalar/SCCP.h"
#include "llvm/Transforms/Utils/Cloning.h"
#include "llvm/Transforms/Utils/SCCPSolver.h"
#include "llvm/Transforms/Utils/SizeOpts.h"
#include <cmath>

using namespace llvm;

#define DEBUG_TYPE "function-specialization"

STATISTIC(NumSpecsCreated, "Number of specializations created");

static cl::opt<bool> ForceSpecialization(
    "force-specialization", cl::init(false), cl::Hidden, cl::desc(
    "Force function specialization for every call site with a constant "
    "argument"));

static cl::opt<unsigned> MaxClones(
    "funcspec-max-clones", cl::init(3), cl::Hidden, cl::desc(
    "The maximum number of clones allowed for a single function "
    "specialization"));

static cl::opt<unsigned>
    MaxDiscoveryIterations("funcspec-max-discovery-iterations", cl::init(100),
                           cl::Hidden,
                           cl::desc("The maximum number of iterations allowed "
                                    "when searching for transitive "
                                    "phis"));

static cl::opt<unsigned> MaxIncomingPhiValues(
    "funcspec-max-incoming-phi-values", cl::init(8), cl::Hidden,
    cl::desc("The maximum number of incoming values a PHI node can have to be "
             "considered during the specialization bonus estimation"));

static cl::opt<unsigned> MaxBlockPredecessors(
    "funcspec-max-block-predecessors", cl::init(2), cl::Hidden, cl::desc(
    "The maximum number of predecessors a basic block can have to be "
    "considered during the estimation of dead code"));

static cl::opt<unsigned> MinFunctionSize(
    "funcspec-min-function-size", cl::init(500), cl::Hidden,
    cl::desc("Don't specialize functions that have less than this number of "
             "instructions"));

static cl::opt<unsigned> MaxCodeSizeGrowth(
    "funcspec-max-codesize-growth", cl::init(3), cl::Hidden, cl::desc(
    "Maximum codesize growth allowed per function"));

static cl::opt<unsigned> MinCodeSizeSavings(
    "funcspec-min-codesize-savings", cl::init(20), cl::Hidden,
    cl::desc("Reject specializations whose codesize savings are less than this "
             "much percent of the original function size"));

static cl::opt<unsigned> MinLatencySavings(
<<<<<<< HEAD
    "funcspec-min-latency-savings", cl::init(40), cl::Hidden,
=======
    "funcspec-min-latency-savings", cl::init(20), cl::Hidden,
>>>>>>> eb0f1dc0
    cl::desc("Reject specializations whose latency savings are less than this "
             "much percent of the original function size"));

static cl::opt<unsigned> MinInliningBonus(
    "funcspec-min-inlining-bonus", cl::init(300), cl::Hidden,
    cl::desc("Reject specializations whose inlining bonus is less than this "
             "much percent of the original function size"));

static cl::opt<bool> SpecializeOnAddress(
    "funcspec-on-address", cl::init(false), cl::Hidden, cl::desc(
    "Enable function specialization on the address of global values"));

static cl::opt<bool> SpecializeLiteralConstant(
    "funcspec-for-literal-constant", cl::init(true), cl::Hidden,
    cl::desc(
        "Enable specialization of functions that take a literal constant as an "
        "argument"));

bool InstCostVisitor::canEliminateSuccessor(BasicBlock *BB,
                                            BasicBlock *Succ) const {
  unsigned I = 0;
  return all_of(predecessors(Succ), [&I, BB, Succ, this](BasicBlock *Pred) {
    return I++ < MaxBlockPredecessors &&
           (Pred == BB || Pred == Succ || !isBlockExecutable(Pred));
  });
}

// Estimates the codesize savings due to dead code after constant propagation.
// \p WorkList represents the basic blocks of a specialization which will
// eventually become dead once we replace instructions that are known to be
// constants. The successors of such blocks are added to the list as long as
// the \p Solver found they were executable prior to specialization, and only
// if all their predecessors are dead.
Cost InstCostVisitor::estimateBasicBlocks(
                          SmallVectorImpl<BasicBlock *> &WorkList) {
  Cost CodeSize = 0;
  // Accumulate the codesize savings of each basic block.
  while (!WorkList.empty()) {
    BasicBlock *BB = WorkList.pop_back_val();

    // These blocks are considered dead as far as the InstCostVisitor
    // is concerned. They haven't been proven dead yet by the Solver,
    // but may become if we propagate the specialization arguments.
    assert(Solver.isBlockExecutable(BB) && "BB already found dead by IPSCCP!");
    if (!DeadBlocks.insert(BB).second)
      continue;

    for (Instruction &I : *BB) {
      // If it's a known constant we have already accounted for it.
      if (KnownConstants.contains(&I))
        continue;

      Cost C = TTI.getInstructionCost(&I, TargetTransformInfo::TCK_CodeSize);

      LLVM_DEBUG(dbgs() << "FnSpecialization:     CodeSize " << C
                        << " for user " << I << "\n");
      CodeSize += C;
    }

    // Keep adding dead successors to the list as long as they are
    // executable and only reachable from dead blocks.
    for (BasicBlock *SuccBB : successors(BB))
      if (isBlockExecutable(SuccBB) && canEliminateSuccessor(BB, SuccBB))
        WorkList.push_back(SuccBB);
  }
  return CodeSize;
}

Constant *InstCostVisitor::findConstantFor(Value *V) const {
  if (auto *C = dyn_cast<Constant>(V))
    return C;
  if (auto *C = Solver.getConstantOrNull(V))
    return C;
  return KnownConstants.lookup(V);
}

Cost InstCostVisitor::getCodeSizeSavingsFromPendingPHIs() {
  Cost CodeSize;
  while (!PendingPHIs.empty()) {
    Instruction *Phi = PendingPHIs.pop_back_val();
    // The pending PHIs could have been proven dead by now.
    if (isBlockExecutable(Phi->getParent()))
      CodeSize += getCodeSizeSavingsForUser(Phi);
  }
  return CodeSize;
}

/// Compute the codesize savings for replacing argument \p A with constant \p C.
Cost InstCostVisitor::getCodeSizeSavingsForArg(Argument *A, Constant *C) {
  LLVM_DEBUG(dbgs() << "FnSpecialization: Analysing bonus for constant: "
                    << C->getNameOrAsOperand() << "\n");
  Cost CodeSize;
  for (auto *U : A->users())
    if (auto *UI = dyn_cast<Instruction>(U))
      if (isBlockExecutable(UI->getParent()))
        CodeSize += getCodeSizeSavingsForUser(UI, A, C);

  LLVM_DEBUG(dbgs() << "FnSpecialization:   Accumulated bonus {CodeSize = "
                    << CodeSize << "} for argument " << *A << "\n");
  return CodeSize;
}

/// Compute the latency savings from replacing all arguments with constants for
/// a specialization candidate. As this function computes the latency savings
/// for all Instructions in KnownConstants at once, it should be called only
/// after every instruction has been visited, i.e. after:
///
/// * getCodeSizeSavingsForArg has been run for every constant argument of a
///   specialization candidate
///
/// * getCodeSizeSavingsFromPendingPHIs has been run
///
/// to ensure that the latency savings are calculated for all Instructions we
/// have visited and found to be constant.
Cost InstCostVisitor::getLatencySavingsForKnownConstants() {
  auto &BFI = GetBFI(*F);
  Cost TotalLatency = 0;

  for (auto Pair : KnownConstants) {
    Instruction *I = dyn_cast<Instruction>(Pair.first);
    if (!I)
      continue;

    uint64_t Weight = BFI.getBlockFreq(I->getParent()).getFrequency() /
                      BFI.getEntryFreq().getFrequency();

    Cost Latency =
        Weight * TTI.getInstructionCost(I, TargetTransformInfo::TCK_Latency);

    LLVM_DEBUG(dbgs() << "FnSpecialization:     {Latency = " << Latency
                      << "} for instruction " << *I << "\n");

    TotalLatency += Latency;
  }

  return TotalLatency;
}

Cost InstCostVisitor::getCodeSizeSavingsForUser(Instruction *User, Value *Use,
                                                Constant *C) {
  // We have already propagated a constant for this user.
  if (KnownConstants.contains(User))
    return 0;

  // Cache the iterator before visiting.
  LastVisited = Use ? KnownConstants.insert({Use, C}).first
                    : KnownConstants.end();

  Cost CodeSize = 0;
  if (auto *I = dyn_cast<SwitchInst>(User)) {
    CodeSize = estimateSwitchInst(*I);
  } else if (auto *I = dyn_cast<BranchInst>(User)) {
    CodeSize = estimateBranchInst(*I);
  } else {
    C = visit(*User);
    if (!C)
      return 0;
  }

  // Even though it doesn't make sense to bind switch and branch instructions
  // with a constant, unlike any other instruction type, it prevents estimating
  // their bonus multiple times.
  KnownConstants.insert({User, C});

  CodeSize += TTI.getInstructionCost(User, TargetTransformInfo::TCK_CodeSize);

  LLVM_DEBUG(dbgs() << "FnSpecialization:     {CodeSize = " << CodeSize
                    << "} for user " << *User << "\n");

  for (auto *U : User->users())
    if (auto *UI = dyn_cast<Instruction>(U))
      if (UI != User && isBlockExecutable(UI->getParent()))
        CodeSize += getCodeSizeSavingsForUser(UI, User, C);

  return CodeSize;
}

Cost InstCostVisitor::estimateSwitchInst(SwitchInst &I) {
  assert(LastVisited != KnownConstants.end() && "Invalid iterator!");

  if (I.getCondition() != LastVisited->first)
    return 0;

  auto *C = dyn_cast<ConstantInt>(LastVisited->second);
  if (!C)
    return 0;

  BasicBlock *Succ = I.findCaseValue(C)->getCaseSuccessor();
  // Initialize the worklist with the dead basic blocks. These are the
  // destination labels which are different from the one corresponding
  // to \p C. They should be executable and have a unique predecessor.
  SmallVector<BasicBlock *> WorkList;
  for (const auto &Case : I.cases()) {
    BasicBlock *BB = Case.getCaseSuccessor();
    if (BB != Succ && isBlockExecutable(BB) &&
        canEliminateSuccessor(I.getParent(), BB))
      WorkList.push_back(BB);
  }

  return estimateBasicBlocks(WorkList);
}

Cost InstCostVisitor::estimateBranchInst(BranchInst &I) {
  assert(LastVisited != KnownConstants.end() && "Invalid iterator!");

  if (I.getCondition() != LastVisited->first)
    return 0;

  BasicBlock *Succ = I.getSuccessor(LastVisited->second->isOneValue());
  // Initialize the worklist with the dead successor as long as
  // it is executable and has a unique predecessor.
  SmallVector<BasicBlock *> WorkList;
  if (isBlockExecutable(Succ) && canEliminateSuccessor(I.getParent(), Succ))
    WorkList.push_back(Succ);

  return estimateBasicBlocks(WorkList);
}

bool InstCostVisitor::discoverTransitivelyIncomingValues(
    Constant *Const, PHINode *Root, DenseSet<PHINode *> &TransitivePHIs) {

  SmallVector<PHINode *, 64> WorkList;
  WorkList.push_back(Root);
  unsigned Iter = 0;

  while (!WorkList.empty()) {
    PHINode *PN = WorkList.pop_back_val();

    if (++Iter > MaxDiscoveryIterations ||
        PN->getNumIncomingValues() > MaxIncomingPhiValues)
      return false;

    if (!TransitivePHIs.insert(PN).second)
      continue;

    for (unsigned I = 0, E = PN->getNumIncomingValues(); I != E; ++I) {
      Value *V = PN->getIncomingValue(I);

      // Disregard self-references and dead incoming values.
      if (auto *Inst = dyn_cast<Instruction>(V))
        if (Inst == PN || !isBlockExecutable(PN->getIncomingBlock(I)))
          continue;

      if (Constant *C = findConstantFor(V)) {
        // Not all incoming values are the same constant. Bail immediately.
        if (C != Const)
          return false;
        continue;
      }

      if (auto *Phi = dyn_cast<PHINode>(V)) {
        WorkList.push_back(Phi);
        continue;
      }

      // We can't reason about anything else.
      return false;
    }
  }
  return true;
}

Constant *InstCostVisitor::visitPHINode(PHINode &I) {
  if (I.getNumIncomingValues() > MaxIncomingPhiValues)
    return nullptr;

  bool Inserted = VisitedPHIs.insert(&I).second;
  Constant *Const = nullptr;
  bool HaveSeenIncomingPHI = false;

  for (unsigned Idx = 0, E = I.getNumIncomingValues(); Idx != E; ++Idx) {
    Value *V = I.getIncomingValue(Idx);

    // Disregard self-references and dead incoming values.
    if (auto *Inst = dyn_cast<Instruction>(V))
      if (Inst == &I || !isBlockExecutable(I.getIncomingBlock(Idx)))
        continue;

    if (Constant *C = findConstantFor(V)) {
      if (!Const)
        Const = C;
      // Not all incoming values are the same constant. Bail immediately.
      if (C != Const)
        return nullptr;
      continue;
    }

    if (Inserted) {
      // First time we are seeing this phi. We will retry later, after
      // all the constant arguments have been propagated. Bail for now.
      PendingPHIs.push_back(&I);
      return nullptr;
    }

    if (isa<PHINode>(V)) {
      // Perhaps it is a Transitive Phi. We will confirm later.
      HaveSeenIncomingPHI = true;
      continue;
    }

    // We can't reason about anything else.
    return nullptr;
  }

  if (!Const)
    return nullptr;

  if (!HaveSeenIncomingPHI)
    return Const;

  DenseSet<PHINode *> TransitivePHIs;
  if (!discoverTransitivelyIncomingValues(Const, &I, TransitivePHIs))
    return nullptr;

  return Const;
}

Constant *InstCostVisitor::visitFreezeInst(FreezeInst &I) {
  assert(LastVisited != KnownConstants.end() && "Invalid iterator!");

  if (isGuaranteedNotToBeUndefOrPoison(LastVisited->second))
    return LastVisited->second;
  return nullptr;
}

Constant *InstCostVisitor::visitCallBase(CallBase &I) {
  assert(LastVisited != KnownConstants.end() && "Invalid iterator!");

  // Look through calls to ssa_copy intrinsics.
  if (auto *II = dyn_cast<IntrinsicInst>(&I);
      II && II->getIntrinsicID() == Intrinsic::ssa_copy) {
    return LastVisited->second;
  }

  Function *F = I.getCalledFunction();
  if (!F || !canConstantFoldCallTo(&I, F))
    return nullptr;

  SmallVector<Constant *, 8> Operands;
  Operands.reserve(I.getNumOperands());

  for (unsigned Idx = 0, E = I.getNumOperands() - 1; Idx != E; ++Idx) {
    Value *V = I.getOperand(Idx);
    if (isa<MetadataAsValue>(V))
      return nullptr;
    Constant *C = findConstantFor(V);
    if (!C)
      return nullptr;
    Operands.push_back(C);
  }

  auto Ops = ArrayRef(Operands.begin(), Operands.end());
  return ConstantFoldCall(&I, F, Ops);
}

Constant *InstCostVisitor::visitLoadInst(LoadInst &I) {
  assert(LastVisited != KnownConstants.end() && "Invalid iterator!");

  if (isa<ConstantPointerNull>(LastVisited->second))
    return nullptr;
  return ConstantFoldLoadFromConstPtr(LastVisited->second, I.getType(), DL);
}

Constant *InstCostVisitor::visitGetElementPtrInst(GetElementPtrInst &I) {
  SmallVector<Constant *, 8> Operands;
  Operands.reserve(I.getNumOperands());

  for (unsigned Idx = 0, E = I.getNumOperands(); Idx != E; ++Idx) {
    Value *V = I.getOperand(Idx);
    Constant *C = findConstantFor(V);
    if (!C)
      return nullptr;
    Operands.push_back(C);
  }

  auto Ops = ArrayRef(Operands.begin(), Operands.end());
  return ConstantFoldInstOperands(&I, Ops, DL);
}

Constant *InstCostVisitor::visitSelectInst(SelectInst &I) {
  assert(LastVisited != KnownConstants.end() && "Invalid iterator!");

  if (I.getCondition() == LastVisited->first) {
    Value *V = LastVisited->second->isZeroValue() ? I.getFalseValue()
                                                  : I.getTrueValue();
    return findConstantFor(V);
  }
  if (Constant *Condition = findConstantFor(I.getCondition()))
    if ((I.getTrueValue() == LastVisited->first && Condition->isOneValue()) ||
        (I.getFalseValue() == LastVisited->first && Condition->isZeroValue()))
      return LastVisited->second;
  return nullptr;
}

Constant *InstCostVisitor::visitCastInst(CastInst &I) {
  return ConstantFoldCastOperand(I.getOpcode(), LastVisited->second,
                                 I.getType(), DL);
}

Constant *InstCostVisitor::visitCmpInst(CmpInst &I) {
  assert(LastVisited != KnownConstants.end() && "Invalid iterator!");

  Constant *Const = LastVisited->second;
  bool ConstOnRHS = I.getOperand(1) == LastVisited->first;
  Value *V = ConstOnRHS ? I.getOperand(0) : I.getOperand(1);
  Constant *Other = findConstantFor(V);

  if (Other) {
    if (ConstOnRHS)
      std::swap(Const, Other);
    return ConstantFoldCompareInstOperands(I.getPredicate(), Const, Other, DL);
  }

  // If we haven't found Other to be a specific constant value, we may still be
  // able to constant fold using information from the lattice value.
  const ValueLatticeElement &ConstLV = ValueLatticeElement::get(Const);
  const ValueLatticeElement &OtherLV = Solver.getLatticeValueFor(V);
  auto &V1State = ConstOnRHS ? OtherLV : ConstLV;
  auto &V2State = ConstOnRHS ? ConstLV : OtherLV;
  return V1State.getCompare(I.getPredicate(), I.getType(), V2State, DL);
}

Constant *InstCostVisitor::visitUnaryOperator(UnaryOperator &I) {
  assert(LastVisited != KnownConstants.end() && "Invalid iterator!");

  return ConstantFoldUnaryOpOperand(I.getOpcode(), LastVisited->second, DL);
}

Constant *InstCostVisitor::visitBinaryOperator(BinaryOperator &I) {
  assert(LastVisited != KnownConstants.end() && "Invalid iterator!");

  bool ConstOnRHS = I.getOperand(1) == LastVisited->first;
  Value *V = ConstOnRHS ? I.getOperand(0) : I.getOperand(1);
  Constant *Other = findConstantFor(V);
  Value *OtherVal = Other ? Other : V;
  Value *ConstVal = LastVisited->second;

  if (ConstOnRHS)
    std::swap(ConstVal, OtherVal);

  return dyn_cast_or_null<Constant>(
      simplifyBinOp(I.getOpcode(), ConstVal, OtherVal, SimplifyQuery(DL)));
}

Constant *FunctionSpecializer::getPromotableAlloca(AllocaInst *Alloca,
                                                   CallInst *Call) {
  Value *StoreValue = nullptr;
  for (auto *User : Alloca->users()) {
    // We can't use llvm::isAllocaPromotable() as that would fail because of
    // the usage in the CallInst, which is what we check here.
    if (User == Call)
      continue;

    if (auto *Store = dyn_cast<StoreInst>(User)) {
      // This is a duplicate store, bail out.
      if (StoreValue || Store->isVolatile())
        return nullptr;
      StoreValue = Store->getValueOperand();
      continue;
    }
    // Bail if there is any other unknown usage.
    return nullptr;
  }

  if (!StoreValue)
    return nullptr;

  return getCandidateConstant(StoreValue);
}

// A constant stack value is an AllocaInst that has a single constant
// value stored to it. Return this constant if such an alloca stack value
// is a function argument.
Constant *FunctionSpecializer::getConstantStackValue(CallInst *Call,
                                                     Value *Val) {
  if (!Val)
    return nullptr;
  Val = Val->stripPointerCasts();
  if (auto *ConstVal = dyn_cast<ConstantInt>(Val))
    return ConstVal;
  auto *Alloca = dyn_cast<AllocaInst>(Val);
  if (!Alloca || !Alloca->getAllocatedType()->isIntegerTy())
    return nullptr;
  return getPromotableAlloca(Alloca, Call);
}

// To support specializing recursive functions, it is important to propagate
// constant arguments because after a first iteration of specialisation, a
// reduced example may look like this:
//
//     define internal void @RecursiveFn(i32* arg1) {
//       %temp = alloca i32, align 4
//       store i32 2 i32* %temp, align 4
//       call void @RecursiveFn.1(i32* nonnull %temp)
//       ret void
//     }
//
// Before a next iteration, we need to propagate the constant like so
// which allows further specialization in next iterations.
//
//     @funcspec.arg = internal constant i32 2
//
//     define internal void @someFunc(i32* arg1) {
//       call void @otherFunc(i32* nonnull @funcspec.arg)
//       ret void
//     }
//
// See if there are any new constant values for the callers of \p F via
// stack variables and promote them to global variables.
void FunctionSpecializer::promoteConstantStackValues(Function *F) {
  for (User *U : F->users()) {

    auto *Call = dyn_cast<CallInst>(U);
    if (!Call)
      continue;

    if (!Solver.isBlockExecutable(Call->getParent()))
      continue;

    for (const Use &U : Call->args()) {
      unsigned Idx = Call->getArgOperandNo(&U);
      Value *ArgOp = Call->getArgOperand(Idx);
      Type *ArgOpType = ArgOp->getType();

      if (!Call->onlyReadsMemory(Idx) || !ArgOpType->isPointerTy())
        continue;

      auto *ConstVal = getConstantStackValue(Call, ArgOp);
      if (!ConstVal)
        continue;

      Value *GV = new GlobalVariable(M, ConstVal->getType(), true,
                                     GlobalValue::InternalLinkage, ConstVal,
                                     "specialized.arg." + Twine(++NGlobals));
      Call->setArgOperand(Idx, GV);
    }
  }
}

// ssa_copy intrinsics are introduced by the SCCP solver. These intrinsics
// interfere with the promoteConstantStackValues() optimization.
static void removeSSACopy(Function &F) {
  for (BasicBlock &BB : F) {
    for (Instruction &Inst : llvm::make_early_inc_range(BB)) {
      auto *II = dyn_cast<IntrinsicInst>(&Inst);
      if (!II)
        continue;
      if (II->getIntrinsicID() != Intrinsic::ssa_copy)
        continue;
      Inst.replaceAllUsesWith(II->getOperand(0));
      Inst.eraseFromParent();
    }
  }
}

/// Remove any ssa_copy intrinsics that may have been introduced.
void FunctionSpecializer::cleanUpSSA() {
  for (Function *F : Specializations)
    removeSSACopy(*F);
}


template <> struct llvm::DenseMapInfo<SpecSig> {
  static inline SpecSig getEmptyKey() { return {~0U, {}}; }

  static inline SpecSig getTombstoneKey() { return {~1U, {}}; }

  static unsigned getHashValue(const SpecSig &S) {
    return static_cast<unsigned>(hash_value(S));
  }

  static bool isEqual(const SpecSig &LHS, const SpecSig &RHS) {
    return LHS == RHS;
  }
};

FunctionSpecializer::~FunctionSpecializer() {
  LLVM_DEBUG(
    if (NumSpecsCreated > 0)
      dbgs() << "FnSpecialization: Created " << NumSpecsCreated
             << " specializations in module " << M.getName() << "\n");
  // Eliminate dead code.
  removeDeadFunctions();
  cleanUpSSA();
}

/// Get the unsigned Value of given Cost object. Assumes the Cost is always
/// non-negative, which is true for both TCK_CodeSize and TCK_Latency, and
/// always Valid.
static unsigned getCostValue(const Cost &C) {
  int64_t Value = C.getValue();

  assert(Value >= 0 && "CodeSize and Latency cannot be negative");
  // It is safe to down cast since we know the arguments cannot be negative and
  // Cost is of type int64_t.
  return static_cast<unsigned>(Value);
}

/// Attempt to specialize functions in the module to enable constant
/// propagation across function boundaries.
///
/// \returns true if at least one function is specialized.
bool FunctionSpecializer::run() {
  // Find possible specializations for each function.
  SpecMap SM;
  SmallVector<Spec, 32> AllSpecs;
  unsigned NumCandidates = 0;
  for (Function &F : M) {
    if (!isCandidateFunction(&F))
      continue;

    auto [It, Inserted] = FunctionMetrics.try_emplace(&F);
    CodeMetrics &Metrics = It->second;
    //Analyze the function.
    if (Inserted) {
      SmallPtrSet<const Value *, 32> EphValues;
      CodeMetrics::collectEphemeralValues(&F, &GetAC(F), EphValues);
      for (BasicBlock &BB : F)
        Metrics.analyzeBasicBlock(&BB, GetTTI(F), EphValues);
    }

    // When specializing literal constants is enabled, always require functions
    // to be larger than MinFunctionSize, to prevent excessive specialization.
    const bool RequireMinSize =
        !ForceSpecialization &&
        (SpecializeLiteralConstant || !F.hasFnAttribute(Attribute::NoInline));

    // If the code metrics reveal that we shouldn't duplicate the function,
    // or if the code size implies that this function is easy to get inlined,
    // then we shouldn't specialize it.
    if (Metrics.notDuplicatable || !Metrics.NumInsts.isValid() ||
        (RequireMinSize && Metrics.NumInsts < MinFunctionSize))
      continue;

    // When specialization on literal constants is disabled, only consider
    // recursive functions when running multiple times to save wasted analysis,
    // as we will not be able to specialize on any newly found literal constant
    // return values.
    if (!SpecializeLiteralConstant && !Inserted && !Metrics.isRecursive)
      continue;

    int64_t Sz = Metrics.NumInsts.getValue();
    assert(Sz > 0 && "CodeSize should be positive");
    // It is safe to down cast from int64_t, NumInsts is always positive.
    unsigned FuncSize = static_cast<unsigned>(Sz);

    LLVM_DEBUG(dbgs() << "FnSpecialization: Specialization cost for "
                      << F.getName() << " is " << FuncSize << "\n");

    if (Inserted && Metrics.isRecursive)
      promoteConstantStackValues(&F);

    if (!findSpecializations(&F, FuncSize, AllSpecs, SM)) {
      LLVM_DEBUG(
          dbgs() << "FnSpecialization: No possible specializations found for "
                 << F.getName() << "\n");
      continue;
    }

    ++NumCandidates;
  }

  if (!NumCandidates) {
    LLVM_DEBUG(
        dbgs()
        << "FnSpecialization: No possible specializations found in module\n");
    return false;
  }

  // Choose the most profitable specialisations, which fit in the module
  // specialization budget, which is derived from maximum number of
  // specializations per specialization candidate function.
  auto CompareScore = [&AllSpecs](unsigned I, unsigned J) {
    if (AllSpecs[I].Score != AllSpecs[J].Score)
      return AllSpecs[I].Score > AllSpecs[J].Score;
    return I > J;
  };
  const unsigned NSpecs =
      std::min(NumCandidates * MaxClones, unsigned(AllSpecs.size()));
  SmallVector<unsigned> BestSpecs(NSpecs + 1);
  std::iota(BestSpecs.begin(), BestSpecs.begin() + NSpecs, 0);
  if (AllSpecs.size() > NSpecs) {
    LLVM_DEBUG(dbgs() << "FnSpecialization: Number of candidates exceed "
                      << "the maximum number of clones threshold.\n"
                      << "FnSpecialization: Specializing the "
                      << NSpecs
                      << " most profitable candidates.\n");
    std::make_heap(BestSpecs.begin(), BestSpecs.begin() + NSpecs, CompareScore);
    for (unsigned I = NSpecs, N = AllSpecs.size(); I < N; ++I) {
      BestSpecs[NSpecs] = I;
      std::push_heap(BestSpecs.begin(), BestSpecs.end(), CompareScore);
      std::pop_heap(BestSpecs.begin(), BestSpecs.end(), CompareScore);
    }
  }

  LLVM_DEBUG(dbgs() << "FnSpecialization: List of specializations \n";
             for (unsigned I = 0; I < NSpecs; ++I) {
               const Spec &S = AllSpecs[BestSpecs[I]];
               dbgs() << "FnSpecialization: Function " << S.F->getName()
                      << " , score " << S.Score << "\n";
               for (const ArgInfo &Arg : S.Sig.Args)
                 dbgs() << "FnSpecialization:   FormalArg = "
                        << Arg.Formal->getNameOrAsOperand()
                        << ", ActualArg = " << Arg.Actual->getNameOrAsOperand()
                        << "\n";
             });

  // Create the chosen specializations.
  SmallPtrSet<Function *, 8> OriginalFuncs;
  SmallVector<Function *> Clones;
  for (unsigned I = 0; I < NSpecs; ++I) {
    Spec &S = AllSpecs[BestSpecs[I]];

    // Accumulate the codesize growth for the function, now we are creating the
    // specialization.
    FunctionGrowth[S.F] += S.CodeSize;

    S.Clone = createSpecialization(S.F, S.Sig);

    // Update the known call sites to call the clone.
    for (CallBase *Call : S.CallSites) {
      LLVM_DEBUG(dbgs() << "FnSpecialization: Redirecting " << *Call
                        << " to call " << S.Clone->getName() << "\n");
      Call->setCalledFunction(S.Clone);
    }

    Clones.push_back(S.Clone);
    OriginalFuncs.insert(S.F);
  }

  Solver.solveWhileResolvedUndefsIn(Clones);

  // Update the rest of the call sites - these are the recursive calls, calls
  // to discarded specialisations and calls that may match a specialisation
  // after the solver runs.
  for (Function *F : OriginalFuncs) {
    auto [Begin, End] = SM[F];
    updateCallSites(F, AllSpecs.begin() + Begin, AllSpecs.begin() + End);
  }

  for (Function *F : Clones) {
    if (F->getReturnType()->isVoidTy())
      continue;
    if (F->getReturnType()->isStructTy()) {
      auto *STy = cast<StructType>(F->getReturnType());
      if (!Solver.isStructLatticeConstant(F, STy))
        continue;
    } else {
      auto It = Solver.getTrackedRetVals().find(F);
      assert(It != Solver.getTrackedRetVals().end() &&
             "Return value ought to be tracked");
      if (SCCPSolver::isOverdefined(It->second))
        continue;
    }
    for (User *U : F->users()) {
      if (auto *CS = dyn_cast<CallBase>(U)) {
        //The user instruction does not call our function.
        if (CS->getCalledFunction() != F)
          continue;
        Solver.resetLatticeValueFor(CS);
      }
    }
  }

  // Rerun the solver to notify the users of the modified callsites.
  Solver.solveWhileResolvedUndefs();

  for (Function *F : OriginalFuncs)
    if (FunctionMetrics[F].isRecursive)
      promoteConstantStackValues(F);

  return true;
}

void FunctionSpecializer::removeDeadFunctions() {
  for (Function *F : FullySpecialized) {
    LLVM_DEBUG(dbgs() << "FnSpecialization: Removing dead function "
                      << F->getName() << "\n");
    if (FAM)
      FAM->clear(*F, F->getName());
    F->eraseFromParent();
  }
  FullySpecialized.clear();
}

/// Clone the function \p F and remove the ssa_copy intrinsics added by
/// the SCCPSolver in the cloned version.
static Function *cloneCandidateFunction(Function *F, unsigned NSpecs) {
  ValueToValueMapTy Mappings;
  Function *Clone = CloneFunction(F, Mappings);
  Clone->setName(F->getName() + ".specialized." + Twine(NSpecs));
  removeSSACopy(*Clone);
  return Clone;
}

bool FunctionSpecializer::findSpecializations(Function *F, unsigned FuncSize,
                                              SmallVectorImpl<Spec> &AllSpecs,
                                              SpecMap &SM) {
  // A mapping from a specialisation signature to the index of the respective
  // entry in the all specialisation array. Used to ensure uniqueness of
  // specialisations.
  DenseMap<SpecSig, unsigned> UniqueSpecs;

  // Get a list of interesting arguments.
  SmallVector<Argument *> Args;
  for (Argument &Arg : F->args())
    if (isArgumentInteresting(&Arg))
      Args.push_back(&Arg);

  if (Args.empty())
    return false;

  for (User *U : F->users()) {
    if (!isa<CallInst>(U) && !isa<InvokeInst>(U))
      continue;
    auto &CS = *cast<CallBase>(U);

    // The user instruction does not call our function.
    if (CS.getCalledFunction() != F)
      continue;

    // If the call site has attribute minsize set, that callsite won't be
    // specialized.
    if (CS.hasFnAttr(Attribute::MinSize))
      continue;

    // If the parent of the call site will never be executed, we don't need
    // to worry about the passed value.
    if (!Solver.isBlockExecutable(CS.getParent()))
      continue;

    // Examine arguments and create a specialisation candidate from the
    // constant operands of this call site.
    SpecSig S;
    for (Argument *A : Args) {
      Constant *C = getCandidateConstant(CS.getArgOperand(A->getArgNo()));
      if (!C)
        continue;
      LLVM_DEBUG(dbgs() << "FnSpecialization: Found interesting argument "
                        << A->getName() << " : " << C->getNameOrAsOperand()
                        << "\n");
      S.Args.push_back({A, C});
    }

    if (S.Args.empty())
      continue;

    // Check if we have encountered the same specialisation already.
    if (auto It = UniqueSpecs.find(S); It != UniqueSpecs.end()) {
      // Existing specialisation. Add the call to the list to rewrite, unless
      // it's a recursive call. A specialisation, generated because of a
      // recursive call may end up as not the best specialisation for all
      // the cloned instances of this call, which result from specialising
      // functions. Hence we don't rewrite the call directly, but match it with
      // the best specialisation once all specialisations are known.
      if (CS.getFunction() == F)
        continue;
      const unsigned Index = It->second;
      AllSpecs[Index].CallSites.push_back(&CS);
    } else {
      // Calculate the specialisation gain.
      Cost CodeSize;
      unsigned Score = 0;
      InstCostVisitor Visitor = getInstCostVisitorFor(F);
      for (ArgInfo &A : S.Args) {
        CodeSize += Visitor.getCodeSizeSavingsForArg(A.Formal, A.Actual);
        Score += getInliningBonus(A.Formal, A.Actual);
      }
      CodeSize += Visitor.getCodeSizeSavingsFromPendingPHIs();

      unsigned CodeSizeSavings = getCostValue(CodeSize);
      unsigned SpecSize = FuncSize - CodeSizeSavings;

      auto IsProfitable = [&]() -> bool {
        // No check required.
        if (ForceSpecialization)
          return true;

        LLVM_DEBUG(
            dbgs() << "FnSpecialization: Specialization bonus {Inlining = "
                   << Score << " (" << (Score * 100 / FuncSize) << "%)}\n");

        // Minimum inlining bonus.
        if (Score > MinInliningBonus * FuncSize / 100)
          return true;

        LLVM_DEBUG(
            dbgs() << "FnSpecialization: Specialization bonus {CodeSize = "
                   << CodeSizeSavings << " ("
                   << (CodeSizeSavings * 100 / FuncSize) << "%)}\n");

        // Minimum codesize savings.
        if (CodeSizeSavings < MinCodeSizeSavings * FuncSize / 100)
          return false;

        // Lazily compute the Latency, to avoid unnecessarily computing BFI.
        unsigned LatencySavings =
            getCostValue(Visitor.getLatencySavingsForKnownConstants());

        LLVM_DEBUG(
            dbgs() << "FnSpecialization: Specialization bonus {Latency = "
                   << LatencySavings << " ("
                   << (LatencySavings * 100 / FuncSize) << "%)}\n");

        // Minimum latency savings.
        if (LatencySavings < MinLatencySavings * FuncSize / 100)
          return false;
        // Maximum codesize growth.
        if ((FunctionGrowth[F] + SpecSize) / FuncSize > MaxCodeSizeGrowth)
          return false;

        Score += std::max(CodeSizeSavings, LatencySavings);
        return true;
      };

      // Discard unprofitable specialisations.
      if (!IsProfitable())
        continue;

      // Create a new specialisation entry.
      auto &Spec = AllSpecs.emplace_back(F, S, Score, SpecSize);
      if (CS.getFunction() != F)
        Spec.CallSites.push_back(&CS);
      const unsigned Index = AllSpecs.size() - 1;
      UniqueSpecs[S] = Index;
      if (auto [It, Inserted] = SM.try_emplace(F, Index, Index + 1); !Inserted)
        It->second.second = Index + 1;
    }
  }

  return !UniqueSpecs.empty();
}

bool FunctionSpecializer::isCandidateFunction(Function *F) {
  if (F->isDeclaration() || F->arg_empty())
    return false;

  if (F->hasFnAttribute(Attribute::NoDuplicate))
    return false;

  // Do not specialize the cloned function again.
  if (Specializations.contains(F))
    return false;

  // If we're optimizing the function for size, we shouldn't specialize it.
  if (shouldOptimizeForSize(F, nullptr, nullptr, PGSOQueryType::IRPass))
    return false;

  // Exit if the function is not executable. There's no point in specializing
  // a dead function.
  if (!Solver.isBlockExecutable(&F->getEntryBlock()))
    return false;

  // It wastes time to specialize a function which would get inlined finally.
  if (F->hasFnAttribute(Attribute::AlwaysInline))
    return false;

  LLVM_DEBUG(dbgs() << "FnSpecialization: Try function: " << F->getName()
                    << "\n");
  return true;
}

Function *FunctionSpecializer::createSpecialization(Function *F,
                                                    const SpecSig &S) {
  Function *Clone = cloneCandidateFunction(F, Specializations.size() + 1);

  // The original function does not neccessarily have internal linkage, but the
  // clone must.
  Clone->setLinkage(GlobalValue::InternalLinkage);

  // Initialize the lattice state of the arguments of the function clone,
  // marking the argument on which we specialized the function constant
  // with the given value.
  Solver.setLatticeValueForSpecializationArguments(Clone, S.Args);
  Solver.markBlockExecutable(&Clone->front());
  Solver.addArgumentTrackedFunction(Clone);
  Solver.addTrackedFunction(Clone);

  // Mark all the specialized functions
  Specializations.insert(Clone);
  ++NumSpecsCreated;

  return Clone;
}

/// Compute the inlining bonus for replacing argument \p A with constant \p C.
/// The below heuristic is only concerned with exposing inlining
/// opportunities via indirect call promotion. If the argument is not a
/// (potentially casted) function pointer, give up.
unsigned FunctionSpecializer::getInliningBonus(Argument *A, Constant *C) {
  Function *CalledFunction = dyn_cast<Function>(C->stripPointerCasts());
  if (!CalledFunction)
    return 0;

  // Get TTI for the called function (used for the inline cost).
  auto &CalleeTTI = (GetTTI)(*CalledFunction);

  // Look at all the call sites whose called value is the argument.
  // Specializing the function on the argument would allow these indirect
  // calls to be promoted to direct calls. If the indirect call promotion
  // would likely enable the called function to be inlined, specializing is a
  // good idea.
  int InliningBonus = 0;
  for (User *U : A->users()) {
    if (!isa<CallInst>(U) && !isa<InvokeInst>(U))
      continue;
    auto *CS = cast<CallBase>(U);
    if (CS->getCalledOperand() != A)
      continue;
    if (CS->getFunctionType() != CalledFunction->getFunctionType())
      continue;

    // Get the cost of inlining the called function at this call site. Note
    // that this is only an estimate. The called function may eventually
    // change in a way that leads to it not being inlined here, even though
    // inlining looks profitable now. For example, one of its called
    // functions may be inlined into it, making the called function too large
    // to be inlined into this call site.
    //
    // We apply a boost for performing indirect call promotion by increasing
    // the default threshold by the threshold for indirect calls.
    auto Params = getInlineParams();
    Params.DefaultThreshold += InlineConstants::IndirectCallThreshold;
    InlineCost IC =
        getInlineCost(*CS, CalledFunction, Params, CalleeTTI, GetAC, GetTLI);

    // We clamp the bonus for this call to be between zero and the default
    // threshold.
    if (IC.isAlways())
      InliningBonus += Params.DefaultThreshold;
    else if (IC.isVariable() && IC.getCostDelta() > 0)
      InliningBonus += IC.getCostDelta();

    LLVM_DEBUG(dbgs() << "FnSpecialization:   Inlining bonus " << InliningBonus
                      << " for user " << *U << "\n");
  }

  return InliningBonus > 0 ? static_cast<unsigned>(InliningBonus) : 0;
}

/// Determine if it is possible to specialise the function for constant values
/// of the formal parameter \p A.
bool FunctionSpecializer::isArgumentInteresting(Argument *A) {
  // No point in specialization if the argument is unused.
  if (A->user_empty())
    return false;

  Type *Ty = A->getType();
  if (!Ty->isPointerTy() && (!SpecializeLiteralConstant ||
      (!Ty->isIntegerTy() && !Ty->isFloatingPointTy() && !Ty->isStructTy())))
    return false;

  // SCCP solver does not record an argument that will be constructed on
  // stack.
  if (A->hasByValAttr() && !A->getParent()->onlyReadsMemory())
    return false;

  // For non-argument-tracked functions every argument is overdefined.
  if (!Solver.isArgumentTrackedFunction(A->getParent()))
    return true;

  // Check the lattice value and decide if we should attemt to specialize,
  // based on this argument. No point in specialization, if the lattice value
  // is already a constant.
  bool IsOverdefined = Ty->isStructTy()
    ? any_of(Solver.getStructLatticeValueFor(A), SCCPSolver::isOverdefined)
    : SCCPSolver::isOverdefined(Solver.getLatticeValueFor(A));

  LLVM_DEBUG(
    if (IsOverdefined)
      dbgs() << "FnSpecialization: Found interesting parameter "
             << A->getNameOrAsOperand() << "\n";
    else
      dbgs() << "FnSpecialization: Nothing to do, parameter "
             << A->getNameOrAsOperand() << " is already constant\n";
  );
  return IsOverdefined;
}

/// Check if the value \p V  (an actual argument) is a constant or can only
/// have a constant value. Return that constant.
Constant *FunctionSpecializer::getCandidateConstant(Value *V) {
  if (isa<PoisonValue>(V))
    return nullptr;

  // Select for possible specialisation values that are constants or
  // are deduced to be constants or constant ranges with a single element.
  Constant *C = dyn_cast<Constant>(V);
  if (!C)
    C = Solver.getConstantOrNull(V);

  // Don't specialize on (anything derived from) the address of a non-constant
  // global variable, unless explicitly enabled.
  if (C && C->getType()->isPointerTy() && !C->isNullValue())
    if (auto *GV = dyn_cast<GlobalVariable>(getUnderlyingObject(C));
        GV && !(GV->isConstant() || SpecializeOnAddress))
      return nullptr;

  return C;
}

void FunctionSpecializer::updateCallSites(Function *F, const Spec *Begin,
                                          const Spec *End) {
  // Collect the call sites that need updating.
  SmallVector<CallBase *> ToUpdate;
  for (User *U : F->users())
    if (auto *CS = dyn_cast<CallBase>(U);
        CS && CS->getCalledFunction() == F &&
        Solver.isBlockExecutable(CS->getParent()))
      ToUpdate.push_back(CS);

  unsigned NCallsLeft = ToUpdate.size();
  for (CallBase *CS : ToUpdate) {
    bool ShouldDecrementCount = CS->getFunction() == F;

    // Find the best matching specialisation.
    const Spec *BestSpec = nullptr;
    for (const Spec &S : make_range(Begin, End)) {
      if (!S.Clone || (BestSpec && S.Score <= BestSpec->Score))
        continue;

      if (any_of(S.Sig.Args, [CS, this](const ArgInfo &Arg) {
            unsigned ArgNo = Arg.Formal->getArgNo();
            return getCandidateConstant(CS->getArgOperand(ArgNo)) != Arg.Actual;
          }))
        continue;

      BestSpec = &S;
    }

    if (BestSpec) {
      LLVM_DEBUG(dbgs() << "FnSpecialization: Redirecting " << *CS
                        << " to call " << BestSpec->Clone->getName() << "\n");
      CS->setCalledFunction(BestSpec->Clone);
      ShouldDecrementCount = true;
    }

    if (ShouldDecrementCount)
      --NCallsLeft;
  }

  // If the function has been completely specialized, the original function
  // is no longer needed. Mark it unreachable.
  if (NCallsLeft == 0 && Solver.isArgumentTrackedFunction(F)) {
    Solver.markFunctionUnreachable(F);
    FullySpecialized.insert(F);
  }
}<|MERGE_RESOLUTION|>--- conflicted
+++ resolved
@@ -71,11 +71,7 @@
              "much percent of the original function size"));
 
 static cl::opt<unsigned> MinLatencySavings(
-<<<<<<< HEAD
-    "funcspec-min-latency-savings", cl::init(40), cl::Hidden,
-=======
     "funcspec-min-latency-savings", cl::init(20), cl::Hidden,
->>>>>>> eb0f1dc0
     cl::desc("Reject specializations whose latency savings are less than this "
              "much percent of the original function size"));
 
