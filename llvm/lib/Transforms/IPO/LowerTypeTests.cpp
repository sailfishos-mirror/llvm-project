//===- LowerTypeTests.cpp - type metadata lowering pass -------------------===//
//
// Part of the LLVM Project, under the Apache License v2.0 with LLVM Exceptions.
// See https://llvm.org/LICENSE.txt for license information.
// SPDX-License-Identifier: Apache-2.0 WITH LLVM-exception
//
//===----------------------------------------------------------------------===//
//
// This pass lowers type metadata and calls to the llvm.type.test intrinsic.
// It also ensures that globals are properly laid out for the
// llvm.icall.branch.funnel intrinsic.
// See http://llvm.org/docs/TypeMetadata.html for more information.
//
//===----------------------------------------------------------------------===//

#include "llvm/Transforms/IPO/LowerTypeTests.h"
#include "llvm/ADT/APInt.h"
#include "llvm/ADT/ArrayRef.h"
#include "llvm/ADT/DenseMap.h"
#include "llvm/ADT/EquivalenceClasses.h"
#include "llvm/ADT/PointerUnion.h"
#include "llvm/ADT/SetVector.h"
#include "llvm/ADT/SmallVector.h"
#include "llvm/ADT/Statistic.h"
#include "llvm/ADT/StringRef.h"
#include "llvm/ADT/TinyPtrVector.h"
#include "llvm/Analysis/TargetTransformInfo.h"
#include "llvm/Analysis/TypeMetadataUtils.h"
#include "llvm/Analysis/ValueTracking.h"
#include "llvm/IR/Attributes.h"
#include "llvm/IR/BasicBlock.h"
#include "llvm/IR/Constant.h"
#include "llvm/IR/Constants.h"
#include "llvm/IR/DataLayout.h"
#include "llvm/IR/DerivedTypes.h"
#include "llvm/IR/Function.h"
#include "llvm/IR/GlobalAlias.h"
#include "llvm/IR/GlobalObject.h"
#include "llvm/IR/GlobalValue.h"
#include "llvm/IR/GlobalVariable.h"
#include "llvm/IR/IRBuilder.h"
#include "llvm/IR/InlineAsm.h"
#include "llvm/IR/Instruction.h"
#include "llvm/IR/Instructions.h"
#include "llvm/IR/IntrinsicInst.h"
#include "llvm/IR/Intrinsics.h"
#include "llvm/IR/LLVMContext.h"
#include "llvm/IR/Metadata.h"
#include "llvm/IR/Module.h"
#include "llvm/IR/ModuleSummaryIndex.h"
#include "llvm/IR/ModuleSummaryIndexYAML.h"
#include "llvm/IR/Operator.h"
#include "llvm/IR/PassManager.h"
#include "llvm/IR/ReplaceConstant.h"
#include "llvm/IR/Type.h"
#include "llvm/IR/Use.h"
#include "llvm/IR/User.h"
#include "llvm/IR/Value.h"
#include "llvm/Support/Allocator.h"
#include "llvm/Support/Casting.h"
#include "llvm/Support/CommandLine.h"
#include "llvm/Support/Debug.h"
#include "llvm/Support/Error.h"
#include "llvm/Support/ErrorHandling.h"
#include "llvm/Support/FileSystem.h"
#include "llvm/Support/MathExtras.h"
#include "llvm/Support/MemoryBuffer.h"
#include "llvm/Support/TrailingObjects.h"
#include "llvm/Support/YAMLTraits.h"
#include "llvm/Support/raw_ostream.h"
#include "llvm/TargetParser/Triple.h"
#include "llvm/Transforms/IPO.h"
#include "llvm/Transforms/Utils/BasicBlockUtils.h"
#include "llvm/Transforms/Utils/ModuleUtils.h"
#include <algorithm>
#include <cassert>
#include <cstdint>
#include <memory>
#include <set>
#include <string>
#include <system_error>
#include <utility>
#include <vector>

using namespace llvm;
using namespace lowertypetests;

#define DEBUG_TYPE "lowertypetests"

STATISTIC(ByteArraySizeBits, "Byte array size in bits");
STATISTIC(ByteArraySizeBytes, "Byte array size in bytes");
STATISTIC(NumByteArraysCreated, "Number of byte arrays created");
STATISTIC(NumTypeTestCallsLowered, "Number of type test calls lowered");
STATISTIC(NumTypeIdDisjointSets, "Number of disjoint sets of type identifiers");

static cl::opt<bool> AvoidReuse(
    "lowertypetests-avoid-reuse",
    cl::desc("Try to avoid reuse of byte array addresses using aliases"),
    cl::Hidden, cl::init(true));

static cl::opt<PassSummaryAction> ClSummaryAction(
    "lowertypetests-summary-action",
    cl::desc("What to do with the summary when running this pass"),
    cl::values(clEnumValN(PassSummaryAction::None, "none", "Do nothing"),
               clEnumValN(PassSummaryAction::Import, "import",
                          "Import typeid resolutions from summary and globals"),
               clEnumValN(PassSummaryAction::Export, "export",
                          "Export typeid resolutions to summary and globals")),
    cl::Hidden);

static cl::opt<std::string> ClReadSummary(
    "lowertypetests-read-summary",
    cl::desc("Read summary from given YAML file before running pass"),
    cl::Hidden);

static cl::opt<std::string> ClWriteSummary(
    "lowertypetests-write-summary",
    cl::desc("Write summary to given YAML file after running pass"),
    cl::Hidden);

static cl::opt<DropTestKind>
    ClDropTypeTests("lowertypetests-drop-type-tests",
                    cl::desc("Simply drop type test sequences"),
                    cl::values(clEnumValN(DropTestKind::None, "none",
                                          "Do not drop any type tests"),
                               clEnumValN(DropTestKind::Assume, "assume",
                                          "Drop type test assume sequences"),
                               clEnumValN(DropTestKind::All, "all",
                                          "Drop all type test sequences")),
                    cl::Hidden, cl::init(DropTestKind::None));

bool BitSetInfo::containsGlobalOffset(uint64_t Offset) const {
  if (Offset < ByteOffset)
    return false;

  if ((Offset - ByteOffset) % (uint64_t(1) << AlignLog2) != 0)
    return false;

  uint64_t BitOffset = (Offset - ByteOffset) >> AlignLog2;
  if (BitOffset >= BitSize)
    return false;

  return Bits.count(BitOffset);
}

void BitSetInfo::print(raw_ostream &OS) const {
  OS << "offset " << ByteOffset << " size " << BitSize << " align "
     << (1 << AlignLog2);

  if (isAllOnes()) {
    OS << " all-ones\n";
    return;
  }

  OS << " { ";
  for (uint64_t B : Bits)
    OS << B << ' ';
  OS << "}\n";
}

BitSetInfo BitSetBuilder::build() {
  if (Min > Max)
    Min = 0;

  // Normalize each offset against the minimum observed offset, and compute
  // the bitwise OR of each of the offsets. The number of trailing zeros
  // in the mask gives us the log2 of the alignment of all offsets, which
  // allows us to compress the bitset by only storing one bit per aligned
  // address.
  uint64_t Mask = 0;
  for (uint64_t &Offset : Offsets) {
    Offset -= Min;
    Mask |= Offset;
  }

  BitSetInfo BSI;
  BSI.ByteOffset = Min;

  BSI.AlignLog2 = 0;
  if (Mask != 0)
    BSI.AlignLog2 = llvm::countr_zero(Mask);

  // Build the compressed bitset while normalizing the offsets against the
  // computed alignment.
  BSI.BitSize = ((Max - Min) >> BSI.AlignLog2) + 1;
  for (uint64_t Offset : Offsets) {
    Offset >>= BSI.AlignLog2;
    BSI.Bits.insert(Offset);
  }

  return BSI;
}

void GlobalLayoutBuilder::addFragment(const std::set<uint64_t> &F) {
  // Create a new fragment to hold the layout for F.
  Fragments.emplace_back();
  std::vector<uint64_t> &Fragment = Fragments.back();
  uint64_t FragmentIndex = Fragments.size() - 1;

  for (auto ObjIndex : F) {
    uint64_t OldFragmentIndex = FragmentMap[ObjIndex];
    if (OldFragmentIndex == 0) {
      // We haven't seen this object index before, so just add it to the current
      // fragment.
      Fragment.push_back(ObjIndex);
    } else {
      // This index belongs to an existing fragment. Copy the elements of the
      // old fragment into this one and clear the old fragment. We don't update
      // the fragment map just yet, this ensures that any further references to
      // indices from the old fragment in this fragment do not insert any more
      // indices.
      std::vector<uint64_t> &OldFragment = Fragments[OldFragmentIndex];
      llvm::append_range(Fragment, OldFragment);
      OldFragment.clear();
    }
  }

  // Update the fragment map to point our object indices to this fragment.
  for (uint64_t ObjIndex : Fragment)
    FragmentMap[ObjIndex] = FragmentIndex;
}

void ByteArrayBuilder::allocate(const std::set<uint64_t> &Bits,
                                uint64_t BitSize, uint64_t &AllocByteOffset,
                                uint8_t &AllocMask) {
  // Find the smallest current allocation.
  unsigned Bit = 0;
  for (unsigned I = 1; I != BitsPerByte; ++I)
    if (BitAllocs[I] < BitAllocs[Bit])
      Bit = I;

  AllocByteOffset = BitAllocs[Bit];

  // Add our size to it.
  unsigned ReqSize = AllocByteOffset + BitSize;
  BitAllocs[Bit] = ReqSize;
  if (Bytes.size() < ReqSize)
    Bytes.resize(ReqSize);

  // Set our bits.
  AllocMask = 1 << Bit;
  for (uint64_t B : Bits)
    Bytes[AllocByteOffset + B] |= AllocMask;
}

bool lowertypetests::isJumpTableCanonical(Function *F) {
  if (F->isDeclarationForLinker())
    return false;
  auto *CI = mdconst::extract_or_null<ConstantInt>(
      F->getParent()->getModuleFlag("CFI Canonical Jump Tables"));
  if (!CI || !CI->isZero())
    return true;
  return F->hasFnAttribute("cfi-canonical-jump-table");
}

namespace {

struct ByteArrayInfo {
  std::set<uint64_t> Bits;
  uint64_t BitSize;
  GlobalVariable *ByteArray;
  GlobalVariable *MaskGlobal;
  uint8_t *MaskPtr = nullptr;
};

/// A POD-like structure that we use to store a global reference together with
/// its metadata types. In this pass we frequently need to query the set of
/// metadata types referenced by a global, which at the IR level is an expensive
/// operation involving a map lookup; this data structure helps to reduce the
/// number of times we need to do this lookup.
class GlobalTypeMember final : TrailingObjects<GlobalTypeMember, MDNode *> {
  friend TrailingObjects;

  GlobalObject *GO;
  size_t NTypes;

  // For functions: true if the jump table is canonical. This essentially means
  // whether the canonical address (i.e. the symbol table entry) of the function
  // is provided by the local jump table. This is normally the same as whether
  // the function is defined locally, but if canonical jump tables are disabled
  // by the user then the jump table never provides a canonical definition.
  bool IsJumpTableCanonical;

  // For functions: true if this function is either defined or used in a thinlto
  // module and its jumptable entry needs to be exported to thinlto backends.
  bool IsExported;

public:
  static GlobalTypeMember *create(BumpPtrAllocator &Alloc, GlobalObject *GO,
                                  bool IsJumpTableCanonical, bool IsExported,
                                  ArrayRef<MDNode *> Types) {
    auto *GTM = static_cast<GlobalTypeMember *>(Alloc.Allocate(
        totalSizeToAlloc<MDNode *>(Types.size()), alignof(GlobalTypeMember)));
    GTM->GO = GO;
    GTM->NTypes = Types.size();
    GTM->IsJumpTableCanonical = IsJumpTableCanonical;
    GTM->IsExported = IsExported;
    llvm::copy(Types, GTM->getTrailingObjects());
    return GTM;
  }

  GlobalObject *getGlobal() const {
    return GO;
  }

  bool isJumpTableCanonical() const {
    return IsJumpTableCanonical;
  }

  bool isExported() const {
    return IsExported;
  }

  ArrayRef<MDNode *> types() const { return getTrailingObjects(NTypes); }
};

struct ICallBranchFunnel final
    : TrailingObjects<ICallBranchFunnel, GlobalTypeMember *> {
  static ICallBranchFunnel *create(BumpPtrAllocator &Alloc, CallInst *CI,
                                   ArrayRef<GlobalTypeMember *> Targets,
                                   unsigned UniqueId) {
    auto *Call = static_cast<ICallBranchFunnel *>(
        Alloc.Allocate(totalSizeToAlloc<GlobalTypeMember *>(Targets.size()),
                       alignof(ICallBranchFunnel)));
    Call->CI = CI;
    Call->UniqueId = UniqueId;
    Call->NTargets = Targets.size();
    llvm::copy(Targets, Call->getTrailingObjects());
    return Call;
  }

  CallInst *CI;
  ArrayRef<GlobalTypeMember *> targets() const {
    return getTrailingObjects(NTargets);
  }

  unsigned UniqueId;

private:
  size_t NTargets;
};

struct ScopedSaveAliaseesAndUsed {
  Module &M;
  SmallVector<GlobalValue *, 4> Used, CompilerUsed;
  std::vector<std::pair<GlobalAlias *, Function *>> FunctionAliases;
  std::vector<std::pair<GlobalIFunc *, Function *>> ResolverIFuncs;

  // This function only removes functions from llvm.used and llvm.compiler.used.
  // We cannot remove global variables because they need to follow RAUW, as
  // they may be deleted by buildBitSetsFromGlobalVariables.
  void collectAndEraseUsedFunctions(Module &M,
                                    SmallVectorImpl<GlobalValue *> &Vec,
                                    bool CompilerUsed) {
    auto *GV = collectUsedGlobalVariables(M, Vec, CompilerUsed);
    if (!GV)
      return;
    // There's no API to only remove certain array elements from
    // llvm.used/llvm.compiler.used, so we remove all of them and add back only
    // the non-functions.
    GV->eraseFromParent();
    auto NonFuncBegin =
        std::stable_partition(Vec.begin(), Vec.end(), [](GlobalValue *GV) {
          return isa<Function>(GV);
        });
    if (CompilerUsed)
      appendToCompilerUsed(M, {NonFuncBegin, Vec.end()});
    else
      appendToUsed(M, {NonFuncBegin, Vec.end()});
    Vec.resize(NonFuncBegin - Vec.begin());
  }

  ScopedSaveAliaseesAndUsed(Module &M) : M(M) {
    // The users of this class want to replace all function references except
    // for aliases and llvm.used/llvm.compiler.used with references to a jump
    // table. We avoid replacing aliases in order to avoid introducing a double
    // indirection (or an alias pointing to a declaration in ThinLTO mode), and
    // we avoid replacing llvm.used/llvm.compiler.used because these global
    // variables describe properties of the global, not the jump table (besides,
    // offseted references to the jump table in llvm.used are invalid).
    // Unfortunately, LLVM doesn't have a "RAUW except for these (possibly
    // indirect) users", so what we do is save the list of globals referenced by
    // llvm.used/llvm.compiler.used and aliases, erase the used lists, let RAUW
    // replace the aliasees and then set them back to their original values at
    // the end.
    collectAndEraseUsedFunctions(M, Used, false);
    collectAndEraseUsedFunctions(M, CompilerUsed, true);

    for (auto &GA : M.aliases()) {
      // FIXME: This should look past all aliases not just interposable ones,
      // see discussion on D65118.
      if (auto *F = dyn_cast<Function>(GA.getAliasee()->stripPointerCasts()))
        FunctionAliases.push_back({&GA, F});
    }

    for (auto &GI : M.ifuncs())
      if (auto *F = dyn_cast<Function>(GI.getResolver()->stripPointerCasts()))
        ResolverIFuncs.push_back({&GI, F});
  }

  ~ScopedSaveAliaseesAndUsed() {
    appendToUsed(M, Used);
    appendToCompilerUsed(M, CompilerUsed);

    for (auto P : FunctionAliases)
      P.first->setAliasee(P.second);

    for (auto P : ResolverIFuncs) {
      // This does not preserve pointer casts that may have been stripped by the
      // constructor, but the resolver's type is different from that of the
      // ifunc anyway.
      P.first->setResolver(P.second);
    }
  }
};

class LowerTypeTestsModule {
  Module &M;

  ModuleSummaryIndex *ExportSummary;
  const ModuleSummaryIndex *ImportSummary;
  // Set when the client has invoked this to simply drop all type test assume
  // sequences.
  DropTestKind DropTypeTests;

  Triple::ArchType Arch;
  Triple::OSType OS;
  Triple::ObjectFormatType ObjectFormat;

  // Determines which kind of Thumb jump table we generate. If arch is
  // either 'arm' or 'thumb' we need to find this out, because
  // selectJumpTableArmEncoding may decide to use Thumb in either case.
  bool CanUseArmJumpTable = false, CanUseThumbBWJumpTable = false;

  // Cache variable used by hasBranchTargetEnforcement().
  int HasBranchTargetEnforcement = -1;

  IntegerType *Int1Ty = Type::getInt1Ty(M.getContext());
  IntegerType *Int8Ty = Type::getInt8Ty(M.getContext());
  PointerType *PtrTy = PointerType::getUnqual(M.getContext());
  ArrayType *Int8Arr0Ty = ArrayType::get(Type::getInt8Ty(M.getContext()), 0);
  IntegerType *Int32Ty = Type::getInt32Ty(M.getContext());
  IntegerType *Int64Ty = Type::getInt64Ty(M.getContext());
  IntegerType *IntPtrTy = M.getDataLayout().getIntPtrType(M.getContext(), 0);

  // Indirect function call index assignment counter for WebAssembly
  uint64_t IndirectIndex = 1;

  // Mapping from type identifiers to the call sites that test them, as well as
  // whether the type identifier needs to be exported to ThinLTO backends as
  // part of the regular LTO phase of the ThinLTO pipeline (see exportTypeId).
  struct TypeIdUserInfo {
    std::vector<CallInst *> CallSites;
    bool IsExported = false;
  };
  DenseMap<Metadata *, TypeIdUserInfo> TypeIdUsers;

  /// This structure describes how to lower type tests for a particular type
  /// identifier. It is either built directly from the global analysis (during
  /// regular LTO or the regular LTO phase of ThinLTO), or indirectly using type
  /// identifier summaries and external symbol references (in ThinLTO backends).
  struct TypeIdLowering {
    TypeTestResolution::Kind TheKind = TypeTestResolution::Unsat;

    /// All except Unsat: the start address within the combined global.
    Constant *OffsetedGlobal;

    /// ByteArray, Inline, AllOnes: log2 of the required global alignment
    /// relative to the start address.
    Constant *AlignLog2;

    /// ByteArray, Inline, AllOnes: one less than the size of the memory region
    /// covering members of this type identifier as a multiple of 2^AlignLog2.
    Constant *SizeM1;

    /// ByteArray: the byte array to test the address against.
    Constant *TheByteArray;

    /// ByteArray: the bit mask to apply to bytes loaded from the byte array.
    Constant *BitMask;

    /// Inline: the bit mask to test the address against.
    Constant *InlineBits;
  };

  std::vector<ByteArrayInfo> ByteArrayInfos;

  Function *WeakInitializerFn = nullptr;

  GlobalVariable *GlobalAnnotation;
  DenseSet<Value *> FunctionAnnotations;

  bool shouldExportConstantsAsAbsoluteSymbols();
  uint8_t *exportTypeId(StringRef TypeId, const TypeIdLowering &TIL);
  TypeIdLowering importTypeId(StringRef TypeId);
  void importTypeTest(CallInst *CI);
  void importFunction(Function *F, bool isJumpTableCanonical,
                      std::vector<GlobalAlias *> &AliasesToErase);

  BitSetInfo
  buildBitSet(Metadata *TypeId,
              const DenseMap<GlobalTypeMember *, uint64_t> &GlobalLayout);
  ByteArrayInfo *createByteArray(BitSetInfo &BSI);
  void allocateByteArrays();
  Value *createBitSetTest(IRBuilder<> &B, const TypeIdLowering &TIL,
                          Value *BitOffset);
  void lowerTypeTestCalls(
      ArrayRef<Metadata *> TypeIds, Constant *CombinedGlobalAddr,
      const DenseMap<GlobalTypeMember *, uint64_t> &GlobalLayout);
  Value *lowerTypeTestCall(Metadata *TypeId, CallInst *CI,
                           const TypeIdLowering &TIL);

  void buildBitSetsFromGlobalVariables(ArrayRef<Metadata *> TypeIds,
                                       ArrayRef<GlobalTypeMember *> Globals);
  Triple::ArchType
  selectJumpTableArmEncoding(ArrayRef<GlobalTypeMember *> Functions);
  bool hasBranchTargetEnforcement();
  unsigned getJumpTableEntrySize(Triple::ArchType JumpTableArch);
  InlineAsm *createJumpTableEntryAsm(Triple::ArchType JumpTableArch);
  void verifyTypeMDNode(GlobalObject *GO, MDNode *Type);
  void buildBitSetsFromFunctions(ArrayRef<Metadata *> TypeIds,
                                 ArrayRef<GlobalTypeMember *> Functions);
  void buildBitSetsFromFunctionsNative(ArrayRef<Metadata *> TypeIds,
                                       ArrayRef<GlobalTypeMember *> Functions);
  void buildBitSetsFromFunctionsWASM(ArrayRef<Metadata *> TypeIds,
                                     ArrayRef<GlobalTypeMember *> Functions);
  void
  buildBitSetsFromDisjointSet(ArrayRef<Metadata *> TypeIds,
                              ArrayRef<GlobalTypeMember *> Globals,
                              ArrayRef<ICallBranchFunnel *> ICallBranchFunnels);

  void replaceWeakDeclarationWithJumpTablePtr(Function *F, Constant *JT,
                                              bool IsJumpTableCanonical);
  void moveInitializerToModuleConstructor(GlobalVariable *GV);
  void findGlobalVariableUsersOf(Constant *C,
                                 SmallSetVector<GlobalVariable *, 8> &Out);

  void createJumpTable(Function *F, ArrayRef<GlobalTypeMember *> Functions,
                       Triple::ArchType JumpTableArch);

  /// replaceCfiUses - Go through the uses list for this definition
  /// and make each use point to "V" instead of "this" when the use is outside
  /// the block. 'This's use list is expected to have at least one element.
  /// Unlike replaceAllUsesWith this function skips blockaddr and direct call
  /// uses.
  void replaceCfiUses(Function *Old, Value *New, bool IsJumpTableCanonical);

  /// replaceDirectCalls - Go through the uses list for this definition and
  /// replace each use, which is a direct function call.
  void replaceDirectCalls(Value *Old, Value *New);

  bool isFunctionAnnotation(Value *V) const {
    return FunctionAnnotations.contains(V);
  }

public:
  LowerTypeTestsModule(Module &M, ModuleAnalysisManager &AM,
                       ModuleSummaryIndex *ExportSummary,
                       const ModuleSummaryIndex *ImportSummary,
                       DropTestKind DropTypeTests);

  bool lower();

  // Lower the module using the action and summary passed as command line
  // arguments. For testing purposes only.
  static bool runForTesting(Module &M, ModuleAnalysisManager &AM);
};
} // end anonymous namespace

/// Build a bit set for TypeId using the object layouts in
/// GlobalLayout.
BitSetInfo LowerTypeTestsModule::buildBitSet(
    Metadata *TypeId,
    const DenseMap<GlobalTypeMember *, uint64_t> &GlobalLayout) {
  BitSetBuilder BSB;

  // Compute the byte offset of each address associated with this type
  // identifier.
  for (const auto &GlobalAndOffset : GlobalLayout) {
    for (MDNode *Type : GlobalAndOffset.first->types()) {
      if (Type->getOperand(1) != TypeId)
        continue;
      uint64_t Offset =
          cast<ConstantInt>(
              cast<ConstantAsMetadata>(Type->getOperand(0))->getValue())
              ->getZExtValue();
      BSB.addOffset(GlobalAndOffset.second + Offset);
    }
  }

  return BSB.build();
}

/// Build a test that bit BitOffset mod sizeof(Bits)*8 is set in
/// Bits. This pattern matches to the bt instruction on x86.
static Value *createMaskedBitTest(IRBuilder<> &B, Value *Bits,
                                  Value *BitOffset) {
  auto BitsType = cast<IntegerType>(Bits->getType());
  unsigned BitWidth = BitsType->getBitWidth();

  BitOffset = B.CreateZExtOrTrunc(BitOffset, BitsType);
  Value *BitIndex =
      B.CreateAnd(BitOffset, ConstantInt::get(BitsType, BitWidth - 1));
  Value *BitMask = B.CreateShl(ConstantInt::get(BitsType, 1), BitIndex);
  Value *MaskedBits = B.CreateAnd(Bits, BitMask);
  return B.CreateICmpNE(MaskedBits, ConstantInt::get(BitsType, 0));
}

ByteArrayInfo *LowerTypeTestsModule::createByteArray(BitSetInfo &BSI) {
  // Create globals to stand in for byte arrays and masks. These never actually
  // get initialized, we RAUW and erase them later in allocateByteArrays() once
  // we know the offset and mask to use.
  auto ByteArrayGlobal = new GlobalVariable(
      M, Int8Ty, /*isConstant=*/true, GlobalValue::PrivateLinkage, nullptr);
  auto MaskGlobal = new GlobalVariable(M, Int8Ty, /*isConstant=*/true,
                                       GlobalValue::PrivateLinkage, nullptr);

  ByteArrayInfos.emplace_back();
  ByteArrayInfo *BAI = &ByteArrayInfos.back();

  BAI->Bits = BSI.Bits;
  BAI->BitSize = BSI.BitSize;
  BAI->ByteArray = ByteArrayGlobal;
  BAI->MaskGlobal = MaskGlobal;
  return BAI;
}

void LowerTypeTestsModule::allocateByteArrays() {
  llvm::stable_sort(ByteArrayInfos,
                    [](const ByteArrayInfo &BAI1, const ByteArrayInfo &BAI2) {
                      return BAI1.BitSize > BAI2.BitSize;
                    });

  std::vector<uint64_t> ByteArrayOffsets(ByteArrayInfos.size());

  ByteArrayBuilder BAB;
  for (unsigned I = 0; I != ByteArrayInfos.size(); ++I) {
    ByteArrayInfo *BAI = &ByteArrayInfos[I];

    uint8_t Mask;
    BAB.allocate(BAI->Bits, BAI->BitSize, ByteArrayOffsets[I], Mask);

    BAI->MaskGlobal->replaceAllUsesWith(
        ConstantExpr::getIntToPtr(ConstantInt::get(Int8Ty, Mask), PtrTy));
    BAI->MaskGlobal->eraseFromParent();
    if (BAI->MaskPtr)
      *BAI->MaskPtr = Mask;
  }

  Constant *ByteArrayConst = ConstantDataArray::get(M.getContext(), BAB.Bytes);
  auto ByteArray =
      new GlobalVariable(M, ByteArrayConst->getType(), /*isConstant=*/true,
                         GlobalValue::PrivateLinkage, ByteArrayConst);

  for (unsigned I = 0; I != ByteArrayInfos.size(); ++I) {
    ByteArrayInfo *BAI = &ByteArrayInfos[I];

    Constant *Idxs[] = {ConstantInt::get(IntPtrTy, 0),
                        ConstantInt::get(IntPtrTy, ByteArrayOffsets[I])};
    Constant *GEP = ConstantExpr::getInBoundsGetElementPtr(
        ByteArrayConst->getType(), ByteArray, Idxs);

    // Create an alias instead of RAUW'ing the gep directly. On x86 this ensures
    // that the pc-relative displacement is folded into the lea instead of the
    // test instruction getting another displacement.
    GlobalAlias *Alias = GlobalAlias::create(
        Int8Ty, 0, GlobalValue::PrivateLinkage, "bits", GEP, &M);
    BAI->ByteArray->replaceAllUsesWith(Alias);
    BAI->ByteArray->eraseFromParent();
  }

  ByteArraySizeBits = BAB.BitAllocs[0] + BAB.BitAllocs[1] + BAB.BitAllocs[2] +
                      BAB.BitAllocs[3] + BAB.BitAllocs[4] + BAB.BitAllocs[5] +
                      BAB.BitAllocs[6] + BAB.BitAllocs[7];
  ByteArraySizeBytes = BAB.Bytes.size();
}

/// Build a test that bit BitOffset is set in the type identifier that was
/// lowered to TIL, which must be either an Inline or a ByteArray.
Value *LowerTypeTestsModule::createBitSetTest(IRBuilder<> &B,
                                              const TypeIdLowering &TIL,
                                              Value *BitOffset) {
  if (TIL.TheKind == TypeTestResolution::Inline) {
    // If the bit set is sufficiently small, we can avoid a load by bit testing
    // a constant.
    return createMaskedBitTest(B, TIL.InlineBits, BitOffset);
  } else {
    Constant *ByteArray = TIL.TheByteArray;
    if (AvoidReuse && !ImportSummary) {
      // Each use of the byte array uses a different alias. This makes the
      // backend less likely to reuse previously computed byte array addresses,
      // improving the security of the CFI mechanism based on this pass.
      // This won't work when importing because TheByteArray is external.
      ByteArray = GlobalAlias::create(Int8Ty, 0, GlobalValue::PrivateLinkage,
                                      "bits_use", ByteArray, &M);
    }

    Value *ByteAddr = B.CreateGEP(Int8Ty, ByteArray, BitOffset);
    Value *Byte = B.CreateLoad(Int8Ty, ByteAddr);

    Value *ByteAndMask =
        B.CreateAnd(Byte, ConstantExpr::getPtrToInt(TIL.BitMask, Int8Ty));
    return B.CreateICmpNE(ByteAndMask, ConstantInt::get(Int8Ty, 0));
  }
}

static bool isKnownTypeIdMember(Metadata *TypeId, const DataLayout &DL,
                                Value *V, uint64_t COffset) {
  if (auto GV = dyn_cast<GlobalObject>(V)) {
    SmallVector<MDNode *, 2> Types;
    GV->getMetadata(LLVMContext::MD_type, Types);
    for (MDNode *Type : Types) {
      if (Type->getOperand(1) != TypeId)
        continue;
      uint64_t Offset =
          cast<ConstantInt>(
              cast<ConstantAsMetadata>(Type->getOperand(0))->getValue())
              ->getZExtValue();
      if (COffset == Offset)
        return true;
    }
    return false;
  }

  if (auto GEP = dyn_cast<GEPOperator>(V)) {
    APInt APOffset(DL.getIndexSizeInBits(0), 0);
    bool Result = GEP->accumulateConstantOffset(DL, APOffset);
    if (!Result)
      return false;
    COffset += APOffset.getZExtValue();
    return isKnownTypeIdMember(TypeId, DL, GEP->getPointerOperand(), COffset);
  }

  if (auto Op = dyn_cast<Operator>(V)) {
    if (Op->getOpcode() == Instruction::BitCast)
      return isKnownTypeIdMember(TypeId, DL, Op->getOperand(0), COffset);

    if (Op->getOpcode() == Instruction::Select)
      return isKnownTypeIdMember(TypeId, DL, Op->getOperand(1), COffset) &&
             isKnownTypeIdMember(TypeId, DL, Op->getOperand(2), COffset);
  }

  return false;
}

/// Lower a llvm.type.test call to its implementation. Returns the value to
/// replace the call with.
Value *LowerTypeTestsModule::lowerTypeTestCall(Metadata *TypeId, CallInst *CI,
                                               const TypeIdLowering &TIL) {
  // Delay lowering if the resolution is currently unknown.
  if (TIL.TheKind == TypeTestResolution::Unknown)
    return nullptr;
  if (TIL.TheKind == TypeTestResolution::Unsat)
    return ConstantInt::getFalse(M.getContext());

  Value *Ptr = CI->getArgOperand(0);
  const DataLayout &DL = M.getDataLayout();
  if (isKnownTypeIdMember(TypeId, DL, Ptr, 0))
    return ConstantInt::getTrue(M.getContext());

  BasicBlock *InitialBB = CI->getParent();

  IRBuilder<> B(CI);

  Value *PtrAsInt = B.CreatePtrToInt(Ptr, IntPtrTy);

  Constant *OffsetedGlobalAsInt =
      ConstantExpr::getPtrToInt(TIL.OffsetedGlobal, IntPtrTy);
  if (TIL.TheKind == TypeTestResolution::Single)
    return B.CreateICmpEQ(PtrAsInt, OffsetedGlobalAsInt);

  Value *PtrOffset = B.CreateSub(PtrAsInt, OffsetedGlobalAsInt);

  // We need to check that the offset both falls within our range and is
  // suitably aligned. We can check both properties at the same time by
  // performing a right rotate by log2(alignment) followed by an integer
  // comparison against the bitset size. The rotate will move the lower
  // order bits that need to be zero into the higher order bits of the
  // result, causing the comparison to fail if they are nonzero. The rotate
  // also conveniently gives us a bit offset to use during the load from
  // the bitset.
  Value *OffsetSHR =
      B.CreateLShr(PtrOffset, B.CreateZExt(TIL.AlignLog2, IntPtrTy));
  Value *OffsetSHL = B.CreateShl(
      PtrOffset, B.CreateZExt(
                     ConstantExpr::getSub(
                         ConstantInt::get(Int8Ty, DL.getPointerSizeInBits(0)),
                         TIL.AlignLog2),
                     IntPtrTy));
  Value *BitOffset = B.CreateOr(OffsetSHR, OffsetSHL);

  Value *OffsetInRange = B.CreateICmpULE(BitOffset, TIL.SizeM1);

  // If the bit set is all ones, testing against it is unnecessary.
  if (TIL.TheKind == TypeTestResolution::AllOnes)
    return OffsetInRange;

  // See if the intrinsic is used in the following common pattern:
  //   br(llvm.type.test(...), thenbb, elsebb)
  // where nothing happens between the type test and the br.
  // If so, create slightly simpler IR.
  if (CI->hasOneUse())
    if (auto *Br = dyn_cast<BranchInst>(*CI->user_begin()))
      if (CI->getNextNode() == Br) {
        BasicBlock *Then = InitialBB->splitBasicBlock(CI->getIterator());
        BasicBlock *Else = Br->getSuccessor(1);
        BranchInst *NewBr = BranchInst::Create(Then, Else, OffsetInRange);
        NewBr->setMetadata(LLVMContext::MD_prof,
                           Br->getMetadata(LLVMContext::MD_prof));
        ReplaceInstWithInst(InitialBB->getTerminator(), NewBr);

        // Update phis in Else resulting from InitialBB being split
        for (auto &Phi : Else->phis())
          Phi.addIncoming(Phi.getIncomingValueForBlock(Then), InitialBB);

        IRBuilder<> ThenB(CI);
        return createBitSetTest(ThenB, TIL, BitOffset);
      }

  IRBuilder<> ThenB(SplitBlockAndInsertIfThen(OffsetInRange, CI, false));

  // Now that we know that the offset is in range and aligned, load the
  // appropriate bit from the bitset.
  Value *Bit = createBitSetTest(ThenB, TIL, BitOffset);

  // The value we want is 0 if we came directly from the initial block
  // (having failed the range or alignment checks), or the loaded bit if
  // we came from the block in which we loaded it.
  B.SetInsertPoint(CI);
  PHINode *P = B.CreatePHI(Int1Ty, 2);
  P->addIncoming(ConstantInt::get(Int1Ty, 0), InitialBB);
  P->addIncoming(Bit, ThenB.GetInsertBlock());
  return P;
}

/// Given a disjoint set of type identifiers and globals, lay out the globals,
/// build the bit sets and lower the llvm.type.test calls.
void LowerTypeTestsModule::buildBitSetsFromGlobalVariables(
    ArrayRef<Metadata *> TypeIds, ArrayRef<GlobalTypeMember *> Globals) {
  // Build a new global with the combined contents of the referenced globals.
  // This global is a struct whose even-indexed elements contain the original
  // contents of the referenced globals and whose odd-indexed elements contain
  // any padding required to align the next element to the next power of 2 plus
  // any additional padding required to meet its alignment requirements.
  std::vector<Constant *> GlobalInits;
  const DataLayout &DL = M.getDataLayout();
  DenseMap<GlobalTypeMember *, uint64_t> GlobalLayout;
  Align MaxAlign;
  uint64_t CurOffset = 0;
  uint64_t DesiredPadding = 0;
  for (GlobalTypeMember *G : Globals) {
    auto *GV = cast<GlobalVariable>(G->getGlobal());
    Align Alignment =
        DL.getValueOrABITypeAlignment(GV->getAlign(), GV->getValueType());
    MaxAlign = std::max(MaxAlign, Alignment);
    uint64_t GVOffset = alignTo(CurOffset + DesiredPadding, Alignment);
    GlobalLayout[G] = GVOffset;
    if (GVOffset != 0) {
      uint64_t Padding = GVOffset - CurOffset;
      GlobalInits.push_back(
          ConstantAggregateZero::get(ArrayType::get(Int8Ty, Padding)));
    }

    GlobalInits.push_back(GV->getInitializer());
    uint64_t InitSize = DL.getTypeAllocSize(GV->getValueType());
    CurOffset = GVOffset + InitSize;

    // Compute the amount of padding that we'd like for the next element.
    DesiredPadding = NextPowerOf2(InitSize - 1) - InitSize;

    // Experiments of different caps with Chromium on both x64 and ARM64
    // have shown that the 32-byte cap generates the smallest binary on
    // both platforms while different caps yield similar performance.
    // (see https://lists.llvm.org/pipermail/llvm-dev/2018-July/124694.html)
    if (DesiredPadding > 32)
      DesiredPadding = alignTo(InitSize, 32) - InitSize;
  }

  Constant *NewInit = ConstantStruct::getAnon(M.getContext(), GlobalInits);
  auto *CombinedGlobal =
      new GlobalVariable(M, NewInit->getType(), /*isConstant=*/true,
                         GlobalValue::PrivateLinkage, NewInit);
  CombinedGlobal->setAlignment(MaxAlign);

  StructType *NewTy = cast<StructType>(NewInit->getType());
  lowerTypeTestCalls(TypeIds, CombinedGlobal, GlobalLayout);

  // Build aliases pointing to offsets into the combined global for each
  // global from which we built the combined global, and replace references
  // to the original globals with references to the aliases.
  for (unsigned I = 0; I != Globals.size(); ++I) {
    GlobalVariable *GV = cast<GlobalVariable>(Globals[I]->getGlobal());

    // Multiply by 2 to account for padding elements.
    Constant *CombinedGlobalIdxs[] = {ConstantInt::get(Int32Ty, 0),
                                      ConstantInt::get(Int32Ty, I * 2)};
    Constant *CombinedGlobalElemPtr = ConstantExpr::getInBoundsGetElementPtr(
        NewInit->getType(), CombinedGlobal, CombinedGlobalIdxs);
    assert(GV->getType()->getAddressSpace() == 0);
    GlobalAlias *GAlias =
        GlobalAlias::create(NewTy->getElementType(I * 2), 0, GV->getLinkage(),
                            "", CombinedGlobalElemPtr, &M);
    GAlias->setVisibility(GV->getVisibility());
    GAlias->takeName(GV);
    GV->replaceAllUsesWith(GAlias);
    GV->eraseFromParent();
  }
}

bool LowerTypeTestsModule::shouldExportConstantsAsAbsoluteSymbols() {
  return (Arch == Triple::x86 || Arch == Triple::x86_64) &&
         ObjectFormat == Triple::ELF;
}

/// Export the given type identifier so that ThinLTO backends may import it.
/// Type identifiers are exported by adding coarse-grained information about how
/// to test the type identifier to the summary, and creating symbols in the
/// object file (aliases and absolute symbols) containing fine-grained
/// information about the type identifier.
///
/// Returns a pointer to the location in which to store the bitmask, if
/// applicable.
uint8_t *LowerTypeTestsModule::exportTypeId(StringRef TypeId,
                                            const TypeIdLowering &TIL) {
  TypeTestResolution &TTRes =
      ExportSummary->getOrInsertTypeIdSummary(TypeId).TTRes;
  TTRes.TheKind = TIL.TheKind;

  auto ExportGlobal = [&](StringRef Name, Constant *C) {
    GlobalAlias *GA =
        GlobalAlias::create(Int8Ty, 0, GlobalValue::ExternalLinkage,
                            "__typeid_" + TypeId + "_" + Name, C, &M);
    GA->setVisibility(GlobalValue::HiddenVisibility);
  };

  auto ExportConstant = [&](StringRef Name, uint64_t &Storage, Constant *C) {
    if (shouldExportConstantsAsAbsoluteSymbols())
      ExportGlobal(Name, ConstantExpr::getIntToPtr(C, PtrTy));
    else
      Storage = cast<ConstantInt>(C)->getZExtValue();
  };

  if (TIL.TheKind != TypeTestResolution::Unsat)
    ExportGlobal("global_addr", TIL.OffsetedGlobal);

  if (TIL.TheKind == TypeTestResolution::ByteArray ||
      TIL.TheKind == TypeTestResolution::Inline ||
      TIL.TheKind == TypeTestResolution::AllOnes) {
    ExportConstant("align", TTRes.AlignLog2, TIL.AlignLog2);
    ExportConstant("size_m1", TTRes.SizeM1, TIL.SizeM1);

    uint64_t BitSize = cast<ConstantInt>(TIL.SizeM1)->getZExtValue() + 1;
    if (TIL.TheKind == TypeTestResolution::Inline)
      TTRes.SizeM1BitWidth = (BitSize <= 32) ? 5 : 6;
    else
      TTRes.SizeM1BitWidth = (BitSize <= 128) ? 7 : 32;
  }

  if (TIL.TheKind == TypeTestResolution::ByteArray) {
    ExportGlobal("byte_array", TIL.TheByteArray);
    if (shouldExportConstantsAsAbsoluteSymbols())
      ExportGlobal("bit_mask", TIL.BitMask);
    else
      return &TTRes.BitMask;
  }

  if (TIL.TheKind == TypeTestResolution::Inline)
    ExportConstant("inline_bits", TTRes.InlineBits, TIL.InlineBits);

  return nullptr;
}

LowerTypeTestsModule::TypeIdLowering
LowerTypeTestsModule::importTypeId(StringRef TypeId) {
  const TypeIdSummary *TidSummary = ImportSummary->getTypeIdSummary(TypeId);
  if (!TidSummary)
    return {}; // Unsat: no globals match this type id.
  const TypeTestResolution &TTRes = TidSummary->TTRes;

  TypeIdLowering TIL;
  TIL.TheKind = TTRes.TheKind;

  auto ImportGlobal = [&](StringRef Name) {
    // Give the global a type of length 0 so that it is not assumed not to alias
    // with any other global.
    GlobalVariable *GV = M.getOrInsertGlobal(
        ("__typeid_" + TypeId + "_" + Name).str(), Int8Arr0Ty);
    GV->setVisibility(GlobalValue::HiddenVisibility);
    return GV;
  };

  auto ImportConstant = [&](StringRef Name, uint64_t Const, unsigned AbsWidth,
                            Type *Ty) {
    if (!shouldExportConstantsAsAbsoluteSymbols()) {
      Constant *C =
          ConstantInt::get(isa<IntegerType>(Ty) ? Ty : Int64Ty, Const);
      if (!isa<IntegerType>(Ty))
        C = ConstantExpr::getIntToPtr(C, Ty);
      return C;
    }

    Constant *C = ImportGlobal(Name);
    auto *GV = cast<GlobalVariable>(C->stripPointerCasts());
    if (isa<IntegerType>(Ty))
      C = ConstantExpr::getPtrToInt(C, Ty);
    if (GV->getMetadata(LLVMContext::MD_absolute_symbol))
      return C;

    auto SetAbsRange = [&](uint64_t Min, uint64_t Max) {
      auto *MinC = ConstantAsMetadata::get(ConstantInt::get(IntPtrTy, Min));
      auto *MaxC = ConstantAsMetadata::get(ConstantInt::get(IntPtrTy, Max));
      GV->setMetadata(LLVMContext::MD_absolute_symbol,
                      MDNode::get(M.getContext(), {MinC, MaxC}));
    };
    if (AbsWidth == IntPtrTy->getBitWidth())
      SetAbsRange(~0ull, ~0ull); // Full set.
    else
      SetAbsRange(0, 1ull << AbsWidth);
    return C;
  };

  if (TIL.TheKind != TypeTestResolution::Unsat) {
    auto *GV = ImportGlobal("global_addr");
    // This is either a vtable (in .data.rel.ro) or a jump table (in .text).
    // Either way it's expected to be in the low 2 GiB, so set the small code
    // model.
<<<<<<< HEAD
=======
    //
    // For .data.rel.ro, we currently place all such sections in the low 2 GiB
    // [1], and for .text the sections are expected to be in the low 2 GiB under
    // the small and medium code models [2] and this pass only supports those
    // code models (e.g. jump tables use jmp instead of movabs/jmp).
    //
    // [1]https://github.com/llvm/llvm-project/pull/137742
    // [2]https://maskray.me/blog/2023-05-14-relocation-overflow-and-code-models
>>>>>>> 782a9e9f
    GV->setCodeModel(CodeModel::Small);
    TIL.OffsetedGlobal = GV;
  }

  if (TIL.TheKind == TypeTestResolution::ByteArray ||
      TIL.TheKind == TypeTestResolution::Inline ||
      TIL.TheKind == TypeTestResolution::AllOnes) {
    TIL.AlignLog2 = ImportConstant("align", TTRes.AlignLog2, 8, Int8Ty);
    TIL.SizeM1 =
        ImportConstant("size_m1", TTRes.SizeM1, TTRes.SizeM1BitWidth, IntPtrTy);
  }

  if (TIL.TheKind == TypeTestResolution::ByteArray) {
    TIL.TheByteArray = ImportGlobal("byte_array");
    TIL.BitMask = ImportConstant("bit_mask", TTRes.BitMask, 8, PtrTy);
  }

  if (TIL.TheKind == TypeTestResolution::Inline)
    TIL.InlineBits = ImportConstant(
        "inline_bits", TTRes.InlineBits, 1 << TTRes.SizeM1BitWidth,
        TTRes.SizeM1BitWidth <= 5 ? Int32Ty : Int64Ty);

  return TIL;
}

void LowerTypeTestsModule::importTypeTest(CallInst *CI) {
  auto TypeIdMDVal = dyn_cast<MetadataAsValue>(CI->getArgOperand(1));
  if (!TypeIdMDVal)
    report_fatal_error("Second argument of llvm.type.test must be metadata");

  auto TypeIdStr = dyn_cast<MDString>(TypeIdMDVal->getMetadata());
  // If this is a local unpromoted type, which doesn't have a metadata string,
  // treat as Unknown and delay lowering, so that we can still utilize it for
  // later optimizations.
  if (!TypeIdStr)
    return;

  TypeIdLowering TIL = importTypeId(TypeIdStr->getString());
  Value *Lowered = lowerTypeTestCall(TypeIdStr, CI, TIL);
  if (Lowered) {
    CI->replaceAllUsesWith(Lowered);
    CI->eraseFromParent();
  }
}

// ThinLTO backend: the function F has a jump table entry; update this module
// accordingly. isJumpTableCanonical describes the type of the jump table entry.
void LowerTypeTestsModule::importFunction(
    Function *F, bool isJumpTableCanonical,
    std::vector<GlobalAlias *> &AliasesToErase) {
  assert(F->getType()->getAddressSpace() == 0);

  GlobalValue::VisibilityTypes Visibility = F->getVisibility();
  std::string Name = std::string(F->getName());

  if (F->isDeclarationForLinker() && isJumpTableCanonical) {
    // Non-dso_local functions may be overriden at run time,
    // don't short curcuit them
    if (F->isDSOLocal()) {
      Function *RealF = Function::Create(F->getFunctionType(),
                                         GlobalValue::ExternalLinkage,
                                         F->getAddressSpace(),
                                         Name + ".cfi", &M);
      RealF->setVisibility(GlobalVariable::HiddenVisibility);
      replaceDirectCalls(F, RealF);
    }
    return;
  }

  Function *FDecl;
  if (!isJumpTableCanonical) {
    // Either a declaration of an external function or a reference to a locally
    // defined jump table.
    FDecl = Function::Create(F->getFunctionType(), GlobalValue::ExternalLinkage,
                             F->getAddressSpace(), Name + ".cfi_jt", &M);
    FDecl->setVisibility(GlobalValue::HiddenVisibility);
  } else {
    F->setName(Name + ".cfi");
    F->setLinkage(GlobalValue::ExternalLinkage);
    FDecl = Function::Create(F->getFunctionType(), GlobalValue::ExternalLinkage,
                             F->getAddressSpace(), Name, &M);
    FDecl->setVisibility(Visibility);
    Visibility = GlobalValue::HiddenVisibility;

    // Delete aliases pointing to this function, they'll be re-created in the
    // merged output. Don't do it yet though because ScopedSaveAliaseesAndUsed
    // will want to reset the aliasees first.
    for (auto &U : F->uses()) {
      if (auto *A = dyn_cast<GlobalAlias>(U.getUser())) {
        Function *AliasDecl = Function::Create(
            F->getFunctionType(), GlobalValue::ExternalLinkage,
            F->getAddressSpace(), "", &M);
        AliasDecl->takeName(A);
        A->replaceAllUsesWith(AliasDecl);
        AliasesToErase.push_back(A);
      }
    }
  }

  if (F->hasExternalWeakLinkage())
    replaceWeakDeclarationWithJumpTablePtr(F, FDecl, isJumpTableCanonical);
  else
    replaceCfiUses(F, FDecl, isJumpTableCanonical);

  // Set visibility late because it's used in replaceCfiUses() to determine
  // whether uses need to be replaced.
  F->setVisibility(Visibility);
}

void LowerTypeTestsModule::lowerTypeTestCalls(
    ArrayRef<Metadata *> TypeIds, Constant *CombinedGlobalAddr,
    const DenseMap<GlobalTypeMember *, uint64_t> &GlobalLayout) {
  // For each type identifier in this disjoint set...
  for (Metadata *TypeId : TypeIds) {
    // Build the bitset.
    BitSetInfo BSI = buildBitSet(TypeId, GlobalLayout);
    LLVM_DEBUG({
      if (auto MDS = dyn_cast<MDString>(TypeId))
        dbgs() << MDS->getString() << ": ";
      else
        dbgs() << "<unnamed>: ";
      BSI.print(dbgs());
    });

    ByteArrayInfo *BAI = nullptr;
    TypeIdLowering TIL;
    TIL.OffsetedGlobal = ConstantExpr::getGetElementPtr(
        Int8Ty, CombinedGlobalAddr, ConstantInt::get(IntPtrTy, BSI.ByteOffset)),
    TIL.AlignLog2 = ConstantInt::get(Int8Ty, BSI.AlignLog2);
    TIL.SizeM1 = ConstantInt::get(IntPtrTy, BSI.BitSize - 1);
    if (BSI.isAllOnes()) {
      TIL.TheKind = (BSI.BitSize == 1) ? TypeTestResolution::Single
                                       : TypeTestResolution::AllOnes;
    } else if (BSI.BitSize <= 64) {
      TIL.TheKind = TypeTestResolution::Inline;
      uint64_t InlineBits = 0;
      for (auto Bit : BSI.Bits)
        InlineBits |= uint64_t(1) << Bit;
      if (InlineBits == 0)
        TIL.TheKind = TypeTestResolution::Unsat;
      else
        TIL.InlineBits = ConstantInt::get(
            (BSI.BitSize <= 32) ? Int32Ty : Int64Ty, InlineBits);
    } else {
      TIL.TheKind = TypeTestResolution::ByteArray;
      ++NumByteArraysCreated;
      BAI = createByteArray(BSI);
      TIL.TheByteArray = BAI->ByteArray;
      TIL.BitMask = BAI->MaskGlobal;
    }

    TypeIdUserInfo &TIUI = TypeIdUsers[TypeId];

    if (TIUI.IsExported) {
      uint8_t *MaskPtr = exportTypeId(cast<MDString>(TypeId)->getString(), TIL);
      if (BAI)
        BAI->MaskPtr = MaskPtr;
    }

    // Lower each call to llvm.type.test for this type identifier.
    for (CallInst *CI : TIUI.CallSites) {
      ++NumTypeTestCallsLowered;
      Value *Lowered = lowerTypeTestCall(TypeId, CI, TIL);
      if (Lowered) {
        CI->replaceAllUsesWith(Lowered);
        CI->eraseFromParent();
      }
    }
  }
}

void LowerTypeTestsModule::verifyTypeMDNode(GlobalObject *GO, MDNode *Type) {
  if (Type->getNumOperands() != 2)
    report_fatal_error("All operands of type metadata must have 2 elements");

  if (GO->isThreadLocal())
    report_fatal_error("Bit set element may not be thread-local");
  if (isa<GlobalVariable>(GO) && GO->hasSection())
    report_fatal_error(
        "A member of a type identifier may not have an explicit section");

  // FIXME: We previously checked that global var member of a type identifier
  // must be a definition, but the IR linker may leave type metadata on
  // declarations. We should restore this check after fixing PR31759.

  auto OffsetConstMD = dyn_cast<ConstantAsMetadata>(Type->getOperand(0));
  if (!OffsetConstMD)
    report_fatal_error("Type offset must be a constant");
  auto OffsetInt = dyn_cast<ConstantInt>(OffsetConstMD->getValue());
  if (!OffsetInt)
    report_fatal_error("Type offset must be an integer constant");
}

static const unsigned kX86JumpTableEntrySize = 8;
static const unsigned kX86IBTJumpTableEntrySize = 16;
static const unsigned kARMJumpTableEntrySize = 4;
static const unsigned kARMBTIJumpTableEntrySize = 8;
static const unsigned kARMv6MJumpTableEntrySize = 16;
static const unsigned kRISCVJumpTableEntrySize = 8;
static const unsigned kLOONGARCH64JumpTableEntrySize = 8;

bool LowerTypeTestsModule::hasBranchTargetEnforcement() {
  if (HasBranchTargetEnforcement == -1) {
    // First time this query has been called. Find out the answer by checking
    // the module flags.
    if (const auto *BTE = mdconst::extract_or_null<ConstantInt>(
          M.getModuleFlag("branch-target-enforcement")))
      HasBranchTargetEnforcement = (BTE->getZExtValue() != 0);
    else
      HasBranchTargetEnforcement = 0;
  }
  return HasBranchTargetEnforcement;
}

unsigned
LowerTypeTestsModule::getJumpTableEntrySize(Triple::ArchType JumpTableArch) {
  switch (JumpTableArch) {
  case Triple::x86:
  case Triple::x86_64:
    if (const auto *MD = mdconst::extract_or_null<ConstantInt>(
            M.getModuleFlag("cf-protection-branch")))
      if (MD->getZExtValue())
        return kX86IBTJumpTableEntrySize;
    return kX86JumpTableEntrySize;
  case Triple::arm:
    return kARMJumpTableEntrySize;
  case Triple::thumb:
    if (CanUseThumbBWJumpTable) {
      if (hasBranchTargetEnforcement())
        return kARMBTIJumpTableEntrySize;
      return kARMJumpTableEntrySize;
    } else {
      return kARMv6MJumpTableEntrySize;
    }
  case Triple::aarch64:
    if (hasBranchTargetEnforcement())
      return kARMBTIJumpTableEntrySize;
    return kARMJumpTableEntrySize;
  case Triple::riscv32:
  case Triple::riscv64:
    return kRISCVJumpTableEntrySize;
  case Triple::loongarch64:
    return kLOONGARCH64JumpTableEntrySize;
  default:
    report_fatal_error("Unsupported architecture for jump tables");
  }
}

// Create an inline asm constant representing a jump table entry for the target.
// This consists of an instruction sequence containing a relative branch to
// Dest.
InlineAsm *
LowerTypeTestsModule::createJumpTableEntryAsm(Triple::ArchType JumpTableArch) {
  std::string Asm;
  raw_string_ostream AsmOS(Asm);

  if (JumpTableArch == Triple::x86 || JumpTableArch == Triple::x86_64) {
    bool Endbr = false;
    if (const auto *MD = mdconst::extract_or_null<ConstantInt>(
            M.getModuleFlag("cf-protection-branch")))
      Endbr = !MD->isZero();
    if (Endbr)
      AsmOS << (JumpTableArch == Triple::x86 ? "endbr32\n" : "endbr64\n");
    AsmOS << "jmp ${0:c}@plt\n";
    if (Endbr)
      AsmOS << ".balign 16, 0xcc\n";
    else
      AsmOS << "int3\nint3\nint3\n";
  } else if (JumpTableArch == Triple::arm) {
    AsmOS << "b $0\n";
  } else if (JumpTableArch == Triple::aarch64) {
    if (hasBranchTargetEnforcement())
      AsmOS << "bti c\n";
    AsmOS << "b $0\n";
  } else if (JumpTableArch == Triple::thumb) {
    if (!CanUseThumbBWJumpTable) {
      // In Armv6-M, this sequence will generate a branch without corrupting
      // any registers. We use two stack words; in the second, we construct the
      // address we'll pop into pc, and the first is used to save and restore
      // r0 which we use as a temporary register.
      //
      // To support position-independent use cases, the offset of the target
      // function is stored as a relative offset (which will expand into an
      // R_ARM_REL32 relocation in ELF, and presumably the equivalent in other
      // object file types), and added to pc after we load it. (The alternative
      // B.W is automatically pc-relative.)
      //
      // There are five 16-bit Thumb instructions here, so the .balign 4 adds a
      // sixth halfword of padding, and then the offset consumes a further 4
      // bytes, for a total of 16, which is very convenient since entries in
      // this jump table need to have power-of-two size.
      AsmOS << "push {r0,r1}\n"
            << "ldr r0, 1f\n"
            << "0: add r0, r0, pc\n"
            << "str r0, [sp, #4]\n"
            << "pop {r0,pc}\n"
            << ".balign 4\n"
            << "1: .word $0 - (0b + 4)\n";
    } else {
      if (hasBranchTargetEnforcement())
        AsmOS << "bti\n";
      AsmOS << "b.w $0\n";
    }
  } else if (JumpTableArch == Triple::riscv32 ||
             JumpTableArch == Triple::riscv64) {
    AsmOS << "tail $0@plt\n";
  } else if (JumpTableArch == Triple::loongarch64) {
    AsmOS << "pcalau12i $$t0, %pc_hi20($0)\n"
          << "jirl $$r0, $$t0, %pc_lo12($0)\n";
  } else {
    report_fatal_error("Unsupported architecture for jump tables");
  }

  return InlineAsm::get(
      FunctionType::get(Type::getVoidTy(M.getContext()), PtrTy, false),
      AsmOS.str(), "s",
      /*hasSideEffects=*/true);
}

/// Given a disjoint set of type identifiers and functions, build the bit sets
/// and lower the llvm.type.test calls, architecture dependently.
void LowerTypeTestsModule::buildBitSetsFromFunctions(
    ArrayRef<Metadata *> TypeIds, ArrayRef<GlobalTypeMember *> Functions) {
  if (Arch == Triple::x86 || Arch == Triple::x86_64 || Arch == Triple::arm ||
      Arch == Triple::thumb || Arch == Triple::aarch64 ||
      Arch == Triple::riscv32 || Arch == Triple::riscv64 ||
      Arch == Triple::loongarch64)
    buildBitSetsFromFunctionsNative(TypeIds, Functions);
  else if (Arch == Triple::wasm32 || Arch == Triple::wasm64)
    buildBitSetsFromFunctionsWASM(TypeIds, Functions);
  else
    report_fatal_error("Unsupported architecture for jump tables");
}

void LowerTypeTestsModule::moveInitializerToModuleConstructor(
    GlobalVariable *GV) {
  if (WeakInitializerFn == nullptr) {
    WeakInitializerFn = Function::Create(
        FunctionType::get(Type::getVoidTy(M.getContext()),
                          /* IsVarArg */ false),
        GlobalValue::InternalLinkage,
        M.getDataLayout().getProgramAddressSpace(),
        "__cfi_global_var_init", &M);
    BasicBlock *BB =
        BasicBlock::Create(M.getContext(), "entry", WeakInitializerFn);
    ReturnInst::Create(M.getContext(), BB);
    WeakInitializerFn->setSection(
        ObjectFormat == Triple::MachO
            ? "__TEXT,__StaticInit,regular,pure_instructions"
            : ".text.startup");
    // This code is equivalent to relocation application, and should run at the
    // earliest possible time (i.e. with the highest priority).
    appendToGlobalCtors(M, WeakInitializerFn, /* Priority */ 0);
  }

  IRBuilder<> IRB(WeakInitializerFn->getEntryBlock().getTerminator());
  GV->setConstant(false);
  IRB.CreateAlignedStore(GV->getInitializer(), GV, GV->getAlign());
  GV->setInitializer(Constant::getNullValue(GV->getValueType()));
}

void LowerTypeTestsModule::findGlobalVariableUsersOf(
    Constant *C, SmallSetVector<GlobalVariable *, 8> &Out) {
  for (auto *U : C->users()){
    if (auto *GV = dyn_cast<GlobalVariable>(U))
      Out.insert(GV);
    else if (auto *C2 = dyn_cast<Constant>(U))
      findGlobalVariableUsersOf(C2, Out);
  }
}

// Replace all uses of F with (F ? JT : 0).
void LowerTypeTestsModule::replaceWeakDeclarationWithJumpTablePtr(
    Function *F, Constant *JT, bool IsJumpTableCanonical) {
  // The target expression can not appear in a constant initializer on most
  // (all?) targets. Switch to a runtime initializer.
  SmallSetVector<GlobalVariable *, 8> GlobalVarUsers;
  findGlobalVariableUsersOf(F, GlobalVarUsers);
  for (auto *GV : GlobalVarUsers) {
    if (GV == GlobalAnnotation)
      continue;
    moveInitializerToModuleConstructor(GV);
  }

  // Can not RAUW F with an expression that uses F. Replace with a temporary
  // placeholder first.
  Function *PlaceholderFn =
      Function::Create(cast<FunctionType>(F->getValueType()),
                       GlobalValue::ExternalWeakLinkage,
                       F->getAddressSpace(), "", &M);
  replaceCfiUses(F, PlaceholderFn, IsJumpTableCanonical);

  convertUsersOfConstantsToInstructions(PlaceholderFn);
  // Don't use range based loop, because use list will be modified.
  while (!PlaceholderFn->use_empty()) {
    Use &U = *PlaceholderFn->use_begin();
    auto *InsertPt = dyn_cast<Instruction>(U.getUser());
    assert(InsertPt && "Non-instruction users should have been eliminated");
    auto *PN = dyn_cast<PHINode>(InsertPt);
    if (PN)
      InsertPt = PN->getIncomingBlock(U)->getTerminator();
    IRBuilder Builder(InsertPt);
    Value *ICmp = Builder.CreateICmp(CmpInst::ICMP_NE, F,
                                     Constant::getNullValue(F->getType()));
    Value *Select = Builder.CreateSelect(ICmp, JT,
                                         Constant::getNullValue(F->getType()));
    // For phi nodes, we need to update the incoming value for all operands
    // with the same predecessor.
    if (PN)
      PN->setIncomingValueForBlock(InsertPt->getParent(), Select);
    else
      U.set(Select);
  }
  PlaceholderFn->eraseFromParent();
}

static bool isThumbFunction(Function *F, Triple::ArchType ModuleArch) {
  Attribute TFAttr = F->getFnAttribute("target-features");
  if (TFAttr.isValid()) {
    SmallVector<StringRef, 6> Features;
    TFAttr.getValueAsString().split(Features, ',');
    for (StringRef Feature : Features) {
      if (Feature == "-thumb-mode")
        return false;
      else if (Feature == "+thumb-mode")
        return true;
    }
  }

  return ModuleArch == Triple::thumb;
}

// Each jump table must be either ARM or Thumb as a whole for the bit-test math
// to work. Pick one that matches the majority of members to minimize interop
// veneers inserted by the linker.
Triple::ArchType LowerTypeTestsModule::selectJumpTableArmEncoding(
    ArrayRef<GlobalTypeMember *> Functions) {
  if (Arch != Triple::arm && Arch != Triple::thumb)
    return Arch;

  if (!CanUseThumbBWJumpTable && CanUseArmJumpTable) {
    // In architectures that provide Arm and Thumb-1 but not Thumb-2,
    // we should always prefer the Arm jump table format, because the
    // Thumb-1 one is larger and slower.
    return Triple::arm;
  }

  // Otherwise, go with majority vote.
  unsigned ArmCount = 0, ThumbCount = 0;
  for (const auto GTM : Functions) {
    if (!GTM->isJumpTableCanonical()) {
      // PLT stubs are always ARM.
      // FIXME: This is the wrong heuristic for non-canonical jump tables.
      ++ArmCount;
      continue;
    }

    Function *F = cast<Function>(GTM->getGlobal());
    ++(isThumbFunction(F, Arch) ? ThumbCount : ArmCount);
  }

  return ArmCount > ThumbCount ? Triple::arm : Triple::thumb;
}

void LowerTypeTestsModule::createJumpTable(
    Function *F, ArrayRef<GlobalTypeMember *> Functions,
    Triple::ArchType JumpTableArch) {
  std::string AsmStr, ConstraintStr;
  raw_string_ostream AsmOS(AsmStr), ConstraintOS(ConstraintStr);
  SmallVector<Value *, 16> AsmArgs;
  AsmArgs.reserve(Functions.size() * 2);

  BasicBlock *BB = BasicBlock::Create(M.getContext(), "entry", F);
  IRBuilder<> IRB(BB);

  InlineAsm *JumpTableAsm = createJumpTableEntryAsm(JumpTableArch);

  // Check if all entries have the NoUnwind attribute.
  // If all entries have it, we can safely mark the
  // cfi.jumptable as NoUnwind, otherwise, direct calls
  // to the jump table will not handle exceptions properly
  bool areAllEntriesNounwind = true;
  for (GlobalTypeMember *GTM : Functions) {
    if (!llvm::cast<llvm::Function>(GTM->getGlobal())
             ->hasFnAttribute(llvm::Attribute::NoUnwind)) {
      areAllEntriesNounwind = false;
    }
    IRB.CreateCall(JumpTableAsm, GTM->getGlobal());
  }
  IRB.CreateUnreachable();

  // Align the whole table by entry size.
  F->setAlignment(Align(getJumpTableEntrySize(JumpTableArch)));
  // Skip prologue.
  // Disabled on win32 due to https://llvm.org/bugs/show_bug.cgi?id=28641#c3.
  // Luckily, this function does not get any prologue even without the
  // attribute.
  if (OS != Triple::Win32)
    F->addFnAttr(Attribute::Naked);
  if (JumpTableArch == Triple::arm)
    F->addFnAttr("target-features", "-thumb-mode");
  if (JumpTableArch == Triple::thumb) {
    if (hasBranchTargetEnforcement()) {
      // If we're generating a Thumb jump table with BTI, add a target-features
      // setting to ensure BTI can be assembled.
      F->addFnAttr("target-features", "+thumb-mode,+pacbti");
    } else {
      F->addFnAttr("target-features", "+thumb-mode");
      if (CanUseThumbBWJumpTable) {
        // Thumb jump table assembly needs Thumb2. The following attribute is
        // added by Clang for -march=armv7.
        F->addFnAttr("target-cpu", "cortex-a8");
      }
    }
  }
  // When -mbranch-protection= is used, the inline asm adds a BTI. Suppress BTI
  // for the function to avoid double BTI. This is a no-op without
  // -mbranch-protection=.
  if (JumpTableArch == Triple::aarch64 || JumpTableArch == Triple::thumb) {
    if (F->hasFnAttribute("branch-target-enforcement"))
      F->removeFnAttr("branch-target-enforcement");
    if (F->hasFnAttribute("sign-return-address"))
      F->removeFnAttr("sign-return-address");
  }
  if (JumpTableArch == Triple::riscv32 || JumpTableArch == Triple::riscv64) {
    // Make sure the jump table assembly is not modified by the assembler or
    // the linker.
    F->addFnAttr("target-features", "-c,-relax");
  }
  // When -fcf-protection= is used, the inline asm adds an ENDBR. Suppress ENDBR
  // for the function to avoid double ENDBR. This is a no-op without
  // -fcf-protection=.
  if (JumpTableArch == Triple::x86 || JumpTableArch == Triple::x86_64)
    F->addFnAttr(Attribute::NoCfCheck);

  // Make sure we don't emit .eh_frame for this function if it isn't needed.
  if (areAllEntriesNounwind)
    F->addFnAttr(Attribute::NoUnwind);

  // Make sure we do not inline any calls to the cfi.jumptable.
  F->addFnAttr(Attribute::NoInline);
}

/// Given a disjoint set of type identifiers and functions, build a jump table
/// for the functions, build the bit sets and lower the llvm.type.test calls.
void LowerTypeTestsModule::buildBitSetsFromFunctionsNative(
    ArrayRef<Metadata *> TypeIds, ArrayRef<GlobalTypeMember *> Functions) {
  // Unlike the global bitset builder, the function bitset builder cannot
  // re-arrange functions in a particular order and base its calculations on the
  // layout of the functions' entry points, as we have no idea how large a
  // particular function will end up being (the size could even depend on what
  // this pass does!) Instead, we build a jump table, which is a block of code
  // consisting of one branch instruction for each of the functions in the bit
  // set that branches to the target function, and redirect any taken function
  // addresses to the corresponding jump table entry. In the object file's
  // symbol table, the symbols for the target functions also refer to the jump
  // table entries, so that addresses taken outside the module will pass any
  // verification done inside the module.
  //
  // In more concrete terms, suppose we have three functions f, g, h which are
  // of the same type, and a function foo that returns their addresses:
  //
  // f:
  // mov 0, %eax
  // ret
  //
  // g:
  // mov 1, %eax
  // ret
  //
  // h:
  // mov 2, %eax
  // ret
  //
  // foo:
  // mov f, %eax
  // mov g, %edx
  // mov h, %ecx
  // ret
  //
  // We output the jump table as module-level inline asm string. The end result
  // will (conceptually) look like this:
  //
  // f = .cfi.jumptable
  // g = .cfi.jumptable + 4
  // h = .cfi.jumptable + 8
  // .cfi.jumptable:
  // jmp f.cfi  ; 5 bytes
  // int3       ; 1 byte
  // int3       ; 1 byte
  // int3       ; 1 byte
  // jmp g.cfi  ; 5 bytes
  // int3       ; 1 byte
  // int3       ; 1 byte
  // int3       ; 1 byte
  // jmp h.cfi  ; 5 bytes
  // int3       ; 1 byte
  // int3       ; 1 byte
  // int3       ; 1 byte
  //
  // f.cfi:
  // mov 0, %eax
  // ret
  //
  // g.cfi:
  // mov 1, %eax
  // ret
  //
  // h.cfi:
  // mov 2, %eax
  // ret
  //
  // foo:
  // mov f, %eax
  // mov g, %edx
  // mov h, %ecx
  // ret
  //
  // Because the addresses of f, g, h are evenly spaced at a power of 2, in the
  // normal case the check can be carried out using the same kind of simple
  // arithmetic that we normally use for globals.

  // FIXME: find a better way to represent the jumptable in the IR.
  assert(!Functions.empty());

  // Decide on the jump table encoding, so that we know how big the
  // entries will be.
  Triple::ArchType JumpTableArch = selectJumpTableArmEncoding(Functions);

  // Build a simple layout based on the regular layout of jump tables.
  DenseMap<GlobalTypeMember *, uint64_t> GlobalLayout;
  unsigned EntrySize = getJumpTableEntrySize(JumpTableArch);
  for (unsigned I = 0; I != Functions.size(); ++I)
    GlobalLayout[Functions[I]] = I * EntrySize;

  Function *JumpTableFn =
      Function::Create(FunctionType::get(Type::getVoidTy(M.getContext()),
                                         /* IsVarArg */ false),
                       GlobalValue::PrivateLinkage,
                       M.getDataLayout().getProgramAddressSpace(),
                       ".cfi.jumptable", &M);
  ArrayType *JumpTableType =
      ArrayType::get(ArrayType::get(Int8Ty, EntrySize), Functions.size());
  auto JumpTable = ConstantExpr::getPointerCast(
      JumpTableFn, PointerType::getUnqual(M.getContext()));

  lowerTypeTestCalls(TypeIds, JumpTable, GlobalLayout);

  // Build aliases pointing to offsets into the jump table, and replace
  // references to the original functions with references to the aliases.
  for (unsigned I = 0; I != Functions.size(); ++I) {
    Function *F = cast<Function>(Functions[I]->getGlobal());
    bool IsJumpTableCanonical = Functions[I]->isJumpTableCanonical();

    Constant *CombinedGlobalElemPtr = ConstantExpr::getInBoundsGetElementPtr(
        JumpTableType, JumpTable,
        ArrayRef<Constant *>{ConstantInt::get(IntPtrTy, 0),
                             ConstantInt::get(IntPtrTy, I)});

    const bool IsExported = Functions[I]->isExported();
    if (!IsJumpTableCanonical) {
      GlobalValue::LinkageTypes LT = IsExported ? GlobalValue::ExternalLinkage
                                                : GlobalValue::InternalLinkage;
      GlobalAlias *JtAlias = GlobalAlias::create(F->getValueType(), 0, LT,
                                                 F->getName() + ".cfi_jt",
                                                 CombinedGlobalElemPtr, &M);
      if (IsExported)
        JtAlias->setVisibility(GlobalValue::HiddenVisibility);
      else
        appendToUsed(M, {JtAlias});
    }

    if (IsExported) {
      if (IsJumpTableCanonical)
        ExportSummary->cfiFunctionDefs().emplace(F->getName());
      else
        ExportSummary->cfiFunctionDecls().emplace(F->getName());
    }

    if (!IsJumpTableCanonical) {
      if (F->hasExternalWeakLinkage())
        replaceWeakDeclarationWithJumpTablePtr(F, CombinedGlobalElemPtr,
                                               IsJumpTableCanonical);
      else
        replaceCfiUses(F, CombinedGlobalElemPtr, IsJumpTableCanonical);
    } else {
      assert(F->getType()->getAddressSpace() == 0);

      GlobalAlias *FAlias = GlobalAlias::create(
          F->getValueType(), 0, F->getLinkage(), "", CombinedGlobalElemPtr, &M);
      FAlias->setVisibility(F->getVisibility());
      FAlias->takeName(F);
      if (FAlias->hasName()) {
        F->setName(FAlias->getName() + ".cfi");
        // For COFF we should also rename the comdat if this function also
        // happens to be the key function. Even if the comdat name changes, this
        // should still be fine since comdat and symbol resolution happens
        // before LTO, so all symbols which would prevail have been selected.
        if (F->hasComdat() && ObjectFormat == Triple::COFF &&
            F->getComdat()->getName() == FAlias->getName()) {
          Comdat *OldComdat = F->getComdat();
          Comdat *NewComdat = M.getOrInsertComdat(F->getName());
          for (GlobalObject &GO : M.global_objects()) {
            if (GO.getComdat() == OldComdat)
              GO.setComdat(NewComdat);
          }
        }
      }
      replaceCfiUses(F, FAlias, IsJumpTableCanonical);
      if (!F->hasLocalLinkage())
        F->setVisibility(GlobalVariable::HiddenVisibility);
    }
  }

  createJumpTable(JumpTableFn, Functions, JumpTableArch);
}

/// Assign a dummy layout using an incrementing counter, tag each function
/// with its index represented as metadata, and lower each type test to an
/// integer range comparison. During generation of the indirect function call
/// table in the backend, it will assign the given indexes.
/// Note: Dynamic linking is not supported, as the WebAssembly ABI has not yet
/// been finalized.
void LowerTypeTestsModule::buildBitSetsFromFunctionsWASM(
    ArrayRef<Metadata *> TypeIds, ArrayRef<GlobalTypeMember *> Functions) {
  assert(!Functions.empty());

  // Build consecutive monotonic integer ranges for each call target set
  DenseMap<GlobalTypeMember *, uint64_t> GlobalLayout;

  for (GlobalTypeMember *GTM : Functions) {
    Function *F = cast<Function>(GTM->getGlobal());

    // Skip functions that are not address taken, to avoid bloating the table
    if (!F->hasAddressTaken())
      continue;

    // Store metadata with the index for each function
    MDNode *MD = MDNode::get(F->getContext(),
                             ArrayRef<Metadata *>(ConstantAsMetadata::get(
                                 ConstantInt::get(Int64Ty, IndirectIndex))));
    F->setMetadata("wasm.index", MD);

    // Assign the counter value
    GlobalLayout[GTM] = IndirectIndex++;
  }

  // The indirect function table index space starts at zero, so pass a NULL
  // pointer as the subtracted "jump table" offset.
  lowerTypeTestCalls(TypeIds, ConstantPointerNull::get(PtrTy),
                     GlobalLayout);
}

void LowerTypeTestsModule::buildBitSetsFromDisjointSet(
    ArrayRef<Metadata *> TypeIds, ArrayRef<GlobalTypeMember *> Globals,
    ArrayRef<ICallBranchFunnel *> ICallBranchFunnels) {
  DenseMap<Metadata *, uint64_t> TypeIdIndices;
  for (unsigned I = 0; I != TypeIds.size(); ++I)
    TypeIdIndices[TypeIds[I]] = I;

  // For each type identifier, build a set of indices that refer to members of
  // the type identifier.
  std::vector<std::set<uint64_t>> TypeMembers(TypeIds.size());
  unsigned GlobalIndex = 0;
  DenseMap<GlobalTypeMember *, uint64_t> GlobalIndices;
  for (GlobalTypeMember *GTM : Globals) {
    for (MDNode *Type : GTM->types()) {
      // Type = { offset, type identifier }
      auto I = TypeIdIndices.find(Type->getOperand(1));
      if (I != TypeIdIndices.end())
        TypeMembers[I->second].insert(GlobalIndex);
    }
    GlobalIndices[GTM] = GlobalIndex;
    GlobalIndex++;
  }

  for (ICallBranchFunnel *JT : ICallBranchFunnels) {
    TypeMembers.emplace_back();
    std::set<uint64_t> &TMSet = TypeMembers.back();
    for (GlobalTypeMember *T : JT->targets())
      TMSet.insert(GlobalIndices[T]);
  }

  // Order the sets of indices by size. The GlobalLayoutBuilder works best
  // when given small index sets first.
  llvm::stable_sort(TypeMembers, [](const std::set<uint64_t> &O1,
                                    const std::set<uint64_t> &O2) {
    return O1.size() < O2.size();
  });

  // Create a GlobalLayoutBuilder and provide it with index sets as layout
  // fragments. The GlobalLayoutBuilder tries to lay out members of fragments as
  // close together as possible.
  GlobalLayoutBuilder GLB(Globals.size());
  for (auto &&MemSet : TypeMembers)
    GLB.addFragment(MemSet);

  // Build a vector of globals with the computed layout.
  bool IsGlobalSet =
      Globals.empty() || isa<GlobalVariable>(Globals[0]->getGlobal());
  std::vector<GlobalTypeMember *> OrderedGTMs(Globals.size());
  auto OGTMI = OrderedGTMs.begin();
  for (auto &&F : GLB.Fragments) {
    for (auto &&Offset : F) {
      if (IsGlobalSet != isa<GlobalVariable>(Globals[Offset]->getGlobal()))
        report_fatal_error("Type identifier may not contain both global "
                           "variables and functions");
      *OGTMI++ = Globals[Offset];
    }
  }

  // Build the bitsets from this disjoint set.
  if (IsGlobalSet)
    buildBitSetsFromGlobalVariables(TypeIds, OrderedGTMs);
  else
    buildBitSetsFromFunctions(TypeIds, OrderedGTMs);
}

/// Lower all type tests in this module.
LowerTypeTestsModule::LowerTypeTestsModule(
    Module &M, ModuleAnalysisManager &AM, ModuleSummaryIndex *ExportSummary,
    const ModuleSummaryIndex *ImportSummary, DropTestKind DropTypeTests)
    : M(M), ExportSummary(ExportSummary), ImportSummary(ImportSummary),
      DropTypeTests(ClDropTypeTests > DropTypeTests ? ClDropTypeTests
                                                    : DropTypeTests) {
  assert(!(ExportSummary && ImportSummary));
  Triple TargetTriple(M.getTargetTriple());
  Arch = TargetTriple.getArch();
  if (Arch == Triple::arm)
    CanUseArmJumpTable = true;
  if (Arch == Triple::arm || Arch == Triple::thumb) {
    auto &FAM =
        AM.getResult<FunctionAnalysisManagerModuleProxy>(M).getManager();
    for (Function &F : M) {
      // Skip declarations since we should not query the TTI for them.
      if (F.isDeclaration())
        continue;
      auto &TTI = FAM.getResult<TargetIRAnalysis>(F);
      if (TTI.hasArmWideBranch(false))
        CanUseArmJumpTable = true;
      if (TTI.hasArmWideBranch(true))
        CanUseThumbBWJumpTable = true;
    }
  }
  OS = TargetTriple.getOS();
  ObjectFormat = TargetTriple.getObjectFormat();

  // Function annotation describes or applies to function itself, and
  // shouldn't be associated with jump table thunk generated for CFI.
  GlobalAnnotation = M.getGlobalVariable("llvm.global.annotations");
  if (GlobalAnnotation && GlobalAnnotation->hasInitializer()) {
    const ConstantArray *CA =
        cast<ConstantArray>(GlobalAnnotation->getInitializer());
    FunctionAnnotations.insert_range(CA->operands());
  }
}

bool LowerTypeTestsModule::runForTesting(Module &M, ModuleAnalysisManager &AM) {
  ModuleSummaryIndex Summary(/*HaveGVs=*/false);

  // Handle the command-line summary arguments. This code is for testing
  // purposes only, so we handle errors directly.
  if (!ClReadSummary.empty()) {
    ExitOnError ExitOnErr("-lowertypetests-read-summary: " + ClReadSummary +
                          ": ");
    auto ReadSummaryFile = ExitOnErr(errorOrToExpected(
        MemoryBuffer::getFile(ClReadSummary, /*IsText=*/true)));

    yaml::Input In(ReadSummaryFile->getBuffer());
    In >> Summary;
    ExitOnErr(errorCodeToError(In.error()));
  }

  bool Changed =
      LowerTypeTestsModule(
          M, AM,
          ClSummaryAction == PassSummaryAction::Export ? &Summary : nullptr,
          ClSummaryAction == PassSummaryAction::Import ? &Summary : nullptr,
          /*DropTypeTests=*/DropTestKind::None)
          .lower();

  if (!ClWriteSummary.empty()) {
    ExitOnError ExitOnErr("-lowertypetests-write-summary: " + ClWriteSummary +
                          ": ");
    std::error_code EC;
    raw_fd_ostream OS(ClWriteSummary, EC, sys::fs::OF_TextWithCRLF);
    ExitOnErr(errorCodeToError(EC));

    yaml::Output Out(OS);
    Out << Summary;
  }

  return Changed;
}

static bool isDirectCall(Use& U) {
  auto *Usr = dyn_cast<CallInst>(U.getUser());
  if (Usr) {
    auto *CB = dyn_cast<CallBase>(Usr);
    if (CB && CB->isCallee(&U))
      return true;
  }
  return false;
}

void LowerTypeTestsModule::replaceCfiUses(Function *Old, Value *New,
                                          bool IsJumpTableCanonical) {
  SmallSetVector<Constant *, 4> Constants;
  for (Use &U : llvm::make_early_inc_range(Old->uses())) {
    // Skip no_cfi values, which refer to the function body instead of the jump
    // table.
    if (isa<NoCFIValue>(U.getUser()))
      continue;

    // Skip direct calls to externally defined or non-dso_local functions.
    if (isDirectCall(U) && (Old->isDSOLocal() || !IsJumpTableCanonical))
      continue;

    // Skip function annotation.
    if (isFunctionAnnotation(U.getUser()))
      continue;

    // Must handle Constants specially, we cannot call replaceUsesOfWith on a
    // constant because they are uniqued.
    if (auto *C = dyn_cast<Constant>(U.getUser())) {
      if (!isa<GlobalValue>(C)) {
        // Save unique users to avoid processing operand replacement
        // more than once.
        Constants.insert(C);
        continue;
      }
    }

    U.set(New);
  }

  // Process operand replacement of saved constants.
  for (auto *C : Constants)
    C->handleOperandChange(Old, New);
}

void LowerTypeTestsModule::replaceDirectCalls(Value *Old, Value *New) {
  Old->replaceUsesWithIf(New, isDirectCall);
}

static void dropTypeTests(Module &M, Function &TypeTestFunc,
                          bool ShouldDropAll) {
  for (Use &U : llvm::make_early_inc_range(TypeTestFunc.uses())) {
    auto *CI = cast<CallInst>(U.getUser());
    // Find and erase llvm.assume intrinsics for this llvm.type.test call.
    for (Use &CIU : llvm::make_early_inc_range(CI->uses()))
      if (auto *Assume = dyn_cast<AssumeInst>(CIU.getUser()))
        Assume->eraseFromParent();
    // If the assume was merged with another assume, we might have a use on a
    // phi (which will feed the assume). Simply replace the use on the phi
    // with "true" and leave the merged assume.
    //
    // If ShouldDropAll is set, then we  we need to update any remaining uses,
    // regardless of the instruction type.
    if (!CI->use_empty()) {
      assert(ShouldDropAll || all_of(CI->users(), [](User *U) -> bool {
               return isa<PHINode>(U);
             }));
      CI->replaceAllUsesWith(ConstantInt::getTrue(M.getContext()));
    }
    CI->eraseFromParent();
  }
}

bool LowerTypeTestsModule::lower() {
  Function *TypeTestFunc =
      Intrinsic::getDeclarationIfExists(&M, Intrinsic::type_test);

  if (DropTypeTests != DropTestKind::None) {
    bool ShouldDropAll = DropTypeTests == DropTestKind::All;
    if (TypeTestFunc)
      dropTypeTests(M, *TypeTestFunc, ShouldDropAll);
    // Normally we'd have already removed all @llvm.public.type.test calls,
    // except for in the case where we originally were performing ThinLTO but
    // decided not to in the backend.
    Function *PublicTypeTestFunc =
        Intrinsic::getDeclarationIfExists(&M, Intrinsic::public_type_test);
    if (PublicTypeTestFunc)
      dropTypeTests(M, *PublicTypeTestFunc, ShouldDropAll);
    if (TypeTestFunc || PublicTypeTestFunc) {
      // We have deleted the type intrinsics, so we no longer have enough
      // information to reason about the liveness of virtual function pointers
      // in GlobalDCE.
      for (GlobalVariable &GV : M.globals())
        GV.eraseMetadata(LLVMContext::MD_vcall_visibility);
      return true;
    }
    return false;
  }

  // If only some of the modules were split, we cannot correctly perform
  // this transformation. We already checked for the presense of type tests
  // with partially split modules during the thin link, and would have emitted
  // an error if any were found, so here we can simply return.
  if ((ExportSummary && ExportSummary->partiallySplitLTOUnits()) ||
      (ImportSummary && ImportSummary->partiallySplitLTOUnits()))
    return false;

  Function *ICallBranchFunnelFunc =
      Intrinsic::getDeclarationIfExists(&M, Intrinsic::icall_branch_funnel);
  if ((!TypeTestFunc || TypeTestFunc->use_empty()) &&
      (!ICallBranchFunnelFunc || ICallBranchFunnelFunc->use_empty()) &&
      !ExportSummary && !ImportSummary)
    return false;

  if (ImportSummary) {
    if (TypeTestFunc)
      for (Use &U : llvm::make_early_inc_range(TypeTestFunc->uses()))
        importTypeTest(cast<CallInst>(U.getUser()));

    if (ICallBranchFunnelFunc && !ICallBranchFunnelFunc->use_empty())
      report_fatal_error(
          "unexpected call to llvm.icall.branch.funnel during import phase");

    SmallVector<Function *, 8> Defs;
    SmallVector<Function *, 8> Decls;
    for (auto &F : M) {
      // CFI functions are either external, or promoted. A local function may
      // have the same name, but it's not the one we are looking for.
      if (F.hasLocalLinkage())
        continue;
      if (ImportSummary->cfiFunctionDefs().count(F.getName()))
        Defs.push_back(&F);
      else if (ImportSummary->cfiFunctionDecls().count(F.getName()))
        Decls.push_back(&F);
    }

    std::vector<GlobalAlias *> AliasesToErase;
    {
      ScopedSaveAliaseesAndUsed S(M);
      for (auto *F : Defs)
        importFunction(F, /*isJumpTableCanonical*/ true, AliasesToErase);
      for (auto *F : Decls)
        importFunction(F, /*isJumpTableCanonical*/ false, AliasesToErase);
    }
    for (GlobalAlias *GA : AliasesToErase)
      GA->eraseFromParent();

    return true;
  }

  // Equivalence class set containing type identifiers and the globals that
  // reference them. This is used to partition the set of type identifiers in
  // the module into disjoint sets.
  using GlobalClassesTy = EquivalenceClasses<
      PointerUnion<GlobalTypeMember *, Metadata *, ICallBranchFunnel *>>;
  GlobalClassesTy GlobalClasses;

  // Verify the type metadata and build a few data structures to let us
  // efficiently enumerate the type identifiers associated with a global:
  // a list of GlobalTypeMembers (a GlobalObject stored alongside a vector
  // of associated type metadata) and a mapping from type identifiers to their
  // list of GlobalTypeMembers and last observed index in the list of globals.
  // The indices will be used later to deterministically order the list of type
  // identifiers.
  BumpPtrAllocator Alloc;
  struct TIInfo {
    unsigned UniqueId;
    std::vector<GlobalTypeMember *> RefGlobals;
  };
  DenseMap<Metadata *, TIInfo> TypeIdInfo;
  unsigned CurUniqueId = 0;
  SmallVector<MDNode *, 2> Types;

  // Cross-DSO CFI emits jumptable entries for exported functions as well as
  // address taken functions in case they are address taken in other modules.
  const bool CrossDsoCfi = M.getModuleFlag("Cross-DSO CFI") != nullptr;

  struct ExportedFunctionInfo {
    CfiFunctionLinkage Linkage;
    MDNode *FuncMD; // {name, linkage, type[, type...]}
  };
  MapVector<StringRef, ExportedFunctionInfo> ExportedFunctions;
  if (ExportSummary) {
    NamedMDNode *CfiFunctionsMD = M.getNamedMetadata("cfi.functions");
    if (CfiFunctionsMD) {
      // A set of all functions that are address taken by a live global object.
      DenseSet<GlobalValue::GUID> AddressTaken;
      for (auto &I : *ExportSummary)
        for (auto &GVS : I.second.SummaryList)
          if (GVS->isLive())
            for (const auto &Ref : GVS->refs()) {
              AddressTaken.insert(Ref.getGUID());
              for (auto &RefGVS : Ref.getSummaryList())
                if (auto Alias = dyn_cast<AliasSummary>(RefGVS.get()))
                  AddressTaken.insert(Alias->getAliaseeGUID());
            }
      for (auto *FuncMD : CfiFunctionsMD->operands()) {
        assert(FuncMD->getNumOperands() >= 2);
        StringRef FunctionName =
            cast<MDString>(FuncMD->getOperand(0))->getString();
        CfiFunctionLinkage Linkage = static_cast<CfiFunctionLinkage>(
            cast<ConstantAsMetadata>(FuncMD->getOperand(1))
                ->getValue()
                ->getUniqueInteger()
                .getZExtValue());
        const GlobalValue::GUID GUID =
            GlobalValue::getGUIDAssumingExternalLinkage(
                GlobalValue::dropLLVMManglingEscape(FunctionName));
        // Do not emit jumptable entries for functions that are not-live and
        // have no live references (and are not exported with cross-DSO CFI.)
        if (!ExportSummary->isGUIDLive(GUID))
          continue;
        if (!AddressTaken.count(GUID)) {
          if (!CrossDsoCfi || Linkage != CFL_Definition)
            continue;

          bool Exported = false;
          if (auto VI = ExportSummary->getValueInfo(GUID))
            for (const auto &GVS : VI.getSummaryList())
              if (GVS->isLive() && !GlobalValue::isLocalLinkage(GVS->linkage()))
                Exported = true;

          if (!Exported)
            continue;
        }
        auto P = ExportedFunctions.insert({FunctionName, {Linkage, FuncMD}});
        if (!P.second && P.first->second.Linkage != CFL_Definition)
          P.first->second = {Linkage, FuncMD};
      }

      for (const auto &P : ExportedFunctions) {
        StringRef FunctionName = P.first;
        CfiFunctionLinkage Linkage = P.second.Linkage;
        MDNode *FuncMD = P.second.FuncMD;
        Function *F = M.getFunction(FunctionName);
        if (F && F->hasLocalLinkage()) {
          // Locally defined function that happens to have the same name as a
          // function defined in a ThinLTO module. Rename it to move it out of
          // the way of the external reference that we're about to create.
          // Note that setName will find a unique name for the function, so even
          // if there is an existing function with the suffix there won't be a
          // name collision.
          F->setName(F->getName() + ".1");
          F = nullptr;
        }

        if (!F)
          F = Function::Create(
              FunctionType::get(Type::getVoidTy(M.getContext()), false),
              GlobalVariable::ExternalLinkage,
              M.getDataLayout().getProgramAddressSpace(), FunctionName, &M);

        // If the function is available_externally, remove its definition so
        // that it is handled the same way as a declaration. Later we will try
        // to create an alias using this function's linkage, which will fail if
        // the linkage is available_externally. This will also result in us
        // following the code path below to replace the type metadata.
        if (F->hasAvailableExternallyLinkage()) {
          F->setLinkage(GlobalValue::ExternalLinkage);
          F->deleteBody();
          F->setComdat(nullptr);
          F->clearMetadata();
        }

        // Update the linkage for extern_weak declarations when a definition
        // exists.
        if (Linkage == CFL_Definition && F->hasExternalWeakLinkage())
          F->setLinkage(GlobalValue::ExternalLinkage);

        // If the function in the full LTO module is a declaration, replace its
        // type metadata with the type metadata we found in cfi.functions. That
        // metadata is presumed to be more accurate than the metadata attached
        // to the declaration.
        if (F->isDeclaration()) {
          if (Linkage == CFL_WeakDeclaration)
            F->setLinkage(GlobalValue::ExternalWeakLinkage);

          F->eraseMetadata(LLVMContext::MD_type);
          for (unsigned I = 2; I < FuncMD->getNumOperands(); ++I)
            F->addMetadata(LLVMContext::MD_type,
                           *cast<MDNode>(FuncMD->getOperand(I).get()));
        }
      }
    }
  }

  DenseMap<GlobalObject *, GlobalTypeMember *> GlobalTypeMembers;
  for (GlobalObject &GO : M.global_objects()) {
    if (isa<GlobalVariable>(GO) && GO.isDeclarationForLinker())
      continue;

    Types.clear();
    GO.getMetadata(LLVMContext::MD_type, Types);

    bool IsJumpTableCanonical = false;
    bool IsExported = false;
    if (Function *F = dyn_cast<Function>(&GO)) {
      IsJumpTableCanonical = isJumpTableCanonical(F);
      if (auto It = ExportedFunctions.find(F->getName());
          It != ExportedFunctions.end()) {
        IsJumpTableCanonical |= It->second.Linkage == CFL_Definition;
        IsExported = true;
      // TODO: The logic here checks only that the function is address taken,
      // not that the address takers are live. This can be updated to check
      // their liveness and emit fewer jumptable entries once monolithic LTO
      // builds also emit summaries.
      } else if (!F->hasAddressTaken()) {
        if (!CrossDsoCfi || !IsJumpTableCanonical || F->hasLocalLinkage())
          continue;
      }
    }

    auto *GTM = GlobalTypeMember::create(Alloc, &GO, IsJumpTableCanonical,
                                         IsExported, Types);
    GlobalTypeMembers[&GO] = GTM;
    for (MDNode *Type : Types) {
      verifyTypeMDNode(&GO, Type);
      auto &Info = TypeIdInfo[Type->getOperand(1)];
      Info.UniqueId = ++CurUniqueId;
      Info.RefGlobals.push_back(GTM);
    }
  }

  auto AddTypeIdUse = [&](Metadata *TypeId) -> TypeIdUserInfo & {
    // Add the call site to the list of call sites for this type identifier. We
    // also use TypeIdUsers to keep track of whether we have seen this type
    // identifier before. If we have, we don't need to re-add the referenced
    // globals to the equivalence class.
    auto Ins = TypeIdUsers.insert({TypeId, {}});
    if (Ins.second) {
      // Add the type identifier to the equivalence class.
      auto &GCI = GlobalClasses.insert(TypeId);
      GlobalClassesTy::member_iterator CurSet = GlobalClasses.findLeader(GCI);

      // Add the referenced globals to the type identifier's equivalence class.
      for (GlobalTypeMember *GTM : TypeIdInfo[TypeId].RefGlobals)
        CurSet = GlobalClasses.unionSets(
            CurSet, GlobalClasses.findLeader(GlobalClasses.insert(GTM)));
    }

    return Ins.first->second;
  };

  if (TypeTestFunc) {
    for (const Use &U : TypeTestFunc->uses()) {
      auto CI = cast<CallInst>(U.getUser());
      // If this type test is only used by llvm.assume instructions, it
      // was used for whole program devirtualization, and is being kept
      // for use by other optimization passes. We do not need or want to
      // lower it here. We also don't want to rewrite any associated globals
      // unnecessarily. These will be removed by a subsequent LTT invocation
      // with the DropTypeTests flag set.
      bool OnlyAssumeUses = !CI->use_empty();
      for (const Use &CIU : CI->uses()) {
        if (isa<AssumeInst>(CIU.getUser()))
          continue;
        OnlyAssumeUses = false;
        break;
      }
      if (OnlyAssumeUses)
        continue;

      auto TypeIdMDVal = dyn_cast<MetadataAsValue>(CI->getArgOperand(1));
      if (!TypeIdMDVal)
        report_fatal_error("Second argument of llvm.type.test must be metadata");
      auto TypeId = TypeIdMDVal->getMetadata();
      AddTypeIdUse(TypeId).CallSites.push_back(CI);
    }
  }

  if (ICallBranchFunnelFunc) {
    for (const Use &U : ICallBranchFunnelFunc->uses()) {
      if (Arch != Triple::x86_64)
        report_fatal_error(
            "llvm.icall.branch.funnel not supported on this target");

      auto CI = cast<CallInst>(U.getUser());

      std::vector<GlobalTypeMember *> Targets;
      if (CI->arg_size() % 2 != 1)
        report_fatal_error("number of arguments should be odd");

      GlobalClassesTy::member_iterator CurSet;
      for (unsigned I = 1; I != CI->arg_size(); I += 2) {
        int64_t Offset;
        auto *Base = dyn_cast<GlobalObject>(GetPointerBaseWithConstantOffset(
            CI->getOperand(I), Offset, M.getDataLayout()));
        if (!Base)
          report_fatal_error(
              "Expected branch funnel operand to be global value");

        GlobalTypeMember *GTM = GlobalTypeMembers[Base];
        Targets.push_back(GTM);
        GlobalClassesTy::member_iterator NewSet =
            GlobalClasses.findLeader(GlobalClasses.insert(GTM));
        if (I == 1)
          CurSet = NewSet;
        else
          CurSet = GlobalClasses.unionSets(CurSet, NewSet);
      }

      GlobalClasses.unionSets(
          CurSet, GlobalClasses.findLeader(
                      GlobalClasses.insert(ICallBranchFunnel::create(
                          Alloc, CI, Targets, ++CurUniqueId))));
    }
  }

  if (ExportSummary) {
    DenseMap<GlobalValue::GUID, TinyPtrVector<Metadata *>> MetadataByGUID;
    for (auto &P : TypeIdInfo) {
      if (auto *TypeId = dyn_cast<MDString>(P.first))
        MetadataByGUID[GlobalValue::getGUIDAssumingExternalLinkage(
                           TypeId->getString())]
            .push_back(TypeId);
    }

    for (auto &P : *ExportSummary) {
      for (auto &S : P.second.SummaryList) {
        if (!ExportSummary->isGlobalValueLive(S.get()))
          continue;
        if (auto *FS = dyn_cast<FunctionSummary>(S->getBaseObject()))
          for (GlobalValue::GUID G : FS->type_tests())
            for (Metadata *MD : MetadataByGUID[G])
              AddTypeIdUse(MD).IsExported = true;
      }
    }
  }

  if (GlobalClasses.empty())
    return false;

  {
    ScopedSaveAliaseesAndUsed S(M);
    // For each disjoint set we found...
    for (const auto &C : GlobalClasses) {
      if (!C->isLeader())
        continue;

      ++NumTypeIdDisjointSets;
      // Build the list of type identifiers in this disjoint set.
      std::vector<Metadata *> TypeIds;
      std::vector<GlobalTypeMember *> Globals;
      std::vector<ICallBranchFunnel *> ICallBranchFunnels;
      for (auto M : GlobalClasses.members(*C)) {
        if (isa<Metadata *>(M))
          TypeIds.push_back(cast<Metadata *>(M));
        else if (isa<GlobalTypeMember *>(M))
          Globals.push_back(cast<GlobalTypeMember *>(M));
        else
          ICallBranchFunnels.push_back(cast<ICallBranchFunnel *>(M));
      }

      // Order type identifiers by unique ID for determinism. This ordering is
      // stable as there is a one-to-one mapping between metadata and unique
      // IDs.
      llvm::sort(TypeIds, [&](Metadata *M1, Metadata *M2) {
        return TypeIdInfo[M1].UniqueId < TypeIdInfo[M2].UniqueId;
      });

      // Same for the branch funnels.
      llvm::sort(ICallBranchFunnels,
                 [&](ICallBranchFunnel *F1, ICallBranchFunnel *F2) {
                   return F1->UniqueId < F2->UniqueId;
                 });

      // Build bitsets for this disjoint set.
      buildBitSetsFromDisjointSet(TypeIds, Globals, ICallBranchFunnels);
    }
  }

  allocateByteArrays();

  // Parse alias data to replace stand-in function declarations for aliases
  // with an alias to the intended target.
  if (ExportSummary) {
    if (NamedMDNode *AliasesMD = M.getNamedMetadata("aliases")) {
      for (auto *AliasMD : AliasesMD->operands()) {
        assert(AliasMD->getNumOperands() >= 4);
        StringRef AliasName =
            cast<MDString>(AliasMD->getOperand(0))->getString();
        StringRef Aliasee = cast<MDString>(AliasMD->getOperand(1))->getString();

        if (auto It = ExportedFunctions.find(Aliasee);
            It == ExportedFunctions.end() ||
            It->second.Linkage != CFL_Definition || !M.getNamedAlias(Aliasee))
          continue;

        GlobalValue::VisibilityTypes Visibility =
            static_cast<GlobalValue::VisibilityTypes>(
                cast<ConstantAsMetadata>(AliasMD->getOperand(2))
                    ->getValue()
                    ->getUniqueInteger()
                    .getZExtValue());
        bool Weak =
            static_cast<bool>(cast<ConstantAsMetadata>(AliasMD->getOperand(3))
                                  ->getValue()
                                  ->getUniqueInteger()
                                  .getZExtValue());

        auto *Alias = GlobalAlias::create("", M.getNamedAlias(Aliasee));
        Alias->setVisibility(Visibility);
        if (Weak)
          Alias->setLinkage(GlobalValue::WeakAnyLinkage);

        if (auto *F = M.getFunction(AliasName)) {
          Alias->takeName(F);
          F->replaceAllUsesWith(Alias);
          F->eraseFromParent();
        } else {
          Alias->setName(AliasName);
        }
      }
    }
  }

  // Emit .symver directives for exported functions, if they exist.
  if (ExportSummary) {
    if (NamedMDNode *SymversMD = M.getNamedMetadata("symvers")) {
      for (auto *Symver : SymversMD->operands()) {
        assert(Symver->getNumOperands() >= 2);
        StringRef SymbolName =
            cast<MDString>(Symver->getOperand(0))->getString();
        StringRef Alias = cast<MDString>(Symver->getOperand(1))->getString();

        if (!ExportedFunctions.count(SymbolName))
          continue;

        M.appendModuleInlineAsm(
            (llvm::Twine(".symver ") + SymbolName + ", " + Alias).str());
      }
    }
  }

  return true;
}

PreservedAnalyses LowerTypeTestsPass::run(Module &M,
                                          ModuleAnalysisManager &AM) {
  bool Changed;
  if (UseCommandLine)
    Changed = LowerTypeTestsModule::runForTesting(M, AM);
  else
    Changed =
        LowerTypeTestsModule(M, AM, ExportSummary, ImportSummary, DropTypeTests)
            .lower();
  if (!Changed)
    return PreservedAnalyses::all();
  return PreservedAnalyses::none();
}<|MERGE_RESOLUTION|>--- conflicted
+++ resolved
@@ -1024,8 +1024,6 @@
     // This is either a vtable (in .data.rel.ro) or a jump table (in .text).
     // Either way it's expected to be in the low 2 GiB, so set the small code
     // model.
-<<<<<<< HEAD
-=======
     //
     // For .data.rel.ro, we currently place all such sections in the low 2 GiB
     // [1], and for .text the sections are expected to be in the low 2 GiB under
@@ -1034,7 +1032,6 @@
     //
     // [1]https://github.com/llvm/llvm-project/pull/137742
     // [2]https://maskray.me/blog/2023-05-14-relocation-overflow-and-code-models
->>>>>>> 782a9e9f
     GV->setCodeModel(CodeModel::Small);
     TIL.OffsetedGlobal = GV;
   }
