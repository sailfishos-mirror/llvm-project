//===- VPlanTransforms.h - Utility VPlan to VPlan transforms --------------===//
//
// Part of the LLVM Project, under the Apache License v2.0 with LLVM Exceptions.
// See https://llvm.org/LICENSE.txt for license information.
// SPDX-License-Identifier: Apache-2.0 WITH LLVM-exception
//
//===----------------------------------------------------------------------===//
///
/// \file
/// This file provides utility VPlan to VPlan transformations.
//===----------------------------------------------------------------------===//

#ifndef LLVM_TRANSFORMS_VECTORIZE_VPLANTRANSFORMS_H
#define LLVM_TRANSFORMS_VECTORIZE_VPLANTRANSFORMS_H

#include "VPlan.h"
#include "VPlanVerifier.h"
#include "llvm/ADT/STLFunctionalExtras.h"
#include "llvm/Support/CommandLine.h"

namespace llvm {

class InductionDescriptor;
class Instruction;
class PHINode;
class ScalarEvolution;
class PredicatedScalarEvolution;
class TargetLibraryInfo;
class VPBuilder;
class VPRecipeBuilder;

extern cl::opt<bool> VerifyEachVPlan;

struct VPlanTransforms {
  /// Helper to run a VPlan transform \p Transform on \p VPlan, forwarding extra
  /// arguments to the transform. Returns the boolean returned by the transform.
  template <typename... ArgsTy>
  static bool runPass(bool (*Transform)(VPlan &, ArgsTy...), VPlan &Plan,
                      typename std::remove_reference<ArgsTy>::type &...Args) {
    bool Res = Transform(Plan, Args...);
    if (VerifyEachVPlan)
      verifyVPlanIsValid(Plan);
    return Res;
  }
  /// Helper to run a VPlan transform \p Transform on \p VPlan, forwarding extra
  /// arguments to the transform.
  template <typename... ArgsTy>
  static void runPass(void (*Fn)(VPlan &, ArgsTy...), VPlan &Plan,
                      typename std::remove_reference<ArgsTy>::type &...Args) {
    Fn(Plan, Args...);
    if (VerifyEachVPlan)
      verifyVPlanIsValid(Plan);
  }

  /// Replaces the VPInstructions in \p Plan with corresponding
  /// widen recipes.
  static void
  VPInstructionsToVPRecipes(VPlanPtr &Plan,
                            function_ref<const InductionDescriptor *(PHINode *)>
                                GetIntOrFpInductionDescriptor,
                            ScalarEvolution &SE, const TargetLibraryInfo &TLI);

  /// Try to have all users of fixed-order recurrences appear after the recipe
  /// defining their previous value, by either sinking users or hoisting recipes
  /// defining their previous value (and its operands). Then introduce
  /// FirstOrderRecurrenceSplice VPInstructions to combine the value from the
  /// recurrence phis and previous values.
  /// \returns true if all users of fixed-order recurrences could be re-arranged
  /// as needed or false if it is not possible. In the latter case, \p Plan is
  /// not valid.
  static bool adjustFixedOrderRecurrences(VPlan &Plan, VPBuilder &Builder);

  /// Clear NSW/NUW flags from reduction instructions if necessary.
  static void clearReductionWrapFlags(VPlan &Plan);

  /// Explicitly unroll \p Plan by \p UF.
  static void unrollByUF(VPlan &Plan, unsigned UF, LLVMContext &Ctx);

  /// Optimize \p Plan based on \p BestVF and \p BestUF. This may restrict the
  /// resulting plan to \p BestVF and \p BestUF.
  static void optimizeForVFAndUF(VPlan &Plan, ElementCount BestVF,
                                 unsigned BestUF,
                                 PredicatedScalarEvolution &PSE);

  /// Apply VPlan-to-VPlan optimizations to \p Plan, including induction recipe
  /// optimizations, dead recipe removal, replicate region optimizations and
  /// block merging.
  static void optimize(VPlan &Plan);

  /// Wrap predicated VPReplicateRecipes with a mask operand in an if-then
  /// region block and remove the mask operand. Optimize the created regions by
  /// iteratively sinking scalar operands into the region, followed by merging
  /// regions until no improvements are remaining.
  static void createAndOptimizeReplicateRegions(VPlan &Plan);

  /// Replace (ICMP_ULE, wide canonical IV, backedge-taken-count) checks with an
  /// (active-lane-mask recipe, wide canonical IV, trip-count). If \p
  /// UseActiveLaneMaskForControlFlow is true, introduce an
  /// VPActiveLaneMaskPHIRecipe. If \p DataAndControlFlowWithoutRuntimeCheck is
  /// true, no minimum-iteration runtime check will be created (during skeleton
  /// creation) and instead it is handled using active-lane-mask. \p
  /// DataAndControlFlowWithoutRuntimeCheck implies \p
  /// UseActiveLaneMaskForControlFlow.
  static void addActiveLaneMask(VPlan &Plan,
                                bool UseActiveLaneMaskForControlFlow,
                                bool DataAndControlFlowWithoutRuntimeCheck);

  /// Insert truncates and extends for any truncated recipe. Redundant casts
  /// will be folded later.
  static void
  truncateToMinimalBitwidths(VPlan &Plan,
                             const MapVector<Instruction *, uint64_t> &MinBWs);

  /// Drop poison flags from recipes that may generate a poison value that is
  /// used after vectorization, even when their operands are not poison. Those
  /// recipes meet the following conditions:
  ///  * Contribute to the address computation of a recipe generating a widen
  ///    memory load/store (VPWidenMemoryInstructionRecipe or
  ///    VPInterleaveRecipe).
  ///  * Such a widen memory load/store has at least one underlying Instruction
  ///    that is in a basic block that needs predication and after vectorization
  ///    the generated instruction won't be predicated.
  /// Uses \p BlockNeedsPredication to check if a block needs predicating.
  /// TODO: Replace BlockNeedsPredication callback with retrieving info from
  ///       VPlan directly.
  static void dropPoisonGeneratingRecipes(
      VPlan &Plan,
      const std::function<bool(BasicBlock *)> &BlockNeedsPredication);

  /// Add a VPEVLBasedIVPHIRecipe and related recipes to \p Plan and
  /// replaces all uses except the canonical IV increment of
  /// VPCanonicalIVPHIRecipe with a VPEVLBasedIVPHIRecipe.
  /// VPCanonicalIVPHIRecipe is only used to control the loop after
  /// this transformation.
  /// \returns true if the transformation succeeds, or false if it doesn't.
  static bool
  tryAddExplicitVectorLength(VPlan &Plan,
                             const std::optional<unsigned> &MaxEVLSafeElements);

  // For each Interleave Group in \p InterleaveGroups replace the Recipes
  // widening its memory instructions with a single VPInterleaveRecipe at its
  // insertion point.
  static void createInterleaveGroups(
      VPlan &Plan,
      const SmallPtrSetImpl<const InterleaveGroup<Instruction> *>
          &InterleaveGroups,
      VPRecipeBuilder &RecipeBuilder, const bool &ScalarEpilogueAllowed);

  /// Remove dead recipes from \p Plan.
  static void removeDeadRecipes(VPlan &Plan);

  /// Update \p Plan to account for the uncountable early exit block in \p
  /// UncountableExitingBlock by
  ///  * updating the condition exiting the vector loop to include the early
  ///    exit conditions
  ///  * splitting the original middle block to branch to the early exit block
  ///    if taken.
  static void handleUncountableEarlyExit(VPlan &Plan, ScalarEvolution &SE,
                                         Loop *OrigLoop,
                                         BasicBlock *UncountableExitingBlock,
                                         VPRecipeBuilder &RecipeBuilder);

  /// Lower abstract recipes to concrete ones, that can be codegen'd.
  static void convertToConcreteRecipes(VPlan &Plan);

<<<<<<< HEAD
  /// This function convert initial recipes to the abstract recipes and clamp \p
  /// Range based on cost model for following optimizations and cost
  /// estimations. The converted abstract recipes will lower to concrete
  /// recipies before codegen.
  static void convertToAbstractRecipes(VPlan &Plan, VPCostContext &Ctx,
                                       VFRange &Range);
=======
  /// Perform instcombine-like simplifications on recipes in \p Plan. Use \p
  /// CanonicalIVTy as type for all un-typed live-ins in VPTypeAnalysis.
  static void simplifyRecipes(VPlan &Plan, Type &CanonicalIVTy);
>>>>>>> 29b7295d

  /// If there's a single exit block, optimize its phi recipes that use exiting
  /// IV values by feeding them precomputed end values instead, possibly taken
  /// one step backwards.
  static void
  optimizeInductionExitUsers(VPlan &Plan,
                             DenseMap<VPValue *, VPValue *> &EndValues);
};

} // namespace llvm

#endif // LLVM_TRANSFORMS_VECTORIZE_VPLANTRANSFORMS_H<|MERGE_RESOLUTION|>--- conflicted
+++ resolved
@@ -14,6 +14,7 @@
 #define LLVM_TRANSFORMS_VECTORIZE_VPLANTRANSFORMS_H
 
 #include "VPlan.h"
+#include "VPlanHelpers.h"
 #include "VPlanVerifier.h"
 #include "llvm/ADT/STLFunctionalExtras.h"
 #include "llvm/Support/CommandLine.h"
@@ -163,18 +164,16 @@
   /// Lower abstract recipes to concrete ones, that can be codegen'd.
   static void convertToConcreteRecipes(VPlan &Plan);
 
-<<<<<<< HEAD
   /// This function convert initial recipes to the abstract recipes and clamp \p
   /// Range based on cost model for following optimizations and cost
   /// estimations. The converted abstract recipes will lower to concrete
   /// recipies before codegen.
   static void convertToAbstractRecipes(VPlan &Plan, VPCostContext &Ctx,
                                        VFRange &Range);
-=======
+
   /// Perform instcombine-like simplifications on recipes in \p Plan. Use \p
   /// CanonicalIVTy as type for all un-typed live-ins in VPTypeAnalysis.
   static void simplifyRecipes(VPlan &Plan, Type &CanonicalIVTy);
->>>>>>> 29b7295d
 
   /// If there's a single exit block, optimize its phi recipes that use exiting
   /// IV values by feeding them precomputed end values instead, possibly taken
