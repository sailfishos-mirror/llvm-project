//===- VPlanPatternMatch.h - Match on VPValues and recipes ------*- C++ -*-===//
//
// Part of the LLVM Project, under the Apache License v2.0 with LLVM Exceptions.
// See https://llvm.org/LICENSE.txt for license information.
// SPDX-License-Identifier: Apache-2.0 WITH LLVM-exception
//
//===----------------------------------------------------------------------===//
//
// This file provides a simple and efficient mechanism for performing general
// tree-based pattern matches on the VPlan values and recipes, based on
// LLVM's IR pattern matchers.
//
// Currently it provides generic matchers for unary and binary VPInstructions,
// and specialized matchers like m_Not, m_ActiveLaneMask, m_BranchOnCond,
// m_BranchOnCount to match specific VPInstructions.
// TODO: Add missing matchers for additional opcodes and recipes as needed.
//
//===----------------------------------------------------------------------===//

#ifndef LLVM_TRANSFORM_VECTORIZE_VPLANPATTERNMATCH_H
#define LLVM_TRANSFORM_VECTORIZE_VPLANPATTERNMATCH_H

#include "VPlan.h"

namespace llvm {
namespace VPlanPatternMatch {

template <typename Val, typename Pattern> bool match(Val *V, const Pattern &P) {
  return P.match(V);
}

template <typename Pattern> bool match(VPUser *U, const Pattern &P) {
  auto *R = dyn_cast<VPRecipeBase>(U);
  return R && match(R, P);
}

template <typename Class> struct class_match {
  template <typename ITy> bool match(ITy *V) const { return isa<Class>(V); }
};

/// Match an arbitrary VPValue and ignore it.
inline class_match<VPValue> m_VPValue() { return class_match<VPValue>(); }

template <typename Class> struct bind_ty {
  Class *&VR;

  bind_ty(Class *&V) : VR(V) {}

  template <typename ITy> bool match(ITy *V) const {
    if (auto *CV = dyn_cast<Class>(V)) {
      VR = CV;
      return true;
    }
    return false;
  }
};

/// Match a specified VPValue.
struct specificval_ty {
  const VPValue *Val;

  specificval_ty(const VPValue *V) : Val(V) {}

  bool match(VPValue *VPV) const { return VPV == Val; }
};

inline specificval_ty m_Specific(const VPValue *VPV) { return VPV; }

/// Stores a reference to the VPValue *, not the VPValue * itself,
/// thus can be used in commutative matchers.
struct deferredval_ty {
  VPValue *const &Val;

  deferredval_ty(VPValue *const &V) : Val(V) {}

  bool match(VPValue *const V) const { return V == Val; }
};

/// Like m_Specific(), but works if the specific value to match is determined
/// as part of the same match() expression. For example:
/// m_Mul(m_VPValue(X), m_Specific(X)) is incorrect, because m_Specific() will
/// bind X before the pattern match starts.
/// m_Mul(m_VPValue(X), m_Deferred(X)) is correct, and will check against
/// whichever value m_VPValue(X) populated.
inline deferredval_ty m_Deferred(VPValue *const &V) { return V; }

/// Match an integer constant or vector of constants if Pred::isValue returns
/// true for the APInt. \p BitWidth optionally specifies the bitwidth the
/// matched constant must have. If it is 0, the matched constant can have any
/// bitwidth.
template <typename Pred, unsigned BitWidth = 0> struct int_pred_ty {
  Pred P;

  int_pred_ty(Pred P) : P(std::move(P)) {}
  int_pred_ty() : P() {}

  bool match(VPValue *VPV) const {
    if (!VPV->isLiveIn())
      return false;
    Value *V = VPV->getLiveInIRValue();
    if (!V)
      return false;
    const auto *CI = dyn_cast<ConstantInt>(V);
    if (!CI && V->getType()->isVectorTy())
      if (const auto *C = dyn_cast<Constant>(V))
        CI = dyn_cast_or_null<ConstantInt>(
            C->getSplatValue(/*AllowPoison=*/false));
    if (!CI)
      return false;

    if (BitWidth != 0 && CI->getBitWidth() != BitWidth)
      return false;
    return P.isValue(CI->getValue());
  }
};

/// Match a specified integer value or vector of all elements of that
/// value. \p BitWidth optionally specifies the bitwidth the matched constant
/// must have. If it is 0, the matched constant can have any bitwidth.
struct is_specific_int {
  APInt Val;

  is_specific_int(APInt Val) : Val(std::move(Val)) {}

  bool isValue(const APInt &C) const { return APInt::isSameValue(Val, C); }
};

template <unsigned Bitwidth = 0>
using specific_intval = int_pred_ty<is_specific_int, Bitwidth>;

inline specific_intval<0> m_SpecificInt(uint64_t V) {
  return specific_intval<0>(is_specific_int(APInt(64, V)));
}

inline specific_intval<1> m_False() {
  return specific_intval<1>(is_specific_int(APInt(64, 0)));
}

inline specific_intval<1> m_True() {
  return specific_intval<1>(is_specific_int(APInt(64, 1)));
}

struct is_all_ones {
  bool isValue(const APInt &C) const { return C.isAllOnes(); }
};

/// Match an integer or vector with all bits set.
/// For vectors, this includes constants with undefined elements.
inline int_pred_ty<is_all_ones> m_AllOnes() {
  return int_pred_ty<is_all_ones>();
}

/// Matching combinators
template <typename LTy, typename RTy> struct match_combine_or {
  LTy L;
  RTy R;

  match_combine_or(const LTy &Left, const RTy &Right) : L(Left), R(Right) {}

  template <typename ITy> bool match(ITy *V) const {
    if (L.match(V))
      return true;
    if (R.match(V))
      return true;
    return false;
  }
};

template <typename LTy, typename RTy> struct match_combine_and {
  LTy L;
  RTy R;

  match_combine_and(const LTy &Left, const RTy &Right) : L(Left), R(Right) {}

  template <typename ITy> bool match(ITy *V) const {
    return L.match(V) && R.match(V);
  }
};

/// Combine two pattern matchers matching L || R
template <typename LTy, typename RTy>
inline match_combine_or<LTy, RTy> m_CombineOr(const LTy &L, const RTy &R) {
  return match_combine_or<LTy, RTy>(L, R);
}

/// Combine two pattern matchers matching L && R
template <typename LTy, typename RTy>
inline match_combine_and<LTy, RTy> m_CombineAnd(const LTy &L, const RTy &R) {
  return match_combine_and<LTy, RTy>(L, R);
}

/// Match a VPValue, capturing it if we match.
inline bind_ty<VPValue> m_VPValue(VPValue *&V) { return V; }

template <typename Ops_t, unsigned Opcode, bool Commutative,
          typename... RecipeTys>
struct Recipe_match {
  Ops_t Ops;

  Recipe_match() : Ops() {
    static_assert(std::tuple_size<Ops_t>::value == 0 &&
                  "constructor can only be used with zero operands");
  }
  Recipe_match(Ops_t Ops) : Ops(Ops) {}
  template <typename A_t, typename B_t>
  Recipe_match(A_t A, B_t B) : Ops({A, B}) {
    static_assert(std::tuple_size<Ops_t>::value == 2 &&
                  "constructor can only be used for binary matcher");
  }

  bool match(const VPValue *V) const {
    auto *DefR = V->getDefiningRecipe();
    return DefR && match(DefR);
  }

  bool match(const VPSingleDefRecipe *R) const {
    return match(static_cast<const VPRecipeBase *>(R));
  }

  bool match(const VPRecipeBase *R) const {
    if ((!matchRecipeAndOpcode<RecipeTys>(R) && ...))
      return false;

    assert(R->getNumOperands() == std::tuple_size<Ops_t>::value &&
           "recipe with matched opcode does not have the expected number of "
           "operands");

    auto IdxSeq = std::make_index_sequence<std::tuple_size<Ops_t>::value>();
    if (all_of_tuple_elements(IdxSeq, [R](auto Op, unsigned Idx) {
          return Op.match(R->getOperand(Idx));
        }))
      return true;

    return Commutative &&
           all_of_tuple_elements(IdxSeq, [R](auto Op, unsigned Idx) {
             return Op.match(R->getOperand(R->getNumOperands() - Idx - 1));
           });
  }

private:
  template <typename RecipeTy>
  static bool matchRecipeAndOpcode(const VPRecipeBase *R) {
    auto *DefR = dyn_cast<RecipeTy>(R);
    // Check for recipes that do not have opcodes.
    if constexpr (std::is_same<RecipeTy, VPScalarIVStepsRecipe>::value ||
                  std::is_same<RecipeTy, VPCanonicalIVPHIRecipe>::value ||
                  std::is_same<RecipeTy, VPWidenSelectRecipe>::value ||
                  std::is_same<RecipeTy, VPDerivedIVRecipe>::value ||
                  std::is_same<RecipeTy, VPWidenGEPRecipe>::value)
      return DefR;
    else
      return DefR && DefR->getOpcode() == Opcode;
  }

  /// Helper to check if predicate \p P holds on all tuple elements in Ops using
  /// the provided index sequence.
  template <typename Fn, std::size_t... Is>
  bool all_of_tuple_elements(std::index_sequence<Is...>, Fn P) const {
    return (P(std::get<Is>(Ops), Is) && ...);
  }
};

template <typename Op0_t, unsigned Opcode, typename... RecipeTys>
using UnaryRecipe_match =
    Recipe_match<std::tuple<Op0_t>, Opcode, false, RecipeTys...>;

template <typename Op0_t, unsigned Opcode>
using UnaryVPInstruction_match =
    UnaryRecipe_match<Op0_t, Opcode, VPInstruction>;

template <typename Op0_t, unsigned Opcode>
using AllUnaryRecipe_match =
    UnaryRecipe_match<Op0_t, Opcode, VPWidenRecipe, VPReplicateRecipe,
                      VPWidenCastRecipe, VPInstruction>;

template <typename Op0_t, typename Op1_t, unsigned Opcode, bool Commutative,
          typename... RecipeTys>
using BinaryRecipe_match =
    Recipe_match<std::tuple<Op0_t, Op1_t>, Opcode, Commutative, RecipeTys...>;

template <typename Op0_t, typename Op1_t, unsigned Opcode>
using BinaryVPInstruction_match =
    BinaryRecipe_match<Op0_t, Op1_t, Opcode, /*Commutative*/ false,
                       VPInstruction>;

template <typename Op0_t, typename Op1_t, typename Op2_t, unsigned Opcode,
          bool Commutative, typename... RecipeTys>
using TernaryRecipe_match = Recipe_match<std::tuple<Op0_t, Op1_t, Op2_t>,
                                         Opcode, Commutative, RecipeTys...>;

template <typename Op0_t, typename Op1_t, typename Op2_t, unsigned Opcode>
using TernaryVPInstruction_match =
    TernaryRecipe_match<Op0_t, Op1_t, Op2_t, Opcode, /*Commutative*/ false,
                        VPInstruction>;

template <typename Op0_t, typename Op1_t, unsigned Opcode,
          bool Commutative = false>
using AllBinaryRecipe_match =
    BinaryRecipe_match<Op0_t, Op1_t, Opcode, Commutative, VPWidenRecipe,
                       VPReplicateRecipe, VPWidenCastRecipe, VPInstruction>;

template <unsigned Opcode, typename Op0_t>
inline UnaryVPInstruction_match<Op0_t, Opcode>
m_VPInstruction(const Op0_t &Op0) {
  return UnaryVPInstruction_match<Op0_t, Opcode>(Op0);
}

template <unsigned Opcode, typename Op0_t, typename Op1_t>
inline BinaryVPInstruction_match<Op0_t, Op1_t, Opcode>
m_VPInstruction(const Op0_t &Op0, const Op1_t &Op1) {
  return BinaryVPInstruction_match<Op0_t, Op1_t, Opcode>(Op0, Op1);
}

template <unsigned Opcode, typename Op0_t, typename Op1_t, typename Op2_t>
inline TernaryVPInstruction_match<Op0_t, Op1_t, Op2_t, Opcode>
m_VPInstruction(const Op0_t &Op0, const Op1_t &Op1, const Op2_t &Op2) {
  return TernaryVPInstruction_match<Op0_t, Op1_t, Op2_t, Opcode>(
      {Op0, Op1, Op2});
}

<<<<<<< HEAD
=======
template <typename Op0_t, typename Op1_t, typename Op2_t, typename Op3_t,
          unsigned Opcode, bool Commutative, typename... RecipeTys>
using Recipe4Op_match = Recipe_match<std::tuple<Op0_t, Op1_t, Op2_t, Op3_t>,
                                     Opcode, Commutative, RecipeTys...>;

template <typename Op0_t, typename Op1_t, typename Op2_t, typename Op3_t,
          unsigned Opcode>
using VPInstruction4Op_match =
    Recipe4Op_match<Op0_t, Op1_t, Op2_t, Op3_t, Opcode, /*Commutative*/ false,
                    VPInstruction>;

template <unsigned Opcode, typename Op0_t, typename Op1_t, typename Op2_t,
          typename Op3_t>
inline VPInstruction4Op_match<Op0_t, Op1_t, Op2_t, Op3_t, Opcode>
m_VPInstruction(const Op0_t &Op0, const Op1_t &Op1, const Op2_t &Op2,
                const Op3_t &Op3) {
  return VPInstruction4Op_match<Op0_t, Op1_t, Op2_t, Op3_t, Opcode>(
      {Op0, Op1, Op2, Op3});
}
template <typename Op0_t>
inline UnaryVPInstruction_match<Op0_t, Instruction::Freeze>
m_Freeze(const Op0_t &Op0) {
  return m_VPInstruction<Instruction::Freeze>(Op0);
}

>>>>>>> eb0f1dc0
template <typename Op0_t>
inline UnaryVPInstruction_match<Op0_t, VPInstruction::Not>
m_Not(const Op0_t &Op0) {
  return m_VPInstruction<VPInstruction::Not>(Op0);
}

template <typename Op0_t>
inline UnaryVPInstruction_match<Op0_t, VPInstruction::BranchOnCond>
m_BranchOnCond(const Op0_t &Op0) {
  return m_VPInstruction<VPInstruction::BranchOnCond>(Op0);
}

template <typename Op0_t>
inline UnaryVPInstruction_match<Op0_t, VPInstruction::Broadcast>
m_Broadcast(const Op0_t &Op0) {
  return m_VPInstruction<VPInstruction::Broadcast>(Op0);
}

template <typename Op0_t, typename Op1_t>
inline BinaryVPInstruction_match<Op0_t, Op1_t, VPInstruction::ActiveLaneMask>
m_ActiveLaneMask(const Op0_t &Op0, const Op1_t &Op1) {
  return m_VPInstruction<VPInstruction::ActiveLaneMask>(Op0, Op1);
}

template <typename Op0_t, typename Op1_t>
inline BinaryVPInstruction_match<Op0_t, Op1_t, VPInstruction::BranchOnCount>
m_BranchOnCount(const Op0_t &Op0, const Op1_t &Op1) {
  return m_VPInstruction<VPInstruction::BranchOnCount>(Op0, Op1);
}

template <unsigned Opcode, typename Op0_t>
inline AllUnaryRecipe_match<Op0_t, Opcode> m_Unary(const Op0_t &Op0) {
  return AllUnaryRecipe_match<Op0_t, Opcode>(Op0);
}

template <typename Op0_t>
inline AllUnaryRecipe_match<Op0_t, Instruction::Trunc>
m_Trunc(const Op0_t &Op0) {
  return m_Unary<Instruction::Trunc, Op0_t>(Op0);
}

template <typename Op0_t>
inline AllUnaryRecipe_match<Op0_t, Instruction::ZExt> m_ZExt(const Op0_t &Op0) {
  return m_Unary<Instruction::ZExt, Op0_t>(Op0);
}

template <typename Op0_t>
inline AllUnaryRecipe_match<Op0_t, Instruction::SExt> m_SExt(const Op0_t &Op0) {
  return m_Unary<Instruction::SExt, Op0_t>(Op0);
}

template <typename Op0_t>
inline match_combine_or<AllUnaryRecipe_match<Op0_t, Instruction::ZExt>,
                        AllUnaryRecipe_match<Op0_t, Instruction::SExt>>
m_ZExtOrSExt(const Op0_t &Op0) {
  return m_CombineOr(m_ZExt(Op0), m_SExt(Op0));
}

template <unsigned Opcode, typename Op0_t, typename Op1_t,
          bool Commutative = false>
inline AllBinaryRecipe_match<Op0_t, Op1_t, Opcode, Commutative>
m_Binary(const Op0_t &Op0, const Op1_t &Op1) {
  return AllBinaryRecipe_match<Op0_t, Op1_t, Opcode, Commutative>(Op0, Op1);
}

template <unsigned Opcode, typename Op0_t, typename Op1_t>
inline AllBinaryRecipe_match<Op0_t, Op1_t, Opcode, true>
m_c_Binary(const Op0_t &Op0, const Op1_t &Op1) {
  return AllBinaryRecipe_match<Op0_t, Op1_t, Opcode, true>(Op0, Op1);
}

template <typename Op0_t, typename Op1_t>
inline AllBinaryRecipe_match<Op0_t, Op1_t, Instruction::Mul>
m_Mul(const Op0_t &Op0, const Op1_t &Op1) {
  return m_Binary<Instruction::Mul, Op0_t, Op1_t>(Op0, Op1);
}

template <typename Op0_t, typename Op1_t>
inline AllBinaryRecipe_match<Op0_t, Op1_t, Instruction::Mul,
                             /* Commutative =*/true>
m_c_Mul(const Op0_t &Op0, const Op1_t &Op1) {
  return m_Binary<Instruction::Mul, Op0_t, Op1_t, true>(Op0, Op1);
}

/// Match a binary OR operation. Note that while conceptually the operands can
/// be matched commutatively, \p Commutative defaults to false in line with the
/// IR-based pattern matching infrastructure. Use m_c_BinaryOr for a commutative
/// version of the matcher.
template <typename Op0_t, typename Op1_t, bool Commutative = false>
inline AllBinaryRecipe_match<Op0_t, Op1_t, Instruction::Or, Commutative>
m_BinaryOr(const Op0_t &Op0, const Op1_t &Op1) {
  return m_Binary<Instruction::Or, Op0_t, Op1_t, Commutative>(Op0, Op1);
}

template <typename Op0_t, typename Op1_t>
inline AllBinaryRecipe_match<Op0_t, Op1_t, Instruction::Or,
                             /*Commutative*/ true>
m_c_BinaryOr(const Op0_t &Op0, const Op1_t &Op1) {
  return m_BinaryOr<Op0_t, Op1_t, /*Commutative*/ true>(Op0, Op1);
}

template <typename Op0_t, typename Op1_t>
using GEPLikeRecipe_match =
    BinaryRecipe_match<Op0_t, Op1_t, Instruction::GetElementPtr, false,
                       VPWidenRecipe, VPReplicateRecipe, VPWidenGEPRecipe,
                       VPInstruction>;

template <typename Op0_t, typename Op1_t>
inline GEPLikeRecipe_match<Op0_t, Op1_t> m_GetElementPtr(const Op0_t &Op0,
                                                         const Op1_t &Op1) {
  return GEPLikeRecipe_match<Op0_t, Op1_t>(Op0, Op1);
}

template <typename Op0_t, typename Op1_t, typename Op2_t, unsigned Opcode>
using AllTernaryRecipe_match =
    Recipe_match<std::tuple<Op0_t, Op1_t, Op2_t>, Opcode, false,
                 VPReplicateRecipe, VPInstruction, VPWidenSelectRecipe>;

template <typename Op0_t, typename Op1_t, typename Op2_t>
inline AllTernaryRecipe_match<Op0_t, Op1_t, Op2_t, Instruction::Select>
m_Select(const Op0_t &Op0, const Op1_t &Op1, const Op2_t &Op2) {
  return AllTernaryRecipe_match<Op0_t, Op1_t, Op2_t, Instruction::Select>(
      {Op0, Op1, Op2});
}

template <typename Op0_t, typename Op1_t>
inline match_combine_or<
    BinaryVPInstruction_match<Op0_t, Op1_t, VPInstruction::LogicalAnd>,
    AllTernaryRecipe_match<Op0_t, Op1_t, specific_intval<1>,
                           Instruction::Select>>
m_LogicalAnd(const Op0_t &Op0, const Op1_t &Op1) {
  return m_CombineOr(
      m_VPInstruction<VPInstruction::LogicalAnd, Op0_t, Op1_t>(Op0, Op1),
      m_Select(Op0, Op1, m_False()));
}

template <typename Op0_t, typename Op1_t>
inline AllTernaryRecipe_match<Op0_t, specific_intval<1>, Op1_t,
                              Instruction::Select>
m_LogicalOr(const Op0_t &Op0, const Op1_t &Op1) {
  return m_Select(Op0, m_True(), Op1);
}

template <typename Op0_t, typename Op1_t, typename Op2_t>
using VPScalarIVSteps_match =
    TernaryRecipe_match<Op0_t, Op1_t, Op2_t, 0, false, VPScalarIVStepsRecipe>;

template <typename Op0_t, typename Op1_t, typename Op2_t>
inline VPScalarIVSteps_match<Op0_t, Op1_t, Op2_t>
m_ScalarIVSteps(const Op0_t &Op0, const Op1_t &Op1, const Op2_t &Op2) {
  return VPScalarIVSteps_match<Op0_t, Op1_t, Op2_t>({Op0, Op1, Op2});
}

template <typename Op0_t, typename Op1_t, typename Op2_t>
using VPDerivedIV_match =
    Recipe_match<std::tuple<Op0_t, Op1_t, Op2_t>, 0, false, VPDerivedIVRecipe>;

template <typename Op0_t, typename Op1_t, typename Op2_t>
inline VPDerivedIV_match<Op0_t, Op1_t, Op2_t>
m_DerivedIV(const Op0_t &Op0, const Op1_t &Op1, const Op2_t &Op2) {
  return VPDerivedIV_match<Op0_t, Op1_t, Op2_t>({Op0, Op1, Op2});
}

/// Match a call argument at a given argument index.
template <typename Opnd_t> struct Argument_match {
  /// Call argument index to match.
  unsigned OpI;
  Opnd_t Val;

  Argument_match(unsigned OpIdx, const Opnd_t &V) : OpI(OpIdx), Val(V) {}

  template <typename OpTy> bool match(OpTy *V) const {
    if (const auto *R = dyn_cast<VPWidenIntrinsicRecipe>(V))
      return Val.match(R->getOperand(OpI));
    if (const auto *R = dyn_cast<VPWidenCallRecipe>(V))
      return Val.match(R->getOperand(OpI));
    if (const auto *R = dyn_cast<VPReplicateRecipe>(V))
      if (isa<CallInst>(R->getUnderlyingInstr()))
        return Val.match(R->getOperand(OpI + 1));
    return false;
  }
};

/// Match a call argument.
template <unsigned OpI, typename Opnd_t>
inline Argument_match<Opnd_t> m_Argument(const Opnd_t &Op) {
  return Argument_match<Opnd_t>(OpI, Op);
}

/// Intrinsic matchers.
struct IntrinsicID_match {
  unsigned ID;

  IntrinsicID_match(Intrinsic::ID IntrID) : ID(IntrID) {}

  template <typename OpTy> bool match(OpTy *V) const {
    if (const auto *R = dyn_cast<VPWidenIntrinsicRecipe>(V))
      return R->getVectorIntrinsicID() == ID;
    if (const auto *R = dyn_cast<VPWidenCallRecipe>(V))
      return R->getCalledScalarFunction()->getIntrinsicID() == ID;
    if (const auto *R = dyn_cast<VPReplicateRecipe>(V))
      if (const auto *CI = dyn_cast<CallInst>(R->getUnderlyingInstr()))
        if (const auto *F = CI->getCalledFunction())
          return F->getIntrinsicID() == ID;
    return false;
  }
};

/// Intrinsic matches are combinations of ID matchers, and argument
/// matchers. Higher arity matcher are defined recursively in terms of and-ing
/// them with lower arity matchers. Here's some convenient typedefs for up to
/// several arguments, and more can be added as needed
template <typename T0 = void, typename T1 = void, typename T2 = void,
          typename T3 = void>
struct m_Intrinsic_Ty;
template <typename T0> struct m_Intrinsic_Ty<T0> {
  using Ty = match_combine_and<IntrinsicID_match, Argument_match<T0>>;
};
template <typename T0, typename T1> struct m_Intrinsic_Ty<T0, T1> {
  using Ty =
      match_combine_and<typename m_Intrinsic_Ty<T0>::Ty, Argument_match<T1>>;
};
template <typename T0, typename T1, typename T2>
struct m_Intrinsic_Ty<T0, T1, T2> {
  using Ty = match_combine_and<typename m_Intrinsic_Ty<T0, T1>::Ty,
                               Argument_match<T2>>;
};
template <typename T0, typename T1, typename T2, typename T3>
struct m_Intrinsic_Ty {
  using Ty = match_combine_and<typename m_Intrinsic_Ty<T0, T1, T2>::Ty,
                               Argument_match<T3>>;
};

/// Match intrinsic calls like this:
/// m_Intrinsic<Intrinsic::fabs>(m_VPValue(X), ...)
template <Intrinsic::ID IntrID> inline IntrinsicID_match m_Intrinsic() {
  return IntrinsicID_match(IntrID);
}

template <Intrinsic::ID IntrID, typename T0>
inline typename m_Intrinsic_Ty<T0>::Ty m_Intrinsic(const T0 &Op0) {
  return m_CombineAnd(m_Intrinsic<IntrID>(), m_Argument<0>(Op0));
}

template <Intrinsic::ID IntrID, typename T0, typename T1>
inline typename m_Intrinsic_Ty<T0, T1>::Ty m_Intrinsic(const T0 &Op0,
                                                       const T1 &Op1) {
  return m_CombineAnd(m_Intrinsic<IntrID>(Op0), m_Argument<1>(Op1));
}

template <Intrinsic::ID IntrID, typename T0, typename T1, typename T2>
inline typename m_Intrinsic_Ty<T0, T1, T2>::Ty
m_Intrinsic(const T0 &Op0, const T1 &Op1, const T2 &Op2) {
  return m_CombineAnd(m_Intrinsic<IntrID>(Op0, Op1), m_Argument<2>(Op2));
}

template <Intrinsic::ID IntrID, typename T0, typename T1, typename T2,
          typename T3>
inline typename m_Intrinsic_Ty<T0, T1, T2, T3>::Ty
m_Intrinsic(const T0 &Op0, const T1 &Op1, const T2 &Op2, const T3 &Op3) {
  return m_CombineAnd(m_Intrinsic<IntrID>(Op0, Op1, Op2), m_Argument<3>(Op3));
}

} // namespace VPlanPatternMatch
} // namespace llvm

#endif<|MERGE_RESOLUTION|>--- conflicted
+++ resolved
@@ -318,8 +318,6 @@
       {Op0, Op1, Op2});
 }
 
-<<<<<<< HEAD
-=======
 template <typename Op0_t, typename Op1_t, typename Op2_t, typename Op3_t,
           unsigned Opcode, bool Commutative, typename... RecipeTys>
 using Recipe4Op_match = Recipe_match<std::tuple<Op0_t, Op1_t, Op2_t, Op3_t>,
@@ -345,7 +343,6 @@
   return m_VPInstruction<Instruction::Freeze>(Op0);
 }
 
->>>>>>> eb0f1dc0
 template <typename Op0_t>
 inline UnaryVPInstruction_match<Op0_t, VPInstruction::Not>
 m_Not(const Op0_t &Op0) {
