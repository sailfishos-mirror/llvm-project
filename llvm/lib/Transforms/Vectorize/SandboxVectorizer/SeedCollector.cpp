--- conflicted
+++ resolved
@@ -20,8 +20,6 @@
 cl::opt<unsigned> SeedBundleSizeLimit(
     "sbvec-seed-bundle-size-limit", cl::init(32), cl::Hidden,
     cl::desc("Limit the size of the seed bundle to cap compilation time."));
-<<<<<<< HEAD
-=======
 #define LoadSeedsDef "loads"
 #define StoreSeedsDef "stores"
 cl::opt<std::string> CollectSeeds(
@@ -32,7 +30,6 @@
     "sbvec-seed-groups-limit", cl::init(256), cl::Hidden,
     cl::desc("Limit the number of collected seeds groups in a BB to "
              "cap compilation time."));
->>>>>>> f791cfc8
 
 MutableArrayRef<Instruction *> SeedBundle::getSlice(unsigned StartIdx,
                                                     unsigned MaxVecRegBits,
@@ -123,29 +120,13 @@
 template void SeedContainer::insert<StoreInst>(StoreInst *);
 
 #ifndef NDEBUG
-<<<<<<< HEAD
-void SeedContainer::dump() const {
-=======
 void SeedContainer::print(raw_ostream &OS) const {
->>>>>>> f791cfc8
   for (const auto &Pair : Bundles) {
     auto [I, Ty, Opc] = Pair.first;
     const auto &SeedsVec = Pair.second;
     std::string RefType = dyn_cast<LoadInst>(I)    ? "Load"
                           : dyn_cast<StoreInst>(I) ? "Store"
                                                    : "Other";
-<<<<<<< HEAD
-    dbgs() << "[Inst=" << *I << " Ty=" << Ty << " " << RefType << "]\n";
-    for (const auto &SeedPtr : SeedsVec) {
-      SeedPtr->dump(dbgs());
-      dbgs() << "\n";
-    }
-  }
-  dbgs() << "\n";
-}
-#endif // NDEBUG
-
-=======
     OS << "[Inst=" << *I << " Ty=" << Ty << " " << RefType << "]\n";
     for (const auto &SeedPtr : SeedsVec) {
       SeedPtr->dump(OS);
@@ -215,5 +196,4 @@
 void SeedCollector::dump() const { print(dbgs()); }
 #endif
 
->>>>>>> f791cfc8
 } // namespace llvm::sandboxir