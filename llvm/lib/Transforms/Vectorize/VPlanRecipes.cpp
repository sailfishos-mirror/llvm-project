--- conflicted
+++ resolved
@@ -2395,13 +2395,12 @@
   // and the binOp cost in the getReductionCost().
   if (RecurrenceDescriptor::isMinMaxRecurrenceKind(RdxKind)) {
     Intrinsic::ID Id = getMinMaxReductionIntrinsicOp(RdxKind);
-<<<<<<< HEAD
-    return Ctx.TTI.getMinMaxReductionCost(
-        Id, VectorTy, RdxDesc.getFastMathFlags(), Ctx.CostKind);
-  }
-
-  return Ctx.TTI.getArithmeticReductionCost(
-      Opcode, VectorTy, RdxDesc.getFastMathFlags(), Ctx.CostKind);
+    return
+           Ctx.TTI.getMinMaxReductionCost(Id, VectorTy, FMFs, Ctx.CostKind);
+  }
+
+  return Ctx.TTI.getArithmeticReductionCost(Opcode, VectorTy, FMFs,
+                                                   Ctx.CostKind);
 }
 
 InstructionCost
@@ -2427,14 +2426,6 @@
 
   return Ctx.TTI.getMulAccReductionCost(isZExt(), RedTy, SrcVecTy,
                                         Ctx.CostKind);
-=======
-    return Cost +
-           Ctx.TTI.getMinMaxReductionCost(Id, VectorTy, FMFs, Ctx.CostKind);
-  }
-
-  return Cost + Ctx.TTI.getArithmeticReductionCost(Opcode, VectorTy, FMFs,
-                                                   Ctx.CostKind);
->>>>>>> 297f6d9f
 }
 
 #if !defined(NDEBUG) || defined(LLVM_ENABLE_DUMP)
@@ -2445,12 +2436,7 @@
   O << " = ";
   getChainOp()->printAsOperand(O, SlotTracker);
   O << " +";
-<<<<<<< HEAD
-  if (isa_and_nonnull<FPMathOperator>(getUnderlyingValue()))
-    O << getUnderlyingInstr()->getFastMathFlags();
-=======
   printFlags(O);
->>>>>>> 297f6d9f
   O << " reduce." << Instruction::getOpcodeName(RdxDesc.getOpcode()) << " (";
   getVecOp()->printAsOperand(O, SlotTracker);
   if (isConditional()) {
@@ -2471,12 +2457,7 @@
   O << " = ";
   getChainOp()->printAsOperand(O, SlotTracker);
   O << " +";
-<<<<<<< HEAD
-  if (isa_and_nonnull<FPMathOperator>(getUnderlyingValue()))
-    O << getUnderlyingInstr()->getFastMathFlags();
-=======
   printFlags(O);
->>>>>>> 297f6d9f
   O << " vp.reduce." << Instruction::getOpcodeName(RdxDesc.getOpcode()) << " (";
   getVecOp()->printAsOperand(O, SlotTracker);
   O << ", ";
