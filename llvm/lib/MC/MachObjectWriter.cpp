--- conflicted
+++ resolved
@@ -797,16 +797,8 @@
                      UndefinedSymbolData);
 
   if (!CGProfile.empty()) {
-<<<<<<< HEAD
-    MCSection *CGProfileSection = getContext().getMachOSection(
-        "__LLVM", "__cg_profile", 0, SectionKind::getMetadata());
-    auto &Frag = *CGProfileSection->begin();
-    Frag.clearContents();
-    raw_svector_ostream OS(Frag.getContentsForAppending());
-=======
     SmallString<0> Content;
     raw_svector_ostream OS(Content);
->>>>>>> e38f98f5
     for (const MCObjectWriter::CGProfileEntry &CGPE : CGProfile) {
       uint32_t FromIndex = CGPE.From->getSymbol().getIndex();
       uint32_t ToIndex = CGPE.To->getSymbol().getIndex();
