--- conflicted
+++ resolved
@@ -378,17 +378,9 @@
         // After layout, during relocation generation, it can be treated as a
         // data fragment.
         Displacement += F->getSize();
-<<<<<<< HEAD
-      } else if (auto *AF = dyn_cast<MCAlignFragment>(F);
-                 AF && Layout && AF->hasEmitNops() &&
-                 !Asm->getBackend().shouldInsertExtraNopBytesForCodeAlign(
-                     *AF, Count)) {
-        Displacement += Asm->computeFragmentSize(*AF);
-=======
       } else if (F->getKind() == MCFragment::FT_Align && Layout &&
                  F->isLinkerRelaxable()) {
         Displacement += Asm->computeFragmentSize(*F);
->>>>>>> e38f98f5
       } else if (auto *FF = dyn_cast<MCFillFragment>(F);
                  FF && FF->getNumValues().evaluateAsAbsolute(Num)) {
         Displacement += Num * FF->getValueSize();
