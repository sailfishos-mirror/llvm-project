//===- lib/MC/MCXCOFFStreamer.cpp - XCOFF Object Output -------------------===//
//
// Part of the LLVM Project, under the Apache License v2.0 with LLVM Exceptions.
// See https://llvm.org/LICENSE.txt for license information.
// SPDX-License-Identifier: Apache-2.0 WITH LLVM-exception
//
//===----------------------------------------------------------------------===//
//
// This file assembles .s files and emits XCOFF .o object files.
//
//===----------------------------------------------------------------------===//

#include "llvm/MC/MCXCOFFStreamer.h"
#include "llvm/BinaryFormat/XCOFF.h"
#include "llvm/MC/MCAsmBackend.h"
#include "llvm/MC/MCAssembler.h"
#include "llvm/MC/MCCodeEmitter.h"
#include "llvm/MC/MCDirectives.h"
#include "llvm/MC/MCObjectWriter.h"
#include "llvm/MC/MCSectionXCOFF.h"
#include "llvm/MC/MCSymbolXCOFF.h"
#include "llvm/MC/MCXCOFFObjectWriter.h"
#include "llvm/MC/TargetRegistry.h"
#include "llvm/Support/Casting.h"

using namespace llvm;

MCXCOFFStreamer::MCXCOFFStreamer(MCContext &Context,
                                 std::unique_ptr<MCAsmBackend> MAB,
                                 std::unique_ptr<MCObjectWriter> OW,
                                 std::unique_ptr<MCCodeEmitter> Emitter)
    : MCObjectStreamer(Context, std::move(MAB), std::move(OW),
                       std::move(Emitter)) {}

XCOFFObjectWriter &MCXCOFFStreamer::getWriter() {
  return static_cast<XCOFFObjectWriter &>(getAssembler().getWriter());
}

void MCXCOFFStreamer::changeSection(MCSection *Section, uint32_t Subsection) {
  MCObjectStreamer::changeSection(Section, Subsection);
  auto *Sec = cast<MCSectionXCOFF>(Section);
  // We might miss calculating the symbols difference as absolute value before
  // adding fixups when symbol_A without the fragment set is the csect itself
  // and symbol_B is in it.
  // TODO: Currently we only set the fragment for XMC_PR csects and DWARF
  // sections because we don't have other cases that hit this problem yet.
  // if (IsDwarfSec || CsectProp->MappingClass == XCOFF::XMC_PR)
  //   QualName->setFragment(F);
  if (Sec->isDwarfSect() || Sec->getMappingClass() == XCOFF::XMC_PR)
    Sec->getQualNameSymbol()->setFragment(CurFrag);
}

bool MCXCOFFStreamer::emitSymbolAttribute(MCSymbol *Sym,
                                          MCSymbolAttr Attribute) {
  auto *Symbol = cast<MCSymbolXCOFF>(Sym);
  getAssembler().registerSymbol(*Symbol);

  switch (Attribute) {
  // XCOFF doesn't support the cold feature.
  case MCSA_Cold:
    return false;

  case MCSA_Global:
  case MCSA_Extern:
    Symbol->setStorageClass(XCOFF::C_EXT);
    Symbol->setExternal(true);
    break;
  case MCSA_LGlobal:
    Symbol->setStorageClass(XCOFF::C_HIDEXT);
    Symbol->setExternal(true);
    break;
  case llvm::MCSA_Weak:
    Symbol->setStorageClass(XCOFF::C_WEAKEXT);
    Symbol->setExternal(true);
    break;
  case llvm::MCSA_Hidden:
    Symbol->setVisibilityType(XCOFF::SYM_V_HIDDEN);
    break;
  case llvm::MCSA_Protected:
    Symbol->setVisibilityType(XCOFF::SYM_V_PROTECTED);
    break;
  case llvm::MCSA_Exported:
    Symbol->setVisibilityType(XCOFF::SYM_V_EXPORTED);
    break;
  default:
    report_fatal_error("Not implemented yet.");
  }
  return true;
}

void MCXCOFFStreamer::emitXCOFFSymbolLinkageWithVisibility(
    MCSymbol *Symbol, MCSymbolAttr Linkage, MCSymbolAttr Visibility) {

  emitSymbolAttribute(Symbol, Linkage);

  // When the caller passes `MCSA_Invalid` for the visibility, do not emit one.
  if (Visibility == MCSA_Invalid)
    return;

  emitSymbolAttribute(Symbol, Visibility);
}

void MCXCOFFStreamer::emitXCOFFRefDirective(const MCSymbol *Symbol) {
  // Add a Fixup here to later record a relocation of type R_REF to prevent the
  // ref symbol from being garbage collected (by the binder).
<<<<<<< HEAD
  MCFragment *DF = getOrCreateDataFragment();
=======
  MCFragment *DF = getCurrentFragment();
>>>>>>> e38f98f5
  const MCSymbolRefExpr *SRE = MCSymbolRefExpr::create(Symbol, getContext());
  std::optional<MCFixupKind> MaybeKind =
      getAssembler().getBackend().getFixupKind("R_REF");
  if (!MaybeKind)
    report_fatal_error("failed to get fixup kind for R_REF relocation");

  MCFixupKind Kind = *MaybeKind;
  MCFixup Fixup = MCFixup::create(DF->getContents().size(), SRE, Kind);
  DF->addFixup(Fixup);
}

void MCXCOFFStreamer::emitXCOFFRenameDirective(const MCSymbol *Name,
                                               StringRef Rename) {
  const MCSymbolXCOFF *Symbol = cast<const MCSymbolXCOFF>(Name);
  if (!Symbol->hasRename())
    report_fatal_error("Only explicit .rename is supported for XCOFF.");
}

void MCXCOFFStreamer::emitXCOFFExceptDirective(const MCSymbol *Symbol,
                                               const MCSymbol *Trap,
                                               unsigned Lang, unsigned Reason,
                                               unsigned FunctionSize,
                                               bool hasDebug) {
  getWriter().addExceptionEntry(Symbol, Trap, Lang, Reason, FunctionSize,
                                hasDebug);
}

void MCXCOFFStreamer::emitXCOFFCInfoSym(StringRef Name, StringRef Metadata) {
  getWriter().addCInfoSymEntry(Name, Metadata);
}

void MCXCOFFStreamer::emitCommonSymbol(MCSymbol *Symbol, uint64_t Size,
                                       Align ByteAlignment) {
  getAssembler().registerSymbol(*Symbol);
  Symbol->setExternal(cast<MCSymbolXCOFF>(Symbol)->getStorageClass() !=
                      XCOFF::C_HIDEXT);
  Symbol->setCommon(Size, ByteAlignment);

  // Default csect align is 4, but common symbols have explicit alignment values
  // and we should honor it.
  cast<MCSymbolXCOFF>(Symbol)->getRepresentedCsect()->setAlignment(
      ByteAlignment);

  // Emit the alignment and storage for the variable to the section.
  emitValueToAlignment(ByteAlignment);
  emitZeros(Size);
}

void MCXCOFFStreamer::emitXCOFFLocalCommonSymbol(MCSymbol *LabelSym,
                                                 uint64_t Size,
                                                 MCSymbol *CsectSym,
                                                 Align Alignment) {
  emitCommonSymbol(CsectSym, Size, Alignment);
}<|MERGE_RESOLUTION|>--- conflicted
+++ resolved
@@ -103,11 +103,7 @@
 void MCXCOFFStreamer::emitXCOFFRefDirective(const MCSymbol *Symbol) {
   // Add a Fixup here to later record a relocation of type R_REF to prevent the
   // ref symbol from being garbage collected (by the binder).
-<<<<<<< HEAD
-  MCFragment *DF = getOrCreateDataFragment();
-=======
   MCFragment *DF = getCurrentFragment();
->>>>>>> e38f98f5
   const MCSymbolRefExpr *SRE = MCSymbolRefExpr::create(Symbol, getContext());
   std::optional<MCFixupKind> MaybeKind =
       getAssembler().getBackend().getFixupKind("R_REF");
