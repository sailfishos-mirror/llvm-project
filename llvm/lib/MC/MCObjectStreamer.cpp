//===- lib/MC/MCObjectStreamer.cpp - Object File MCStreamer Interface -----===//
//
// Part of the LLVM Project, under the Apache License v2.0 with LLVM Exceptions.
// See https://llvm.org/LICENSE.txt for license information.
// SPDX-License-Identifier: Apache-2.0 WITH LLVM-exception
//
//===----------------------------------------------------------------------===//

#include "llvm/MC/MCObjectStreamer.h"
#include "llvm/MC/MCAsmBackend.h"
#include "llvm/MC/MCAsmInfo.h"
#include "llvm/MC/MCAssembler.h"
#include "llvm/MC/MCCodeEmitter.h"
#include "llvm/MC/MCCodeView.h"
#include "llvm/MC/MCContext.h"
#include "llvm/MC/MCDwarf.h"
#include "llvm/MC/MCExpr.h"
#include "llvm/MC/MCObjectFileInfo.h"
#include "llvm/MC/MCObjectWriter.h"
#include "llvm/MC/MCSection.h"
#include "llvm/MC/MCSymbol.h"
#include "llvm/Support/ErrorHandling.h"
#include "llvm/Support/SourceMgr.h"
using namespace llvm;

MCObjectStreamer::MCObjectStreamer(MCContext &Context,
                                   std::unique_ptr<MCAsmBackend> TAB,
                                   std::unique_ptr<MCObjectWriter> OW,
                                   std::unique_ptr<MCCodeEmitter> Emitter)
    : MCStreamer(Context),
      Assembler(std::make_unique<MCAssembler>(
          Context, std::move(TAB), std::move(Emitter), std::move(OW))),
      EmitEHFrame(true), EmitDebugFrame(false) {
  assert(Assembler->getBackendPtr() && Assembler->getEmitterPtr());
  IsObj = true;
  setAllowAutoPadding(Assembler->getBackend().allowAutoPadding());
  if (Context.getTargetOptions() && Context.getTargetOptions()->MCRelaxAll)
    Assembler->setRelaxAll(true);
}

MCObjectStreamer::~MCObjectStreamer() = default;

MCAssembler *MCObjectStreamer::getAssemblerPtr() {
  if (getUseAssemblerInfoForParsing())
    return Assembler.get();
  return nullptr;
}

<<<<<<< HEAD
=======
void MCObjectStreamer::newFragment() {
  addFragment(getContext().allocFragment<MCFragment>());
}

void MCObjectStreamer::insert(MCFragment *F) {
  assert(F->getKind() != MCFragment::FT_Data &&
         "F should have a variable-size tail");
  addFragment(F);
  newFragment();
}

void MCObjectStreamer::appendContents(size_t Num, char Elt) {
  CurFrag->appendContents(Num, Elt);
}

void MCObjectStreamer::addFixup(const MCExpr *Value, MCFixupKind Kind) {
  CurFrag->addFixup(MCFixup::create(CurFrag->getFixedSize(), Value, Kind));
}

>>>>>>> e38f98f5
// As a compile-time optimization, avoid allocating and evaluating an MCExpr
// tree for (Hi - Lo) when Hi and Lo are offsets into the same fragment's fixed
// part.
static std::optional<uint64_t> absoluteSymbolDiff(const MCSymbol *Hi,
                                                  const MCSymbol *Lo) {
  assert(Hi && Lo);
  if (Lo == Hi)
    return 0;
  if (Hi->isVariable() || Lo->isVariable())
    return std::nullopt;
  auto *LoF = Lo->getFragment();
  if (!LoF || Hi->getFragment() != LoF || LoF->isLinkerRelaxable())
    return std::nullopt;
  // If either symbol resides in the variable part, bail out.
  auto Fixed = LoF->getFixedSize();
  if (Lo->getOffset() > Fixed || Hi->getOffset() > Fixed)
    return std::nullopt;

  return Hi->getOffset() - Lo->getOffset();
}

void MCObjectStreamer::emitAbsoluteSymbolDiff(const MCSymbol *Hi,
                                              const MCSymbol *Lo,
                                              unsigned Size) {
  if (std::optional<uint64_t> Diff = absoluteSymbolDiff(Hi, Lo))
    emitIntValue(*Diff, Size);
  else
    MCStreamer::emitAbsoluteSymbolDiff(Hi, Lo, Size);
}

void MCObjectStreamer::emitAbsoluteSymbolDiffAsULEB128(const MCSymbol *Hi,
                                                       const MCSymbol *Lo) {
  if (std::optional<uint64_t> Diff = absoluteSymbolDiff(Hi, Lo))
    emitULEB128IntValue(*Diff);
  else
    MCStreamer::emitAbsoluteSymbolDiffAsULEB128(Hi, Lo);
}

void MCObjectStreamer::reset() {
  if (Assembler) {
    Assembler->reset();
    if (getContext().getTargetOptions())
      Assembler->setRelaxAll(getContext().getTargetOptions()->MCRelaxAll);
  }
  EmitEHFrame = true;
  EmitDebugFrame = false;
  MCStreamer::reset();
}

void MCObjectStreamer::emitFrames(MCAsmBackend *MAB) {
  if (!getNumFrameInfos())
    return;

  if (EmitEHFrame)
    MCDwarfFrameEmitter::Emit(*this, MAB, true);

  if (EmitDebugFrame)
    MCDwarfFrameEmitter::Emit(*this, MAB, false);
}

<<<<<<< HEAD
static bool canReuseDataFragment(const MCFragment &F,
                                 const MCAssembler &Assembler,
                                 const MCSubtargetInfo *STI) {
  if (!F.hasInstructions())
    return true;
  // Do not add data after a linker-relaxable instruction. The difference
  // between a new label and a label at or before the linker-relaxable
  // instruction cannot be resolved at assemble-time.
  if (F.isLinkerRelaxable())
    return false;
  // If the subtarget is changed mid fragment we start a new fragment to record
  // the new STI.
  return !STI || F.getSubtargetInfo() == STI;
}

MCFragment *
MCObjectStreamer::getOrCreateDataFragment(const MCSubtargetInfo *STI) {
  auto *F = getCurrentFragment();
  if (F->getKind() != MCFragment::FT_Data ||
      !canReuseDataFragment(*F, *Assembler, STI)) {
    F = getContext().allocFragment<MCFragment>();
    insert(F);
  }
  return F;
}

=======
>>>>>>> e38f98f5
void MCObjectStreamer::visitUsedSymbol(const MCSymbol &Sym) {
  Assembler->registerSymbol(Sym);
}

void MCObjectStreamer::emitCFISections(bool EH, bool Debug, bool SFrame) {
  MCStreamer::emitCFISections(EH, Debug, SFrame);
  EmitEHFrame = EH;
  EmitDebugFrame = Debug;
  EmitSFrame = SFrame;
}

void MCObjectStreamer::emitValueImpl(const MCExpr *Value, unsigned Size,
                                     SMLoc Loc) {
  MCStreamer::emitValueImpl(Value, Size, Loc);
<<<<<<< HEAD
  MCFragment *DF = getOrCreateDataFragment();
=======
  MCFragment *DF = getCurrentFragment();
>>>>>>> e38f98f5

  MCDwarfLineEntry::make(this, getCurrentSectionOnly());

  // Avoid fixups when possible.
  int64_t AbsValue;
  if (Value->evaluateAsAbsolute(AbsValue, getAssemblerPtr())) {
    if (!isUIntN(8 * Size, AbsValue) && !isIntN(8 * Size, AbsValue)) {
      getContext().reportError(
          Loc, "value evaluated as " + Twine(AbsValue) + " is out of range.");
      return;
    }
    emitIntValue(AbsValue, Size);
    return;
  }
  DF->addFixup(MCFixup::create(DF->getContents().size(), Value,
                               MCFixup::getDataKindForSize(Size)));
  DF->appendContents(Size, 0);
}

MCSymbol *MCObjectStreamer::emitCFILabel() {
  MCSymbol *Label = getContext().createTempSymbol("cfi");
  emitLabel(Label);
  return Label;
}

void MCObjectStreamer::emitCFIStartProcImpl(MCDwarfFrameInfo &Frame) {
  // We need to create a local symbol to avoid relocations.
  Frame.Begin = getContext().createTempSymbol();
  emitLabel(Frame.Begin);
}

void MCObjectStreamer::emitCFIEndProcImpl(MCDwarfFrameInfo &Frame) {
  Frame.End = getContext().createTempSymbol();
  emitLabel(Frame.End);
}

void MCObjectStreamer::emitLabel(MCSymbol *Symbol, SMLoc Loc) {
  MCStreamer::emitLabel(Symbol, Loc);
  // If Symbol is a non-redefiniable variable, emitLabel has reported an error.
  // Bail out.
  if (Symbol->isVariable())
    return;

  getAssembler().registerSymbol(*Symbol);

<<<<<<< HEAD
  // If there is a current fragment, mark the symbol as pointing into it.
  // Otherwise queue the label and set its fragment pointer when we emit the
  // next fragment.
  MCFragment *F = getOrCreateDataFragment();
=======
  // Set the fragment and offset. This function might be called by
  // changeSection, when the section stack top hasn't been changed to the new
  // section.
  MCFragment *F = CurFrag;
>>>>>>> e38f98f5
  Symbol->setFragment(F);
  Symbol->setOffset(F->getContents().size());

  emitPendingAssignments(Symbol);
}

void MCObjectStreamer::emitPendingAssignments(MCSymbol *Symbol) {
  auto Assignments = pendingAssignments.find(Symbol);
  if (Assignments != pendingAssignments.end()) {
    for (const PendingAssignment &A : Assignments->second)
      emitAssignment(A.Symbol, A.Value);

    pendingAssignments.erase(Assignments);
  }
}

// Emit a label at a previously emitted fragment/offset position. This must be
// within the currently-active section.
void MCObjectStreamer::emitLabelAtPos(MCSymbol *Symbol, SMLoc Loc,
                                      MCFragment &F, uint64_t Offset) {
  assert(F.getParent() == getCurrentSectionOnly());
  MCStreamer::emitLabel(Symbol, Loc);
  getAssembler().registerSymbol(*Symbol);
  Symbol->setFragment(&F);
  Symbol->setOffset(Offset);
}

void MCObjectStreamer::emitULEB128Value(const MCExpr *Value) {
  int64_t IntValue;
  if (Value->evaluateAsAbsolute(IntValue, getAssembler())) {
    emitULEB128IntValue(IntValue);
    return;
  }
<<<<<<< HEAD
  auto *F = getOrCreateDataFragment();
  F->Kind = MCFragment::FT_LEB;
  F->setLEBSigned(false);
  F->setLEBValue(Value);
=======
  auto *F = getCurrentFragment();
  F->makeLEB(false, Value);
  newFragment();
>>>>>>> e38f98f5
}

void MCObjectStreamer::emitSLEB128Value(const MCExpr *Value) {
  int64_t IntValue;
  if (Value->evaluateAsAbsolute(IntValue, getAssembler())) {
    emitSLEB128IntValue(IntValue);
    return;
  }
<<<<<<< HEAD
  auto *F = getOrCreateDataFragment();
  F->Kind = MCFragment::FT_LEB;
  F->setLEBSigned(true);
  F->setLEBValue(Value);
=======
  auto *F = getCurrentFragment();
  F->makeLEB(true, Value);
  newFragment();
>>>>>>> e38f98f5
}

void MCObjectStreamer::emitWeakReference(MCSymbol *Alias,
                                         const MCSymbol *Target) {
  reportFatalUsageError("this file format doesn't support weak aliases");
}

void MCObjectStreamer::changeSection(MCSection *Section, uint32_t Subsection) {
  assert(Section && "Cannot switch to a null section!");
  getContext().clearDwarfLocSeen();

  // Register the section and create an initial fragment for subsection 0
  // if `Subsection` is non-zero.
  bool NewSec = getAssembler().registerSection(*Section);
  MCFragment *F0 = nullptr;
  if (NewSec && Subsection) {
    changeSection(Section, 0);
    F0 = CurFrag;
  }

  auto &Subsections = Section->Subsections;
  size_t I = 0, E = Subsections.size();
  while (I != E && Subsections[I].first < Subsection)
    ++I;
  // If the subsection number is not in the sorted Subsections list, create a
  // new fragment list.
  if (I == E || Subsections[I].first != Subsection) {
    auto *F = getContext().allocFragment<MCFragment>();
    F->setParent(Section);
    Subsections.insert(Subsections.begin() + I,
                       {Subsection, MCSection::FragList{F, F}});
  }
  Section->CurFragList = &Subsections[I].second;
  CurFrag = Section->CurFragList->Tail;

  // Define the section symbol at subsection 0's initial fragment if required.
  if (!NewSec)
    return;
  if (auto *Sym = Section->getBeginSymbol()) {
    Sym->setFragment(Subsection ? F0 : CurFrag);
    getAssembler().registerSymbol(*Sym);
  }
}

void MCObjectStreamer::switchSectionNoPrint(MCSection *Section) {
  MCStreamer::switchSectionNoPrint(Section);
  changeSection(Section, 0);
}

void MCObjectStreamer::emitAssignment(MCSymbol *Symbol, const MCExpr *Value) {
  getAssembler().registerSymbol(*Symbol);
  MCStreamer::emitAssignment(Symbol, Value);
  emitPendingAssignments(Symbol);
}

void MCObjectStreamer::emitConditionalAssignment(MCSymbol *Symbol,
                                                 const MCExpr *Value) {
  const MCSymbol *Target = &cast<MCSymbolRefExpr>(*Value).getSymbol();

  // If the symbol already exists, emit the assignment. Otherwise, emit it
  // later only if the symbol is also emitted.
  if (Target->isRegistered())
    emitAssignment(Symbol, Value);
  else
    pendingAssignments[Target].push_back({Symbol, Value});
}

bool MCObjectStreamer::mayHaveInstructions(MCSection &Sec) const {
  return Sec.hasInstructions();
}

void MCObjectStreamer::emitInstruction(const MCInst &Inst,
                                       const MCSubtargetInfo &STI) {
  MCStreamer::emitInstruction(Inst, STI);

  MCSection *Sec = getCurrentSectionOnly();
  Sec->setHasInstructions(true);

  // Now that a machine instruction has been assembled into this section, make
  // a line entry for any .loc directive that has been seen.
  MCDwarfLineEntry::make(this, getCurrentSectionOnly());

  // If this instruction doesn't need relaxation, just emit it as data.
  MCAssembler &Assembler = getAssembler();
  MCAsmBackend &Backend = Assembler.getBackend();
  if (!(Backend.mayNeedRelaxation(Inst.getOpcode(), Inst.getOperands(), STI) ||
        Backend.allowEnhancedRelaxation())) {
    emitInstToData(Inst, STI);
    return;
  }

  // Otherwise, relax and emit it as data if RelaxAll is specified.
  if (Assembler.getRelaxAll()) {
    MCInst Relaxed = Inst;
    while (Backend.mayNeedRelaxation(Relaxed.getOpcode(), Relaxed.getOperands(),
                                     STI))
      Backend.relaxInstruction(Relaxed, STI);
    emitInstToData(Relaxed, STI);
    return;
  }

  emitInstToFragment(Inst, STI);
}

void MCObjectStreamer::emitInstToData(const MCInst &Inst,
                                      const MCSubtargetInfo &STI) {
<<<<<<< HEAD
  MCFragment *F = getOrCreateDataFragment();
=======
  MCFragment *F = getCurrentFragment();
>>>>>>> e38f98f5

  // Append the instruction to the data fragment.
  size_t FixupStartIndex = F->getFixups().size();
  size_t CodeOffset = F->getContents().size();
  SmallVector<MCFixup, 1> Fixups;
  getAssembler().getEmitter().encodeInstruction(
      Inst, F->getContentsForAppending(), Fixups, STI);
  F->doneAppending();
  if (!Fixups.empty())
    F->appendFixups(Fixups);
<<<<<<< HEAD

  for (auto &Fixup : MutableArrayRef(F->getFixups()).slice(FixupStartIndex)) {
    Fixup.setOffset(Fixup.getOffset() + CodeOffset);
    if (Fixup.isLinkerRelaxable()) {
      F->setLinkerRelaxable();
      getCurrentSectionOnly()->setLinkerRelaxable();
    }
  }

  F->setHasInstructions(STI);
=======
  F->setHasInstructions(STI);

  bool MarkedLinkerRelaxable = false;
  for (auto &Fixup : MutableArrayRef(F->getFixups()).slice(FixupStartIndex)) {
    Fixup.setOffset(Fixup.getOffset() + CodeOffset);
    if (!Fixup.isLinkerRelaxable())
      continue;
    F->setLinkerRelaxable();
    // Do not add data after a linker-relaxable instruction. The difference
    // between a new label and a label at or before the linker-relaxable
    // instruction cannot be resolved at assemble-time.
    if (!MarkedLinkerRelaxable) {
      MarkedLinkerRelaxable = true;
      getCurrentSectionOnly()->setLinkerRelaxable();
      newFragment();
    }
  }
>>>>>>> e38f98f5
}

void MCObjectStreamer::emitInstToFragment(const MCInst &Inst,
                                          const MCSubtargetInfo &STI) {
<<<<<<< HEAD
  auto *F = getOrCreateDataFragment();
=======
  auto *F = getCurrentFragment();
>>>>>>> e38f98f5
  SmallVector<char, 16> Data;
  SmallVector<MCFixup, 1> Fixups;
  getAssembler().getEmitter().encodeInstruction(Inst, Data, Fixups, STI);

  F->Kind = MCFragment::FT_Relaxable;
  F->STI = &STI;
  F->HasInstructions = true;
  F->setVarContents(Data);
  F->setVarFixups(Fixups);
  F->setInst(Inst);
<<<<<<< HEAD
=======
  newFragment();
>>>>>>> e38f98f5
}

void MCObjectStreamer::emitDwarfLocDirective(unsigned FileNo, unsigned Line,
                                             unsigned Column, unsigned Flags,
                                             unsigned Isa,
                                             unsigned Discriminator,
                                             StringRef FileName,
                                             StringRef Comment) {
  // In case we see two .loc directives in a row, make sure the
  // first one gets a line entry.
  MCDwarfLineEntry::make(this, getCurrentSectionOnly());

  this->MCStreamer::emitDwarfLocDirective(FileNo, Line, Column, Flags, Isa,
                                          Discriminator, FileName, Comment);
}

static const MCExpr *buildSymbolDiff(MCObjectStreamer &OS, const MCSymbol *A,
                                     const MCSymbol *B, SMLoc Loc) {
  MCContext &Context = OS.getContext();
  const MCExpr *ARef = MCSymbolRefExpr::create(A, Context);
  const MCExpr *BRef = MCSymbolRefExpr::create(B, Context);
  const MCExpr *AddrDelta =
      MCBinaryExpr::create(MCBinaryExpr::Sub, ARef, BRef, Context, Loc);
  return AddrDelta;
}

static void emitDwarfSetLineAddr(MCObjectStreamer &OS,
                                 MCDwarfLineTableParams Params,
                                 int64_t LineDelta, const MCSymbol *Label,
                                 int PointerSize) {
  // emit the sequence to set the address
  OS.emitIntValue(dwarf::DW_LNS_extended_op, 1);
  OS.emitULEB128IntValue(PointerSize + 1);
  OS.emitIntValue(dwarf::DW_LNE_set_address, 1);
  OS.emitSymbolValue(Label, PointerSize);

  // emit the sequence for the LineDelta (from 1) and a zero address delta.
  MCDwarfLineAddr::Emit(&OS, Params, LineDelta, 0);
}

void MCObjectStreamer::emitDwarfAdvanceLineAddr(int64_t LineDelta,
                                                const MCSymbol *LastLabel,
                                                const MCSymbol *Label,
                                                unsigned PointerSize) {
  if (!LastLabel) {
    emitDwarfSetLineAddr(*this, Assembler->getDWARFLinetableParams(), LineDelta,
                         Label, PointerSize);
    return;
  }

  // If the two labels are within the same fragment, then the address-offset is
  // already a fixed constant and is not relaxable. Emit the advance-line-addr
  // data immediately to save time and memory.
  if (auto OptAddrDelta = absoluteSymbolDiff(Label, LastLabel)) {
    SmallString<16> Tmp;
    MCDwarfLineAddr::encode(getContext(), Assembler->getDWARFLinetableParams(),
                            LineDelta, *OptAddrDelta, Tmp);
    emitBytes(Tmp);
    return;
  }

<<<<<<< HEAD
  auto *F = getOrCreateDataFragment();
  F->Kind = MCFragment::FT_Dwarf;
  F->setDwarfAddrDelta(buildSymbolDiff(*this, Label, LastLabel, SMLoc()));
  F->setDwarfLineDelta(LineDelta);
=======
  auto *F = getCurrentFragment();
  F->Kind = MCFragment::FT_Dwarf;
  F->setDwarfAddrDelta(buildSymbolDiff(*this, Label, LastLabel, SMLoc()));
  F->setDwarfLineDelta(LineDelta);
  newFragment();
>>>>>>> e38f98f5
}

void MCObjectStreamer::emitDwarfLineEndEntry(MCSection *Section,
                                             MCSymbol *LastLabel,
                                             MCSymbol *EndLabel) {
  // Emit a DW_LNE_end_sequence into the line table. When EndLabel is null, it
  // means we should emit the entry for the end of the section and therefore we
  // use the section end label for the reference label. After having the
  // appropriate reference label, we emit the address delta and use INT64_MAX as
  // the line delta which is the signal that this is actually a
  // DW_LNE_end_sequence.
  if (!EndLabel)
    EndLabel = endSection(Section);

  // Switch back the dwarf line section, in case endSection had to switch the
  // section.
  MCContext &Ctx = getContext();
  switchSection(Ctx.getObjectFileInfo()->getDwarfLineSection());

  const MCAsmInfo *AsmInfo = Ctx.getAsmInfo();
  emitDwarfAdvanceLineAddr(INT64_MAX, LastLabel, EndLabel,
                           AsmInfo->getCodePointerSize());
}

void MCObjectStreamer::emitDwarfAdvanceFrameAddr(const MCSymbol *LastLabel,
                                                 const MCSymbol *Label,
                                                 SMLoc Loc) {
<<<<<<< HEAD
  auto *F = getOrCreateDataFragment();
  F->Kind = MCFragment::FT_DwarfFrame;
  F->setDwarfAddrDelta(buildSymbolDiff(*this, Label, LastLabel, Loc));
=======
  auto *F = getCurrentFragment();
  F->Kind = MCFragment::FT_DwarfFrame;
  F->setDwarfAddrDelta(buildSymbolDiff(*this, Label, LastLabel, Loc));
  newFragment();
>>>>>>> e38f98f5
}

void MCObjectStreamer::emitCVLocDirective(unsigned FunctionId, unsigned FileNo,
                                          unsigned Line, unsigned Column,
                                          bool PrologueEnd, bool IsStmt,
                                          StringRef FileName, SMLoc Loc) {
  // Validate the directive.
  if (!checkCVLocSection(FunctionId, FileNo, Loc))
    return;

  // Emit a label at the current position and record it in the CodeViewContext.
  MCSymbol *LineSym = getContext().createTempSymbol();
  emitLabel(LineSym);
  getContext().getCVContext().recordCVLoc(getContext(), LineSym, FunctionId,
                                          FileNo, Line, Column, PrologueEnd,
                                          IsStmt);
}

void MCObjectStreamer::emitCVLinetableDirective(unsigned FunctionId,
                                                const MCSymbol *Begin,
                                                const MCSymbol *End) {
  getContext().getCVContext().emitLineTableForFunction(*this, FunctionId, Begin,
                                                       End);
  this->MCStreamer::emitCVLinetableDirective(FunctionId, Begin, End);
}

void MCObjectStreamer::emitCVInlineLinetableDirective(
    unsigned PrimaryFunctionId, unsigned SourceFileId, unsigned SourceLineNum,
    const MCSymbol *FnStartSym, const MCSymbol *FnEndSym) {
  getContext().getCVContext().emitInlineLineTableForFunction(
      *this, PrimaryFunctionId, SourceFileId, SourceLineNum, FnStartSym,
      FnEndSym);
  this->MCStreamer::emitCVInlineLinetableDirective(
      PrimaryFunctionId, SourceFileId, SourceLineNum, FnStartSym, FnEndSym);
}

void MCObjectStreamer::emitCVDefRangeDirective(
    ArrayRef<std::pair<const MCSymbol *, const MCSymbol *>> Ranges,
    StringRef FixedSizePortion) {
  getContext().getCVContext().emitDefRange(*this, Ranges, FixedSizePortion);
  // Attach labels that were pending before we created the defrange fragment to
  // the beginning of the new fragment.
  this->MCStreamer::emitCVDefRangeDirective(Ranges, FixedSizePortion);
}

void MCObjectStreamer::emitCVStringTableDirective() {
  getContext().getCVContext().emitStringTable(*this);
}
void MCObjectStreamer::emitCVFileChecksumsDirective() {
  getContext().getCVContext().emitFileChecksums(*this);
}

void MCObjectStreamer::emitCVFileChecksumOffsetDirective(unsigned FileNo) {
  getContext().getCVContext().emitFileChecksumOffset(*this, FileNo);
}

void MCObjectStreamer::emitBytes(StringRef Data) {
  MCDwarfLineEntry::make(this, getCurrentSectionOnly());
<<<<<<< HEAD
  MCFragment *DF = getOrCreateDataFragment();
=======
  MCFragment *DF = getCurrentFragment();
>>>>>>> e38f98f5
  DF->appendContents(ArrayRef(Data.data(), Data.size()));
}

void MCObjectStreamer::emitValueToAlignment(Align Alignment, int64_t Fill,
                                            uint8_t FillLen,
                                            unsigned MaxBytesToEmit) {
  if (MaxBytesToEmit == 0)
    MaxBytesToEmit = Alignment.value();
  MCFragment *F = getCurrentFragment();
  F->makeAlign(Alignment, Fill, FillLen, MaxBytesToEmit);
  newFragment();

  // Update the maximum alignment on the current section if necessary.
  F->getParent()->ensureMinAlignment(Alignment);
}

void MCObjectStreamer::emitCodeAlignment(Align Alignment,
                                         const MCSubtargetInfo *STI,
                                         unsigned MaxBytesToEmit) {
  auto *F = getCurrentFragment();
  emitValueToAlignment(Alignment, 0, 1, MaxBytesToEmit);
  F->u.align.EmitNops = true;
  F->STI = STI;
}

void MCObjectStreamer::emitValueToOffset(const MCExpr *Offset,
                                         unsigned char Value,
                                         SMLoc Loc) {
  insert(getContext().allocFragment<MCOrgFragment>(*Offset, Value, Loc));
}

void MCObjectStreamer::emitRelocDirective(const MCExpr &Offset, StringRef Name,
                                          const MCExpr *Expr, SMLoc Loc) {
  std::optional<MCFixupKind> MaybeKind =
      Assembler->getBackend().getFixupKind(Name);
  if (!MaybeKind) {
    getContext().reportError(Loc, "unknown relocation name");
    return;
  }

  MCFixupKind Kind = *MaybeKind;
  if (Expr)
    visitUsedExpr(*Expr);
  else
    Expr =
        MCSymbolRefExpr::create(getContext().createTempSymbol(), getContext());

  auto *O = &Offset;
  int64_t Val;
  if (Offset.evaluateAsAbsolute(Val, nullptr)) {
    auto *SecSym = getCurrentSectionOnly()->getBeginSymbol();
    O = MCBinaryExpr::createAdd(MCSymbolRefExpr::create(SecSym, getContext()),
                                O, getContext(), Loc);
  }
  getAssembler().addRelocDirective({*O, Expr, Kind});
}

void MCObjectStreamer::emitFill(const MCExpr &NumBytes, uint64_t FillValue,
                                SMLoc Loc) {
  assert(getCurrentSectionOnly() && "need a section");
  insert(
      getContext().allocFragment<MCFillFragment>(FillValue, 1, NumBytes, Loc));
}

void MCObjectStreamer::emitFill(const MCExpr &NumValues, int64_t Size,
                                int64_t Expr, SMLoc Loc) {
  int64_t IntNumValues;
  // Do additional checking now if we can resolve the value.
  if (NumValues.evaluateAsAbsolute(IntNumValues, getAssembler())) {
    if (IntNumValues < 0) {
      getContext().getSourceManager()->PrintMessage(
          Loc, SourceMgr::DK_Warning,
          "'.fill' directive with negative repeat count has no effect");
      return;
    }
    // Emit now if we can for better errors.
    int64_t NonZeroSize = Size > 4 ? 4 : Size;
    Expr &= ~0ULL >> (64 - NonZeroSize * 8);
    for (uint64_t i = 0, e = IntNumValues; i != e; ++i) {
      emitIntValue(Expr, NonZeroSize);
      if (NonZeroSize < Size)
        emitIntValue(0, Size - NonZeroSize);
    }
    return;
  }

  // Otherwise emit as fragment.
  assert(getCurrentSectionOnly() && "need a section");
  insert(
      getContext().allocFragment<MCFillFragment>(Expr, Size, NumValues, Loc));
}

void MCObjectStreamer::emitNops(int64_t NumBytes, int64_t ControlledNopLength,
                                SMLoc Loc, const MCSubtargetInfo &STI) {
  assert(getCurrentSectionOnly() && "need a section");
  insert(getContext().allocFragment<MCNopsFragment>(
      NumBytes, ControlledNopLength, Loc, STI));
}

void MCObjectStreamer::emitFileDirective(StringRef Filename) {
  MCAssembler &Asm = getAssembler();
  Asm.getWriter().addFileName(Filename);
}

void MCObjectStreamer::emitFileDirective(StringRef Filename,
                                         StringRef CompilerVersion,
                                         StringRef TimeStamp,
                                         StringRef Description) {
  MCObjectWriter &W = getAssembler().getWriter();
  W.addFileName(Filename);
  if (CompilerVersion.size())
    W.setCompilerVersion(CompilerVersion);
  // TODO: add TimeStamp and Description to .file symbol table entry
  // with the integrated assembler.
}

void MCObjectStreamer::emitAddrsig() {
  getAssembler().getWriter().emitAddrsigSection();
}

void MCObjectStreamer::emitAddrsigSym(const MCSymbol *Sym) {
  getAssembler().getWriter().addAddrsigSymbol(Sym);
}

void MCObjectStreamer::finishImpl() {
  getContext().RemapDebugPaths();

  // If we are generating dwarf for assembly source files dump out the sections.
  if (getContext().getGenDwarfForAssembly())
    MCGenDwarfInfo::Emit(this);

  // Dump out the dwarf file & directory tables and line tables.
  MCDwarfLineTable::emit(this, getAssembler().getDWARFLinetableParams());

  // Emit pseudo probes for the current module.
  MCPseudoProbeTable::emit(this);

  getAssembler().Finish();
}<|MERGE_RESOLUTION|>--- conflicted
+++ resolved
@@ -46,8 +46,6 @@
   return nullptr;
 }
 
-<<<<<<< HEAD
-=======
 void MCObjectStreamer::newFragment() {
   addFragment(getContext().allocFragment<MCFragment>());
 }
@@ -67,7 +65,6 @@
   CurFrag->addFixup(MCFixup::create(CurFrag->getFixedSize(), Value, Kind));
 }
 
->>>>>>> e38f98f5
 // As a compile-time optimization, avoid allocating and evaluating an MCExpr
 // tree for (Hi - Lo) when Hi and Lo are offsets into the same fragment's fixed
 // part.
@@ -128,35 +125,6 @@
     MCDwarfFrameEmitter::Emit(*this, MAB, false);
 }
 
-<<<<<<< HEAD
-static bool canReuseDataFragment(const MCFragment &F,
-                                 const MCAssembler &Assembler,
-                                 const MCSubtargetInfo *STI) {
-  if (!F.hasInstructions())
-    return true;
-  // Do not add data after a linker-relaxable instruction. The difference
-  // between a new label and a label at or before the linker-relaxable
-  // instruction cannot be resolved at assemble-time.
-  if (F.isLinkerRelaxable())
-    return false;
-  // If the subtarget is changed mid fragment we start a new fragment to record
-  // the new STI.
-  return !STI || F.getSubtargetInfo() == STI;
-}
-
-MCFragment *
-MCObjectStreamer::getOrCreateDataFragment(const MCSubtargetInfo *STI) {
-  auto *F = getCurrentFragment();
-  if (F->getKind() != MCFragment::FT_Data ||
-      !canReuseDataFragment(*F, *Assembler, STI)) {
-    F = getContext().allocFragment<MCFragment>();
-    insert(F);
-  }
-  return F;
-}
-
-=======
->>>>>>> e38f98f5
 void MCObjectStreamer::visitUsedSymbol(const MCSymbol &Sym) {
   Assembler->registerSymbol(Sym);
 }
@@ -171,11 +139,7 @@
 void MCObjectStreamer::emitValueImpl(const MCExpr *Value, unsigned Size,
                                      SMLoc Loc) {
   MCStreamer::emitValueImpl(Value, Size, Loc);
-<<<<<<< HEAD
-  MCFragment *DF = getOrCreateDataFragment();
-=======
   MCFragment *DF = getCurrentFragment();
->>>>>>> e38f98f5
 
   MCDwarfLineEntry::make(this, getCurrentSectionOnly());
 
@@ -221,17 +185,10 @@
 
   getAssembler().registerSymbol(*Symbol);
 
-<<<<<<< HEAD
-  // If there is a current fragment, mark the symbol as pointing into it.
-  // Otherwise queue the label and set its fragment pointer when we emit the
-  // next fragment.
-  MCFragment *F = getOrCreateDataFragment();
-=======
   // Set the fragment and offset. This function might be called by
   // changeSection, when the section stack top hasn't been changed to the new
   // section.
   MCFragment *F = CurFrag;
->>>>>>> e38f98f5
   Symbol->setFragment(F);
   Symbol->setOffset(F->getContents().size());
 
@@ -265,16 +222,9 @@
     emitULEB128IntValue(IntValue);
     return;
   }
-<<<<<<< HEAD
-  auto *F = getOrCreateDataFragment();
-  F->Kind = MCFragment::FT_LEB;
-  F->setLEBSigned(false);
-  F->setLEBValue(Value);
-=======
   auto *F = getCurrentFragment();
   F->makeLEB(false, Value);
   newFragment();
->>>>>>> e38f98f5
 }
 
 void MCObjectStreamer::emitSLEB128Value(const MCExpr *Value) {
@@ -283,16 +233,9 @@
     emitSLEB128IntValue(IntValue);
     return;
   }
-<<<<<<< HEAD
-  auto *F = getOrCreateDataFragment();
-  F->Kind = MCFragment::FT_LEB;
-  F->setLEBSigned(true);
-  F->setLEBValue(Value);
-=======
   auto *F = getCurrentFragment();
   F->makeLEB(true, Value);
   newFragment();
->>>>>>> e38f98f5
 }
 
 void MCObjectStreamer::emitWeakReference(MCSymbol *Alias,
@@ -399,11 +342,7 @@
 
 void MCObjectStreamer::emitInstToData(const MCInst &Inst,
                                       const MCSubtargetInfo &STI) {
-<<<<<<< HEAD
-  MCFragment *F = getOrCreateDataFragment();
-=======
   MCFragment *F = getCurrentFragment();
->>>>>>> e38f98f5
 
   // Append the instruction to the data fragment.
   size_t FixupStartIndex = F->getFixups().size();
@@ -414,18 +353,6 @@
   F->doneAppending();
   if (!Fixups.empty())
     F->appendFixups(Fixups);
-<<<<<<< HEAD
-
-  for (auto &Fixup : MutableArrayRef(F->getFixups()).slice(FixupStartIndex)) {
-    Fixup.setOffset(Fixup.getOffset() + CodeOffset);
-    if (Fixup.isLinkerRelaxable()) {
-      F->setLinkerRelaxable();
-      getCurrentSectionOnly()->setLinkerRelaxable();
-    }
-  }
-
-  F->setHasInstructions(STI);
-=======
   F->setHasInstructions(STI);
 
   bool MarkedLinkerRelaxable = false;
@@ -443,16 +370,11 @@
       newFragment();
     }
   }
->>>>>>> e38f98f5
 }
 
 void MCObjectStreamer::emitInstToFragment(const MCInst &Inst,
                                           const MCSubtargetInfo &STI) {
-<<<<<<< HEAD
-  auto *F = getOrCreateDataFragment();
-=======
   auto *F = getCurrentFragment();
->>>>>>> e38f98f5
   SmallVector<char, 16> Data;
   SmallVector<MCFixup, 1> Fixups;
   getAssembler().getEmitter().encodeInstruction(Inst, Data, Fixups, STI);
@@ -463,10 +385,7 @@
   F->setVarContents(Data);
   F->setVarFixups(Fixups);
   F->setInst(Inst);
-<<<<<<< HEAD
-=======
   newFragment();
->>>>>>> e38f98f5
 }
 
 void MCObjectStreamer::emitDwarfLocDirective(unsigned FileNo, unsigned Line,
@@ -528,18 +447,11 @@
     return;
   }
 
-<<<<<<< HEAD
-  auto *F = getOrCreateDataFragment();
-  F->Kind = MCFragment::FT_Dwarf;
-  F->setDwarfAddrDelta(buildSymbolDiff(*this, Label, LastLabel, SMLoc()));
-  F->setDwarfLineDelta(LineDelta);
-=======
   auto *F = getCurrentFragment();
   F->Kind = MCFragment::FT_Dwarf;
   F->setDwarfAddrDelta(buildSymbolDiff(*this, Label, LastLabel, SMLoc()));
   F->setDwarfLineDelta(LineDelta);
   newFragment();
->>>>>>> e38f98f5
 }
 
 void MCObjectStreamer::emitDwarfLineEndEntry(MCSection *Section,
@@ -567,16 +479,10 @@
 void MCObjectStreamer::emitDwarfAdvanceFrameAddr(const MCSymbol *LastLabel,
                                                  const MCSymbol *Label,
                                                  SMLoc Loc) {
-<<<<<<< HEAD
-  auto *F = getOrCreateDataFragment();
-  F->Kind = MCFragment::FT_DwarfFrame;
-  F->setDwarfAddrDelta(buildSymbolDiff(*this, Label, LastLabel, Loc));
-=======
   auto *F = getCurrentFragment();
   F->Kind = MCFragment::FT_DwarfFrame;
   F->setDwarfAddrDelta(buildSymbolDiff(*this, Label, LastLabel, Loc));
   newFragment();
->>>>>>> e38f98f5
 }
 
 void MCObjectStreamer::emitCVLocDirective(unsigned FunctionId, unsigned FileNo,
@@ -635,11 +541,7 @@
 
 void MCObjectStreamer::emitBytes(StringRef Data) {
   MCDwarfLineEntry::make(this, getCurrentSectionOnly());
-<<<<<<< HEAD
-  MCFragment *DF = getOrCreateDataFragment();
-=======
   MCFragment *DF = getCurrentFragment();
->>>>>>> e38f98f5
   DF->appendContents(ArrayRef(Data.data(), Data.size()));
 }
 
