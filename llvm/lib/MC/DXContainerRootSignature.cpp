//===- llvm/MC/DXContainerRootSignature.cpp - RootSignature -*- C++ -*-=======//
//
// Part of the LLVM Project, under the Apache License v2.0 with LLVM Exceptions.
// See https://llvm.org/LICENSE.txt for license information.
// SPDX-License-Identifier: Apache-2.0 WITH LLVM-exception
//
//===----------------------------------------------------------------------===//

#include "llvm/MC/DXContainerRootSignature.h"
#include "llvm/ADT/SmallString.h"
#include "llvm/Support/EndianStream.h"
<<<<<<< HEAD
#include <cstdint>
#include <variant>
=======
>>>>>>> c29d3f2c

using namespace llvm;
using namespace llvm::mcdxbc;

class SizeCalculatorVisitor {
public:
  SizeCalculatorVisitor(uint32_t Version, size_t &SizeRef)
      : Size(SizeRef), Version(Version) {}

  void operator()(const dxbc::RootConstants *Value) const {
    Size += sizeof(dxbc::RootConstants);
  }

  void operator()(const dxbc::RST0::v0::RootDescriptor *Value) const {
    Size += sizeof(dxbc::RST0::v0::RootDescriptor);
  }

  void operator()(const dxbc::RST0::v1::RootDescriptor *Value) const {
    Size += sizeof(dxbc::RST0::v1::RootDescriptor);
  }

  void operator()(const DescriptorTable *Value) const {
    if (Version == 1)
      Size +=
          sizeof(dxbc::RST0::v0::DescriptorRange) * Value->Ranges.size() + 8;
    else
      Size +=
          sizeof(dxbc::RST0::v1::DescriptorRange) * Value->Ranges.size() + 8;
  }

private:
  size_t &Size;
  uint32_t Version;
};

static uint32_t writePlaceholder(raw_svector_ostream &Stream) {
  const uint32_t DummyValue = std::numeric_limits<uint32_t>::max();
  uint32_t Offset = Stream.tell();
  support::endian::write(Stream, DummyValue, llvm::endianness::little);
  return Offset;
}

static void rewriteOffsetToCurrentByte(raw_svector_ostream &Stream,
                                       uint32_t Offset) {
  uint32_t Value =
      support::endian::byte_swap<uint32_t, llvm::endianness::little>(
          Stream.tell());
  Stream.pwrite(reinterpret_cast<const char *>(&Value), sizeof(Value), Offset);
}

size_t RootSignatureDesc::getSize() const {
  size_t Size = sizeof(dxbc::RootSignatureHeader) +
                ParametersContainer.size() * sizeof(dxbc::RootParameterHeader);

<<<<<<< HEAD
  for (const auto &I : ParametersContainer) {
    std::optional<ParametersView> P = ParametersContainer.getParameter(&I);
    if (!P)
      continue;

    std::visit(SizeCalculatorVisitor(Version, Size), *P);
  }
=======
  for (const RootParameterInfo &I : ParametersContainer) {
    switch (I.Header.ParameterType) {
    case llvm::to_underlying(dxbc::RootParameterType::Constants32Bit):
      Size += sizeof(dxbc::RootConstants);
      break;
    case llvm::to_underlying(dxbc::RootParameterType::CBV):
    case llvm::to_underlying(dxbc::RootParameterType::SRV):
    case llvm::to_underlying(dxbc::RootParameterType::UAV):
      if (Version == 1)
        Size += sizeof(dxbc::RTS0::v1::RootDescriptor);
      else
        Size += sizeof(dxbc::RTS0::v2::RootDescriptor);
>>>>>>> c29d3f2c

      break;
    }
  }
  return Size;
}

void RootSignatureDesc::write(raw_ostream &OS) const {
  SmallString<256> Storage;
  raw_svector_ostream BOS(Storage);
  BOS.reserveExtraSpace(getSize());

  const uint32_t NumParameters = ParametersContainer.size();

  support::endian::write(BOS, Version, llvm::endianness::little);
  support::endian::write(BOS, NumParameters, llvm::endianness::little);
  support::endian::write(BOS, RootParameterOffset, llvm::endianness::little);
  support::endian::write(BOS, NumStaticSamplers, llvm::endianness::little);
  support::endian::write(BOS, StaticSamplersOffset, llvm::endianness::little);
  support::endian::write(BOS, Flags, llvm::endianness::little);

  SmallVector<uint32_t> ParamsOffsets;
  for (const RootParameterInfo &P : ParametersContainer) {
    support::endian::write(BOS, P.Header.ParameterType,
                           llvm::endianness::little);
    support::endian::write(BOS, P.Header.ShaderVisibility,
                           llvm::endianness::little);

    ParamsOffsets.push_back(writePlaceholder(BOS));
  }

  assert(NumParameters == ParamsOffsets.size());
  for (size_t I = 0; I < NumParameters; ++I) {
    rewriteOffsetToCurrentByte(BOS, ParamsOffsets[I]);
    const auto &[Type, Loc] = ParametersContainer.getTypeAndLocForParameter(I);
    switch (Type) {
    case llvm::to_underlying(dxbc::RootParameterType::Constants32Bit): {
      const dxbc::RootConstants &Constants =
          ParametersContainer.getConstant(Loc);
      support::endian::write(BOS, Constants.ShaderRegister,
                             llvm::endianness::little);
      support::endian::write(BOS, Constants.RegisterSpace,
                             llvm::endianness::little);
      support::endian::write(BOS, Constants.Num32BitValues,
                             llvm::endianness::little);
      break;
    }
    case llvm::to_underlying(dxbc::RootParameterType::CBV):
    case llvm::to_underlying(dxbc::RootParameterType::SRV):
    case llvm::to_underlying(dxbc::RootParameterType::UAV): {
      const dxbc::RTS0::v2::RootDescriptor &Descriptor =
          ParametersContainer.getRootDescriptor(Loc);

      support::endian::write(BOS, Descriptor.ShaderRegister,
                             llvm::endianness::little);
      support::endian::write(BOS, Descriptor.RegisterSpace,
                             llvm::endianness::little);
<<<<<<< HEAD
      support::endian::write(BOS, Descriptor->Flags, llvm::endianness::little);
    } else if (std::holds_alternative<const DescriptorTable *>(P.value())) {
      auto *Table = std::get<const DescriptorTable *>(P.value());

      support::endian::write(BOS, (uint32_t)Table->Ranges.size(),
                             llvm::endianness::little);
      rewriteOffsetToCurrentByte(BOS, writePlaceholder(BOS));
      for (const auto &R : *Table) {
        if (std::holds_alternative<dxbc::RST0::v0::DescriptorRange>(R)) {
          auto Range = std::get<dxbc::RST0::v0::DescriptorRange>(R);

          support::endian::write(BOS, Range.RangeType,
                                 llvm::endianness::little);
          support::endian::write(BOS, Range.NumDescriptors,
                                 llvm::endianness::little);
          support::endian::write(BOS, Range.BaseShaderRegister,
                                 llvm::endianness::little);
          support::endian::write(BOS, Range.RegisterSpace,
                                 llvm::endianness::little);
          support::endian::write(BOS, Range.OffsetInDescriptorsFromTableStart,
                                 llvm::endianness::little);
        } else {
          if (std::holds_alternative<dxbc::RST0::v1::DescriptorRange>(R)) {
            auto Range = std::get<dxbc::RST0::v1::DescriptorRange>(R);

            support::endian::write(BOS, Range.RangeType,
                                   llvm::endianness::little);
            support::endian::write(BOS, Range.NumDescriptors,
                                   llvm::endianness::little);
            support::endian::write(BOS, Range.BaseShaderRegister,
                                   llvm::endianness::little);
            support::endian::write(BOS, Range.RegisterSpace,
                                   llvm::endianness::little);
            support::endian::write(BOS, Range.OffsetInDescriptorsFromTableStart,
                                   llvm::endianness::little);
            support::endian::write(BOS, Range.Flags, llvm::endianness::little);
          }
        }
      }
=======
      if (Version > 1)
        support::endian::write(BOS, Descriptor.Flags, llvm::endianness::little);
      break;
    }
>>>>>>> c29d3f2c
    }
  }
  assert(Storage.size() == getSize());
  OS.write(Storage.data(), Storage.size());
}<|MERGE_RESOLUTION|>--- conflicted
+++ resolved
@@ -7,47 +7,13 @@
 //===----------------------------------------------------------------------===//
 
 #include "llvm/MC/DXContainerRootSignature.h"
+#include "llvm/ADT/STLForwardCompat.h"
 #include "llvm/ADT/SmallString.h"
+#include "llvm/BinaryFormat/DXContainer.h"
 #include "llvm/Support/EndianStream.h"
-<<<<<<< HEAD
-#include <cstdint>
-#include <variant>
-=======
->>>>>>> c29d3f2c
 
 using namespace llvm;
 using namespace llvm::mcdxbc;
-
-class SizeCalculatorVisitor {
-public:
-  SizeCalculatorVisitor(uint32_t Version, size_t &SizeRef)
-      : Size(SizeRef), Version(Version) {}
-
-  void operator()(const dxbc::RootConstants *Value) const {
-    Size += sizeof(dxbc::RootConstants);
-  }
-
-  void operator()(const dxbc::RST0::v0::RootDescriptor *Value) const {
-    Size += sizeof(dxbc::RST0::v0::RootDescriptor);
-  }
-
-  void operator()(const dxbc::RST0::v1::RootDescriptor *Value) const {
-    Size += sizeof(dxbc::RST0::v1::RootDescriptor);
-  }
-
-  void operator()(const DescriptorTable *Value) const {
-    if (Version == 1)
-      Size +=
-          sizeof(dxbc::RST0::v0::DescriptorRange) * Value->Ranges.size() + 8;
-    else
-      Size +=
-          sizeof(dxbc::RST0::v1::DescriptorRange) * Value->Ranges.size() + 8;
-  }
-
-private:
-  size_t &Size;
-  uint32_t Version;
-};
 
 static uint32_t writePlaceholder(raw_svector_ostream &Stream) {
   const uint32_t DummyValue = std::numeric_limits<uint32_t>::max();
@@ -68,15 +34,6 @@
   size_t Size = sizeof(dxbc::RootSignatureHeader) +
                 ParametersContainer.size() * sizeof(dxbc::RootParameterHeader);
 
-<<<<<<< HEAD
-  for (const auto &I : ParametersContainer) {
-    std::optional<ParametersView> P = ParametersContainer.getParameter(&I);
-    if (!P)
-      continue;
-
-    std::visit(SizeCalculatorVisitor(Version, Size), *P);
-  }
-=======
   for (const RootParameterInfo &I : ParametersContainer) {
     switch (I.Header.ParameterType) {
     case llvm::to_underlying(dxbc::RootParameterType::Constants32Bit):
@@ -89,9 +46,17 @@
         Size += sizeof(dxbc::RTS0::v1::RootDescriptor);
       else
         Size += sizeof(dxbc::RTS0::v2::RootDescriptor);
->>>>>>> c29d3f2c
 
       break;
+    case llvm::to_underlying(dxbc::RootParameterType::DescriptorTable): 
+    const DescriptorTable &Table = ParametersContainer.getDescriptorTable(I.Location);
+    if (Version == 1)
+      Size +=
+          sizeof(dxbc::RTS0::v1::DescriptorRange) * Table.Ranges.size() + 8;
+    else
+      Size +=
+          sizeof(dxbc::RTS0::v2::DescriptorRange) * Table.Ranges.size() + 8;
+    break;
     }
   }
   return Size;
@@ -135,8 +100,8 @@
                              llvm::endianness::little);
       support::endian::write(BOS, Constants.Num32BitValues,
                              llvm::endianness::little);
-      break;
-    }
+                            }
+                            break;
     case llvm::to_underlying(dxbc::RootParameterType::CBV):
     case llvm::to_underlying(dxbc::RootParameterType::SRV):
     case llvm::to_underlying(dxbc::RootParameterType::UAV): {
@@ -147,18 +112,17 @@
                              llvm::endianness::little);
       support::endian::write(BOS, Descriptor.RegisterSpace,
                              llvm::endianness::little);
-<<<<<<< HEAD
-      support::endian::write(BOS, Descriptor->Flags, llvm::endianness::little);
-    } else if (std::holds_alternative<const DescriptorTable *>(P.value())) {
-      auto *Table = std::get<const DescriptorTable *>(P.value());
-
-      support::endian::write(BOS, (uint32_t)Table->Ranges.size(),
+      if (Version > 1)
+        support::endian::write(BOS, Descriptor.Flags, llvm::endianness::little);
+    }
+    break;
+    case llvm::to_underlying(dxbc::RootParameterType::DescriptorTable):{
+      const DescriptorTable &Table =
+          ParametersContainer.getDescriptorTable(Loc);
+      support::endian::write(BOS, (uint32_t)Table.Ranges.size(),
                              llvm::endianness::little);
       rewriteOffsetToCurrentByte(BOS, writePlaceholder(BOS));
-      for (const auto &R : *Table) {
-        if (std::holds_alternative<dxbc::RST0::v0::DescriptorRange>(R)) {
-          auto Range = std::get<dxbc::RST0::v0::DescriptorRange>(R);
-
+      for (const auto &Range : Table) {
           support::endian::write(BOS, Range.RangeType,
                                  llvm::endianness::little);
           support::endian::write(BOS, Range.NumDescriptors,
@@ -169,30 +133,11 @@
                                  llvm::endianness::little);
           support::endian::write(BOS, Range.OffsetInDescriptorsFromTableStart,
                                  llvm::endianness::little);
-        } else {
-          if (std::holds_alternative<dxbc::RST0::v1::DescriptorRange>(R)) {
-            auto Range = std::get<dxbc::RST0::v1::DescriptorRange>(R);
-
-            support::endian::write(BOS, Range.RangeType,
-                                   llvm::endianness::little);
-            support::endian::write(BOS, Range.NumDescriptors,
-                                   llvm::endianness::little);
-            support::endian::write(BOS, Range.BaseShaderRegister,
-                                   llvm::endianness::little);
-            support::endian::write(BOS, Range.RegisterSpace,
-                                   llvm::endianness::little);
-            support::endian::write(BOS, Range.OffsetInDescriptorsFromTableStart,
-                                   llvm::endianness::little);
-            support::endian::write(BOS, Range.Flags, llvm::endianness::little);
+          if(Version > 1)
+            support::endian::write(BOS, Range.Flags,
+                                  llvm::endianness::little);
           }
-        }
-      }
-=======
-      if (Version > 1)
-        support::endian::write(BOS, Descriptor.Flags, llvm::endianness::little);
-      break;
-    }
->>>>>>> c29d3f2c
+    } break;
     }
   }
   assert(Storage.size() == getSize());
