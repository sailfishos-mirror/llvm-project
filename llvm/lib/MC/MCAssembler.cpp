--- conflicted
+++ resolved
@@ -200,10 +200,6 @@
   case MCFragment::FT_DwarfFrame:
   case MCFragment::FT_CVInlineLines:
   case MCFragment::FT_CVDefRange:
-<<<<<<< HEAD
-  case MCFragment::FT_PseudoProbe:
-=======
->>>>>>> e38f98f5
     return F.getSize();
   case MCFragment::FT_Fill: {
     auto &FF = cast<MCFillFragment>(F);
@@ -412,13 +408,8 @@
     const auto &EF = cast<MCFragment>(F);
     OS << StringRef(EF.getContents().data(), EF.getContents().size());
     OS << StringRef(EF.getVarContents().data(), EF.getVarContents().size());
-<<<<<<< HEAD
-    break;
-  }
-=======
   } break;
 
->>>>>>> e38f98f5
   case MCFragment::FT_Align: {
     ++stats::EmittedAlignFragments;
     OS << StringRef(F.getContents().data(), F.getContents().size());
@@ -576,23 +567,6 @@
     for (const MCFragment &F : *Sec) {
       bool HasNonZero = false;
       switch (F.getKind()) {
-<<<<<<< HEAD
-      default: llvm_unreachable("Invalid fragment in virtual section!");
-      case MCFragment::FT_Data: {
-        // Check that we aren't trying to write a non-zero contents (or fixups)
-        // into a virtual section. This is to support clients which use standard
-        // directives to fill the contents of virtual sections.
-        if (F.getFixups().size() || F.getVarFixups().size())
-          reportError(SMLoc(), Sec->getVirtualSectionKind() + " section '" +
-                                   Sec->getName() + "' cannot have fixups");
-        for (char C : F.getContents())
-          if (C) {
-            reportError(SMLoc(), Sec->getVirtualSectionKind() + " section '" +
-                                     Sec->getName() +
-                                     "' cannot have non-zero initializers");
-            break;
-          }
-=======
       default:
         reportFatalInternalError("BSS section '" + Sec->getName() +
                                  "' contains invalid fragment");
@@ -601,7 +575,6 @@
       case MCFragment::FT_Relaxable:
         HasNonZero =
             any_of(F.getContents(), Fn) || any_of(F.getVarContents(), Fn);
->>>>>>> e38f98f5
         break;
       case MCFragment::FT_Align:
         // Disallowed for API usage. AsmParser changes non-zero fill values to
@@ -726,11 +699,6 @@
   for (MCSection &Sec : *this) {
     for (MCFragment &F : Sec) {
       // Process fragments with fixups here.
-<<<<<<< HEAD
-      if (F.isEncoded()) {
-        auto Contents = F.getContents();
-        for (MCFixup &Fixup : F.getFixups()) {
-=======
       auto Contents = F.getContents();
       for (MCFixup &Fixup : F.getFixups()) {
         uint64_t FixedValue;
@@ -745,35 +713,11 @@
         Contents = MutableArrayRef(F.getParent()->ContentStorage)
                        .slice(F.VarContentStart - Contents.size(), F.getSize());
         for (MCFixup &Fixup : F.getVarFixups()) {
->>>>>>> e38f98f5
           uint64_t FixedValue;
           MCValue Target;
           evaluateFixup(F, Fixup, Target, FixedValue,
                         /*RecordReloc=*/true, Contents);
         }
-<<<<<<< HEAD
-        // In the variable part, fixup offsets are relative to the fixed part's
-        // start. Extend the variable contents to the left to account for the
-        // fixed part size.
-        auto VarFixups = F.getVarFixups();
-        if (VarFixups.size()) {
-          Contents =
-              MutableArrayRef(F.getParent()->ContentStorage)
-                  .slice(F.VarContentStart - Contents.size(), F.getSize());
-          for (MCFixup &Fixup : VarFixups) {
-            uint64_t FixedValue;
-            MCValue Target;
-            evaluateFixup(F, Fixup, Target, FixedValue,
-                          /*RecordReloc=*/true, Contents);
-          }
-        }
-      } else if (auto *AF = dyn_cast<MCAlignFragment>(&F)) {
-        // For RISC-V linker relaxation, an alignment relocation might be
-        // needed.
-        if (AF->hasEmitNops())
-          getBackend().shouldInsertFixupForCodeAlign(*this, *AF);
-=======
->>>>>>> e38f98f5
       }
     }
   }
@@ -1024,9 +968,6 @@
   uint64_t Offset = 0;
   for (MCFragment &F : Sec) {
     F.Offset = Offset;
-<<<<<<< HEAD
-    Offset += computeFragmentSize(F);
-=======
     if (F.getKind() == MCFragment::FT_Align) {
       Offset += F.getFixedSize();
       unsigned Size = offsetToAlignment(Offset, F.getAlignment());
@@ -1053,7 +994,6 @@
     } else {
       Offset += computeFragmentSize(F);
     }
->>>>>>> e38f98f5
   }
 }
 
