--- conflicted
+++ resolved
@@ -1070,15 +1070,8 @@
 
   // Create the contents of the .llvm_addrsig section.
   if (Mode != DwoOnly && OWriter.getEmitAddrsigSection()) {
-<<<<<<< HEAD
-    auto *Sec = getContext().getCOFFSection(".llvm_addrsig",
-                                            COFF::IMAGE_SCN_LNK_REMOVE);
-    auto *Frag = Sec->curFragList()->Head;
-    raw_svector_ostream OS(Frag->getContentsForAppending());
-=======
     SmallString<0> Content;
     raw_svector_ostream OS(Content);
->>>>>>> e38f98f5
     for (const MCSymbol *S : OWriter.AddrsigSyms) {
       if (!S->isRegistered())
         continue;
@@ -1100,15 +1093,8 @@
 
   // Create the contents of the .llvm.call-graph-profile section.
   if (Mode != DwoOnly && !OWriter.getCGProfile().empty()) {
-<<<<<<< HEAD
-    auto *Sec = getContext().getCOFFSection(".llvm.call-graph-profile",
-                                            COFF::IMAGE_SCN_LNK_REMOVE);
-    auto *Frag = Sec->curFragList()->Head;
-    raw_svector_ostream OS(Frag->getContentsForAppending());
-=======
     SmallString<0> Content;
     raw_svector_ostream OS(Content);
->>>>>>> e38f98f5
     for (const auto &CGPE : OWriter.getCGProfile()) {
       uint32_t FromIndex = CGPE.From->getSymbol().getIndex();
       uint32_t ToIndex = CGPE.To->getSymbol().getIndex();
