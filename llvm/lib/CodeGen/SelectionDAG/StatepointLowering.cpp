--- conflicted
+++ resolved
@@ -524,35 +524,6 @@
                         SelectionDAGBuilder &Builder) {
   // Lower the deopt and gc arguments for this statepoint.  Layout will be:
   // deopt argument length, deopt arguments.., gc arguments...
-<<<<<<< HEAD
-#ifndef NDEBUG
-  if (auto *GFI = Builder.GFI) {
-    // Check that each of the gc pointer and bases we've gotten out of the
-    // safepoint is something the strategy thinks might be a pointer (or vector
-    // of pointers) into the GC heap.  This is basically just here to help catch
-    // errors during statepoint insertion. TODO: This should actually be in the
-    // Verifier, but we can't get to the GCStrategy from there (yet).
-    GCStrategy &S = GFI->getStrategy();
-    for (const Value *V : SI.Bases) {
-      auto Opt = S.isGCManagedPointer(V->getType()->getScalarType());
-      if (Opt) {
-        assert(*Opt && "non gc managed base pointer found in statepoint");
-      }
-    }
-    for (const Value *V : SI.Ptrs) {
-      auto Opt = S.isGCManagedPointer(V->getType()->getScalarType());
-      if (Opt) {
-        assert(*Opt && "non gc managed derived pointer found in statepoint");
-      }
-    }
-    assert(SI.Bases.size() == SI.Ptrs.size() && "Pointer without base!");
-  } else {
-    assert(SI.Bases.empty() && "No gc specified, so cannot relocate pointers!");
-    assert(SI.Ptrs.empty() && "No gc specified, so cannot relocate pointers!");
-  }
-#endif
-=======
->>>>>>> e1acf65b
 
   // Figure out what lowering strategy we're going to use for each part
   // Note: Is is conservatively correct to lower both "live-in" and "live-out"
