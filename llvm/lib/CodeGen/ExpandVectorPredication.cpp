//===----- CodeGen/ExpandVectorPredication.cpp - Expand VP intrinsics -----===//
//
// Part of the LLVM Project, under the Apache License v2.0 with LLVM Exceptions.
// See https://llvm.org/LICENSE.txt for license information.
// SPDX-License-Identifier: Apache-2.0 WITH LLVM-exception
//
//===----------------------------------------------------------------------===//
//
// This file implements IR expansion for vector predication intrinsics, allowing
// targets to enable vector predication until just before codegen.
//
//===----------------------------------------------------------------------===//

#include "llvm/CodeGen/ExpandVectorPredication.h"
#include "llvm/ADT/Statistic.h"
#include "llvm/Analysis/TargetTransformInfo.h"
#include "llvm/Analysis/ValueTracking.h"
#include "llvm/Analysis/VectorUtils.h"
#include "llvm/IR/Constants.h"
#include "llvm/IR/Function.h"
#include "llvm/IR/IRBuilder.h"
#include "llvm/IR/Instructions.h"
#include "llvm/IR/IntrinsicInst.h"
#include "llvm/IR/Intrinsics.h"
#include "llvm/Support/CommandLine.h"
#include "llvm/Support/Compiler.h"
#include "llvm/Support/Debug.h"
#include "llvm/Transforms/Utils/LoopUtils.h"
#include <optional>

using namespace llvm;

using VPLegalization = TargetTransformInfo::VPLegalization;
using VPTransform = TargetTransformInfo::VPLegalization::VPTransform;

// Keep this in sync with TargetTransformInfo::VPLegalization.
#define VPINTERNAL_VPLEGAL_CASES                                               \
  VPINTERNAL_CASE(Legal)                                                       \
  VPINTERNAL_CASE(Discard)                                                     \
  VPINTERNAL_CASE(Convert)

#define VPINTERNAL_CASE(X) "|" #X

// Override options.
static cl::opt<std::string> EVLTransformOverride(
    "expandvp-override-evl-transform", cl::init(""), cl::Hidden,
    cl::desc("Options: <empty>" VPINTERNAL_VPLEGAL_CASES
             ". If non-empty, ignore "
             "TargetTransformInfo and "
             "always use this transformation for the %evl parameter (Used in "
             "testing)."));

static cl::opt<std::string> MaskTransformOverride(
    "expandvp-override-mask-transform", cl::init(""), cl::Hidden,
    cl::desc("Options: <empty>" VPINTERNAL_VPLEGAL_CASES
             ". If non-empty, Ignore "
             "TargetTransformInfo and "
             "always use this transformation for the %mask parameter (Used in "
             "testing)."));

#undef VPINTERNAL_CASE
#define VPINTERNAL_CASE(X) .Case(#X, VPLegalization::X)

static VPTransform parseOverrideOption(const std::string &TextOpt) {
  return StringSwitch<VPTransform>(TextOpt) VPINTERNAL_VPLEGAL_CASES;
}

#undef VPINTERNAL_VPLEGAL_CASES

// Whether any override options are set.
static bool anyExpandVPOverridesSet() {
  return !EVLTransformOverride.empty() || !MaskTransformOverride.empty();
}

#define DEBUG_TYPE "expandvp"

STATISTIC(NumFoldedVL, "Number of folded vector length params");
STATISTIC(NumLoweredVPOps, "Number of folded vector predication operations");

///// Helpers {

/// \returns Whether the vector mask \p MaskVal has all lane bits set.
static bool isAllTrueMask(Value *MaskVal) {
  if (Value *SplattedVal = getSplatValue(MaskVal))
    if (auto *ConstValue = dyn_cast<Constant>(SplattedVal))
      return ConstValue->isAllOnesValue();

  return false;
}

/// \returns A non-excepting divisor constant for this type.
static Constant *getSafeDivisor(Type *DivTy) {
  assert(DivTy->isIntOrIntVectorTy() && "Unsupported divisor type");
  return ConstantInt::get(DivTy, 1u, false);
}

/// Transfer operation properties from \p OldVPI to \p NewVal.
static void transferDecorations(Value &NewVal, VPIntrinsic &VPI) {
  auto *NewInst = dyn_cast<Instruction>(&NewVal);
  if (!NewInst || !isa<FPMathOperator>(NewVal))
    return;

  auto *OldFMOp = dyn_cast<FPMathOperator>(&VPI);
  if (!OldFMOp)
    return;

  NewInst->setFastMathFlags(OldFMOp->getFastMathFlags());
}

/// Transfer all properties from \p OldOp to \p NewOp and replace all uses.
/// OldVP gets erased.
static void replaceOperation(Value &NewOp, VPIntrinsic &OldOp) {
  transferDecorations(NewOp, OldOp);
  OldOp.replaceAllUsesWith(&NewOp);
  OldOp.eraseFromParent();
}

static bool maySpeculateLanes(VPIntrinsic &VPI) {
  // The result of VP reductions depends on the mask and evl.
  if (isa<VPReductionIntrinsic>(VPI))
    return false;
  // Fallback to whether the intrinsic is speculatable.
  if (auto IntrID = VPI.getFunctionalIntrinsicID())
    return Intrinsic::getAttributes(VPI.getContext(), *IntrID)
        .hasFnAttr(Attribute::AttrKind::Speculatable);
  if (auto Opc = VPI.getFunctionalOpcode())
    return isSafeToSpeculativelyExecuteWithOpcode(*Opc, &VPI);
  return false;
}

//// } Helpers

namespace {

// Expansion pass state at function scope.
struct CachingVPExpander {
  const TargetTransformInfo &TTI;

  /// \returns A (fixed length) vector with ascending integer indices
  /// (<0, 1, ..., NumElems-1>).
  /// \p Builder
  ///    Used for instruction creation.
  /// \p LaneTy
  ///    Integer element type of the result vector.
  /// \p NumElems
  ///    Number of vector elements.
  Value *createStepVector(IRBuilder<> &Builder, Type *LaneTy,
                          unsigned NumElems);

  /// \returns A bitmask that is true where the lane position is less-than \p
  /// EVLParam
  ///
  /// \p Builder
  ///    Used for instruction creation.
  /// \p VLParam
  ///    The explicit vector length parameter to test against the lane
  ///    positions.
  /// \p ElemCount
  ///    Static (potentially scalable) number of vector elements.
  Value *convertEVLToMask(IRBuilder<> &Builder, Value *EVLParam,
                          ElementCount ElemCount);

  /// If needed, folds the EVL in the mask operand and discards the EVL
  /// parameter. Returns a pair of the value of the intrinsic after the change
  /// (if any) and whether the mask was actually folded.
  std::pair<Value *, bool> foldEVLIntoMask(VPIntrinsic &VPI);

  /// "Remove" the %evl parameter of \p PI by setting it to the static vector
  /// length of the operation. Returns true if the %evl (if any) was effectively
  /// changed.
  bool discardEVLParameter(VPIntrinsic &PI);

  /// Lower this VP binary operator to a unpredicated binary operator.
  Value *expandPredicationInBinaryOperator(IRBuilder<> &Builder,
                                           VPIntrinsic &PI);

  /// Lower this VP int call to a unpredicated int call.
  Value *expandPredicationToIntCall(IRBuilder<> &Builder, VPIntrinsic &PI);

  /// Lower this VP fp call to a unpredicated fp call.
  Value *expandPredicationToFPCall(IRBuilder<> &Builder, VPIntrinsic &PI,
                                   unsigned UnpredicatedIntrinsicID);

  /// Lower this VP reduction to a call to an unpredicated reduction intrinsic.
  Value *expandPredicationInReduction(IRBuilder<> &Builder,
                                      VPReductionIntrinsic &PI);

  /// Lower this VP cast operation to a non-VP intrinsic.
  Value *expandPredicationToCastIntrinsic(IRBuilder<> &Builder,
                                          VPIntrinsic &VPI);

  /// Lower this VP memory operation to a non-VP intrinsic.
  Value *expandPredicationInMemoryIntrinsic(IRBuilder<> &Builder,
                                            VPIntrinsic &VPI);

  /// Lower this VP comparison to a call to an unpredicated comparison.
  Value *expandPredicationInComparison(IRBuilder<> &Builder,
                                       VPCmpIntrinsic &PI);

  /// Query TTI and expand the vector predication in \p P accordingly.
  Value *expandPredication(VPIntrinsic &PI);

  /// Determine how and whether the VPIntrinsic \p VPI shall be expanded. This
  /// overrides TTI with the cl::opts listed at the top of this file.
  VPLegalization getVPLegalizationStrategy(const VPIntrinsic &VPI) const;
  bool UsingTTIOverrides;

public:
  CachingVPExpander(const TargetTransformInfo &TTI)
      : TTI(TTI), UsingTTIOverrides(anyExpandVPOverridesSet()) {}

  /// Expand llvm.vp.* intrinsics as requested by \p TTI.
  /// Returns the details of the expansion.
  VPExpansionDetails expandVectorPredication(VPIntrinsic &VPI);
};

//// CachingVPExpander {

Value *CachingVPExpander::createStepVector(IRBuilder<> &Builder, Type *LaneTy,
                                           unsigned NumElems) {
  // TODO add caching
  SmallVector<Constant *, 16> ConstElems;

  for (unsigned Idx = 0; Idx < NumElems; ++Idx)
    ConstElems.push_back(ConstantInt::get(LaneTy, Idx, false));

  return ConstantVector::get(ConstElems);
}

Value *CachingVPExpander::convertEVLToMask(IRBuilder<> &Builder,
                                           Value *EVLParam,
                                           ElementCount ElemCount) {
  // TODO add caching
  // Scalable vector %evl conversion.
  if (ElemCount.isScalable()) {
    Type *BoolVecTy = VectorType::get(Builder.getInt1Ty(), ElemCount);
    // `get_active_lane_mask` performs an implicit less-than comparison.
    Value *ConstZero = Builder.getInt32(0);
    return Builder.CreateIntrinsic(Intrinsic::get_active_lane_mask,
                                   {BoolVecTy, EVLParam->getType()},
                                   {ConstZero, EVLParam});
  }

  // Fixed vector %evl conversion.
  Type *LaneTy = EVLParam->getType();
  unsigned NumElems = ElemCount.getFixedValue();
  Value *VLSplat = Builder.CreateVectorSplat(NumElems, EVLParam);
  Value *IdxVec = createStepVector(Builder, LaneTy, NumElems);
  return Builder.CreateICmp(CmpInst::ICMP_ULT, IdxVec, VLSplat);
}

Value *
CachingVPExpander::expandPredicationInBinaryOperator(IRBuilder<> &Builder,
                                                     VPIntrinsic &VPI) {
  assert((maySpeculateLanes(VPI) || VPI.canIgnoreVectorLengthParam()) &&
         "Implicitly dropping %evl in non-speculatable operator!");

  auto OC = static_cast<Instruction::BinaryOps>(*VPI.getFunctionalOpcode());
  assert(Instruction::isBinaryOp(OC));

  Value *Op0 = VPI.getOperand(0);
  Value *Op1 = VPI.getOperand(1);
  Value *Mask = VPI.getMaskParam();

  // Blend in safe operands.
  if (Mask && !isAllTrueMask(Mask)) {
    switch (OC) {
    default:
      // Can safely ignore the predicate.
      break;

    // Division operators need a safe divisor on masked-off lanes (1).
    case Instruction::UDiv:
    case Instruction::SDiv:
    case Instruction::URem:
    case Instruction::SRem:
      // 2nd operand must not be zero.
      Value *SafeDivisor = getSafeDivisor(VPI.getType());
      Op1 = Builder.CreateSelect(Mask, Op1, SafeDivisor);
    }
  }

  Value *NewBinOp = Builder.CreateBinOp(OC, Op0, Op1, VPI.getName());

  replaceOperation(*NewBinOp, VPI);
  return NewBinOp;
}

<<<<<<< HEAD
Value *CachingVPExpander::expandPredicationToIntCall(
    IRBuilder<> &Builder, VPIntrinsic &VPI, unsigned UnpredicatedIntrinsicID) {
  switch (UnpredicatedIntrinsicID) {
  case Intrinsic::abs:
  case Intrinsic::smax:
  case Intrinsic::smin:
  case Intrinsic::umax:
  case Intrinsic::umin: {
    Value *Op0 = VPI.getOperand(0);
    Value *Op1 = VPI.getOperand(1);
    Value *NewOp = Builder.CreateIntrinsic(
        UnpredicatedIntrinsicID, {VPI.getType()}, {Op0, Op1},
        /*FMFSource=*/nullptr, VPI.getName());
    replaceOperation(*NewOp, VPI);
    return NewOp;
  }
  case Intrinsic::bswap:
  case Intrinsic::bitreverse: {
    Value *Op = VPI.getOperand(0);
    Value *NewOp =
        Builder.CreateIntrinsic(UnpredicatedIntrinsicID, {VPI.getType()}, {Op},
                                /*FMFSource=*/nullptr, VPI.getName());
    replaceOperation(*NewOp, VPI);
    return NewOp;
  }
=======
Value *CachingVPExpander::expandPredicationToIntCall(IRBuilder<> &Builder,
                                                     VPIntrinsic &VPI) {
  std::optional<unsigned> FID = VPI.getFunctionalIntrinsicID();
  if (!FID)
    return nullptr;
  SmallVector<Value *, 2> Argument;
  for (unsigned i = 0; i < VPI.getNumOperands() - 3; i++) {
    Argument.push_back(VPI.getOperand(i));
>>>>>>> ce7c17d5
  }
  Value *NewOp = Builder.CreateIntrinsic(FID.value(), {VPI.getType()}, Argument,
                                         /*FMFSource=*/nullptr, VPI.getName());
  replaceOperation(*NewOp, VPI);
  return NewOp;
}

Value *CachingVPExpander::expandPredicationToFPCall(
    IRBuilder<> &Builder, VPIntrinsic &VPI, unsigned UnpredicatedIntrinsicID) {
  assert((maySpeculateLanes(VPI) || VPI.canIgnoreVectorLengthParam()) &&
         "Implicitly dropping %evl in non-speculatable operator!");

  switch (UnpredicatedIntrinsicID) {
  case Intrinsic::fabs:
<<<<<<< HEAD
  case Intrinsic::sqrt: {
    Value *Op0 = VPI.getOperand(0);
    Value *NewOp =
        Builder.CreateIntrinsic(UnpredicatedIntrinsicID, {VPI.getType()}, {Op0},
                                /*FMFSource=*/nullptr, VPI.getName());
    replaceOperation(*NewOp, VPI);
    return NewOp;
  }
  case Intrinsic::maxnum:
  case Intrinsic::minnum: {
    Value *Op0 = VPI.getOperand(0);
    Value *Op1 = VPI.getOperand(1);
    Value *NewOp = Builder.CreateIntrinsic(
        UnpredicatedIntrinsicID, {VPI.getType()}, {Op0, Op1},
=======
  case Intrinsic::sqrt:
  case Intrinsic::maxnum:
  case Intrinsic::minnum: {
    SmallVector<Value *, 2> Argument;
    for (unsigned i = 0; i < VPI.getNumOperands() - 3; i++) {
      Argument.push_back(VPI.getOperand(i));
    }
    Value *NewOp = Builder.CreateIntrinsic(
        UnpredicatedIntrinsicID, {VPI.getType()}, Argument,
>>>>>>> ce7c17d5
        /*FMFSource=*/nullptr, VPI.getName());
    replaceOperation(*NewOp, VPI);
    return NewOp;
  }
  case Intrinsic::fma:
  case Intrinsic::fmuladd:
  case Intrinsic::experimental_constrained_fma:
  case Intrinsic::experimental_constrained_fmuladd: {
    Value *Op0 = VPI.getOperand(0);
    Value *Op1 = VPI.getOperand(1);
    Value *Op2 = VPI.getOperand(2);
    Function *Fn = Intrinsic::getOrInsertDeclaration(
        VPI.getModule(), UnpredicatedIntrinsicID, {VPI.getType()});
    Value *NewOp;
    if (Intrinsic::isConstrainedFPIntrinsic(UnpredicatedIntrinsicID))
      NewOp =
          Builder.CreateConstrainedFPCall(Fn, {Op0, Op1, Op2}, VPI.getName());
    else
      NewOp = Builder.CreateCall(Fn, {Op0, Op1, Op2}, VPI.getName());
    replaceOperation(*NewOp, VPI);
    return NewOp;
  }
  }

  return nullptr;
}

static Value *getNeutralReductionElement(const VPReductionIntrinsic &VPI,
                                         Type *EltTy) {
  Intrinsic::ID RdxID = *VPI.getFunctionalIntrinsicID();
  FastMathFlags FMF;
  if (isa<FPMathOperator>(VPI))
    FMF = VPI.getFastMathFlags();
  return getReductionIdentity(RdxID, EltTy, FMF);
}

Value *
CachingVPExpander::expandPredicationInReduction(IRBuilder<> &Builder,
                                                VPReductionIntrinsic &VPI) {
  assert((maySpeculateLanes(VPI) || VPI.canIgnoreVectorLengthParam()) &&
         "Implicitly dropping %evl in non-speculatable operator!");

  Value *Mask = VPI.getMaskParam();
  Value *RedOp = VPI.getOperand(VPI.getVectorParamPos());

  // Insert neutral element in masked-out positions
  if (Mask && !isAllTrueMask(Mask)) {
    auto *NeutralElt = getNeutralReductionElement(VPI, VPI.getType());
    auto *NeutralVector = Builder.CreateVectorSplat(
        cast<VectorType>(RedOp->getType())->getElementCount(), NeutralElt);
    RedOp = Builder.CreateSelect(Mask, RedOp, NeutralVector);
  }

  Value *Reduction;
  Value *Start = VPI.getOperand(VPI.getStartParamPos());

  switch (VPI.getIntrinsicID()) {
  default:
    llvm_unreachable("Impossible reduction kind");
  case Intrinsic::vp_reduce_add:
  case Intrinsic::vp_reduce_mul:
  case Intrinsic::vp_reduce_and:
  case Intrinsic::vp_reduce_or:
  case Intrinsic::vp_reduce_xor: {
    Intrinsic::ID RedID = *VPI.getFunctionalIntrinsicID();
    unsigned Opc = getArithmeticReductionInstruction(RedID);
    assert(Instruction::isBinaryOp(Opc));
    Reduction = Builder.CreateUnaryIntrinsic(RedID, RedOp);
    Reduction =
        Builder.CreateBinOp((Instruction::BinaryOps)Opc, Reduction, Start);
    break;
  }
  case Intrinsic::vp_reduce_smax:
  case Intrinsic::vp_reduce_smin:
  case Intrinsic::vp_reduce_umax:
  case Intrinsic::vp_reduce_umin:
  case Intrinsic::vp_reduce_fmax:
  case Intrinsic::vp_reduce_fmin:
  case Intrinsic::vp_reduce_fmaximum:
  case Intrinsic::vp_reduce_fminimum: {
    Intrinsic::ID RedID = *VPI.getFunctionalIntrinsicID();
    Intrinsic::ID ScalarID = getMinMaxReductionIntrinsicOp(RedID);
    Reduction = Builder.CreateUnaryIntrinsic(RedID, RedOp);
    transferDecorations(*Reduction, VPI);
    Reduction = Builder.CreateBinaryIntrinsic(ScalarID, Reduction, Start);
    break;
  }
  case Intrinsic::vp_reduce_fadd:
    Reduction = Builder.CreateFAddReduce(Start, RedOp);
    break;
  case Intrinsic::vp_reduce_fmul:
    Reduction = Builder.CreateFMulReduce(Start, RedOp);
    break;
  }

  replaceOperation(*Reduction, VPI);
  return Reduction;
}

Value *CachingVPExpander::expandPredicationToCastIntrinsic(IRBuilder<> &Builder,
                                                           VPIntrinsic &VPI) {
  Intrinsic::ID VPID = VPI.getIntrinsicID();
  unsigned CastOpcode = VPIntrinsic::getFunctionalOpcodeForVP(VPID).value();
  assert(Instruction::isCast(CastOpcode));
  Value *CastOp =
      Builder.CreateCast(Instruction::CastOps(CastOpcode), VPI.getOperand(0),
                         VPI.getType(), VPI.getName());

  replaceOperation(*CastOp, VPI);
  return CastOp;
}

Value *
CachingVPExpander::expandPredicationInMemoryIntrinsic(IRBuilder<> &Builder,
                                                      VPIntrinsic &VPI) {
  assert(VPI.canIgnoreVectorLengthParam());

  const auto &DL = VPI.getDataLayout();

  Value *MaskParam = VPI.getMaskParam();
  Value *PtrParam = VPI.getMemoryPointerParam();
  Value *DataParam = VPI.getMemoryDataParam();
  bool IsUnmasked = isAllTrueMask(MaskParam);

  MaybeAlign AlignOpt = VPI.getPointerAlignment();

  Value *NewMemoryInst = nullptr;
  switch (VPI.getIntrinsicID()) {
  default:
    llvm_unreachable("Not a VP memory intrinsic");
  case Intrinsic::vp_store:
    if (IsUnmasked) {
      StoreInst *NewStore =
          Builder.CreateStore(DataParam, PtrParam, /*IsVolatile*/ false);
      if (AlignOpt.has_value())
        NewStore->setAlignment(*AlignOpt);
      NewMemoryInst = NewStore;
    } else
      NewMemoryInst = Builder.CreateMaskedStore(
          DataParam, PtrParam, AlignOpt.valueOrOne(), MaskParam);

    break;
  case Intrinsic::vp_load:
    if (IsUnmasked) {
      LoadInst *NewLoad =
          Builder.CreateLoad(VPI.getType(), PtrParam, /*IsVolatile*/ false);
      if (AlignOpt.has_value())
        NewLoad->setAlignment(*AlignOpt);
      NewMemoryInst = NewLoad;
    } else
      NewMemoryInst = Builder.CreateMaskedLoad(
          VPI.getType(), PtrParam, AlignOpt.valueOrOne(), MaskParam);

    break;
  case Intrinsic::vp_scatter: {
    auto *ElementType =
        cast<VectorType>(DataParam->getType())->getElementType();
    NewMemoryInst = Builder.CreateMaskedScatter(
        DataParam, PtrParam,
        AlignOpt.value_or(DL.getPrefTypeAlign(ElementType)), MaskParam);
    break;
  }
  case Intrinsic::vp_gather: {
    auto *ElementType = cast<VectorType>(VPI.getType())->getElementType();
    NewMemoryInst = Builder.CreateMaskedGather(
        VPI.getType(), PtrParam,
        AlignOpt.value_or(DL.getPrefTypeAlign(ElementType)), MaskParam, nullptr,
        VPI.getName());
    break;
  }
  }

  assert(NewMemoryInst);
  replaceOperation(*NewMemoryInst, VPI);
  return NewMemoryInst;
}

Value *CachingVPExpander::expandPredicationInComparison(IRBuilder<> &Builder,
                                                        VPCmpIntrinsic &VPI) {
  assert((maySpeculateLanes(VPI) || VPI.canIgnoreVectorLengthParam()) &&
         "Implicitly dropping %evl in non-speculatable operator!");

  assert(*VPI.getFunctionalOpcode() == Instruction::ICmp ||
         *VPI.getFunctionalOpcode() == Instruction::FCmp);

  Value *Op0 = VPI.getOperand(0);
  Value *Op1 = VPI.getOperand(1);
  auto Pred = VPI.getPredicate();

  auto *NewCmp = Builder.CreateCmp(Pred, Op0, Op1);

  replaceOperation(*NewCmp, VPI);
  return NewCmp;
}

bool CachingVPExpander::discardEVLParameter(VPIntrinsic &VPI) {
  LLVM_DEBUG(dbgs() << "Discard EVL parameter in " << VPI << "\n");

  if (VPI.canIgnoreVectorLengthParam())
    return false;

  Value *EVLParam = VPI.getVectorLengthParam();
  if (!EVLParam)
    return false;

  ElementCount StaticElemCount = VPI.getStaticVectorLength();
  Value *MaxEVL = nullptr;
  Type *Int32Ty = Type::getInt32Ty(VPI.getContext());
  if (StaticElemCount.isScalable()) {
    // TODO add caching
    IRBuilder<> Builder(VPI.getParent(), VPI.getIterator());
    Value *FactorConst = Builder.getInt32(StaticElemCount.getKnownMinValue());
    Value *VScale = Builder.CreateIntrinsic(Intrinsic::vscale, Int32Ty, {},
                                            /*FMFSource=*/nullptr, "vscale");
    MaxEVL = Builder.CreateMul(VScale, FactorConst, "scalable_size",
                               /*NUW*/ true, /*NSW*/ false);
  } else {
    MaxEVL = ConstantInt::get(Int32Ty, StaticElemCount.getFixedValue(), false);
  }
  VPI.setVectorLengthParam(MaxEVL);
  return true;
}

std::pair<Value *, bool> CachingVPExpander::foldEVLIntoMask(VPIntrinsic &VPI) {
  LLVM_DEBUG(dbgs() << "Folding vlen for " << VPI << '\n');

  IRBuilder<> Builder(&VPI);

  // Ineffective %evl parameter and so nothing to do here.
  if (VPI.canIgnoreVectorLengthParam())
    return {&VPI, false};

  // Only VP intrinsics can have an %evl parameter.
  Value *OldMaskParam = VPI.getMaskParam();
  Value *OldEVLParam = VPI.getVectorLengthParam();
  assert(OldMaskParam && "no mask param to fold the vl param into");
  assert(OldEVLParam && "no EVL param to fold away");

  LLVM_DEBUG(dbgs() << "OLD evl: " << *OldEVLParam << '\n');
  LLVM_DEBUG(dbgs() << "OLD mask: " << *OldMaskParam << '\n');

  // Convert the %evl predication into vector mask predication.
  ElementCount ElemCount = VPI.getStaticVectorLength();
  Value *VLMask = convertEVLToMask(Builder, OldEVLParam, ElemCount);
  Value *NewMaskParam = Builder.CreateAnd(VLMask, OldMaskParam);
  VPI.setMaskParam(NewMaskParam);

  // Drop the %evl parameter.
  discardEVLParameter(VPI);
  assert(VPI.canIgnoreVectorLengthParam() &&
         "transformation did not render the evl param ineffective!");

  // Reassess the modified instruction.
  return {&VPI, true};
}

Value *CachingVPExpander::expandPredication(VPIntrinsic &VPI) {
  LLVM_DEBUG(dbgs() << "Lowering to unpredicated op: " << VPI << '\n');

  IRBuilder<> Builder(&VPI);

  // Try lowering to a LLVM instruction first.
  auto OC = VPI.getFunctionalOpcode();

  if (OC && Instruction::isBinaryOp(*OC))
    return expandPredicationInBinaryOperator(Builder, VPI);

  if (auto *VPRI = dyn_cast<VPReductionIntrinsic>(&VPI))
    return expandPredicationInReduction(Builder, *VPRI);

  if (auto *VPCmp = dyn_cast<VPCmpIntrinsic>(&VPI))
    return expandPredicationInComparison(Builder, *VPCmp);

  if (VPCastIntrinsic::isVPCast(VPI.getIntrinsicID())) {
    return expandPredicationToCastIntrinsic(Builder, VPI);
  }

  switch (VPI.getIntrinsicID()) {
  default:
    break;
  case Intrinsic::vp_fneg: {
    Value *NewNegOp = Builder.CreateFNeg(VPI.getOperand(0), VPI.getName());
    replaceOperation(*NewNegOp, VPI);
    return NewNegOp;
  }
  case Intrinsic::vp_abs:
  case Intrinsic::vp_smax:
  case Intrinsic::vp_smin:
  case Intrinsic::vp_umax:
  case Intrinsic::vp_umin:
  case Intrinsic::vp_bswap:
  case Intrinsic::vp_bitreverse:
    return expandPredicationToIntCall(Builder, VPI);
  case Intrinsic::vp_fabs:
  case Intrinsic::vp_sqrt:
  case Intrinsic::vp_maxnum:
  case Intrinsic::vp_minnum:
  case Intrinsic::vp_maximum:
  case Intrinsic::vp_minimum:
  case Intrinsic::vp_fma:
  case Intrinsic::vp_fmuladd:
    return expandPredicationToFPCall(Builder, VPI,
                                     VPI.getFunctionalIntrinsicID().value());
  case Intrinsic::vp_load:
  case Intrinsic::vp_store:
  case Intrinsic::vp_gather:
  case Intrinsic::vp_scatter:
    return expandPredicationInMemoryIntrinsic(Builder, VPI);
  }

  if (auto CID = VPI.getConstrainedIntrinsicID())
    if (Value *Call = expandPredicationToFPCall(Builder, VPI, *CID))
      return Call;

  return &VPI;
}

//// } CachingVPExpander

void sanitizeStrategy(VPIntrinsic &VPI, VPLegalization &LegalizeStrat) {
  // Operations with speculatable lanes do not strictly need predication.
  if (maySpeculateLanes(VPI)) {
    // Converting a speculatable VP intrinsic means dropping %mask and %evl.
    // No need to expand %evl into the %mask only to ignore that code.
    if (LegalizeStrat.OpStrategy == VPLegalization::Convert)
      LegalizeStrat.EVLParamStrategy = VPLegalization::Discard;
    return;
  }

  // We have to preserve the predicating effect of %evl for this
  // non-speculatable VP intrinsic.
  // 1) Never discard %evl.
  // 2) If this VP intrinsic will be expanded to non-VP code, make sure that
  //    %evl gets folded into %mask.
  if ((LegalizeStrat.EVLParamStrategy == VPLegalization::Discard) ||
      (LegalizeStrat.OpStrategy == VPLegalization::Convert)) {
    LegalizeStrat.EVLParamStrategy = VPLegalization::Convert;
  }
}

VPLegalization
CachingVPExpander::getVPLegalizationStrategy(const VPIntrinsic &VPI) const {
  auto VPStrat = TTI.getVPLegalizationStrategy(VPI);
  if (LLVM_LIKELY(!UsingTTIOverrides)) {
    // No overrides - we are in production.
    return VPStrat;
  }

  // Overrides set - we are in testing, the following does not need to be
  // efficient.
  VPStrat.EVLParamStrategy = parseOverrideOption(EVLTransformOverride);
  VPStrat.OpStrategy = parseOverrideOption(MaskTransformOverride);
  return VPStrat;
}

VPExpansionDetails
CachingVPExpander::expandVectorPredication(VPIntrinsic &VPI) {
  auto Strategy = getVPLegalizationStrategy(VPI);
  sanitizeStrategy(VPI, Strategy);

  VPExpansionDetails Changed = VPExpansionDetails::IntrinsicUnchanged;

  // Transform the EVL parameter.
  switch (Strategy.EVLParamStrategy) {
  case VPLegalization::Legal:
    break;
  case VPLegalization::Discard:
    if (discardEVLParameter(VPI))
      Changed = VPExpansionDetails::IntrinsicUpdated;
    break;
  case VPLegalization::Convert:
    if (auto [NewVPI, Folded] = foldEVLIntoMask(VPI); Folded) {
      (void)NewVPI;
      Changed = VPExpansionDetails::IntrinsicUpdated;
      ++NumFoldedVL;
    }
    break;
  }

  // Replace with a non-predicated operation.
  switch (Strategy.OpStrategy) {
  case VPLegalization::Legal:
    break;
  case VPLegalization::Discard:
    llvm_unreachable("Invalid strategy for operators.");
  case VPLegalization::Convert:
    if (Value *V = expandPredication(VPI); V != &VPI) {
      ++NumLoweredVPOps;
      Changed = VPExpansionDetails::IntrinsicReplaced;
    }
    break;
  }

  return Changed;
}
} // namespace

VPExpansionDetails
llvm::expandVectorPredicationIntrinsic(VPIntrinsic &VPI,
                                       const TargetTransformInfo &TTI) {
  return CachingVPExpander(TTI).expandVectorPredication(VPI);
}<|MERGE_RESOLUTION|>--- conflicted
+++ resolved
@@ -286,33 +286,6 @@
   return NewBinOp;
 }
 
-<<<<<<< HEAD
-Value *CachingVPExpander::expandPredicationToIntCall(
-    IRBuilder<> &Builder, VPIntrinsic &VPI, unsigned UnpredicatedIntrinsicID) {
-  switch (UnpredicatedIntrinsicID) {
-  case Intrinsic::abs:
-  case Intrinsic::smax:
-  case Intrinsic::smin:
-  case Intrinsic::umax:
-  case Intrinsic::umin: {
-    Value *Op0 = VPI.getOperand(0);
-    Value *Op1 = VPI.getOperand(1);
-    Value *NewOp = Builder.CreateIntrinsic(
-        UnpredicatedIntrinsicID, {VPI.getType()}, {Op0, Op1},
-        /*FMFSource=*/nullptr, VPI.getName());
-    replaceOperation(*NewOp, VPI);
-    return NewOp;
-  }
-  case Intrinsic::bswap:
-  case Intrinsic::bitreverse: {
-    Value *Op = VPI.getOperand(0);
-    Value *NewOp =
-        Builder.CreateIntrinsic(UnpredicatedIntrinsicID, {VPI.getType()}, {Op},
-                                /*FMFSource=*/nullptr, VPI.getName());
-    replaceOperation(*NewOp, VPI);
-    return NewOp;
-  }
-=======
 Value *CachingVPExpander::expandPredicationToIntCall(IRBuilder<> &Builder,
                                                      VPIntrinsic &VPI) {
   std::optional<unsigned> FID = VPI.getFunctionalIntrinsicID();
@@ -321,7 +294,6 @@
   SmallVector<Value *, 2> Argument;
   for (unsigned i = 0; i < VPI.getNumOperands() - 3; i++) {
     Argument.push_back(VPI.getOperand(i));
->>>>>>> ce7c17d5
   }
   Value *NewOp = Builder.CreateIntrinsic(FID.value(), {VPI.getType()}, Argument,
                                          /*FMFSource=*/nullptr, VPI.getName());
@@ -336,22 +308,6 @@
 
   switch (UnpredicatedIntrinsicID) {
   case Intrinsic::fabs:
-<<<<<<< HEAD
-  case Intrinsic::sqrt: {
-    Value *Op0 = VPI.getOperand(0);
-    Value *NewOp =
-        Builder.CreateIntrinsic(UnpredicatedIntrinsicID, {VPI.getType()}, {Op0},
-                                /*FMFSource=*/nullptr, VPI.getName());
-    replaceOperation(*NewOp, VPI);
-    return NewOp;
-  }
-  case Intrinsic::maxnum:
-  case Intrinsic::minnum: {
-    Value *Op0 = VPI.getOperand(0);
-    Value *Op1 = VPI.getOperand(1);
-    Value *NewOp = Builder.CreateIntrinsic(
-        UnpredicatedIntrinsicID, {VPI.getType()}, {Op0, Op1},
-=======
   case Intrinsic::sqrt:
   case Intrinsic::maxnum:
   case Intrinsic::minnum: {
@@ -361,7 +317,6 @@
     }
     Value *NewOp = Builder.CreateIntrinsic(
         UnpredicatedIntrinsicID, {VPI.getType()}, Argument,
->>>>>>> ce7c17d5
         /*FMFSource=*/nullptr, VPI.getName());
     replaceOperation(*NewOp, VPI);
     return NewOp;
