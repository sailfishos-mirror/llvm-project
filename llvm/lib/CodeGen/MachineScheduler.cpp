--- conflicted
+++ resolved
@@ -329,7 +329,6 @@
   // remove when verify supports passing in all analyses
   MachineFunctionPass *P = nullptr;
   MachineFunctionAnalysisManager *MFAM = nullptr;
-<<<<<<< HEAD
 
 public:
   struct RequiredAnalyses {
@@ -344,22 +343,6 @@
   void setLegacyPass(MachineFunctionPass *P) { this->P = P; }
   void setMFAM(MachineFunctionAnalysisManager *MFAM) { this->MFAM = MFAM; }
 
-=======
-
-public:
-  struct RequiredAnalyses {
-    MachineLoopInfo &MLI;
-    MachineDominatorTree &MDT;
-    AAResults &AA;
-    LiveIntervals &LIS;
-  };
-
-  MachineSchedulerImpl() {}
-  // Migration only
-  void setLegacyPass(MachineFunctionPass *P) { this->P = P; }
-  void setMFAM(MachineFunctionAnalysisManager *MFAM) { this->MFAM = MFAM; }
-
->>>>>>> eb0f1dc0
   bool run(MachineFunction &MF, const TargetMachine &TM,
            const RequiredAnalyses &Analyses);
 
@@ -983,12 +966,6 @@
 
 /// releaseSuccessors - Call releaseSucc on each of SU's successors.
 void ScheduleDAGMI::releaseSuccessors(SUnit *SU) {
-  // Reset the next successor, For example, we want to cluster A B C.
-  // After A is picked, we will set B as next cluster succ, but if we pick
-  // D instead of B after A, then we need to reset the next cluster succ because
-  // we have decided to not pick the cluster candidate B during pickNode().
-  // Leaving B as the NextClusterSucc just make things messy.
-  NextClusterSucc = nullptr;
   for (SDep &Succ : SU->Succs)
     releaseSucc(SU, &Succ);
 }
@@ -1024,7 +1001,6 @@
 
 /// releasePredecessors - Call releasePred on each of SU's predecessors.
 void ScheduleDAGMI::releasePredecessors(SUnit *SU) {
-  NextClusterPred = nullptr;
   for (SDep &Pred : SU->Preds)
     releasePred(SU, &Pred);
 }
@@ -4413,20 +4389,11 @@
     return TryCand.Reason != NoCand;
 
   // Keep clustered nodes together.
-<<<<<<< HEAD
-  const SUnit *CandNextClusterSU =
-      Cand.AtTop ? DAG->getNextClusterSucc() : DAG->getNextClusterPred();
-  const SUnit *TryCandNextClusterSU =
-      TryCand.AtTop ? DAG->getNextClusterSucc() : DAG->getNextClusterPred();
-  if (tryGreater(TryCand.SU == TryCandNextClusterSU,
-                 Cand.SU == CandNextClusterSU, TryCand, Cand, Cluster))
-=======
   const ClusterInfo *CandCluster = Cand.AtTop ? TopCluster : BotCluster;
   const ClusterInfo *TryCandCluster = TryCand.AtTop ? TopCluster : BotCluster;
   if (tryGreater(TryCandCluster && TryCandCluster->contains(TryCand.SU),
                  CandCluster && CandCluster->contains(Cand.SU), TryCand, Cand,
                  Cluster))
->>>>>>> eb0f1dc0
     return TryCand.Reason != NoCand;
   // Avoid critical resource consumption and balance the schedule.
   if (tryLess(TryCand.ResDelta.CritResources, Cand.ResDelta.CritResources,
