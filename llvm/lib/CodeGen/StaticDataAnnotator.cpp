--- conflicted
+++ resolved
@@ -81,14 +81,7 @@
       continue;
 
     StringRef SectionPrefix = SDPI->getConstantSectionPrefix(&GV, PSI);
-<<<<<<< HEAD
-    Changed |= GV.updateSectionPrefix(SectionPrefix);
-=======
-    if (SectionPrefix.empty())
-      continue;
-
     Changed |= GV.setSectionPrefix(SectionPrefix);
->>>>>>> 6b1604ac
   }
 
   return Changed;
