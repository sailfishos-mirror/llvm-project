//===- AsmPrinter.cpp - Common AsmPrinter code ----------------------------===//
//
// Part of the LLVM Project, under the Apache License v2.0 with LLVM Exceptions.
// See https://llvm.org/LICENSE.txt for license information.
// SPDX-License-Identifier: Apache-2.0 WITH LLVM-exception
//
//===----------------------------------------------------------------------===//
//
// This file implements the AsmPrinter class.
//
//===----------------------------------------------------------------------===//

#include "llvm/CodeGen/AsmPrinter.h"
#include "CodeViewDebug.h"
#include "DwarfDebug.h"
#include "DwarfException.h"
#include "PseudoProbePrinter.h"
#include "WasmException.h"
#include "WinCFGuard.h"
#include "WinException.h"
#include "llvm/ADT/APFloat.h"
#include "llvm/ADT/APInt.h"
#include "llvm/ADT/DenseMap.h"
#include "llvm/ADT/STLExtras.h"
#include "llvm/ADT/SmallPtrSet.h"
#include "llvm/ADT/SmallString.h"
#include "llvm/ADT/SmallVector.h"
#include "llvm/ADT/Statistic.h"
#include "llvm/ADT/StringExtras.h"
#include "llvm/ADT/StringRef.h"
#include "llvm/ADT/TinyPtrVector.h"
#include "llvm/ADT/Twine.h"
#include "llvm/Analysis/ConstantFolding.h"
#include "llvm/Analysis/MemoryLocation.h"
#include "llvm/Analysis/OptimizationRemarkEmitter.h"
#include "llvm/BinaryFormat/COFF.h"
#include "llvm/BinaryFormat/Dwarf.h"
#include "llvm/BinaryFormat/ELF.h"
#include "llvm/CodeGen/GCMetadata.h"
#include "llvm/CodeGen/GCMetadataPrinter.h"
#include "llvm/CodeGen/LazyMachineBlockFrequencyInfo.h"
#include "llvm/CodeGen/MachineBasicBlock.h"
#include "llvm/CodeGen/MachineBranchProbabilityInfo.h"
#include "llvm/CodeGen/MachineConstantPool.h"
#include "llvm/CodeGen/MachineDominators.h"
#include "llvm/CodeGen/MachineFrameInfo.h"
#include "llvm/CodeGen/MachineFunction.h"
#include "llvm/CodeGen/MachineFunctionPass.h"
#include "llvm/CodeGen/MachineInstr.h"
#include "llvm/CodeGen/MachineInstrBundle.h"
#include "llvm/CodeGen/MachineJumpTableInfo.h"
#include "llvm/CodeGen/MachineLoopInfo.h"
#include "llvm/CodeGen/MachineModuleInfo.h"
#include "llvm/CodeGen/MachineModuleInfoImpls.h"
#include "llvm/CodeGen/MachineOperand.h"
#include "llvm/CodeGen/MachineOptimizationRemarkEmitter.h"
#include "llvm/CodeGen/StackMaps.h"
#include "llvm/CodeGen/TargetFrameLowering.h"
#include "llvm/CodeGen/TargetInstrInfo.h"
#include "llvm/CodeGen/TargetLowering.h"
#include "llvm/CodeGen/TargetOpcodes.h"
#include "llvm/CodeGen/TargetRegisterInfo.h"
#include "llvm/CodeGen/TargetSubtargetInfo.h"
#include "llvm/Config/config.h"
#include "llvm/IR/BasicBlock.h"
#include "llvm/IR/Comdat.h"
#include "llvm/IR/Constant.h"
#include "llvm/IR/Constants.h"
#include "llvm/IR/DataLayout.h"
#include "llvm/IR/DebugInfoMetadata.h"
#include "llvm/IR/DerivedTypes.h"
#include "llvm/IR/EHPersonalities.h"
#include "llvm/IR/Function.h"
#include "llvm/IR/GCStrategy.h"
#include "llvm/IR/GlobalAlias.h"
#include "llvm/IR/GlobalIFunc.h"
#include "llvm/IR/GlobalObject.h"
#include "llvm/IR/GlobalValue.h"
#include "llvm/IR/GlobalVariable.h"
#include "llvm/IR/Instruction.h"
#include "llvm/IR/Mangler.h"
#include "llvm/IR/Metadata.h"
#include "llvm/IR/Module.h"
#include "llvm/IR/Operator.h"
#include "llvm/IR/PseudoProbe.h"
#include "llvm/IR/Type.h"
#include "llvm/IR/Value.h"
#include "llvm/IR/ValueHandle.h"
#include "llvm/MC/MCAsmInfo.h"
#include "llvm/MC/MCContext.h"
#include "llvm/MC/MCDirectives.h"
#include "llvm/MC/MCExpr.h"
#include "llvm/MC/MCInst.h"
#include "llvm/MC/MCSchedule.h"
#include "llvm/MC/MCSection.h"
#include "llvm/MC/MCSectionCOFF.h"
#include "llvm/MC/MCSectionELF.h"
#include "llvm/MC/MCSectionMachO.h"
#include "llvm/MC/MCSectionXCOFF.h"
#include "llvm/MC/MCStreamer.h"
#include "llvm/MC/MCSubtargetInfo.h"
#include "llvm/MC/MCSymbol.h"
#include "llvm/MC/MCSymbolELF.h"
#include "llvm/MC/MCTargetOptions.h"
#include "llvm/MC/MCValue.h"
#include "llvm/MC/SectionKind.h"
#include "llvm/Object/ELFTypes.h"
#include "llvm/Pass.h"
#include "llvm/Remarks/RemarkStreamer.h"
#include "llvm/Support/Casting.h"
#include "llvm/Support/CommandLine.h"
#include "llvm/Support/Compiler.h"
#include "llvm/Support/ErrorHandling.h"
#include "llvm/Support/FileSystem.h"
#include "llvm/Support/Format.h"
#include "llvm/Support/MathExtras.h"
#include "llvm/Support/Path.h"
#include "llvm/Support/VCSRevision.h"
#include "llvm/Support/raw_ostream.h"
#include "llvm/Target/TargetLoweringObjectFile.h"
#include "llvm/Target/TargetMachine.h"
#include "llvm/Target/TargetOptions.h"
#include "llvm/TargetParser/Triple.h"
#include <algorithm>
#include <cassert>
#include <cinttypes>
#include <cstdint>
#include <iterator>
#include <memory>
#include <optional>
#include <string>
#include <utility>
#include <vector>

using namespace llvm;

#define DEBUG_TYPE "asm-printer"

// This is a replication of fields of object::PGOAnalysisMap::Features. It
// should match the order of the fields so that
// `object::PGOAnalysisMap::Features::decode(PgoAnalysisMapFeatures.getBits())`
// succeeds.
enum class PGOMapFeaturesEnum {
  None,
  FuncEntryCount,
  BBFreq,
  BrProb,
  All,
};
static cl::bits<PGOMapFeaturesEnum> PgoAnalysisMapFeatures(
    "pgo-analysis-map", cl::Hidden, cl::CommaSeparated,
    cl::values(
        clEnumValN(PGOMapFeaturesEnum::None, "none", "Disable all options"),
        clEnumValN(PGOMapFeaturesEnum::FuncEntryCount, "func-entry-count",
                   "Function Entry Count"),
        clEnumValN(PGOMapFeaturesEnum::BBFreq, "bb-freq",
                   "Basic Block Frequency"),
        clEnumValN(PGOMapFeaturesEnum::BrProb, "br-prob", "Branch Probability"),
        clEnumValN(PGOMapFeaturesEnum::All, "all", "Enable all options")),
    cl::desc(
        "Enable extended information within the SHT_LLVM_BB_ADDR_MAP that is "
        "extracted from PGO related analysis."));

static cl::opt<bool> BBAddrMapSkipEmitBBEntries(
    "basic-block-address-map-skip-bb-entries",
    cl::desc("Skip emitting basic block entries in the SHT_LLVM_BB_ADDR_MAP "
             "section. It's used to save binary size when BB entries are "
             "unnecessary for some PGOAnalysisMap features."),
    cl::Hidden, cl::init(false));

static cl::opt<bool> EmitJumpTableSizesSection(
    "emit-jump-table-sizes-section",
    cl::desc("Emit a section containing jump table addresses and sizes"),
    cl::Hidden, cl::init(false));

// This isn't turned on by default, since several of the scheduling models are
// not completely accurate, and we don't want to be misleading.
static cl::opt<bool> PrintLatency(
    "asm-print-latency",
    cl::desc("Print instruction latencies as verbose asm comments"), cl::Hidden,
    cl::init(false));

STATISTIC(EmittedInsts, "Number of machine instrs printed");

char AsmPrinter::ID = 0;

namespace {
class AddrLabelMapCallbackPtr final : CallbackVH {
  AddrLabelMap *Map = nullptr;

public:
  AddrLabelMapCallbackPtr() = default;
  AddrLabelMapCallbackPtr(Value *V) : CallbackVH(V) {}

  void setPtr(BasicBlock *BB) {
    ValueHandleBase::operator=(BB);
  }

  void setMap(AddrLabelMap *map) { Map = map; }

  void deleted() override;
  void allUsesReplacedWith(Value *V2) override;
};
} // namespace

class llvm::AddrLabelMap {
  MCContext &Context;
  struct AddrLabelSymEntry {
    /// The symbols for the label.
    TinyPtrVector<MCSymbol *> Symbols;

    Function *Fn;   // The containing function of the BasicBlock.
    unsigned Index; // The index in BBCallbacks for the BasicBlock.
  };

  DenseMap<AssertingVH<BasicBlock>, AddrLabelSymEntry> AddrLabelSymbols;

  /// Callbacks for the BasicBlock's that we have entries for.  We use this so
  /// we get notified if a block is deleted or RAUWd.
  std::vector<AddrLabelMapCallbackPtr> BBCallbacks;

  /// This is a per-function list of symbols whose corresponding BasicBlock got
  /// deleted.  These symbols need to be emitted at some point in the file, so
  /// AsmPrinter emits them after the function body.
  DenseMap<AssertingVH<Function>, std::vector<MCSymbol *>>
      DeletedAddrLabelsNeedingEmission;

public:
  AddrLabelMap(MCContext &context) : Context(context) {}

  ~AddrLabelMap() {
    assert(DeletedAddrLabelsNeedingEmission.empty() &&
           "Some labels for deleted blocks never got emitted");
  }

  ArrayRef<MCSymbol *> getAddrLabelSymbolToEmit(BasicBlock *BB);

  void takeDeletedSymbolsForFunction(Function *F,
                                     std::vector<MCSymbol *> &Result);

  void UpdateForDeletedBlock(BasicBlock *BB);
  void UpdateForRAUWBlock(BasicBlock *Old, BasicBlock *New);
};

ArrayRef<MCSymbol *> AddrLabelMap::getAddrLabelSymbolToEmit(BasicBlock *BB) {
  assert(BB->hasAddressTaken() &&
         "Shouldn't get label for block without address taken");
  AddrLabelSymEntry &Entry = AddrLabelSymbols[BB];

  // If we already had an entry for this block, just return it.
  if (!Entry.Symbols.empty()) {
    assert(BB->getParent() == Entry.Fn && "Parent changed");
    return Entry.Symbols;
  }

  // Otherwise, this is a new entry, create a new symbol for it and add an
  // entry to BBCallbacks so we can be notified if the BB is deleted or RAUWd.
  BBCallbacks.emplace_back(BB);
  BBCallbacks.back().setMap(this);
  Entry.Index = BBCallbacks.size() - 1;
  Entry.Fn = BB->getParent();
  MCSymbol *Sym = BB->hasAddressTaken() ? Context.createNamedTempSymbol()
                                        : Context.createTempSymbol();
  Entry.Symbols.push_back(Sym);
  return Entry.Symbols;
}

/// If we have any deleted symbols for F, return them.
void AddrLabelMap::takeDeletedSymbolsForFunction(
    Function *F, std::vector<MCSymbol *> &Result) {
  DenseMap<AssertingVH<Function>, std::vector<MCSymbol *>>::iterator I =
      DeletedAddrLabelsNeedingEmission.find(F);

  // If there are no entries for the function, just return.
  if (I == DeletedAddrLabelsNeedingEmission.end())
    return;

  // Otherwise, take the list.
  std::swap(Result, I->second);
  DeletedAddrLabelsNeedingEmission.erase(I);
}

//===- Address of Block Management ----------------------------------------===//

ArrayRef<MCSymbol *>
AsmPrinter::getAddrLabelSymbolToEmit(const BasicBlock *BB) {
  // Lazily create AddrLabelSymbols.
  if (!AddrLabelSymbols)
    AddrLabelSymbols = std::make_unique<AddrLabelMap>(OutContext);
  return AddrLabelSymbols->getAddrLabelSymbolToEmit(
      const_cast<BasicBlock *>(BB));
}

void AsmPrinter::takeDeletedSymbolsForFunction(
    const Function *F, std::vector<MCSymbol *> &Result) {
  // If no blocks have had their addresses taken, we're done.
  if (!AddrLabelSymbols)
    return;
  return AddrLabelSymbols->takeDeletedSymbolsForFunction(
      const_cast<Function *>(F), Result);
}

void AddrLabelMap::UpdateForDeletedBlock(BasicBlock *BB) {
  // If the block got deleted, there is no need for the symbol.  If the symbol
  // was already emitted, we can just forget about it, otherwise we need to
  // queue it up for later emission when the function is output.
  AddrLabelSymEntry Entry = std::move(AddrLabelSymbols[BB]);
  AddrLabelSymbols.erase(BB);
  assert(!Entry.Symbols.empty() && "Didn't have a symbol, why a callback?");
  BBCallbacks[Entry.Index] = nullptr; // Clear the callback.

#if !LLVM_MEMORY_SANITIZER_BUILD
  // BasicBlock is destroyed already, so this access is UB detectable by msan.
  assert((BB->getParent() == nullptr || BB->getParent() == Entry.Fn) &&
         "Block/parent mismatch");
#endif

  for (MCSymbol *Sym : Entry.Symbols) {
    if (Sym->isDefined())
      return;

    // If the block is not yet defined, we need to emit it at the end of the
    // function.  Add the symbol to the DeletedAddrLabelsNeedingEmission list
    // for the containing Function.  Since the block is being deleted, its
    // parent may already be removed, we have to get the function from 'Entry'.
    DeletedAddrLabelsNeedingEmission[Entry.Fn].push_back(Sym);
  }
}

void AddrLabelMap::UpdateForRAUWBlock(BasicBlock *Old, BasicBlock *New) {
  // Get the entry for the RAUW'd block and remove it from our map.
  AddrLabelSymEntry OldEntry = std::move(AddrLabelSymbols[Old]);
  AddrLabelSymbols.erase(Old);
  assert(!OldEntry.Symbols.empty() && "Didn't have a symbol, why a callback?");

  AddrLabelSymEntry &NewEntry = AddrLabelSymbols[New];

  // If New is not address taken, just move our symbol over to it.
  if (NewEntry.Symbols.empty()) {
    BBCallbacks[OldEntry.Index].setPtr(New); // Update the callback.
    NewEntry = std::move(OldEntry);          // Set New's entry.
    return;
  }

  BBCallbacks[OldEntry.Index] = nullptr; // Update the callback.

  // Otherwise, we need to add the old symbols to the new block's set.
  llvm::append_range(NewEntry.Symbols, OldEntry.Symbols);
}

void AddrLabelMapCallbackPtr::deleted() {
  Map->UpdateForDeletedBlock(cast<BasicBlock>(getValPtr()));
}

void AddrLabelMapCallbackPtr::allUsesReplacedWith(Value *V2) {
  Map->UpdateForRAUWBlock(cast<BasicBlock>(getValPtr()), cast<BasicBlock>(V2));
}

/// getGVAlignment - Return the alignment to use for the specified global
/// value.  This rounds up to the preferred alignment if possible and legal.
Align AsmPrinter::getGVAlignment(const GlobalObject *GV, const DataLayout &DL,
                                 Align InAlign) {
  Align Alignment;
  if (const GlobalVariable *GVar = dyn_cast<GlobalVariable>(GV))
    Alignment = DL.getPreferredAlign(GVar);

  // If InAlign is specified, round it to it.
  if (InAlign > Alignment)
    Alignment = InAlign;

  // If the GV has a specified alignment, take it into account.
  MaybeAlign GVAlign;
  if (auto *GVar = dyn_cast<GlobalVariable>(GV))
    GVAlign = GVar->getAlign();
  else if (auto *F = dyn_cast<Function>(GV))
    GVAlign = F->getAlign();
  if (!GVAlign)
    return Alignment;

  assert(GVAlign && "GVAlign must be set");

  // If the GVAlign is larger than NumBits, or if we are required to obey
  // NumBits because the GV has an assigned section, obey it.
  if (*GVAlign > Alignment || GV->hasSection())
    Alignment = *GVAlign;
  return Alignment;
}

AsmPrinter::AsmPrinter(TargetMachine &tm, std::unique_ptr<MCStreamer> Streamer,
                       char &ID)
    : MachineFunctionPass(ID), TM(tm), MAI(tm.getMCAsmInfo()),
      OutContext(Streamer->getContext()), OutStreamer(std::move(Streamer)),
      SM(*this) {
  VerboseAsm = OutStreamer->isVerboseAsm();
  DwarfUsesRelocationsAcrossSections =
      MAI->doesDwarfUseRelocationsAcrossSections();
}

AsmPrinter::~AsmPrinter() {
  assert(!DD && Handlers.size() == NumUserHandlers &&
         "Debug/EH info didn't get finalized");
}

bool AsmPrinter::isPositionIndependent() const {
  return TM.isPositionIndependent();
}

/// getFunctionNumber - Return a unique ID for the current function.
unsigned AsmPrinter::getFunctionNumber() const {
  return MF->getFunctionNumber();
}

const TargetLoweringObjectFile &AsmPrinter::getObjFileLowering() const {
  return *TM.getObjFileLowering();
}

const DataLayout &AsmPrinter::getDataLayout() const {
  assert(MMI && "MMI could not be nullptr!");
  return MMI->getModule()->getDataLayout();
}

// Do not use the cached DataLayout because some client use it without a Module
// (dsymutil, llvm-dwarfdump).
unsigned AsmPrinter::getPointerSize() const {
  return TM.getPointerSize(0); // FIXME: Default address space
}

const MCSubtargetInfo &AsmPrinter::getSubtargetInfo() const {
  assert(MF && "getSubtargetInfo requires a valid MachineFunction!");
  return MF->getSubtarget<MCSubtargetInfo>();
}

void AsmPrinter::EmitToStreamer(MCStreamer &S, const MCInst &Inst) {
  S.emitInstruction(Inst, getSubtargetInfo());
}

void AsmPrinter::emitInitialRawDwarfLocDirective(const MachineFunction &MF) {
  if (DD) {
    assert(OutStreamer->hasRawTextSupport() &&
           "Expected assembly output mode.");
    // This is NVPTX specific and it's unclear why.
    // PR51079: If we have code without debug information we need to give up.
    DISubprogram *MFSP = MF.getFunction().getSubprogram();
    if (!MFSP)
      return;
    (void)DD->emitInitialLocDirective(MF, /*CUID=*/0);
  }
}

/// getCurrentSection() - Return the current section we are emitting to.
const MCSection *AsmPrinter::getCurrentSection() const {
  return OutStreamer->getCurrentSectionOnly();
}

void AsmPrinter::getAnalysisUsage(AnalysisUsage &AU) const {
  AU.setPreservesAll();
  MachineFunctionPass::getAnalysisUsage(AU);
  AU.addRequired<MachineOptimizationRemarkEmitterPass>();
  AU.addRequired<GCModuleInfo>();
  AU.addRequired<LazyMachineBlockFrequencyInfoPass>();
  AU.addRequired<MachineBranchProbabilityInfoWrapperPass>();
}

bool AsmPrinter::doInitialization(Module &M) {
  auto *MMIWP = getAnalysisIfAvailable<MachineModuleInfoWrapperPass>();
  MMI = MMIWP ? &MMIWP->getMMI() : nullptr;
  HasSplitStack = false;
  HasNoSplitStack = false;
  DbgInfoAvailable = !M.debug_compile_units().empty();

  AddrLabelSymbols = nullptr;

  // Initialize TargetLoweringObjectFile.
  const_cast<TargetLoweringObjectFile&>(getObjFileLowering())
    .Initialize(OutContext, TM);

  const_cast<TargetLoweringObjectFile &>(getObjFileLowering())
      .getModuleMetadata(M);

  // On AIX, we delay emitting any section information until
  // after emitting the .file pseudo-op. This allows additional
  // information (such as the embedded command line) to be associated
  // with all sections in the object file rather than a single section.
  if (!TM.getTargetTriple().isOSBinFormatXCOFF())
    OutStreamer->initSections(false, *TM.getMCSubtargetInfo());

  // Emit the version-min deployment target directive if needed.
  //
  // FIXME: If we end up with a collection of these sorts of Darwin-specific
  // or ELF-specific things, it may make sense to have a platform helper class
  // that will work with the target helper class. For now keep it here, as the
  // alternative is duplicated code in each of the target asm printers that
  // use the directive, where it would need the same conditionalization
  // anyway.
  const Triple &Target = TM.getTargetTriple();
  if (Target.isOSBinFormatMachO() && Target.isOSDarwin()) {
    Triple TVT(M.getDarwinTargetVariantTriple());
    OutStreamer->emitVersionForTarget(
        Target, M.getSDKVersion(),
        M.getDarwinTargetVariantTriple().empty() ? nullptr : &TVT,
        M.getDarwinTargetVariantSDKVersion());
  }

  // Allow the target to emit any magic that it wants at the start of the file.
  emitStartOfAsmFile(M);

  // Very minimal debug info. It is ignored if we emit actual debug info. If we
  // don't, this at least helps the user find where a global came from.
  if (MAI->hasSingleParameterDotFile()) {
    // .file "foo.c"
    if (MAI->isAIX()) {
      const char VerStr[] =
#ifdef PACKAGE_VENDOR
          PACKAGE_VENDOR " "
#endif
          PACKAGE_NAME " version " PACKAGE_VERSION
#ifdef LLVM_REVISION
                         " (" LLVM_REVISION ")"
#endif
          ;
      // TODO: Add timestamp and description.
      OutStreamer->emitFileDirective(M.getSourceFileName(), VerStr, "", "");
    } else {
      OutStreamer->emitFileDirective(
          llvm::sys::path::filename(M.getSourceFileName()));
    }
  }

  // On AIX, emit bytes for llvm.commandline metadata after .file so that the
  // C_INFO symbol is preserved if any csect is kept by the linker.
  if (TM.getTargetTriple().isOSBinFormatXCOFF()) {
    emitModuleCommandLines(M);
    // Now we can generate section information.
    OutStreamer->switchSection(
        OutContext.getObjectFileInfo()->getTextSection());

    // To work around an AIX assembler and/or linker bug, generate
    // a rename for the default text-section symbol name.  This call has
    // no effect when generating object code directly.
    MCSection *TextSection =
        OutStreamer->getContext().getObjectFileInfo()->getTextSection();
    MCSymbolXCOFF *XSym =
        static_cast<MCSectionXCOFF *>(TextSection)->getQualNameSymbol();
    if (XSym->hasRename())
      OutStreamer->emitXCOFFRenameDirective(XSym, XSym->getSymbolTableName());
  }

  GCModuleInfo *MI = getAnalysisIfAvailable<GCModuleInfo>();
  assert(MI && "AsmPrinter didn't require GCModuleInfo?");
  for (const auto &I : *MI)
    if (GCMetadataPrinter *MP = getOrCreateGCPrinter(*I))
      MP->beginAssembly(M, *MI, *this);

  // Emit module-level inline asm if it exists.
  if (!M.getModuleInlineAsm().empty()) {
    OutStreamer->AddComment("Start of file scope inline assembly");
    OutStreamer->addBlankLine();
    emitInlineAsm(
        M.getModuleInlineAsm() + "\n", *TM.getMCSubtargetInfo(),
        TM.Options.MCOptions, nullptr,
        InlineAsm::AsmDialect(TM.getMCAsmInfo()->getAssemblerDialect()));
    OutStreamer->AddComment("End of file scope inline assembly");
    OutStreamer->addBlankLine();
  }

  if (MAI->doesSupportDebugInformation()) {
    bool EmitCodeView = M.getCodeViewFlag();
<<<<<<< HEAD
    if (EmitCodeView &&
        (TM.getTargetTriple().isOSWindows() || TM.getTargetTriple().isUEFI()))
=======
    // On Windows targets, emit minimal CodeView compiler info even when debug
    // info is disabled.
    if ((TM.getTargetTriple().isOSWindows() &&
         M.getNamedMetadata("llvm.dbg.cu")) ||
        (TM.getTargetTriple().isUEFI() && EmitCodeView))
>>>>>>> eb0f1dc0
      Handlers.push_back(std::make_unique<CodeViewDebug>(this));
    if (!EmitCodeView || M.getDwarfVersion()) {
      if (hasDebugInfo()) {
        DD = new DwarfDebug(this);
        Handlers.push_back(std::unique_ptr<DwarfDebug>(DD));
      }
    }
  }

  if (M.getNamedMetadata(PseudoProbeDescMetadataName))
    PP = std::make_unique<PseudoProbeHandler>(this);

  switch (MAI->getExceptionHandlingType()) {
  case ExceptionHandling::None:
    // We may want to emit CFI for debug.
    [[fallthrough]];
  case ExceptionHandling::SjLj:
  case ExceptionHandling::DwarfCFI:
  case ExceptionHandling::ARM:
    for (auto &F : M.getFunctionList()) {
      if (getFunctionCFISectionType(F) != CFISection::None)
        ModuleCFISection = getFunctionCFISectionType(F);
      // If any function needsUnwindTableEntry(), it needs .eh_frame and hence
      // the module needs .eh_frame. If we have found that case, we are done.
      if (ModuleCFISection == CFISection::EH)
        break;
    }
    assert(MAI->getExceptionHandlingType() == ExceptionHandling::DwarfCFI ||
           usesCFIWithoutEH() || ModuleCFISection != CFISection::EH);
    break;
  default:
    break;
  }

  EHStreamer *ES = nullptr;
  switch (MAI->getExceptionHandlingType()) {
  case ExceptionHandling::None:
    if (!usesCFIWithoutEH())
      break;
    [[fallthrough]];
  case ExceptionHandling::SjLj:
  case ExceptionHandling::DwarfCFI:
  case ExceptionHandling::ZOS:
    ES = new DwarfCFIException(this);
    break;
  case ExceptionHandling::ARM:
    ES = new ARMException(this);
    break;
  case ExceptionHandling::WinEH:
    switch (MAI->getWinEHEncodingType()) {
    default: llvm_unreachable("unsupported unwinding information encoding");
    case WinEH::EncodingType::Invalid:
      break;
    case WinEH::EncodingType::X86:
    case WinEH::EncodingType::Itanium:
      ES = new WinException(this);
      break;
    }
    break;
  case ExceptionHandling::Wasm:
    ES = new WasmException(this);
    break;
  case ExceptionHandling::AIX:
    ES = new AIXException(this);
    break;
  }
  if (ES)
    Handlers.push_back(std::unique_ptr<EHStreamer>(ES));

  // Emit tables for any value of cfguard flag (i.e. cfguard=1 or cfguard=2).
  if (mdconst::extract_or_null<ConstantInt>(M.getModuleFlag("cfguard")))
    EHHandlers.push_back(std::make_unique<WinCFGuard>(this));

  for (auto &Handler : Handlers)
    Handler->beginModule(&M);
  for (auto &Handler : EHHandlers)
    Handler->beginModule(&M);

  return false;
}

static bool canBeHidden(const GlobalValue *GV, const MCAsmInfo &MAI) {
  if (!MAI.hasWeakDefCanBeHiddenDirective())
    return false;

  return GV->canBeOmittedFromSymbolTable();
}

void AsmPrinter::emitLinkage(const GlobalValue *GV, MCSymbol *GVSym) const {
  GlobalValue::LinkageTypes Linkage = GV->getLinkage();
  switch (Linkage) {
  case GlobalValue::CommonLinkage:
  case GlobalValue::LinkOnceAnyLinkage:
  case GlobalValue::LinkOnceODRLinkage:
  case GlobalValue::WeakAnyLinkage:
  case GlobalValue::WeakODRLinkage:
    if (MAI->isMachO()) {
      // .globl _foo
      OutStreamer->emitSymbolAttribute(GVSym, MCSA_Global);

      if (!canBeHidden(GV, *MAI))
        // .weak_definition _foo
        OutStreamer->emitSymbolAttribute(GVSym, MCSA_WeakDefinition);
      else
        OutStreamer->emitSymbolAttribute(GVSym, MCSA_WeakDefAutoPrivate);
    } else if (MAI->avoidWeakIfComdat() && GV->hasComdat()) {
      // .globl _foo
      OutStreamer->emitSymbolAttribute(GVSym, MCSA_Global);
      //NOTE: linkonce is handled by the section the symbol was assigned to.
    } else {
      // .weak _foo
      OutStreamer->emitSymbolAttribute(GVSym, MCSA_Weak);
    }
    return;
  case GlobalValue::ExternalLinkage:
    OutStreamer->emitSymbolAttribute(GVSym, MCSA_Global);
    return;
  case GlobalValue::PrivateLinkage:
  case GlobalValue::InternalLinkage:
    return;
  case GlobalValue::ExternalWeakLinkage:
  case GlobalValue::AvailableExternallyLinkage:
  case GlobalValue::AppendingLinkage:
    llvm_unreachable("Should never emit this");
  }
  llvm_unreachable("Unknown linkage type!");
}

void AsmPrinter::getNameWithPrefix(SmallVectorImpl<char> &Name,
                                   const GlobalValue *GV) const {
  TM.getNameWithPrefix(Name, GV, getObjFileLowering().getMangler());
}

MCSymbol *AsmPrinter::getSymbol(const GlobalValue *GV) const {
  return TM.getSymbol(GV);
}

MCSymbol *AsmPrinter::getSymbolPreferLocal(const GlobalValue &GV) const {
  // On ELF, use .Lfoo$local if GV is a non-interposable GlobalObject with an
  // exact definion (intersection of GlobalValue::hasExactDefinition() and
  // !isInterposable()). These linkages include: external, appending, internal,
  // private. It may be profitable to use a local alias for external. The
  // assembler would otherwise be conservative and assume a global default
  // visibility symbol can be interposable, even if the code generator already
  // assumed it.
  if (TM.getTargetTriple().isOSBinFormatELF() && GV.canBenefitFromLocalAlias()) {
    const Module &M = *GV.getParent();
    if (TM.getRelocationModel() != Reloc::Static &&
        M.getPIELevel() == PIELevel::Default && GV.isDSOLocal())
      return getSymbolWithGlobalValueBase(&GV, "$local");
  }
  return TM.getSymbol(&GV);
}

/// EmitGlobalVariable - Emit the specified global variable to the .s file.
void AsmPrinter::emitGlobalVariable(const GlobalVariable *GV) {
  bool IsEmuTLSVar = TM.useEmulatedTLS() && GV->isThreadLocal();
  assert(!(IsEmuTLSVar && GV->hasCommonLinkage()) &&
         "No emulated TLS variables in the common section");

  // Never emit TLS variable xyz in emulated TLS model.
  // The initialization value is in __emutls_t.xyz instead of xyz.
  if (IsEmuTLSVar)
    return;

  if (GV->hasInitializer()) {
    // Check to see if this is a special global used by LLVM, if so, emit it.
    if (emitSpecialLLVMGlobal(GV))
      return;

    // Skip the emission of global equivalents. The symbol can be emitted later
    // on by emitGlobalGOTEquivs in case it turns out to be needed.
    if (GlobalGOTEquivs.count(getSymbol(GV)))
      return;

    if (isVerbose()) {
      // When printing the control variable __emutls_v.*,
      // we don't need to print the original TLS variable name.
      GV->printAsOperand(OutStreamer->getCommentOS(),
                         /*PrintType=*/false, GV->getParent());
      OutStreamer->getCommentOS() << '\n';
    }
  }

  MCSymbol *GVSym = getSymbol(GV);
  MCSymbol *EmittedSym = GVSym;

  // getOrCreateEmuTLSControlSym only creates the symbol with name and default
  // attributes.
  // GV's or GVSym's attributes will be used for the EmittedSym.
  emitVisibility(EmittedSym, GV->getVisibility(), !GV->isDeclaration());

  if (GV->isTagged()) {
    Triple T = TM.getTargetTriple();

    if (T.getArch() != Triple::aarch64 || !T.isAndroid())
      OutContext.reportError(SMLoc(),
                             "tagged symbols (-fsanitize=memtag-globals) are "
                             "only supported on AArch64 Android");
    OutStreamer->emitSymbolAttribute(EmittedSym, MCSA_Memtag);
  }

  if (!GV->hasInitializer())   // External globals require no extra code.
    return;

  GVSym->redefineIfPossible();
  if (GVSym->isDefined() || GVSym->isVariable())
    OutContext.reportError(SMLoc(), "symbol '" + Twine(GVSym->getName()) +
                                        "' is already defined");

  if (MAI->hasDotTypeDotSizeDirective())
    OutStreamer->emitSymbolAttribute(EmittedSym, MCSA_ELF_TypeObject);

  SectionKind GVKind = TargetLoweringObjectFile::getKindForGlobal(GV, TM);

  const DataLayout &DL = GV->getDataLayout();
  uint64_t Size = DL.getTypeAllocSize(GV->getValueType());

  // If the alignment is specified, we *must* obey it.  Overaligning a global
  // with a specified alignment is a prompt way to break globals emitted to
  // sections and expected to be contiguous (e.g. ObjC metadata).
  const Align Alignment = getGVAlignment(GV, DL);

  for (auto &Handler : Handlers)
    Handler->setSymbolSize(GVSym, Size);

  // Handle common symbols
  if (GVKind.isCommon()) {
    if (Size == 0) Size = 1;   // .comm Foo, 0 is undefined, avoid it.
    // .comm _foo, 42, 4
    OutStreamer->emitCommonSymbol(GVSym, Size, Alignment);
    return;
  }

  // Determine to which section this global should be emitted.
  MCSection *TheSection = getObjFileLowering().SectionForGlobal(GV, GVKind, TM);

  // If we have a bss global going to a section that supports the
  // zerofill directive, do so here.
  if (GVKind.isBSS() && MAI->isMachO() && TheSection->isVirtualSection()) {
    if (Size == 0)
      Size = 1; // zerofill of 0 bytes is undefined.
    emitLinkage(GV, GVSym);
    // .zerofill __DATA, __bss, _foo, 400, 5
    OutStreamer->emitZerofill(TheSection, GVSym, Size, Alignment);
    return;
  }

  // If this is a BSS local symbol and we are emitting in the BSS
  // section use .lcomm/.comm directive.
  if (GVKind.isBSSLocal() &&
      getObjFileLowering().getBSSSection() == TheSection) {
    if (Size == 0)
      Size = 1; // .comm Foo, 0 is undefined, avoid it.

    // Use .lcomm only if it supports user-specified alignment.
    // Otherwise, while it would still be correct to use .lcomm in some
    // cases (e.g. when Align == 1), the external assembler might enfore
    // some -unknown- default alignment behavior, which could cause
    // spurious differences between external and integrated assembler.
    // Prefer to simply fall back to .local / .comm in this case.
    if (MAI->getLCOMMDirectiveAlignmentType() != LCOMM::NoAlignment) {
      // .lcomm _foo, 42
      OutStreamer->emitLocalCommonSymbol(GVSym, Size, Alignment);
      return;
    }

    // .local _foo
    OutStreamer->emitSymbolAttribute(GVSym, MCSA_Local);
    // .comm _foo, 42, 4
    OutStreamer->emitCommonSymbol(GVSym, Size, Alignment);
    return;
  }

  // Handle thread local data for mach-o which requires us to output an
  // additional structure of data and mangle the original symbol so that we
  // can reference it later.
  //
  // TODO: This should become an "emit thread local global" method on TLOF.
  // All of this macho specific stuff should be sunk down into TLOFMachO and
  // stuff like "TLSExtraDataSection" should no longer be part of the parent
  // TLOF class.  This will also make it more obvious that stuff like
  // MCStreamer::EmitTBSSSymbol is macho specific and only called from macho
  // specific code.
  if (GVKind.isThreadLocal() && MAI->isMachO()) {
    // Emit the .tbss symbol
    MCSymbol *MangSym =
        OutContext.getOrCreateSymbol(GVSym->getName() + Twine("$tlv$init"));

    if (GVKind.isThreadBSS()) {
      TheSection = getObjFileLowering().getTLSBSSSection();
      OutStreamer->emitTBSSSymbol(TheSection, MangSym, Size, Alignment);
    } else if (GVKind.isThreadData()) {
      OutStreamer->switchSection(TheSection);

      emitAlignment(Alignment, GV);
      OutStreamer->emitLabel(MangSym);

      emitGlobalConstant(GV->getDataLayout(),
                         GV->getInitializer());
    }

    OutStreamer->addBlankLine();

    // Emit the variable struct for the runtime.
    MCSection *TLVSect = getObjFileLowering().getTLSExtraDataSection();

    OutStreamer->switchSection(TLVSect);
    // Emit the linkage here.
    emitLinkage(GV, GVSym);
    OutStreamer->emitLabel(GVSym);

    // Three pointers in size:
    //   - __tlv_bootstrap - used to make sure support exists
    //   - spare pointer, used when mapped by the runtime
    //   - pointer to mangled symbol above with initializer
    unsigned PtrSize = DL.getPointerTypeSize(GV->getType());
    OutStreamer->emitSymbolValue(GetExternalSymbolSymbol("_tlv_bootstrap"),
                                PtrSize);
    OutStreamer->emitIntValue(0, PtrSize);
    OutStreamer->emitSymbolValue(MangSym, PtrSize);

    OutStreamer->addBlankLine();
    return;
  }

  MCSymbol *EmittedInitSym = GVSym;

  OutStreamer->switchSection(TheSection);

  emitLinkage(GV, EmittedInitSym);
  emitAlignment(Alignment, GV);

  OutStreamer->emitLabel(EmittedInitSym);
  MCSymbol *LocalAlias = getSymbolPreferLocal(*GV);
  if (LocalAlias != EmittedInitSym)
    OutStreamer->emitLabel(LocalAlias);

  emitGlobalConstant(GV->getDataLayout(), GV->getInitializer());

  if (MAI->hasDotTypeDotSizeDirective())
    // .size foo, 42
    OutStreamer->emitELFSize(EmittedInitSym,
                             MCConstantExpr::create(Size, OutContext));

  OutStreamer->addBlankLine();
}

/// Emit the directive and value for debug thread local expression
///
/// \p Value - The value to emit.
/// \p Size - The size of the integer (in bytes) to emit.
void AsmPrinter::emitDebugValue(const MCExpr *Value, unsigned Size) const {
  OutStreamer->emitValue(Value, Size);
}

void AsmPrinter::emitFunctionHeaderComment() {}

void AsmPrinter::emitFunctionPrefix(ArrayRef<const Constant *> Prefix) {
  const Function &F = MF->getFunction();
  if (!MAI->hasSubsectionsViaSymbols()) {
    for (auto &C : Prefix)
      emitGlobalConstant(F.getDataLayout(), C);
    return;
  }
  // Preserving prefix-like data on platforms which use subsections-via-symbols
  // is a bit tricky. Here we introduce a symbol for the prefix-like data
  // and use the .alt_entry attribute to mark the function's real entry point
  // as an alternative entry point to the symbol that precedes the function..
  OutStreamer->emitLabel(OutContext.createLinkerPrivateTempSymbol());

  for (auto &C : Prefix) {
    emitGlobalConstant(F.getDataLayout(), C);
  }

  // Emit an .alt_entry directive for the actual function symbol.
  OutStreamer->emitSymbolAttribute(CurrentFnSym, MCSA_AltEntry);
}

/// EmitFunctionHeader - This method emits the header for the current
/// function.
void AsmPrinter::emitFunctionHeader() {
  const Function &F = MF->getFunction();

  if (isVerbose())
    OutStreamer->getCommentOS()
        << "-- Begin function "
        << GlobalValue::dropLLVMManglingEscape(F.getName()) << '\n';

  // Print out constants referenced by the function
  emitConstantPool();

  // Print the 'header' of function.
  // If basic block sections are desired, explicitly request a unique section
  // for this function's entry block.
  if (MF->front().isBeginSection())
    MF->setSection(getObjFileLowering().getUniqueSectionForFunction(F, TM));
  else
    MF->setSection(getObjFileLowering().SectionForGlobal(&F, TM));
  OutStreamer->switchSection(MF->getSection());

  if (MAI->isAIX())
    emitLinkage(&F, CurrentFnDescSym);
  else
    emitVisibility(CurrentFnSym, F.getVisibility());

  emitLinkage(&F, CurrentFnSym);
  if (MAI->hasFunctionAlignment())
    emitAlignment(MF->getAlignment(), &F);

  if (MAI->hasDotTypeDotSizeDirective())
    OutStreamer->emitSymbolAttribute(CurrentFnSym, MCSA_ELF_TypeFunction);

  if (F.hasFnAttribute(Attribute::Cold))
    OutStreamer->emitSymbolAttribute(CurrentFnSym, MCSA_Cold);

  // Emit the prefix data.
  if (F.hasPrefixData())
    emitFunctionPrefix({F.getPrefixData()});

  // Emit KCFI type information before patchable-function-prefix nops.
  emitKCFITypeId(*MF);

  // Emit M NOPs for -fpatchable-function-entry=N,M where M>0. We arbitrarily
  // place prefix data before NOPs.
  unsigned PatchableFunctionPrefix = 0;
  unsigned PatchableFunctionEntry = 0;
  (void)F.getFnAttribute("patchable-function-prefix")
      .getValueAsString()
      .getAsInteger(10, PatchableFunctionPrefix);
  (void)F.getFnAttribute("patchable-function-entry")
      .getValueAsString()
      .getAsInteger(10, PatchableFunctionEntry);
  if (PatchableFunctionPrefix) {
    CurrentPatchableFunctionEntrySym =
        OutContext.createLinkerPrivateTempSymbol();
    OutStreamer->emitLabel(CurrentPatchableFunctionEntrySym);
    emitNops(PatchableFunctionPrefix);
  } else if (PatchableFunctionEntry) {
    // May be reassigned when emitting the body, to reference the label after
    // the initial BTI (AArch64) or endbr32/endbr64 (x86).
    CurrentPatchableFunctionEntrySym = CurrentFnBegin;
  }

  // Emit the function prologue data for the indirect call sanitizer.
  if (const MDNode *MD = F.getMetadata(LLVMContext::MD_func_sanitize)) {
    assert(MD->getNumOperands() == 2);

    auto *PrologueSig = mdconst::extract<Constant>(MD->getOperand(0));
    auto *TypeHash = mdconst::extract<Constant>(MD->getOperand(1));
    emitFunctionPrefix({PrologueSig, TypeHash});
  }

  if (isVerbose()) {
    F.printAsOperand(OutStreamer->getCommentOS(),
                     /*PrintType=*/false, F.getParent());
    emitFunctionHeaderComment();
    OutStreamer->getCommentOS() << '\n';
  }

  // Emit the function descriptor. This is a virtual function to allow targets
  // to emit their specific function descriptor. Right now it is only used by
  // the AIX target. The PowerPC 64-bit V1 ELF target also uses function
  // descriptors and should be converted to use this hook as well.
  if (MAI->isAIX())
    emitFunctionDescriptor();

  // Emit the CurrentFnSym. This is a virtual function to allow targets to do
  // their wild and crazy things as required.
  emitFunctionEntryLabel();

  // If the function had address-taken blocks that got deleted, then we have
  // references to the dangling symbols.  Emit them at the start of the function
  // so that we don't get references to undefined symbols.
  std::vector<MCSymbol*> DeadBlockSyms;
  takeDeletedSymbolsForFunction(&F, DeadBlockSyms);
  for (MCSymbol *DeadBlockSym : DeadBlockSyms) {
    OutStreamer->AddComment("Address taken block that was later removed");
    OutStreamer->emitLabel(DeadBlockSym);
  }

  if (CurrentFnBegin) {
    if (MAI->useAssignmentForEHBegin()) {
      MCSymbol *CurPos = OutContext.createTempSymbol();
      OutStreamer->emitLabel(CurPos);
      OutStreamer->emitAssignment(CurrentFnBegin,
                                 MCSymbolRefExpr::create(CurPos, OutContext));
    } else {
      OutStreamer->emitLabel(CurrentFnBegin);
    }
  }

  // Emit pre-function debug and/or EH information.
  for (auto &Handler : Handlers) {
    Handler->beginFunction(MF);
    Handler->beginBasicBlockSection(MF->front());
  }
  for (auto &Handler : EHHandlers) {
    Handler->beginFunction(MF);
    Handler->beginBasicBlockSection(MF->front());
  }

  // Emit the prologue data.
  if (F.hasPrologueData())
    emitGlobalConstant(F.getDataLayout(), F.getPrologueData());
}

/// EmitFunctionEntryLabel - Emit the label that is the entrypoint for the
/// function.  This can be overridden by targets as required to do custom stuff.
void AsmPrinter::emitFunctionEntryLabel() {
  CurrentFnSym->redefineIfPossible();

  // The function label could have already been emitted if two symbols end up
  // conflicting due to asm renaming.  Detect this and emit an error.
  if (CurrentFnSym->isVariable())
    report_fatal_error("'" + Twine(CurrentFnSym->getName()) +
                       "' is a protected alias");

  OutStreamer->emitLabel(CurrentFnSym);

  if (TM.getTargetTriple().isOSBinFormatELF()) {
    MCSymbol *Sym = getSymbolPreferLocal(MF->getFunction());
    if (Sym != CurrentFnSym) {
      CurrentFnBeginLocal = Sym;
      OutStreamer->emitLabel(Sym);
      OutStreamer->emitSymbolAttribute(Sym, MCSA_ELF_TypeFunction);
    }
  }
}

/// emitComments - Pretty-print comments for instructions.
static void emitComments(const MachineInstr &MI, const MCSubtargetInfo *STI,
                         raw_ostream &CommentOS) {
  const MachineFunction *MF = MI.getMF();
  const TargetInstrInfo *TII = MF->getSubtarget().getInstrInfo();

  // Check for spills and reloads

  // We assume a single instruction only has a spill or reload, not
  // both.
  std::optional<LocationSize> Size;
  if ((Size = MI.getRestoreSize(TII))) {
    CommentOS << Size->getValue() << "-byte Reload\n";
  } else if ((Size = MI.getFoldedRestoreSize(TII))) {
    if (!Size->hasValue())
      CommentOS << "Unknown-size Folded Reload\n";
    else if (Size->getValue())
      CommentOS << Size->getValue() << "-byte Folded Reload\n";
  } else if ((Size = MI.getSpillSize(TII))) {
    CommentOS << Size->getValue() << "-byte Spill\n";
  } else if ((Size = MI.getFoldedSpillSize(TII))) {
    if (!Size->hasValue())
      CommentOS << "Unknown-size Folded Spill\n";
    else if (Size->getValue())
      CommentOS << Size->getValue() << "-byte Folded Spill\n";
  }

  // Check for spill-induced copies
  if (MI.getAsmPrinterFlag(MachineInstr::ReloadReuse))
    CommentOS << " Reload Reuse\n";

  if (PrintLatency) {
    const TargetInstrInfo *TII = MF->getSubtarget().getInstrInfo();
    const MCSchedModel &SCModel = STI->getSchedModel();
    int Latency = SCModel.computeInstrLatency<MCSubtargetInfo, MCInstrInfo,
                                              InstrItineraryData, MachineInstr>(
        *STI, *TII, MI);
    // Report only interesting latencies.
    if (1 < Latency)
      CommentOS << " Latency: " << Latency << "\n";
  }
}

/// emitImplicitDef - This method emits the specified machine instruction
/// that is an implicit def.
void AsmPrinter::emitImplicitDef(const MachineInstr *MI) const {
  Register RegNo = MI->getOperand(0).getReg();

  SmallString<128> Str;
  raw_svector_ostream OS(Str);
  OS << "implicit-def: "
     << printReg(RegNo, MF->getSubtarget().getRegisterInfo());

  OutStreamer->AddComment(OS.str());
  OutStreamer->addBlankLine();
}

static void emitKill(const MachineInstr *MI, AsmPrinter &AP) {
  std::string Str;
  raw_string_ostream OS(Str);
  OS << "kill:";
  for (const MachineOperand &Op : MI->operands()) {
    assert(Op.isReg() && "KILL instruction must have only register operands");
    OS << ' ' << (Op.isDef() ? "def " : "killed ")
       << printReg(Op.getReg(), AP.MF->getSubtarget().getRegisterInfo());
  }
  AP.OutStreamer->AddComment(Str);
  AP.OutStreamer->addBlankLine();
}

static void emitFakeUse(const MachineInstr *MI, AsmPrinter &AP) {
  std::string Str;
  raw_string_ostream OS(Str);
  OS << "fake_use:";
  for (const MachineOperand &Op : MI->operands()) {
    // In some circumstances we can end up with fake uses of constants; skip
    // these.
    if (!Op.isReg())
      continue;
    OS << ' ' << printReg(Op.getReg(), AP.MF->getSubtarget().getRegisterInfo());
  }
  AP.OutStreamer->AddComment(OS.str());
  AP.OutStreamer->addBlankLine();
}

/// emitDebugValueComment - This method handles the target-independent form
/// of DBG_VALUE, returning true if it was able to do so.  A false return
/// means the target will need to handle MI in EmitInstruction.
static bool emitDebugValueComment(const MachineInstr *MI, AsmPrinter &AP) {
  // This code handles only the 4-operand target-independent form.
  if (MI->isNonListDebugValue() && MI->getNumOperands() != 4)
    return false;

  SmallString<128> Str;
  raw_svector_ostream OS(Str);
  OS << "DEBUG_VALUE: ";

  const DILocalVariable *V = MI->getDebugVariable();
  if (auto *SP = dyn_cast<DISubprogram>(V->getScope())) {
    StringRef Name = SP->getName();
    if (!Name.empty())
      OS << Name << ":";
  }
  OS << V->getName();
  OS << " <- ";

  const DIExpression *Expr = MI->getDebugExpression();
  // First convert this to a non-variadic expression if possible, to simplify
  // the output.
  if (auto NonVariadicExpr = DIExpression::convertToNonVariadicExpression(Expr))
    Expr = *NonVariadicExpr;
  // Then, output the possibly-simplified expression.
  if (Expr->getNumElements()) {
    OS << '[';
    ListSeparator LS;
    for (auto &Op : Expr->expr_ops()) {
      OS << LS << dwarf::OperationEncodingString(Op.getOp());
      for (unsigned I = 0; I < Op.getNumArgs(); ++I)
        OS << ' ' << Op.getArg(I);
    }
    OS << "] ";
  }

  // Register or immediate value. Register 0 means undef.
  for (const MachineOperand &Op : MI->debug_operands()) {
    if (&Op != MI->debug_operands().begin())
      OS << ", ";
    switch (Op.getType()) {
    case MachineOperand::MO_FPImmediate: {
      APFloat APF = APFloat(Op.getFPImm()->getValueAPF());
      Type *ImmTy = Op.getFPImm()->getType();
      if (ImmTy->isBFloatTy() || ImmTy->isHalfTy() || ImmTy->isFloatTy() ||
          ImmTy->isDoubleTy()) {
        OS << APF.convertToDouble();
      } else {
        // There is no good way to print long double.  Convert a copy to
        // double.  Ah well, it's only a comment.
        bool ignored;
        APF.convert(APFloat::IEEEdouble(), APFloat::rmNearestTiesToEven,
                    &ignored);
        OS << "(long double) " << APF.convertToDouble();
      }
      break;
    }
    case MachineOperand::MO_Immediate: {
      OS << Op.getImm();
      break;
    }
    case MachineOperand::MO_CImmediate: {
      Op.getCImm()->getValue().print(OS, false /*isSigned*/);
      break;
    }
    case MachineOperand::MO_TargetIndex: {
      OS << "!target-index(" << Op.getIndex() << "," << Op.getOffset() << ")";
      break;
    }
    case MachineOperand::MO_Register:
    case MachineOperand::MO_FrameIndex: {
      Register Reg;
      std::optional<StackOffset> Offset;
      if (Op.isReg()) {
        Reg = Op.getReg();
      } else {
        const TargetFrameLowering *TFI =
            AP.MF->getSubtarget().getFrameLowering();
        Offset = TFI->getFrameIndexReference(*AP.MF, Op.getIndex(), Reg);
      }
      if (!Reg) {
        // Suppress offset, it is not meaningful here.
        OS << "undef";
        break;
      }
      // The second operand is only an offset if it's an immediate.
      if (MI->isIndirectDebugValue())
        Offset = StackOffset::getFixed(MI->getDebugOffset().getImm());
      if (Offset)
        OS << '[';
      OS << printReg(Reg, AP.MF->getSubtarget().getRegisterInfo());
      if (Offset)
        OS << '+' << Offset->getFixed() << ']';
      break;
    }
    default:
      llvm_unreachable("Unknown operand type");
    }
  }

  // NOTE: Want this comment at start of line, don't emit with AddComment.
  AP.OutStreamer->emitRawComment(Str);
  return true;
}

/// This method handles the target-independent form of DBG_LABEL, returning
/// true if it was able to do so.  A false return means the target will need
/// to handle MI in EmitInstruction.
static bool emitDebugLabelComment(const MachineInstr *MI, AsmPrinter &AP) {
  if (MI->getNumOperands() != 1)
    return false;

  SmallString<128> Str;
  raw_svector_ostream OS(Str);
  OS << "DEBUG_LABEL: ";

  const DILabel *V = MI->getDebugLabel();
  if (auto *SP = dyn_cast<DISubprogram>(
          V->getScope()->getNonLexicalBlockFileScope())) {
    StringRef Name = SP->getName();
    if (!Name.empty())
      OS << Name << ":";
  }
  OS << V->getName();

  // NOTE: Want this comment at start of line, don't emit with AddComment.
  AP.OutStreamer->emitRawComment(OS.str());
  return true;
}

AsmPrinter::CFISection
AsmPrinter::getFunctionCFISectionType(const Function &F) const {
  // Ignore functions that won't get emitted.
  if (F.isDeclarationForLinker())
    return CFISection::None;

  if (MAI->getExceptionHandlingType() == ExceptionHandling::DwarfCFI &&
      F.needsUnwindTableEntry())
    return CFISection::EH;

  if (MAI->usesCFIWithoutEH() && F.hasUWTable())
    return CFISection::EH;

  if (hasDebugInfo() || TM.Options.ForceDwarfFrameSection)
    return CFISection::Debug;

  return CFISection::None;
}

AsmPrinter::CFISection
AsmPrinter::getFunctionCFISectionType(const MachineFunction &MF) const {
  return getFunctionCFISectionType(MF.getFunction());
}

bool AsmPrinter::needsSEHMoves() {
  return MAI->usesWindowsCFI() && MF->getFunction().needsUnwindTableEntry();
}

bool AsmPrinter::usesCFIWithoutEH() const {
  return MAI->usesCFIWithoutEH() && ModuleCFISection != CFISection::None;
}

void AsmPrinter::emitCFIInstruction(const MachineInstr &MI) {
  ExceptionHandling ExceptionHandlingType = MAI->getExceptionHandlingType();
  if (!usesCFIWithoutEH() &&
      ExceptionHandlingType != ExceptionHandling::DwarfCFI &&
      ExceptionHandlingType != ExceptionHandling::ARM)
    return;

  if (getFunctionCFISectionType(*MF) == CFISection::None)
    return;

  // If there is no "real" instruction following this CFI instruction, skip
  // emitting it; it would be beyond the end of the function's FDE range.
  auto *MBB = MI.getParent();
  auto I = std::next(MI.getIterator());
  while (I != MBB->end() && I->isTransient())
    ++I;
  if (I == MBB->instr_end() &&
      MBB->getReverseIterator() == MBB->getParent()->rbegin())
    return;

  const std::vector<MCCFIInstruction> &Instrs = MF->getFrameInstructions();
  unsigned CFIIndex = MI.getOperand(0).getCFIIndex();
  const MCCFIInstruction &CFI = Instrs[CFIIndex];
  emitCFIInstruction(CFI);
}

void AsmPrinter::emitFrameAlloc(const MachineInstr &MI) {
  // The operands are the MCSymbol and the frame offset of the allocation.
  MCSymbol *FrameAllocSym = MI.getOperand(0).getMCSymbol();
  int FrameOffset = MI.getOperand(1).getImm();

  // Emit a symbol assignment.
  OutStreamer->emitAssignment(FrameAllocSym,
                             MCConstantExpr::create(FrameOffset, OutContext));
}

/// Returns the BB metadata to be emitted in the SHT_LLVM_BB_ADDR_MAP section
/// for a given basic block. This can be used to capture more precise profile
/// information.
static uint32_t getBBAddrMapMetadata(const MachineBasicBlock &MBB) {
  const TargetInstrInfo *TII = MBB.getParent()->getSubtarget().getInstrInfo();
  return object::BBAddrMap::BBEntry::Metadata{
      MBB.isReturnBlock(), !MBB.empty() && TII->isTailCall(MBB.back()),
      MBB.isEHPad(), const_cast<MachineBasicBlock &>(MBB).canFallThrough(),
      !MBB.empty() && MBB.rbegin()->isIndirectBranch()}
      .encode();
}

static llvm::object::BBAddrMap::Features
getBBAddrMapFeature(const MachineFunction &MF, int NumMBBSectionRanges) {
  // Ensure that the user has not passed in additional options while also
  // specifying all or none.
  if ((PgoAnalysisMapFeatures.isSet(PGOMapFeaturesEnum::None) ||
       PgoAnalysisMapFeatures.isSet(PGOMapFeaturesEnum::All)) &&
      popcount(PgoAnalysisMapFeatures.getBits()) != 1) {
    MF.getFunction().getContext().emitError(
        "-pgo-anaylsis-map can accept only all or none with no additional "
        "values.");
  }

  bool NoFeatures = PgoAnalysisMapFeatures.isSet(PGOMapFeaturesEnum::None);
  bool AllFeatures = PgoAnalysisMapFeatures.isSet(PGOMapFeaturesEnum::All);
  bool FuncEntryCountEnabled =
      AllFeatures || (!NoFeatures && PgoAnalysisMapFeatures.isSet(
                                         PGOMapFeaturesEnum::FuncEntryCount));
  bool BBFreqEnabled =
      AllFeatures ||
      (!NoFeatures && PgoAnalysisMapFeatures.isSet(PGOMapFeaturesEnum::BBFreq));
  bool BrProbEnabled =
      AllFeatures ||
      (!NoFeatures && PgoAnalysisMapFeatures.isSet(PGOMapFeaturesEnum::BrProb));

  if ((BBFreqEnabled || BrProbEnabled) && BBAddrMapSkipEmitBBEntries) {
    MF.getFunction().getContext().emitError(
        "BB entries info is required for BBFreq and BrProb "
        "features");
  }
  return {FuncEntryCountEnabled, BBFreqEnabled, BrProbEnabled,
          MF.hasBBSections() && NumMBBSectionRanges > 1,
          static_cast<bool>(BBAddrMapSkipEmitBBEntries)};
}

void AsmPrinter::emitBBAddrMapSection(const MachineFunction &MF) {
  MCSection *BBAddrMapSection =
      getObjFileLowering().getBBAddrMapSection(*MF.getSection());
  assert(BBAddrMapSection && ".llvm_bb_addr_map section is not initialized.");

  const MCSymbol *FunctionSymbol = getFunctionBegin();

  OutStreamer->pushSection();
  OutStreamer->switchSection(BBAddrMapSection);
  OutStreamer->AddComment("version");
  uint8_t BBAddrMapVersion = OutStreamer->getContext().getBBAddrMapVersion();
  OutStreamer->emitInt8(BBAddrMapVersion);
  OutStreamer->AddComment("feature");
  auto Features = getBBAddrMapFeature(MF, MBBSectionRanges.size());
  OutStreamer->emitInt8(Features.encode());
  // Emit BB Information for each basic block in the function.
  if (Features.MultiBBRange) {
    OutStreamer->AddComment("number of basic block ranges");
    OutStreamer->emitULEB128IntValue(MBBSectionRanges.size());
  }
  // Number of blocks in each MBB section.
  MapVector<MBBSectionID, unsigned> MBBSectionNumBlocks;
  const MCSymbol *PrevMBBEndSymbol = nullptr;
  if (!Features.MultiBBRange) {
    OutStreamer->AddComment("function address");
    OutStreamer->emitSymbolValue(FunctionSymbol, getPointerSize());
    OutStreamer->AddComment("number of basic blocks");
    OutStreamer->emitULEB128IntValue(MF.size());
    PrevMBBEndSymbol = FunctionSymbol;
  } else {
    unsigned BBCount = 0;
    for (const MachineBasicBlock &MBB : MF) {
      BBCount++;
      if (MBB.isEndSection()) {
        // Store each section's basic block count when it ends.
        MBBSectionNumBlocks[MBB.getSectionID()] = BBCount;
        // Reset the count for the next section.
        BBCount = 0;
      }
    }
  }
  // Emit the BB entry for each basic block in the function.
  for (const MachineBasicBlock &MBB : MF) {
    const MCSymbol *MBBSymbol =
        MBB.isEntryBlock() ? FunctionSymbol : MBB.getSymbol();
    bool IsBeginSection =
        Features.MultiBBRange && (MBB.isBeginSection() || MBB.isEntryBlock());
    if (IsBeginSection) {
      OutStreamer->AddComment("base address");
      OutStreamer->emitSymbolValue(MBBSymbol, getPointerSize());
      OutStreamer->AddComment("number of basic blocks");
      OutStreamer->emitULEB128IntValue(MBBSectionNumBlocks[MBB.getSectionID()]);
      PrevMBBEndSymbol = MBBSymbol;
    }

    if (!Features.OmitBBEntries) {
      // TODO: Remove this check when version 1 is deprecated.
      if (BBAddrMapVersion > 1) {
        OutStreamer->AddComment("BB id");
        // Emit the BB ID for this basic block.
        // We only emit BaseID since CloneID is unset for
        // -basic-block-adress-map.
        // TODO: Emit the full BBID when labels and sections can be mixed
        // together.
        OutStreamer->emitULEB128IntValue(MBB.getBBID()->BaseID);
      }
      // Emit the basic block offset relative to the end of the previous block.
      // This is zero unless the block is padded due to alignment.
      emitLabelDifferenceAsULEB128(MBBSymbol, PrevMBBEndSymbol);
      // Emit the basic block size. When BBs have alignments, their size cannot
      // always be computed from their offsets.
      emitLabelDifferenceAsULEB128(MBB.getEndSymbol(), MBBSymbol);
      // Emit the Metadata.
      OutStreamer->emitULEB128IntValue(getBBAddrMapMetadata(MBB));
    }

    PrevMBBEndSymbol = MBB.getEndSymbol();
  }

  if (Features.hasPGOAnalysis()) {
    assert(BBAddrMapVersion >= 2 &&
           "PGOAnalysisMap only supports version 2 or later");

    if (Features.FuncEntryCount) {
      OutStreamer->AddComment("function entry count");
      auto MaybeEntryCount = MF.getFunction().getEntryCount();
      OutStreamer->emitULEB128IntValue(
          MaybeEntryCount ? MaybeEntryCount->getCount() : 0);
    }
    const MachineBlockFrequencyInfo *MBFI =
        Features.BBFreq
            ? &getAnalysis<LazyMachineBlockFrequencyInfoPass>().getBFI()
            : nullptr;
    const MachineBranchProbabilityInfo *MBPI =
        Features.BrProb
            ? &getAnalysis<MachineBranchProbabilityInfoWrapperPass>().getMBPI()
            : nullptr;

    if (Features.BBFreq || Features.BrProb) {
      for (const MachineBasicBlock &MBB : MF) {
        if (Features.BBFreq) {
          OutStreamer->AddComment("basic block frequency");
          OutStreamer->emitULEB128IntValue(
              MBFI->getBlockFreq(&MBB).getFrequency());
        }
        if (Features.BrProb) {
          unsigned SuccCount = MBB.succ_size();
          OutStreamer->AddComment("basic block successor count");
          OutStreamer->emitULEB128IntValue(SuccCount);
          for (const MachineBasicBlock *SuccMBB : MBB.successors()) {
            OutStreamer->AddComment("successor BB ID");
            OutStreamer->emitULEB128IntValue(SuccMBB->getBBID()->BaseID);
            OutStreamer->AddComment("successor branch probability");
            OutStreamer->emitULEB128IntValue(
                MBPI->getEdgeProbability(&MBB, SuccMBB).getNumerator());
          }
        }
      }
    }
  }

  OutStreamer->popSection();
}

void AsmPrinter::emitKCFITrapEntry(const MachineFunction &MF,
                                   const MCSymbol *Symbol) {
  MCSection *Section =
      getObjFileLowering().getKCFITrapSection(*MF.getSection());
  if (!Section)
    return;

  OutStreamer->pushSection();
  OutStreamer->switchSection(Section);

  MCSymbol *Loc = OutContext.createLinkerPrivateTempSymbol();
  OutStreamer->emitLabel(Loc);
  OutStreamer->emitAbsoluteSymbolDiff(Symbol, Loc, 4);

  OutStreamer->popSection();
}

void AsmPrinter::emitKCFITypeId(const MachineFunction &MF) {
  const Function &F = MF.getFunction();
  if (const MDNode *MD = F.getMetadata(LLVMContext::MD_kcfi_type))
    emitGlobalConstant(F.getDataLayout(),
                       mdconst::extract<ConstantInt>(MD->getOperand(0)));
}

void AsmPrinter::emitPseudoProbe(const MachineInstr &MI) {
  if (PP) {
    auto GUID = MI.getOperand(0).getImm();
    auto Index = MI.getOperand(1).getImm();
    auto Type = MI.getOperand(2).getImm();
    auto Attr = MI.getOperand(3).getImm();
    DILocation *DebugLoc = MI.getDebugLoc();
    PP->emitPseudoProbe(GUID, Index, Type, Attr, DebugLoc);
  }
}

void AsmPrinter::emitStackSizeSection(const MachineFunction &MF) {
  if (!MF.getTarget().Options.EmitStackSizeSection)
    return;

  MCSection *StackSizeSection =
      getObjFileLowering().getStackSizesSection(*MF.getSection());
  if (!StackSizeSection)
    return;

  const MachineFrameInfo &FrameInfo = MF.getFrameInfo();
  // Don't emit functions with dynamic stack allocations.
  if (FrameInfo.hasVarSizedObjects())
    return;

  OutStreamer->pushSection();
  OutStreamer->switchSection(StackSizeSection);

  const MCSymbol *FunctionSymbol = getFunctionBegin();
  uint64_t StackSize =
      FrameInfo.getStackSize() + FrameInfo.getUnsafeStackSize();
  OutStreamer->emitSymbolValue(FunctionSymbol, TM.getProgramPointerSize());
  OutStreamer->emitULEB128IntValue(StackSize);

  OutStreamer->popSection();
}

void AsmPrinter::emitStackUsage(const MachineFunction &MF) {
  const std::string &OutputFilename = MF.getTarget().Options.StackUsageOutput;

  // OutputFilename empty implies -fstack-usage is not passed.
  if (OutputFilename.empty())
    return;

  const MachineFrameInfo &FrameInfo = MF.getFrameInfo();
  uint64_t StackSize =
      FrameInfo.getStackSize() + FrameInfo.getUnsafeStackSize();

  if (StackUsageStream == nullptr) {
    std::error_code EC;
    StackUsageStream =
        std::make_unique<raw_fd_ostream>(OutputFilename, EC, sys::fs::OF_Text);
    if (EC) {
      errs() << "Could not open file: " << EC.message();
      return;
    }
  }

  if (const DISubprogram *DSP = MF.getFunction().getSubprogram())
    *StackUsageStream << DSP->getFilename() << ':' << DSP->getLine();
  else
    *StackUsageStream << MF.getFunction().getParent()->getName();

  *StackUsageStream << ':' << MF.getName() << '\t' << StackSize << '\t';
  if (FrameInfo.hasVarSizedObjects())
    *StackUsageStream << "dynamic\n";
  else
    *StackUsageStream << "static\n";
}

void AsmPrinter::emitPCSectionsLabel(const MachineFunction &MF,
                                     const MDNode &MD) {
  MCSymbol *S = MF.getContext().createTempSymbol("pcsection");
  OutStreamer->emitLabel(S);
  PCSectionsSymbols[&MD].emplace_back(S);
}

void AsmPrinter::emitPCSections(const MachineFunction &MF) {
  const Function &F = MF.getFunction();
  if (PCSectionsSymbols.empty() && !F.hasMetadata(LLVMContext::MD_pcsections))
    return;

  const CodeModel::Model CM = MF.getTarget().getCodeModel();
  const unsigned RelativeRelocSize =
      (CM == CodeModel::Medium || CM == CodeModel::Large) ? getPointerSize()
                                                          : 4;

  // Switch to PCSection, short-circuiting the common case where the current
  // section is still valid (assume most MD_pcsections contain just 1 section).
  auto SwitchSection = [&, Prev = StringRef()](const StringRef &Sec) mutable {
    if (Sec == Prev)
      return;
    MCSection *S = getObjFileLowering().getPCSection(Sec, MF.getSection());
    assert(S && "PC section is not initialized");
    OutStreamer->switchSection(S);
    Prev = Sec;
  };
  // Emit symbols into sections and data as specified in the pcsections MDNode.
  auto EmitForMD = [&](const MDNode &MD, ArrayRef<const MCSymbol *> Syms,
                       bool Deltas) {
    // Expect the first operand to be a section name. After that, a tuple of
    // constants may appear, which will simply be emitted into the current
    // section (the user of MD_pcsections decides the format of encoded data).
    assert(isa<MDString>(MD.getOperand(0)) && "first operand not a string");
    bool ConstULEB128 = false;
    for (const MDOperand &MDO : MD.operands()) {
      if (auto *S = dyn_cast<MDString>(MDO)) {
        // Found string, start of new section!
        // Find options for this section "<section>!<opts>" - supported options:
        //   C = Compress constant integers of size 2-8 bytes as ULEB128.
        const StringRef SecWithOpt = S->getString();
        const size_t OptStart = SecWithOpt.find('!'); // likely npos
        const StringRef Sec = SecWithOpt.substr(0, OptStart);
        const StringRef Opts = SecWithOpt.substr(OptStart); // likely empty
        ConstULEB128 = Opts.contains('C');
#ifndef NDEBUG
        for (char O : Opts)
          assert((O == '!' || O == 'C') && "Invalid !pcsections options");
#endif
        SwitchSection(Sec);
        const MCSymbol *Prev = Syms.front();
        for (const MCSymbol *Sym : Syms) {
          if (Sym == Prev || !Deltas) {
            // Use the entry itself as the base of the relative offset.
            MCSymbol *Base = MF.getContext().createTempSymbol("pcsection_base");
            OutStreamer->emitLabel(Base);
            // Emit relative relocation `addr - base`, which avoids a dynamic
            // relocation in the final binary. User will get the address with
            // `base + addr`.
            emitLabelDifference(Sym, Base, RelativeRelocSize);
          } else {
            // Emit delta between symbol and previous symbol.
            if (ConstULEB128)
              emitLabelDifferenceAsULEB128(Sym, Prev);
            else
              emitLabelDifference(Sym, Prev, 4);
          }
          Prev = Sym;
        }
      } else {
        // Emit auxiliary data after PC.
        assert(isa<MDNode>(MDO) && "expecting either string or tuple");
        const auto *AuxMDs = cast<MDNode>(MDO);
        for (const MDOperand &AuxMDO : AuxMDs->operands()) {
          assert(isa<ConstantAsMetadata>(AuxMDO) && "expecting a constant");
          const Constant *C = cast<ConstantAsMetadata>(AuxMDO)->getValue();
          const DataLayout &DL = F.getDataLayout();
          const uint64_t Size = DL.getTypeStoreSize(C->getType());

          if (auto *CI = dyn_cast<ConstantInt>(C);
              CI && ConstULEB128 && Size > 1 && Size <= 8) {
            emitULEB128(CI->getZExtValue());
          } else {
            emitGlobalConstant(DL, C);
          }
        }
      }
    }
  };

  OutStreamer->pushSection();
  // Emit PCs for function start and function size.
  if (const MDNode *MD = F.getMetadata(LLVMContext::MD_pcsections))
    EmitForMD(*MD, {getFunctionBegin(), getFunctionEnd()}, true);
  // Emit PCs for instructions collected.
  for (const auto &MS : PCSectionsSymbols)
    EmitForMD(*MS.first, MS.second, false);
  OutStreamer->popSection();
  PCSectionsSymbols.clear();
}

/// Returns true if function begin and end labels should be emitted.
static bool needFuncLabels(const MachineFunction &MF, const AsmPrinter &Asm) {
  if (Asm.hasDebugInfo() || !MF.getLandingPads().empty() ||
      MF.hasEHFunclets() ||
      MF.getFunction().hasMetadata(LLVMContext::MD_pcsections))
    return true;

  // We might emit an EH table that uses function begin and end labels even if
  // we don't have any landingpads.
  if (!MF.getFunction().hasPersonalityFn())
    return false;
  return !isNoOpWithoutInvoke(
      classifyEHPersonality(MF.getFunction().getPersonalityFn()));
}

// Return the mnemonic of a MachineInstr if available, or the MachineInstr
// opcode name otherwise.
static StringRef getMIMnemonic(const MachineInstr &MI, MCStreamer &Streamer) {
  const TargetInstrInfo *TII =
      MI.getParent()->getParent()->getSubtarget().getInstrInfo();
  MCInst MCI;
  MCI.setOpcode(MI.getOpcode());
  if (StringRef Name = Streamer.getMnemonic(MCI); !Name.empty())
    return Name;
  StringRef Name = TII->getName(MI.getOpcode());
  assert(!Name.empty() && "Missing mnemonic and name for opcode");
  return Name;
}

/// EmitFunctionBody - This method emits the body and trailer for a
/// function.
void AsmPrinter::emitFunctionBody() {
  emitFunctionHeader();

  // Emit target-specific gunk before the function body.
  emitFunctionBodyStart();

  if (isVerbose()) {
    // Get MachineDominatorTree or compute it on the fly if it's unavailable
    auto MDTWrapper = getAnalysisIfAvailable<MachineDominatorTreeWrapperPass>();
    MDT = MDTWrapper ? &MDTWrapper->getDomTree() : nullptr;
    if (!MDT) {
      OwnedMDT = std::make_unique<MachineDominatorTree>();
      OwnedMDT->recalculate(*MF);
      MDT = OwnedMDT.get();
    }

    // Get MachineLoopInfo or compute it on the fly if it's unavailable
    auto *MLIWrapper = getAnalysisIfAvailable<MachineLoopInfoWrapperPass>();
    MLI = MLIWrapper ? &MLIWrapper->getLI() : nullptr;
    if (!MLI) {
      OwnedMLI = std::make_unique<MachineLoopInfo>();
      OwnedMLI->analyze(*MDT);
      MLI = OwnedMLI.get();
    }
  }

  // Print out code for the function.
  bool HasAnyRealCode = false;
  int NumInstsInFunction = 0;
  bool IsEHa = MMI->getModule()->getModuleFlag("eh-asynch");

  const MCSubtargetInfo *STI = nullptr;
  if (this->MF)
    STI = &getSubtargetInfo();
  else
    STI = TM.getMCSubtargetInfo();

  bool CanDoExtraAnalysis = ORE->allowExtraAnalysis(DEBUG_TYPE);
  // Create a slot for the entry basic block section so that the section
  // order is preserved when iterating over MBBSectionRanges.
  if (!MF->empty())
    MBBSectionRanges[MF->front().getSectionID()] =
        MBBSectionRange{CurrentFnBegin, nullptr};

  for (auto &MBB : *MF) {
    // Print a label for the basic block.
    emitBasicBlockStart(MBB);
    DenseMap<StringRef, unsigned> MnemonicCounts;
    for (auto &MI : MBB) {
      // Print the assembly for the instruction.
      if (!MI.isPosition() && !MI.isImplicitDef() && !MI.isKill() &&
          !MI.isDebugInstr()) {
        HasAnyRealCode = true;
      }

      // If there is a pre-instruction symbol, emit a label for it here.
      if (MCSymbol *S = MI.getPreInstrSymbol())
        OutStreamer->emitLabel(S);

      if (MDNode *MD = MI.getPCSections())
        emitPCSectionsLabel(*MF, *MD);

      for (auto &Handler : Handlers)
        Handler->beginInstruction(&MI);

      if (isVerbose())
        emitComments(MI, STI, OutStreamer->getCommentOS());

      switch (MI.getOpcode()) {
      case TargetOpcode::CFI_INSTRUCTION:
        emitCFIInstruction(MI);
        break;
      case TargetOpcode::LOCAL_ESCAPE:
        emitFrameAlloc(MI);
        break;
      case TargetOpcode::ANNOTATION_LABEL:
      case TargetOpcode::GC_LABEL:
        OutStreamer->emitLabel(MI.getOperand(0).getMCSymbol());
        break;
      case TargetOpcode::EH_LABEL:
        OutStreamer->emitLabel(MI.getOperand(0).getMCSymbol());
        // For AsynchEH, insert a Nop if followed by a trap inst
        //   Or the exception won't be caught.
        //   (see MCConstantExpr::create(1,..) in WinException.cpp)
        //  Ignore SDiv/UDiv because a DIV with Const-0 divisor
        //    must have being turned into an UndefValue.
        //  Div with variable opnds won't be the first instruction in
        //  an EH region as it must be led by at least a Load
        {
          auto MI2 = std::next(MI.getIterator());
          if (IsEHa && MI2 != MBB.end() &&
              (MI2->mayLoadOrStore() || MI2->mayRaiseFPException()))
            emitNops(1);
        }
        break;
      case TargetOpcode::INLINEASM:
      case TargetOpcode::INLINEASM_BR:
        emitInlineAsm(&MI);
        break;
      case TargetOpcode::DBG_VALUE:
      case TargetOpcode::DBG_VALUE_LIST:
        if (isVerbose()) {
          if (!emitDebugValueComment(&MI, *this))
            emitInstruction(&MI);
        }
        break;
      case TargetOpcode::DBG_INSTR_REF:
        // This instruction reference will have been resolved to a machine
        // location, and a nearby DBG_VALUE created. We can safely ignore
        // the instruction reference.
        break;
      case TargetOpcode::DBG_PHI:
        // This instruction is only used to label a program point, it's purely
        // meta information.
        break;
      case TargetOpcode::DBG_LABEL:
        if (isVerbose()) {
          if (!emitDebugLabelComment(&MI, *this))
            emitInstruction(&MI);
        }
        break;
      case TargetOpcode::IMPLICIT_DEF:
        if (isVerbose()) emitImplicitDef(&MI);
        break;
      case TargetOpcode::KILL:
        if (isVerbose()) emitKill(&MI, *this);
        break;
      case TargetOpcode::FAKE_USE:
        if (isVerbose())
          emitFakeUse(&MI, *this);
        break;
      case TargetOpcode::PSEUDO_PROBE:
        emitPseudoProbe(MI);
        break;
      case TargetOpcode::ARITH_FENCE:
        if (isVerbose())
          OutStreamer->emitRawComment("ARITH_FENCE");
        break;
      case TargetOpcode::MEMBARRIER:
        OutStreamer->emitRawComment("MEMBARRIER");
        break;
      case TargetOpcode::JUMP_TABLE_DEBUG_INFO:
        // This instruction is only used to note jump table debug info, it's
        // purely meta information.
        break;
      case TargetOpcode::INIT_UNDEF:
        // This is only used to influence register allocation behavior, no
        // actual initialization is needed.
        break;
      default:
        emitInstruction(&MI);

        auto CountInstruction = [&](const MachineInstr &MI) {
          // Skip Meta instructions inside bundles.
          if (MI.isMetaInstruction())
            return;
          ++NumInstsInFunction;
          if (CanDoExtraAnalysis) {
            StringRef Name = getMIMnemonic(MI, *OutStreamer);
            ++MnemonicCounts[Name];
          }
        };
        if (!MI.isBundle()) {
          CountInstruction(MI);
          break;
        }
        // Separately count all the instructions in a bundle.
        for (auto It = std::next(MI.getIterator());
             It != MBB.end() && It->isInsideBundle(); ++It) {
          CountInstruction(*It);
        }
        break;
      }

      // If there is a post-instruction symbol, emit a label for it here.
      if (MCSymbol *S = MI.getPostInstrSymbol())
        OutStreamer->emitLabel(S);

      for (auto &Handler : Handlers)
        Handler->endInstruction();
    }

    // We must emit temporary symbol for the end of this basic block, if either
    // we have BBLabels enabled or if this basic blocks marks the end of a
    // section.
    if (MF->getTarget().Options.BBAddrMap ||
        (MAI->hasDotTypeDotSizeDirective() && MBB.isEndSection()))
      OutStreamer->emitLabel(MBB.getEndSymbol());

    if (MBB.isEndSection()) {
      // The size directive for the section containing the entry block is
      // handled separately by the function section.
      if (!MBB.sameSection(&MF->front())) {
        if (MAI->hasDotTypeDotSizeDirective()) {
          // Emit the size directive for the basic block section.
          const MCExpr *SizeExp = MCBinaryExpr::createSub(
              MCSymbolRefExpr::create(MBB.getEndSymbol(), OutContext),
              MCSymbolRefExpr::create(CurrentSectionBeginSym, OutContext),
              OutContext);
          OutStreamer->emitELFSize(CurrentSectionBeginSym, SizeExp);
        }
        assert(!MBBSectionRanges.contains(MBB.getSectionID()) &&
               "Overwrite section range");
        MBBSectionRanges[MBB.getSectionID()] =
            MBBSectionRange{CurrentSectionBeginSym, MBB.getEndSymbol()};
      }
    }
    emitBasicBlockEnd(MBB);

    if (CanDoExtraAnalysis) {
      // Skip empty blocks.
      if (MBB.empty())
        continue;

      MachineOptimizationRemarkAnalysis R(DEBUG_TYPE, "InstructionMix",
                                          MBB.begin()->getDebugLoc(), &MBB);

      // Generate instruction mix remark. First, sort counts in descending order
      // by count and name.
      SmallVector<std::pair<StringRef, unsigned>, 128> MnemonicVec;
      for (auto &KV : MnemonicCounts)
        MnemonicVec.emplace_back(KV.first, KV.second);

      sort(MnemonicVec, [](const std::pair<StringRef, unsigned> &A,
                           const std::pair<StringRef, unsigned> &B) {
        if (A.second > B.second)
          return true;
        if (A.second == B.second)
          return StringRef(A.first) < StringRef(B.first);
        return false;
      });
      R << "BasicBlock: " << ore::NV("BasicBlock", MBB.getName()) << "\n";
      for (auto &KV : MnemonicVec) {
        auto Name = (Twine("INST_") + getToken(KV.first.trim()).first).str();
        R << KV.first << ": " << ore::NV(Name, KV.second) << "\n";
      }
      ORE->emit(R);
    }
  }

  EmittedInsts += NumInstsInFunction;
  MachineOptimizationRemarkAnalysis R(DEBUG_TYPE, "InstructionCount",
                                      MF->getFunction().getSubprogram(),
                                      &MF->front());
  R << ore::NV("NumInstructions", NumInstsInFunction)
    << " instructions in function";
  ORE->emit(R);

  // If the function is empty and the object file uses .subsections_via_symbols,
  // then we need to emit *something* to the function body to prevent the
  // labels from collapsing together.  Just emit a noop.
  // Similarly, don't emit empty functions on Windows either. It can lead to
  // duplicate entries (two functions with the same RVA) in the Guard CF Table
  // after linking, causing the kernel not to load the binary:
  // https://developercommunity.visualstudio.com/content/problem/45366/vc-linker-creates-invalid-dll-with-clang-cl.html
  // FIXME: Hide this behind some API in e.g. MCAsmInfo or MCTargetStreamer.
  const Triple &TT = TM.getTargetTriple();
  if (!HasAnyRealCode && (MAI->hasSubsectionsViaSymbols() ||
                          (TT.isOSWindows() && TT.isOSBinFormatCOFF()))) {
    MCInst Noop = MF->getSubtarget().getInstrInfo()->getNop();

    // Targets can opt-out of emitting the noop here by leaving the opcode
    // unspecified.
    if (Noop.getOpcode()) {
      OutStreamer->AddComment("avoids zero-length function");
      emitNops(1);
    }
  }

  // Switch to the original section in case basic block sections was used.
  OutStreamer->switchSection(MF->getSection());

  const Function &F = MF->getFunction();
  for (const auto &BB : F) {
    if (!BB.hasAddressTaken())
      continue;
    MCSymbol *Sym = GetBlockAddressSymbol(&BB);
    if (Sym->isDefined())
      continue;
    OutStreamer->AddComment("Address of block that was removed by CodeGen");
    OutStreamer->emitLabel(Sym);
  }

  // Emit target-specific gunk after the function body.
  emitFunctionBodyEnd();

  // Even though wasm supports .type and .size in general, function symbols
  // are automatically sized.
  bool EmitFunctionSize = MAI->hasDotTypeDotSizeDirective() && !TT.isWasm();

  // SPIR-V supports label instructions only inside a block, not after the
  // function body.
  if (TT.getObjectFormat() != Triple::SPIRV &&
      (EmitFunctionSize || needFuncLabels(*MF, *this))) {
    // Create a symbol for the end of function.
    CurrentFnEnd = createTempSymbol("func_end");
    OutStreamer->emitLabel(CurrentFnEnd);
  }

  // If the target wants a .size directive for the size of the function, emit
  // it.
  if (EmitFunctionSize) {
    // We can get the size as difference between the function label and the
    // temp label.
    const MCExpr *SizeExp = MCBinaryExpr::createSub(
        MCSymbolRefExpr::create(CurrentFnEnd, OutContext),
        MCSymbolRefExpr::create(CurrentFnSymForSize, OutContext), OutContext);
    OutStreamer->emitELFSize(CurrentFnSym, SizeExp);
    if (CurrentFnBeginLocal)
      OutStreamer->emitELFSize(CurrentFnBeginLocal, SizeExp);
  }

  // Call endBasicBlockSection on the last block now, if it wasn't already
  // called.
  if (!MF->back().isEndSection()) {
    for (auto &Handler : Handlers)
      Handler->endBasicBlockSection(MF->back());
    for (auto &Handler : EHHandlers)
      Handler->endBasicBlockSection(MF->back());
  }
  for (auto &Handler : Handlers)
    Handler->markFunctionEnd();
  for (auto &Handler : EHHandlers)
    Handler->markFunctionEnd();
  // Update the end label of the entry block's section.
  MBBSectionRanges[MF->front().getSectionID()].EndLabel = CurrentFnEnd;

  // Print out jump tables referenced by the function.
  emitJumpTableInfo();

  // Emit post-function debug and/or EH information.
  for (auto &Handler : Handlers)
    Handler->endFunction(MF);
  for (auto &Handler : EHHandlers)
    Handler->endFunction(MF);

  // Emit section containing BB address offsets and their metadata, when
  // BB labels are requested for this function. Skip empty functions.
  if (HasAnyRealCode) {
    if (MF->getTarget().Options.BBAddrMap)
      emitBBAddrMapSection(*MF);
    else if (PgoAnalysisMapFeatures.getBits() != 0)
      MF->getContext().reportWarning(
          SMLoc(), "pgo-analysis-map is enabled for function " + MF->getName() +
                       " but it does not have labels");
  }

  // Emit sections containing instruction and function PCs.
  emitPCSections(*MF);

  // Emit section containing stack size metadata.
  emitStackSizeSection(*MF);

  // Emit .su file containing function stack size information.
  emitStackUsage(*MF);

  emitPatchableFunctionEntries();

  if (isVerbose())
    OutStreamer->getCommentOS() << "-- End function\n";

  OutStreamer->addBlankLine();
}

/// Compute the number of Global Variables that uses a Constant.
static unsigned getNumGlobalVariableUses(const Constant *C) {
  if (!C)
    return 0;

  if (isa<GlobalVariable>(C))
    return 1;

  unsigned NumUses = 0;
  for (const auto *CU : C->users())
    NumUses += getNumGlobalVariableUses(dyn_cast<Constant>(CU));

  return NumUses;
}

/// Only consider global GOT equivalents if at least one user is a
/// cstexpr inside an initializer of another global variables. Also, don't
/// handle cstexpr inside instructions. During global variable emission,
/// candidates are skipped and are emitted later in case at least one cstexpr
/// isn't replaced by a PC relative GOT entry access.
static bool isGOTEquivalentCandidate(const GlobalVariable *GV,
                                     unsigned &NumGOTEquivUsers) {
  // Global GOT equivalents are unnamed private globals with a constant
  // pointer initializer to another global symbol. They must point to a
  // GlobalVariable or Function, i.e., as GlobalValue.
  if (!GV->hasGlobalUnnamedAddr() || !GV->hasInitializer() ||
      !GV->isConstant() || !GV->isDiscardableIfUnused() ||
      !isa<GlobalValue>(GV->getOperand(0)))
    return false;

  // To be a got equivalent, at least one of its users need to be a constant
  // expression used by another global variable.
  for (const auto *U : GV->users())
    NumGOTEquivUsers += getNumGlobalVariableUses(dyn_cast<Constant>(U));

  return NumGOTEquivUsers > 0;
}

/// Unnamed constant global variables solely contaning a pointer to
/// another globals variable is equivalent to a GOT table entry; it contains the
/// the address of another symbol. Optimize it and replace accesses to these
/// "GOT equivalents" by using the GOT entry for the final global instead.
/// Compute GOT equivalent candidates among all global variables to avoid
/// emitting them if possible later on, after it use is replaced by a GOT entry
/// access.
void AsmPrinter::computeGlobalGOTEquivs(Module &M) {
  if (!getObjFileLowering().supportIndirectSymViaGOTPCRel())
    return;

  for (const auto &G : M.globals()) {
    unsigned NumGOTEquivUsers = 0;
    if (!isGOTEquivalentCandidate(&G, NumGOTEquivUsers))
      continue;

    const MCSymbol *GOTEquivSym = getSymbol(&G);
    GlobalGOTEquivs[GOTEquivSym] = std::make_pair(&G, NumGOTEquivUsers);
  }
}

/// Constant expressions using GOT equivalent globals may not be eligible
/// for PC relative GOT entry conversion, in such cases we need to emit such
/// globals we previously omitted in EmitGlobalVariable.
void AsmPrinter::emitGlobalGOTEquivs() {
  if (!getObjFileLowering().supportIndirectSymViaGOTPCRel())
    return;

  SmallVector<const GlobalVariable *, 8> FailedCandidates;
  for (auto &I : GlobalGOTEquivs) {
    const GlobalVariable *GV = I.second.first;
    unsigned Cnt = I.second.second;
    if (Cnt)
      FailedCandidates.push_back(GV);
  }
  GlobalGOTEquivs.clear();

  for (const auto *GV : FailedCandidates)
    emitGlobalVariable(GV);
}

void AsmPrinter::emitGlobalAlias(const Module &M, const GlobalAlias &GA) {
  MCSymbol *Name = getSymbol(&GA);
  bool IsFunction = GA.getValueType()->isFunctionTy();
  // Treat bitcasts of functions as functions also. This is important at least
  // on WebAssembly where object and function addresses can't alias each other.
  if (!IsFunction)
    IsFunction = isa<Function>(GA.getAliasee()->stripPointerCasts());

  // AIX's assembly directive `.set` is not usable for aliasing purpose,
  // so AIX has to use the extra-label-at-definition strategy. At this
  // point, all the extra label is emitted, we just have to emit linkage for
  // those labels.
  if (TM.getTargetTriple().isOSBinFormatXCOFF()) {
    // Linkage for alias of global variable has been emitted.
    if (isa<GlobalVariable>(GA.getAliaseeObject()))
      return;

    emitLinkage(&GA, Name);
    // If it's a function, also emit linkage for aliases of function entry
    // point.
    if (IsFunction)
      emitLinkage(&GA,
                  getObjFileLowering().getFunctionEntryPointSymbol(&GA, TM));
    return;
  }

  if (GA.hasExternalLinkage() || !MAI->getWeakRefDirective())
    OutStreamer->emitSymbolAttribute(Name, MCSA_Global);
  else if (GA.hasWeakLinkage() || GA.hasLinkOnceLinkage())
    OutStreamer->emitSymbolAttribute(Name, MCSA_WeakReference);
  else
    assert(GA.hasLocalLinkage() && "Invalid alias linkage");

  // Set the symbol type to function if the alias has a function type.
  // This affects codegen when the aliasee is not a function.
  if (IsFunction) {
    OutStreamer->emitSymbolAttribute(Name, MCSA_ELF_TypeFunction);
    if (TM.getTargetTriple().isOSBinFormatCOFF()) {
      OutStreamer->beginCOFFSymbolDef(Name);
      OutStreamer->emitCOFFSymbolStorageClass(
          GA.hasLocalLinkage() ? COFF::IMAGE_SYM_CLASS_STATIC
                               : COFF::IMAGE_SYM_CLASS_EXTERNAL);
      OutStreamer->emitCOFFSymbolType(COFF::IMAGE_SYM_DTYPE_FUNCTION
                                      << COFF::SCT_COMPLEX_TYPE_SHIFT);
      OutStreamer->endCOFFSymbolDef();
    }
  }

  emitVisibility(Name, GA.getVisibility());

  const MCExpr *Expr = lowerConstant(GA.getAliasee());

  if (MAI->isMachO() && isa<MCBinaryExpr>(Expr))
    OutStreamer->emitSymbolAttribute(Name, MCSA_AltEntry);

  // Emit the directives as assignments aka .set:
  OutStreamer->emitAssignment(Name, Expr);
  MCSymbol *LocalAlias = getSymbolPreferLocal(GA);
  if (LocalAlias != Name)
    OutStreamer->emitAssignment(LocalAlias, Expr);

  // If the aliasee does not correspond to a symbol in the output, i.e. the
  // alias is not of an object or the aliased object is private, then set the
  // size of the alias symbol from the type of the alias. We don't do this in
  // other situations as the alias and aliasee having differing types but same
  // size may be intentional.
  const GlobalObject *BaseObject = GA.getAliaseeObject();
  if (MAI->hasDotTypeDotSizeDirective() && GA.getValueType()->isSized() &&
      (!BaseObject || BaseObject->hasPrivateLinkage())) {
    const DataLayout &DL = M.getDataLayout();
    uint64_t Size = DL.getTypeAllocSize(GA.getValueType());
    OutStreamer->emitELFSize(Name, MCConstantExpr::create(Size, OutContext));
  }
}

void AsmPrinter::emitGlobalIFunc(Module &M, const GlobalIFunc &GI) {
  assert(!TM.getTargetTriple().isOSBinFormatXCOFF() &&
         "IFunc is not supported on AIX.");

  auto EmitLinkage = [&](MCSymbol *Sym) {
    if (GI.hasExternalLinkage() || !MAI->getWeakRefDirective())
      OutStreamer->emitSymbolAttribute(Sym, MCSA_Global);
    else if (GI.hasWeakLinkage() || GI.hasLinkOnceLinkage())
      OutStreamer->emitSymbolAttribute(Sym, MCSA_WeakReference);
    else
      assert(GI.hasLocalLinkage() && "Invalid ifunc linkage");
  };

  if (TM.getTargetTriple().isOSBinFormatELF()) {
    MCSymbol *Name = getSymbol(&GI);
    EmitLinkage(Name);
    OutStreamer->emitSymbolAttribute(Name, MCSA_ELF_TypeIndFunction);
    emitVisibility(Name, GI.getVisibility());

    // Emit the directives as assignments aka .set:
    const MCExpr *Expr = lowerConstant(GI.getResolver());
    OutStreamer->emitAssignment(Name, Expr);
    MCSymbol *LocalAlias = getSymbolPreferLocal(GI);
    if (LocalAlias != Name)
      OutStreamer->emitAssignment(LocalAlias, Expr);

    return;
  }

  if (!TM.getTargetTriple().isOSBinFormatMachO() || !getIFuncMCSubtargetInfo())
    reportFatalUsageError("IFuncs are not supported on this platform");

  // On Darwin platforms, emit a manually-constructed .symbol_resolver that
  // implements the symbol resolution duties of the IFunc.
  //
  // Normally, this would be handled by linker magic, but unfortunately there
  // are a few limitations in ld64 and ld-prime's implementation of
  // .symbol_resolver that mean we can't always use them:
  //
  //    *  resolvers cannot be the target of an alias
  //    *  resolvers cannot have private linkage
  //    *  resolvers cannot have linkonce linkage
  //    *  resolvers cannot appear in executables
  //    *  resolvers cannot appear in bundles
  //
  // This works around that by emitting a close approximation of what the
  // linker would have done.

  MCSymbol *LazyPointer =
      GetExternalSymbolSymbol(GI.getName() + ".lazy_pointer");
  MCSymbol *StubHelper = GetExternalSymbolSymbol(GI.getName() + ".stub_helper");

  OutStreamer->switchSection(OutContext.getObjectFileInfo()->getDataSection());

  const DataLayout &DL = M.getDataLayout();
  emitAlignment(Align(DL.getPointerSize()));
  OutStreamer->emitLabel(LazyPointer);
  emitVisibility(LazyPointer, GI.getVisibility());
  OutStreamer->emitValue(MCSymbolRefExpr::create(StubHelper, OutContext), 8);

  OutStreamer->switchSection(OutContext.getObjectFileInfo()->getTextSection());

  const TargetSubtargetInfo *STI =
      TM.getSubtargetImpl(*GI.getResolverFunction());
  const TargetLowering *TLI = STI->getTargetLowering();
  Align TextAlign(TLI->getMinFunctionAlignment());

  MCSymbol *Stub = getSymbol(&GI);
  EmitLinkage(Stub);
  OutStreamer->emitCodeAlignment(TextAlign, getIFuncMCSubtargetInfo());
  OutStreamer->emitLabel(Stub);
  emitVisibility(Stub, GI.getVisibility());
  emitMachOIFuncStubBody(M, GI, LazyPointer);

  OutStreamer->emitCodeAlignment(TextAlign, getIFuncMCSubtargetInfo());
  OutStreamer->emitLabel(StubHelper);
  emitVisibility(StubHelper, GI.getVisibility());
  emitMachOIFuncStubHelperBody(M, GI, LazyPointer);
}

void AsmPrinter::emitRemarksSection(remarks::RemarkStreamer &RS) {
  if (!RS.needsSection())
    return;

  remarks::RemarkSerializer &RemarkSerializer = RS.getSerializer();

  std::optional<SmallString<128>> Filename;
  if (std::optional<StringRef> FilenameRef = RS.getFilename()) {
    Filename = *FilenameRef;
    sys::fs::make_absolute(*Filename);
    assert(!Filename->empty() && "The filename can't be empty.");
  }

  std::string Buf;
  raw_string_ostream OS(Buf);
  std::unique_ptr<remarks::MetaSerializer> MetaSerializer =
      Filename ? RemarkSerializer.metaSerializer(OS, Filename->str())
               : RemarkSerializer.metaSerializer(OS);
  MetaSerializer->emit();

  // Switch to the remarks section.
  MCSection *RemarksSection =
      OutContext.getObjectFileInfo()->getRemarksSection();
  OutStreamer->switchSection(RemarksSection);

  OutStreamer->emitBinaryData(Buf);
}

static uint64_t globalSize(const llvm::GlobalVariable &G) {
  const Constant *Initializer = G.getInitializer();
  return G.getParent()->getDataLayout().getTypeAllocSize(
      Initializer->getType());
}

static bool shouldTagGlobal(const llvm::GlobalVariable &G) {
  // We used to do this in clang, but there are optimization passes that turn
  // non-constant globals into constants. So now, clang only tells us whether
  // it would *like* a global to be tagged, but we still make the decision here.
  //
  // For now, don't instrument constant data, as it'll be in .rodata anyway. It
  // may be worth instrumenting these in future to stop them from being used as
  // gadgets.
  if (G.getName().starts_with("llvm.") || G.isThreadLocal() || G.isConstant())
    return false;

  // Globals can be placed implicitly or explicitly in sections. There's two
  // different types of globals that meet this criteria that cause problems:
  //  1. Function pointers that are going into various init arrays (either
  //     explicitly through `__attribute__((section(<foo>)))` or implicitly
  //     through `__attribute__((constructor)))`, such as ".(pre)init(_array)",
  //     ".fini(_array)", ".ctors", and ".dtors". These function pointers end up
  //     overaligned and overpadded, making iterating over them problematic, and
  //     each function pointer is individually tagged (so the iteration over
  //     them causes SIGSEGV/MTE[AS]ERR).
  //  2. Global variables put into an explicit section, where the section's name
  //     is a valid C-style identifier. The linker emits a `__start_<name>` and
  //     `__stop_<name>` symbol for the section, so that you can iterate over
  //     globals within this section. Unfortunately, again, these globals would
  //     be tagged and so iteration causes SIGSEGV/MTE[AS]ERR.
  //
  // To mitigate both these cases, and because specifying a section is rare
  // outside of these two cases, disable MTE protection for globals in any
  // section.
  if (G.hasSection())
    return false;

  return globalSize(G) > 0;
}

static void tagGlobalDefinition(Module &M, GlobalVariable *G) {
  uint64_t SizeInBytes = globalSize(*G);

  uint64_t NewSize = alignTo(SizeInBytes, 16);
  if (SizeInBytes != NewSize) {
    // Pad the initializer out to the next multiple of 16 bytes.
    llvm::SmallVector<uint8_t> Init(NewSize - SizeInBytes, 0);
    Constant *Padding = ConstantDataArray::get(M.getContext(), Init);
    Constant *Initializer = G->getInitializer();
    Initializer = ConstantStruct::getAnon({Initializer, Padding});
    auto *NewGV = new GlobalVariable(
        M, Initializer->getType(), G->isConstant(), G->getLinkage(),
        Initializer, "", G, G->getThreadLocalMode(), G->getAddressSpace());
    NewGV->copyAttributesFrom(G);
    NewGV->setComdat(G->getComdat());
    NewGV->copyMetadata(G, 0);

    NewGV->takeName(G);
    G->replaceAllUsesWith(NewGV);
    G->eraseFromParent();
    G = NewGV;
  }

  if (G->getAlign().valueOrOne() < 16)
    G->setAlignment(Align(16));

  // Ensure that tagged globals don't get merged by ICF - as they should have
  // different tags at runtime.
  G->setUnnamedAddr(GlobalValue::UnnamedAddr::None);
}

static void removeMemtagFromGlobal(GlobalVariable &G) {
  auto Meta = G.getSanitizerMetadata();
  Meta.Memtag = false;
  G.setSanitizerMetadata(Meta);
}

bool AsmPrinter::doFinalization(Module &M) {
  // Set the MachineFunction to nullptr so that we can catch attempted
  // accesses to MF specific features at the module level and so that
  // we can conditionalize accesses based on whether or not it is nullptr.
  MF = nullptr;

  std::vector<GlobalVariable *> GlobalsToTag;
  for (GlobalVariable &G : M.globals()) {
    if (G.isDeclaration() || !G.isTagged())
      continue;
    if (!shouldTagGlobal(G)) {
      assert(G.hasSanitizerMetadata()); // because isTagged.
      removeMemtagFromGlobal(G);
      assert(!G.isTagged());
      continue;
    }
    GlobalsToTag.push_back(&G);
  }
  for (GlobalVariable *G : GlobalsToTag)
    tagGlobalDefinition(M, G);

  // Gather all GOT equivalent globals in the module. We really need two
  // passes over the globals: one to compute and another to avoid its emission
  // in EmitGlobalVariable, otherwise we would not be able to handle cases
  // where the got equivalent shows up before its use.
  computeGlobalGOTEquivs(M);

  // Emit global variables.
  for (const auto &G : M.globals())
    emitGlobalVariable(&G);

  // Emit remaining GOT equivalent globals.
  emitGlobalGOTEquivs();

  const TargetLoweringObjectFile &TLOF = getObjFileLowering();

  // Emit linkage(XCOFF) and visibility info for declarations
  for (const Function &F : M) {
    if (!F.isDeclarationForLinker())
      continue;

    MCSymbol *Name = getSymbol(&F);
    // Function getSymbol gives us the function descriptor symbol for XCOFF.

    if (!TM.getTargetTriple().isOSBinFormatXCOFF()) {
      GlobalValue::VisibilityTypes V = F.getVisibility();
      if (V == GlobalValue::DefaultVisibility)
        continue;

      emitVisibility(Name, V, false);
      continue;
    }

    if (F.isIntrinsic())
      continue;

    // Handle the XCOFF case.
    // Variable `Name` is the function descriptor symbol (see above). Get the
    // function entry point symbol.
    MCSymbol *FnEntryPointSym = TLOF.getFunctionEntryPointSymbol(&F, TM);
    // Emit linkage for the function entry point.
    emitLinkage(&F, FnEntryPointSym);

    // If a function's address is taken, which means it may be called via a
    // function pointer, we need the function descriptor for it.
    if (F.hasAddressTaken())
      emitLinkage(&F, Name);
  }

  // Emit the remarks section contents.
  // FIXME: Figure out when is the safest time to emit this section. It should
  // not come after debug info.
  if (remarks::RemarkStreamer *RS = M.getContext().getMainRemarkStreamer())
    emitRemarksSection(*RS);

  TLOF.emitModuleMetadata(*OutStreamer, M);

  if (TM.getTargetTriple().isOSBinFormatELF()) {
    MachineModuleInfoELF &MMIELF = MMI->getObjFileInfo<MachineModuleInfoELF>();

    // Output stubs for external and common global variables.
    MachineModuleInfoELF::SymbolListTy Stubs = MMIELF.GetGVStubList();
    if (!Stubs.empty()) {
      OutStreamer->switchSection(TLOF.getDataSection());
      const DataLayout &DL = M.getDataLayout();

      emitAlignment(Align(DL.getPointerSize()));
      for (const auto &Stub : Stubs) {
        OutStreamer->emitLabel(Stub.first);
        OutStreamer->emitSymbolValue(Stub.second.getPointer(),
                                     DL.getPointerSize());
      }
    }
  }

  if (TM.getTargetTriple().isOSBinFormatCOFF()) {
    MachineModuleInfoCOFF &MMICOFF =
        MMI->getObjFileInfo<MachineModuleInfoCOFF>();

    // Output stubs for external and common global variables.
    MachineModuleInfoCOFF::SymbolListTy Stubs = MMICOFF.GetGVStubList();
    if (!Stubs.empty()) {
      const DataLayout &DL = M.getDataLayout();

      for (const auto &Stub : Stubs) {
        SmallString<256> SectionName = StringRef(".rdata$");
        SectionName += Stub.first->getName();
        OutStreamer->switchSection(OutContext.getCOFFSection(
            SectionName,
            COFF::IMAGE_SCN_CNT_INITIALIZED_DATA | COFF::IMAGE_SCN_MEM_READ |
                COFF::IMAGE_SCN_LNK_COMDAT,
            Stub.first->getName(), COFF::IMAGE_COMDAT_SELECT_ANY));
        emitAlignment(Align(DL.getPointerSize()));
        OutStreamer->emitSymbolAttribute(Stub.first, MCSA_Global);
        OutStreamer->emitLabel(Stub.first);
        OutStreamer->emitSymbolValue(Stub.second.getPointer(),
                                     DL.getPointerSize());
      }
    }
  }

  // This needs to happen before emitting debug information since that can end
  // arbitrary sections.
  if (auto *TS = OutStreamer->getTargetStreamer())
    TS->emitConstantPools();

  // Emit Stack maps before any debug info. Mach-O requires that no data or
  // text sections come after debug info has been emitted. This matters for
  // stack maps as they are arbitrary data, and may even have a custom format
  // through user plugins.
  emitStackMaps();

  // Print aliases in topological order, that is, for each alias a = b,
  // b must be printed before a.
  // This is because on some targets (e.g. PowerPC) linker expects aliases in
  // such an order to generate correct TOC information.
  SmallVector<const GlobalAlias *, 16> AliasStack;
  SmallPtrSet<const GlobalAlias *, 16> AliasVisited;
  for (const auto &Alias : M.aliases()) {
    if (Alias.hasAvailableExternallyLinkage())
      continue;
    for (const GlobalAlias *Cur = &Alias; Cur;
         Cur = dyn_cast<GlobalAlias>(Cur->getAliasee())) {
      if (!AliasVisited.insert(Cur).second)
        break;
      AliasStack.push_back(Cur);
    }
    for (const GlobalAlias *AncestorAlias : llvm::reverse(AliasStack))
      emitGlobalAlias(M, *AncestorAlias);
    AliasStack.clear();
  }

  // IFuncs must come before deubginfo in case the backend decides to emit them
  // as actual functions, since on Mach-O targets, we cannot create regular
  // sections after DWARF.
  for (const auto &IFunc : M.ifuncs())
    emitGlobalIFunc(M, IFunc);

  // Finalize debug and EH information.
  for (auto &Handler : Handlers)
    Handler->endModule();
  for (auto &Handler : EHHandlers)
    Handler->endModule();

  // This deletes all the ephemeral handlers that AsmPrinter added, while
  // keeping all the user-added handlers alive until the AsmPrinter is
  // destroyed.
  EHHandlers.clear();
  Handlers.erase(Handlers.begin() + NumUserHandlers, Handlers.end());
  DD = nullptr;

  // If the target wants to know about weak references, print them all.
  if (MAI->getWeakRefDirective()) {
    // FIXME: This is not lazy, it would be nice to only print weak references
    // to stuff that is actually used.  Note that doing so would require targets
    // to notice uses in operands (due to constant exprs etc).  This should
    // happen with the MC stuff eventually.

    // Print out module-level global objects here.
    for (const auto &GO : M.global_objects()) {
      if (!GO.hasExternalWeakLinkage())
        continue;
      OutStreamer->emitSymbolAttribute(getSymbol(&GO), MCSA_WeakReference);
    }
    if (shouldEmitWeakSwiftAsyncExtendedFramePointerFlags()) {
      auto SymbolName = "swift_async_extendedFramePointerFlags";
      auto Global = M.getGlobalVariable(SymbolName);
      if (!Global) {
        auto PtrTy = PointerType::getUnqual(M.getContext());
        Global = new GlobalVariable(M, PtrTy, false,
                                    GlobalValue::ExternalWeakLinkage, nullptr,
                                    SymbolName);
        OutStreamer->emitSymbolAttribute(getSymbol(Global), MCSA_WeakReference);
      }
    }
  }

  GCModuleInfo *MI = getAnalysisIfAvailable<GCModuleInfo>();
  assert(MI && "AsmPrinter didn't require GCModuleInfo?");
  for (GCModuleInfo::iterator I = MI->end(), E = MI->begin(); I != E; )
    if (GCMetadataPrinter *MP = getOrCreateGCPrinter(**--I))
      MP->finishAssembly(M, *MI, *this);

  // Emit llvm.ident metadata in an '.ident' directive.
  emitModuleIdents(M);

  // Emit bytes for llvm.commandline metadata.
  // The command line metadata is emitted earlier on XCOFF.
  if (!TM.getTargetTriple().isOSBinFormatXCOFF())
    emitModuleCommandLines(M);

  // Emit .note.GNU-split-stack and .note.GNU-no-split-stack sections if
  // split-stack is used.
  if (TM.getTargetTriple().isOSBinFormatELF() && HasSplitStack) {
    OutStreamer->switchSection(OutContext.getELFSection(".note.GNU-split-stack",
                                                        ELF::SHT_PROGBITS, 0));
    if (HasNoSplitStack)
      OutStreamer->switchSection(OutContext.getELFSection(
          ".note.GNU-no-split-stack", ELF::SHT_PROGBITS, 0));
  }

  // If we don't have any trampolines, then we don't require stack memory
  // to be executable. Some targets have a directive to declare this.
  Function *InitTrampolineIntrinsic = M.getFunction("llvm.init.trampoline");
  if (!InitTrampolineIntrinsic || InitTrampolineIntrinsic->use_empty())
    if (MCSection *S = MAI->getNonexecutableStackSection(OutContext))
      OutStreamer->switchSection(S);

  if (TM.Options.EmitAddrsig) {
    // Emit address-significance attributes for all globals.
    OutStreamer->emitAddrsig();
    for (const GlobalValue &GV : M.global_values()) {
      if (!GV.use_empty() && !GV.isThreadLocal() &&
          !GV.hasDLLImportStorageClass() &&
          !GV.getName().starts_with("llvm.") &&
          !GV.hasAtLeastLocalUnnamedAddr())
        OutStreamer->emitAddrsigSym(getSymbol(&GV));
    }
  }

  // Emit symbol partition specifications (ELF only).
  if (TM.getTargetTriple().isOSBinFormatELF()) {
    unsigned UniqueID = 0;
    for (const GlobalValue &GV : M.global_values()) {
      if (!GV.hasPartition() || GV.isDeclarationForLinker() ||
          GV.getVisibility() != GlobalValue::DefaultVisibility)
        continue;

      OutStreamer->switchSection(
          OutContext.getELFSection(".llvm_sympart", ELF::SHT_LLVM_SYMPART, 0, 0,
                                   "", false, ++UniqueID, nullptr));
      OutStreamer->emitBytes(GV.getPartition());
      OutStreamer->emitZeros(1);
      OutStreamer->emitValue(
          MCSymbolRefExpr::create(getSymbol(&GV), OutContext),
          MAI->getCodePointerSize());
    }
  }

  // Allow the target to emit any magic that it wants at the end of the file,
  // after everything else has gone out.
  emitEndOfAsmFile(M);

  MMI = nullptr;
  AddrLabelSymbols = nullptr;

  OutStreamer->finish();
  OutStreamer->reset();
  OwnedMLI.reset();
  OwnedMDT.reset();

  return false;
}

MCSymbol *AsmPrinter::getMBBExceptionSym(const MachineBasicBlock &MBB) {
  auto Res = MBBSectionExceptionSyms.try_emplace(MBB.getSectionID());
  if (Res.second)
    Res.first->second = createTempSymbol("exception");
  return Res.first->second;
}

void AsmPrinter::SetupMachineFunction(MachineFunction &MF) {
  this->MF = &MF;
  const Function &F = MF.getFunction();

  // Record that there are split-stack functions, so we will emit a special
  // section to tell the linker.
  if (MF.shouldSplitStack()) {
    HasSplitStack = true;

    if (!MF.getFrameInfo().needsSplitStackProlog())
      HasNoSplitStack = true;
  } else
    HasNoSplitStack = true;

  // Get the function symbol.
  if (!MAI->isAIX()) {
    CurrentFnSym = getSymbol(&MF.getFunction());
  } else {
    assert(TM.getTargetTriple().isOSAIX() &&
           "Only AIX uses the function descriptor hooks.");
    // AIX is unique here in that the name of the symbol emitted for the
    // function body does not have the same name as the source function's
    // C-linkage name.
    assert(CurrentFnDescSym && "The function descriptor symbol needs to be"
                               " initalized first.");

    // Get the function entry point symbol.
    CurrentFnSym = getObjFileLowering().getFunctionEntryPointSymbol(&F, TM);
  }

  CurrentFnSymForSize = CurrentFnSym;
  CurrentFnBegin = nullptr;
  CurrentFnBeginLocal = nullptr;
  CurrentSectionBeginSym = nullptr;
  MBBSectionRanges.clear();
  MBBSectionExceptionSyms.clear();
  bool NeedsLocalForSize = MAI->needsLocalForSize();
  if (F.hasFnAttribute("patchable-function-entry") ||
      F.hasFnAttribute("function-instrument") ||
      F.hasFnAttribute("xray-instruction-threshold") ||
      needFuncLabels(MF, *this) || NeedsLocalForSize ||
      MF.getTarget().Options.EmitStackSizeSection ||
      MF.getTarget().Options.BBAddrMap) {
    CurrentFnBegin = createTempSymbol("func_begin");
    if (NeedsLocalForSize)
      CurrentFnSymForSize = CurrentFnBegin;
  }

  ORE = &getAnalysis<MachineOptimizationRemarkEmitterPass>().getORE();
}

namespace {

// Keep track the alignment, constpool entries per Section.
  struct SectionCPs {
    MCSection *S;
    Align Alignment;
    SmallVector<unsigned, 4> CPEs;

    SectionCPs(MCSection *s, Align a) : S(s), Alignment(a) {}
  };

} // end anonymous namespace

StringRef AsmPrinter::getConstantSectionSuffix(const Constant *C) const {
  if (TM.Options.EnableStaticDataPartitioning && C && SDPI && PSI)
    return SDPI->getConstantSectionPrefix(C, PSI);

  return "";
}

/// EmitConstantPool - Print to the current output stream assembly
/// representations of the constants in the constant pool MCP. This is
/// used to print out constants which have been "spilled to memory" by
/// the code generator.
void AsmPrinter::emitConstantPool() {
  const MachineConstantPool *MCP = MF->getConstantPool();
  const std::vector<MachineConstantPoolEntry> &CP = MCP->getConstants();
  if (CP.empty()) return;

  // Calculate sections for constant pool entries. We collect entries to go into
  // the same section together to reduce amount of section switch statements.
  SmallVector<SectionCPs, 4> CPSections;
  for (unsigned i = 0, e = CP.size(); i != e; ++i) {
    const MachineConstantPoolEntry &CPE = CP[i];
    Align Alignment = CPE.getAlign();

    SectionKind Kind = CPE.getSectionKind(&getDataLayout());

    const Constant *C = nullptr;
    if (!CPE.isMachineConstantPoolEntry())
      C = CPE.Val.ConstVal;

    MCSection *S = getObjFileLowering().getSectionForConstant(
        getDataLayout(), Kind, C, Alignment, getConstantSectionSuffix(C));

    // The number of sections are small, just do a linear search from the
    // last section to the first.
    bool Found = false;
    unsigned SecIdx = CPSections.size();
    while (SecIdx != 0) {
      if (CPSections[--SecIdx].S == S) {
        Found = true;
        break;
      }
    }
    if (!Found) {
      SecIdx = CPSections.size();
      CPSections.push_back(SectionCPs(S, Alignment));
    }

    if (Alignment > CPSections[SecIdx].Alignment)
      CPSections[SecIdx].Alignment = Alignment;
    CPSections[SecIdx].CPEs.push_back(i);
  }

  // Now print stuff into the calculated sections.
  const MCSection *CurSection = nullptr;
  unsigned Offset = 0;
  for (const SectionCPs &CPSection : CPSections) {
    for (unsigned CPI : CPSection.CPEs) {
      MCSymbol *Sym = GetCPISymbol(CPI);
      if (!Sym->isUndefined())
        continue;

      if (CurSection != CPSection.S) {
        OutStreamer->switchSection(CPSection.S);
        emitAlignment(Align(CPSection.Alignment));
        CurSection = CPSection.S;
        Offset = 0;
      }

      MachineConstantPoolEntry CPE = CP[CPI];

      // Emit inter-object padding for alignment.
      unsigned NewOffset = alignTo(Offset, CPE.getAlign());
      OutStreamer->emitZeros(NewOffset - Offset);

      Offset = NewOffset + CPE.getSizeInBytes(getDataLayout());

      OutStreamer->emitLabel(Sym);
      if (CPE.isMachineConstantPoolEntry())
        emitMachineConstantPoolValue(CPE.Val.MachineCPVal);
      else
        emitGlobalConstant(getDataLayout(), CPE.Val.ConstVal);
    }
  }
}

// Print assembly representations of the jump tables used by the current
// function.
void AsmPrinter::emitJumpTableInfo() {
  const MachineJumpTableInfo *MJTI = MF->getJumpTableInfo();
  if (!MJTI) return;

  const std::vector<MachineJumpTableEntry> &JT = MJTI->getJumpTables();
  if (JT.empty()) return;

  if (!TM.Options.EnableStaticDataPartitioning) {
    emitJumpTableImpl(*MJTI, llvm::to_vector(llvm::seq<unsigned>(JT.size())));
    return;
  }

  SmallVector<unsigned> HotJumpTableIndices, ColdJumpTableIndices;
  // When static data partitioning is enabled, collect jump table entries that
  // go into the same section together to reduce the amount of section switch
  // statements.
  for (unsigned JTI = 0, JTSize = JT.size(); JTI < JTSize; ++JTI) {
    if (JT[JTI].Hotness == MachineFunctionDataHotness::Cold) {
      ColdJumpTableIndices.push_back(JTI);
    } else {
      HotJumpTableIndices.push_back(JTI);
    }
  }

  emitJumpTableImpl(*MJTI, HotJumpTableIndices);
  emitJumpTableImpl(*MJTI, ColdJumpTableIndices);
}

void AsmPrinter::emitJumpTableImpl(const MachineJumpTableInfo &MJTI,
                                   ArrayRef<unsigned> JumpTableIndices) {
  if (MJTI.getEntryKind() == MachineJumpTableInfo::EK_Inline ||
      JumpTableIndices.empty())
    return;

  const TargetLoweringObjectFile &TLOF = getObjFileLowering();
  const Function &F = MF->getFunction();
  const std::vector<MachineJumpTableEntry> &JT = MJTI.getJumpTables();
  MCSection *JumpTableSection = nullptr;

  const bool UseLabelDifference =
      MJTI.getEntryKind() == MachineJumpTableInfo::EK_LabelDifference32 ||
      MJTI.getEntryKind() == MachineJumpTableInfo::EK_LabelDifference64;
  // Pick the directive to use to print the jump table entries, and switch to
  // the appropriate section.
  const bool JTInDiffSection =
      !TLOF.shouldPutJumpTableInFunctionSection(UseLabelDifference, F);
  if (JTInDiffSection) {
    if (TM.Options.EnableStaticDataPartitioning) {
      JumpTableSection =
          TLOF.getSectionForJumpTable(F, TM, &JT[JumpTableIndices.front()]);
    } else {
      JumpTableSection = TLOF.getSectionForJumpTable(F, TM);
    }
    OutStreamer->switchSection(JumpTableSection);
  }

  const DataLayout &DL = MF->getDataLayout();
  emitAlignment(Align(MJTI.getEntryAlignment(DL)));

  // Jump tables in code sections are marked with a data_region directive
  // where that's supported.
  if (!JTInDiffSection)
    OutStreamer->emitDataRegion(MCDR_DataRegionJT32);

  for (const unsigned JumpTableIndex : JumpTableIndices) {
    ArrayRef<MachineBasicBlock *> JTBBs = JT[JumpTableIndex].MBBs;

    // If this jump table was deleted, ignore it.
    if (JTBBs.empty())
      continue;

    // For the EK_LabelDifference32 entry, if using .set avoids a relocation,
    /// emit a .set directive for each unique entry.
    if (MJTI.getEntryKind() == MachineJumpTableInfo::EK_LabelDifference32 &&
        MAI->doesSetDirectiveSuppressReloc()) {
      SmallPtrSet<const MachineBasicBlock *, 16> EmittedSets;
      const TargetLowering *TLI = MF->getSubtarget().getTargetLowering();
      const MCExpr *Base =
          TLI->getPICJumpTableRelocBaseExpr(MF, JumpTableIndex, OutContext);
      for (const MachineBasicBlock *MBB : JTBBs) {
        if (!EmittedSets.insert(MBB).second)
          continue;

        // .set LJTSet, LBB32-base
        const MCExpr *LHS =
            MCSymbolRefExpr::create(MBB->getSymbol(), OutContext);
        OutStreamer->emitAssignment(
            GetJTSetSymbol(JumpTableIndex, MBB->getNumber()),
            MCBinaryExpr::createSub(LHS, Base, OutContext));
      }
    }

    // On some targets (e.g. Darwin) we want to emit two consecutive labels
    // before each jump table.  The first label is never referenced, but tells
    // the assembler and linker the extents of the jump table object.  The
    // second label is actually referenced by the code.
    if (JTInDiffSection && DL.hasLinkerPrivateGlobalPrefix())
      // FIXME: This doesn't have to have any specific name, just any randomly
      // named and numbered local label started with 'l' would work.  Simplify
      // GetJTISymbol.
      OutStreamer->emitLabel(GetJTISymbol(JumpTableIndex, true));

    MCSymbol *JTISymbol = GetJTISymbol(JumpTableIndex);
    OutStreamer->emitLabel(JTISymbol);

    // Defer MCAssembler based constant folding due to a performance issue. The
    // label differences will be evaluated at write time.
    for (const MachineBasicBlock *MBB : JTBBs)
      emitJumpTableEntry(MJTI, MBB, JumpTableIndex);
  }

  if (EmitJumpTableSizesSection)
    emitJumpTableSizesSection(MJTI, MF->getFunction());

  if (!JTInDiffSection)
    OutStreamer->emitDataRegion(MCDR_DataRegionEnd);
}

void AsmPrinter::emitJumpTableSizesSection(const MachineJumpTableInfo &MJTI,
                                           const Function &F) const {
  const std::vector<MachineJumpTableEntry> &JT = MJTI.getJumpTables();

  if (JT.empty())
    return;

  StringRef GroupName = F.hasComdat() ? F.getComdat()->getName() : "";
  MCSection *JumpTableSizesSection = nullptr;
  StringRef sectionName = ".llvm_jump_table_sizes";

  bool isElf = TM.getTargetTriple().isOSBinFormatELF();
  bool isCoff = TM.getTargetTriple().isOSBinFormatCOFF();

  if (!isCoff && !isElf)
    return;

  if (isElf) {
    MCSymbolELF *LinkedToSym = dyn_cast<MCSymbolELF>(CurrentFnSym);
    int Flags = F.hasComdat() ? static_cast<int>(ELF::SHF_GROUP) : 0;

    JumpTableSizesSection = OutContext.getELFSection(
        sectionName, ELF::SHT_LLVM_JT_SIZES, Flags, 0, GroupName, F.hasComdat(),
        MCSection::NonUniqueID, LinkedToSym);
  } else if (isCoff) {
    if (F.hasComdat()) {
      JumpTableSizesSection = OutContext.getCOFFSection(
          sectionName,
          COFF::IMAGE_SCN_CNT_INITIALIZED_DATA | COFF::IMAGE_SCN_MEM_READ |
              COFF::IMAGE_SCN_LNK_COMDAT | COFF::IMAGE_SCN_MEM_DISCARDABLE,
          F.getComdat()->getName(), COFF::IMAGE_COMDAT_SELECT_ASSOCIATIVE);
    } else {
      JumpTableSizesSection = OutContext.getCOFFSection(
          sectionName, COFF::IMAGE_SCN_CNT_INITIALIZED_DATA |
                           COFF::IMAGE_SCN_MEM_READ |
                           COFF::IMAGE_SCN_MEM_DISCARDABLE);
    }
  }

  OutStreamer->switchSection(JumpTableSizesSection);

  for (unsigned JTI = 0, E = JT.size(); JTI != E; ++JTI) {
    const std::vector<MachineBasicBlock *> &JTBBs = JT[JTI].MBBs;
    OutStreamer->emitSymbolValue(GetJTISymbol(JTI), TM.getProgramPointerSize());
    OutStreamer->emitIntValue(JTBBs.size(), TM.getProgramPointerSize());
  }
}

/// EmitJumpTableEntry - Emit a jump table entry for the specified MBB to the
/// current stream.
void AsmPrinter::emitJumpTableEntry(const MachineJumpTableInfo &MJTI,
                                    const MachineBasicBlock *MBB,
                                    unsigned UID) const {
  assert(MBB && MBB->getNumber() >= 0 && "Invalid basic block");
  const MCExpr *Value = nullptr;
  switch (MJTI.getEntryKind()) {
  case MachineJumpTableInfo::EK_Inline:
    llvm_unreachable("Cannot emit EK_Inline jump table entry");
  case MachineJumpTableInfo::EK_GPRel32BlockAddress:
  case MachineJumpTableInfo::EK_GPRel64BlockAddress:
    llvm_unreachable("MIPS specific");
  case MachineJumpTableInfo::EK_Custom32:
    Value = MF->getSubtarget().getTargetLowering()->LowerCustomJumpTableEntry(
        &MJTI, MBB, UID, OutContext);
    break;
  case MachineJumpTableInfo::EK_BlockAddress:
    // EK_BlockAddress - Each entry is a plain address of block, e.g.:
    //     .word LBB123
    Value = MCSymbolRefExpr::create(MBB->getSymbol(), OutContext);
    break;

  case MachineJumpTableInfo::EK_LabelDifference32:
  case MachineJumpTableInfo::EK_LabelDifference64: {
    // Each entry is the address of the block minus the address of the jump
    // table. This is used for PIC jump tables where gprel32 is not supported.
    // e.g.:
    //      .word LBB123 - LJTI1_2
    // If the .set directive avoids relocations, this is emitted as:
    //      .set L4_5_set_123, LBB123 - LJTI1_2
    //      .word L4_5_set_123
    if (MJTI.getEntryKind() == MachineJumpTableInfo::EK_LabelDifference32 &&
        MAI->doesSetDirectiveSuppressReloc()) {
      Value = MCSymbolRefExpr::create(GetJTSetSymbol(UID, MBB->getNumber()),
                                      OutContext);
      break;
    }
    Value = MCSymbolRefExpr::create(MBB->getSymbol(), OutContext);
    const TargetLowering *TLI = MF->getSubtarget().getTargetLowering();
    const MCExpr *Base = TLI->getPICJumpTableRelocBaseExpr(MF, UID, OutContext);
    Value = MCBinaryExpr::createSub(Value, Base, OutContext);
    break;
  }
  }

  assert(Value && "Unknown entry kind!");

  unsigned EntrySize = MJTI.getEntrySize(getDataLayout());
  OutStreamer->emitValue(Value, EntrySize);
}

/// EmitSpecialLLVMGlobal - Check to see if the specified global is a
/// special global used by LLVM.  If so, emit it and return true, otherwise
/// do nothing and return false.
bool AsmPrinter::emitSpecialLLVMGlobal(const GlobalVariable *GV) {
  if (GV->getName() == "llvm.used") {
    if (MAI->hasNoDeadStrip())    // No need to emit this at all.
      emitLLVMUsedList(cast<ConstantArray>(GV->getInitializer()));
    return true;
  }

  // Ignore debug and non-emitted data.  This handles llvm.compiler.used.
  if (GV->getSection() == "llvm.metadata" ||
      GV->hasAvailableExternallyLinkage())
    return true;

  if (GV->getName() == "llvm.arm64ec.symbolmap") {
    // For ARM64EC, print the table that maps between symbols and the
    // corresponding thunks to translate between x64 and AArch64 code.
    // This table is generated by AArch64Arm64ECCallLowering.
    OutStreamer->switchSection(
        OutContext.getCOFFSection(".hybmp$x", COFF::IMAGE_SCN_LNK_INFO));
    auto *Arr = cast<ConstantArray>(GV->getInitializer());
    for (auto &U : Arr->operands()) {
      auto *C = cast<Constant>(U);
      auto *Src = cast<GlobalValue>(C->getOperand(0)->stripPointerCasts());
      auto *Dst = cast<GlobalValue>(C->getOperand(1)->stripPointerCasts());
      int Kind = cast<ConstantInt>(C->getOperand(2))->getZExtValue();

      if (Src->hasDLLImportStorageClass()) {
        // For now, we assume dllimport functions aren't directly called.
        // (We might change this later to match MSVC.)
        OutStreamer->emitCOFFSymbolIndex(
            OutContext.getOrCreateSymbol("__imp_" + Src->getName()));
        OutStreamer->emitCOFFSymbolIndex(getSymbol(Dst));
        OutStreamer->emitInt32(Kind);
      } else {
        // FIXME: For non-dllimport functions, MSVC emits the same entry
        // twice, for reasons I don't understand.  I have to assume the linker
        // ignores the redundant entry; there aren't any reasonable semantics
        // to attach to it.
        OutStreamer->emitCOFFSymbolIndex(getSymbol(Src));
        OutStreamer->emitCOFFSymbolIndex(getSymbol(Dst));
        OutStreamer->emitInt32(Kind);
      }
    }
    return true;
  }

  if (!GV->hasAppendingLinkage()) return false;

  assert(GV->hasInitializer() && "Not a special LLVM global!");

  if (GV->getName() == "llvm.global_ctors") {
    emitXXStructorList(GV->getDataLayout(), GV->getInitializer(),
                       /* isCtor */ true);

    return true;
  }

  if (GV->getName() == "llvm.global_dtors") {
    emitXXStructorList(GV->getDataLayout(), GV->getInitializer(),
                       /* isCtor */ false);

    return true;
  }

  report_fatal_error("unknown special variable with appending linkage");
}

/// EmitLLVMUsedList - For targets that define a MAI::UsedDirective, mark each
/// global in the specified llvm.used list.
void AsmPrinter::emitLLVMUsedList(const ConstantArray *InitList) {
  // Should be an array of 'i8*'.
  for (unsigned i = 0, e = InitList->getNumOperands(); i != e; ++i) {
    const GlobalValue *GV =
      dyn_cast<GlobalValue>(InitList->getOperand(i)->stripPointerCasts());
    if (GV)
      OutStreamer->emitSymbolAttribute(getSymbol(GV), MCSA_NoDeadStrip);
  }
}

void AsmPrinter::preprocessXXStructorList(const DataLayout &DL,
                                          const Constant *List,
                                          SmallVector<Structor, 8> &Structors) {
  // Should be an array of '{ i32, void ()*, i8* }' structs.  The first value is
  // the init priority.
  if (!isa<ConstantArray>(List))
    return;

  // Gather the structors in a form that's convenient for sorting by priority.
  for (Value *O : cast<ConstantArray>(List)->operands()) {
    auto *CS = cast<ConstantStruct>(O);
    if (CS->getOperand(1)->isNullValue())
      break; // Found a null terminator, skip the rest.
    ConstantInt *Priority = dyn_cast<ConstantInt>(CS->getOperand(0));
    if (!Priority)
      continue; // Malformed.
    Structors.push_back(Structor());
    Structor &S = Structors.back();
    S.Priority = Priority->getLimitedValue(65535);
    S.Func = CS->getOperand(1);
    if (!CS->getOperand(2)->isNullValue()) {
      if (TM.getTargetTriple().isOSAIX())
        llvm::report_fatal_error(
            "associated data of XXStructor list is not yet supported on AIX");
      S.ComdatKey =
          dyn_cast<GlobalValue>(CS->getOperand(2)->stripPointerCasts());
    }
  }

  // Emit the function pointers in the target-specific order
  llvm::stable_sort(Structors, [](const Structor &L, const Structor &R) {
    return L.Priority < R.Priority;
  });
}

/// EmitXXStructorList - Emit the ctor or dtor list taking into account the init
/// priority.
void AsmPrinter::emitXXStructorList(const DataLayout &DL, const Constant *List,
                                    bool IsCtor) {
  SmallVector<Structor, 8> Structors;
  preprocessXXStructorList(DL, List, Structors);
  if (Structors.empty())
    return;

  // Emit the structors in reverse order if we are using the .ctor/.dtor
  // initialization scheme.
  if (!TM.Options.UseInitArray)
    std::reverse(Structors.begin(), Structors.end());

  const Align Align = DL.getPointerPrefAlignment();
  for (Structor &S : Structors) {
    const TargetLoweringObjectFile &Obj = getObjFileLowering();
    const MCSymbol *KeySym = nullptr;
    if (GlobalValue *GV = S.ComdatKey) {
      if (GV->isDeclarationForLinker())
        // If the associated variable is not defined in this module
        // (it might be available_externally, or have been an
        // available_externally definition that was dropped by the
        // EliminateAvailableExternally pass), some other TU
        // will provide its dynamic initializer.
        continue;

      KeySym = getSymbol(GV);
    }

    MCSection *OutputSection =
        (IsCtor ? Obj.getStaticCtorSection(S.Priority, KeySym)
                : Obj.getStaticDtorSection(S.Priority, KeySym));
    OutStreamer->switchSection(OutputSection);
    if (OutStreamer->getCurrentSection() != OutStreamer->getPreviousSection())
      emitAlignment(Align);
    emitXXStructor(DL, S.Func);
  }
}

void AsmPrinter::emitModuleIdents(Module &M) {
  if (!MAI->hasIdentDirective())
    return;

  if (const NamedMDNode *NMD = M.getNamedMetadata("llvm.ident")) {
    for (const MDNode *N : NMD->operands()) {
      assert(N->getNumOperands() == 1 &&
             "llvm.ident metadata entry can have only one operand");
      const MDString *S = cast<MDString>(N->getOperand(0));
      OutStreamer->emitIdent(S->getString());
    }
  }
}

void AsmPrinter::emitModuleCommandLines(Module &M) {
  MCSection *CommandLine = getObjFileLowering().getSectionForCommandLines();
  if (!CommandLine)
    return;

  const NamedMDNode *NMD = M.getNamedMetadata("llvm.commandline");
  if (!NMD || !NMD->getNumOperands())
    return;

  OutStreamer->pushSection();
  OutStreamer->switchSection(CommandLine);
  OutStreamer->emitZeros(1);
  for (const MDNode *N : NMD->operands()) {
    assert(N->getNumOperands() == 1 &&
           "llvm.commandline metadata entry can have only one operand");
    const MDString *S = cast<MDString>(N->getOperand(0));
    OutStreamer->emitBytes(S->getString());
    OutStreamer->emitZeros(1);
  }
  OutStreamer->popSection();
}

//===--------------------------------------------------------------------===//
// Emission and print routines
//

/// Emit a byte directive and value.
///
void AsmPrinter::emitInt8(int Value) const { OutStreamer->emitInt8(Value); }

/// Emit a short directive and value.
void AsmPrinter::emitInt16(int Value) const { OutStreamer->emitInt16(Value); }

/// Emit a long directive and value.
void AsmPrinter::emitInt32(int Value) const { OutStreamer->emitInt32(Value); }

/// EmitSLEB128 - emit the specified signed leb128 value.
void AsmPrinter::emitSLEB128(int64_t Value, const char *Desc) const {
  if (isVerbose() && Desc)
    OutStreamer->AddComment(Desc);

  OutStreamer->emitSLEB128IntValue(Value);
}

void AsmPrinter::emitULEB128(uint64_t Value, const char *Desc,
                             unsigned PadTo) const {
  if (isVerbose() && Desc)
    OutStreamer->AddComment(Desc);

  OutStreamer->emitULEB128IntValue(Value, PadTo);
}

/// Emit a long long directive and value.
void AsmPrinter::emitInt64(uint64_t Value) const {
  OutStreamer->emitInt64(Value);
}

/// Emit something like ".long Hi-Lo" where the size in bytes of the directive
/// is specified by Size and Hi/Lo specify the labels. This implicitly uses
/// .set if it avoids relocations.
void AsmPrinter::emitLabelDifference(const MCSymbol *Hi, const MCSymbol *Lo,
                                     unsigned Size) const {
  OutStreamer->emitAbsoluteSymbolDiff(Hi, Lo, Size);
}

/// Emit something like ".uleb128 Hi-Lo".
void AsmPrinter::emitLabelDifferenceAsULEB128(const MCSymbol *Hi,
                                              const MCSymbol *Lo) const {
  OutStreamer->emitAbsoluteSymbolDiffAsULEB128(Hi, Lo);
}

/// EmitLabelPlusOffset - Emit something like ".long Label+Offset"
/// where the size in bytes of the directive is specified by Size and Label
/// specifies the label.  This implicitly uses .set if it is available.
void AsmPrinter::emitLabelPlusOffset(const MCSymbol *Label, uint64_t Offset,
                                     unsigned Size,
                                     bool IsSectionRelative) const {
  if (MAI->needsDwarfSectionOffsetDirective() && IsSectionRelative) {
    OutStreamer->emitCOFFSecRel32(Label, Offset);
    if (Size > 4)
      OutStreamer->emitZeros(Size - 4);
    return;
  }

  // Emit Label+Offset (or just Label if Offset is zero)
  const MCExpr *Expr = MCSymbolRefExpr::create(Label, OutContext);
  if (Offset)
    Expr = MCBinaryExpr::createAdd(
        Expr, MCConstantExpr::create(Offset, OutContext), OutContext);

  OutStreamer->emitValue(Expr, Size);
}

//===----------------------------------------------------------------------===//

// EmitAlignment - Emit an alignment directive to the specified power of
// two boundary.  If a global value is specified, and if that global has
// an explicit alignment requested, it will override the alignment request
// if required for correctness.
void AsmPrinter::emitAlignment(Align Alignment, const GlobalObject *GV,
                               unsigned MaxBytesToEmit) const {
  if (GV)
    Alignment = getGVAlignment(GV, GV->getDataLayout(), Alignment);

  if (Alignment == Align(1))
    return; // 1-byte aligned: no need to emit alignment.

  if (getCurrentSection()->isText()) {
    const MCSubtargetInfo *STI = nullptr;
    if (this->MF)
      STI = &getSubtargetInfo();
    else
      STI = TM.getMCSubtargetInfo();
    OutStreamer->emitCodeAlignment(Alignment, STI, MaxBytesToEmit);
  } else
    OutStreamer->emitValueToAlignment(Alignment, 0, 1, MaxBytesToEmit);
}

//===----------------------------------------------------------------------===//
// Constant emission.
//===----------------------------------------------------------------------===//

const MCExpr *AsmPrinter::lowerConstant(const Constant *CV,
                                        const Constant *BaseCV,
                                        uint64_t Offset) {
  MCContext &Ctx = OutContext;

  if (CV->isNullValue() || isa<UndefValue>(CV))
    return MCConstantExpr::create(0, Ctx);

  if (const ConstantInt *CI = dyn_cast<ConstantInt>(CV))
    return MCConstantExpr::create(CI->getZExtValue(), Ctx);

  if (const ConstantPtrAuth *CPA = dyn_cast<ConstantPtrAuth>(CV))
    return lowerConstantPtrAuth(*CPA);

  if (const GlobalValue *GV = dyn_cast<GlobalValue>(CV))
    return MCSymbolRefExpr::create(getSymbol(GV), Ctx);

  if (const BlockAddress *BA = dyn_cast<BlockAddress>(CV))
    return lowerBlockAddressConstant(*BA);

  if (const auto *Equiv = dyn_cast<DSOLocalEquivalent>(CV))
    return getObjFileLowering().lowerDSOLocalEquivalent(
        getSymbol(Equiv->getGlobalValue()), nullptr, 0, std::nullopt, TM);

  if (const NoCFIValue *NC = dyn_cast<NoCFIValue>(CV))
    return MCSymbolRefExpr::create(getSymbol(NC->getGlobalValue()), Ctx);

  const ConstantExpr *CE = dyn_cast<ConstantExpr>(CV);
  if (!CE) {
    llvm_unreachable("Unknown constant value to lower!");
  }

  // The constant expression opcodes are limited to those that are necessary
  // to represent relocations on supported targets. Expressions involving only
  // constant addresses are constant folded instead.
  switch (CE->getOpcode()) {
  default:
    break; // Error
  case Instruction::AddrSpaceCast: {
    const Constant *Op = CE->getOperand(0);
    unsigned DstAS = CE->getType()->getPointerAddressSpace();
    unsigned SrcAS = Op->getType()->getPointerAddressSpace();
    if (TM.isNoopAddrSpaceCast(SrcAS, DstAS))
      return lowerConstant(Op);

    break; // Error
  }
  case Instruction::GetElementPtr: {
    // Generate a symbolic expression for the byte address
    APInt OffsetAI(getDataLayout().getPointerTypeSizeInBits(CE->getType()), 0);
    cast<GEPOperator>(CE)->accumulateConstantOffset(getDataLayout(), OffsetAI);

    const MCExpr *Base = lowerConstant(CE->getOperand(0));
    if (!OffsetAI)
      return Base;

    int64_t Offset = OffsetAI.getSExtValue();
    return MCBinaryExpr::createAdd(Base, MCConstantExpr::create(Offset, Ctx),
                                   Ctx);
  }

  case Instruction::Trunc:
    // We emit the value and depend on the assembler to truncate the generated
    // expression properly.  This is important for differences between
    // blockaddress labels.  Since the two labels are in the same function, it
    // is reasonable to treat their delta as a 32-bit value.
    [[fallthrough]];
  case Instruction::BitCast:
    return lowerConstant(CE->getOperand(0), BaseCV, Offset);

  case Instruction::IntToPtr: {
    const DataLayout &DL = getDataLayout();

    // Handle casts to pointers by changing them into casts to the appropriate
    // integer type.  This promotes constant folding and simplifies this code.
    Constant *Op = CE->getOperand(0);
    Op = ConstantFoldIntegerCast(Op, DL.getIntPtrType(CV->getType()),
                                 /*IsSigned*/ false, DL);
    if (Op)
      return lowerConstant(Op);

    break; // Error
  }

  case Instruction::PtrToInt: {
    const DataLayout &DL = getDataLayout();

    // Support only foldable casts to/from pointers that can be eliminated by
    // changing the pointer to the appropriately sized integer type.
    Constant *Op = CE->getOperand(0);
    Type *Ty = CE->getType();

    const MCExpr *OpExpr = lowerConstant(Op);

    // We can emit the pointer value into this slot if the slot is an
    // integer slot equal to the size of the pointer.
    //
    // If the pointer is larger than the resultant integer, then
    // as with Trunc just depend on the assembler to truncate it.
    if (DL.getTypeAllocSize(Ty).getFixedValue() <=
        DL.getTypeAllocSize(Op->getType()).getFixedValue())
      return OpExpr;

    break; // Error
  }

  case Instruction::Sub: {
    GlobalValue *LHSGV, *RHSGV;
    APInt LHSOffset, RHSOffset;
    DSOLocalEquivalent *DSOEquiv;
    if (IsConstantOffsetFromGlobal(CE->getOperand(0), LHSGV, LHSOffset,
                                   getDataLayout(), &DSOEquiv) &&
        IsConstantOffsetFromGlobal(CE->getOperand(1), RHSGV, RHSOffset,
                                   getDataLayout())) {
      auto *LHSSym = getSymbol(LHSGV);
      auto *RHSSym = getSymbol(RHSGV);
      int64_t Addend = (LHSOffset - RHSOffset).getSExtValue();
      std::optional<int64_t> PCRelativeOffset;
      if (getObjFileLowering().hasPLTPCRelative() && RHSGV == BaseCV)
        PCRelativeOffset = Offset;

      // Try the generic symbol difference first.
      const MCExpr *Res = getObjFileLowering().lowerRelativeReference(
          LHSGV, RHSGV, Addend, PCRelativeOffset, TM);

      // (ELF-specific) If the generic symbol difference does not apply, and
      // LHS is a dso_local_equivalent of a function, reference the PLT entry
      // instead. Note: A default visibility symbol is by default preemptible
      // during linking, and should not be referenced with PC-relative
      // relocations. Therefore, use a PLT relocation even if the function is
      // dso_local.
      if (DSOEquiv && TM.getTargetTriple().isOSBinFormatELF())
        Res = getObjFileLowering().lowerDSOLocalEquivalent(
            LHSSym, RHSSym, Addend, PCRelativeOffset, TM);

      // Otherwise, return LHS-RHS+Addend.
      if (!Res) {
        Res =
            MCBinaryExpr::createSub(MCSymbolRefExpr::create(LHSSym, Ctx),
                                    MCSymbolRefExpr::create(RHSSym, Ctx), Ctx);
        if (Addend != 0)
          Res = MCBinaryExpr::createAdd(
              Res, MCConstantExpr::create(Addend, Ctx), Ctx);
      }
      return Res;
    }

    const MCExpr *LHS = lowerConstant(CE->getOperand(0));
    const MCExpr *RHS = lowerConstant(CE->getOperand(1));
    return MCBinaryExpr::createSub(LHS, RHS, Ctx);
    break;
  }

  case Instruction::Add: {
    const MCExpr *LHS = lowerConstant(CE->getOperand(0));
    const MCExpr *RHS = lowerConstant(CE->getOperand(1));
    return MCBinaryExpr::createAdd(LHS, RHS, Ctx);
  }
  }

  // If the code isn't optimized, there may be outstanding folding
  // opportunities. Attempt to fold the expression using DataLayout as a
  // last resort before giving up.
  Constant *C = ConstantFoldConstant(CE, getDataLayout());
  if (C != CE)
    return lowerConstant(C);

  // Otherwise report the problem to the user.
  std::string S;
  raw_string_ostream OS(S);
  OS << "Unsupported expression in static initializer: ";
  CE->printAsOperand(OS, /*PrintType=*/false,
                     !MF ? nullptr : MF->getFunction().getParent());
  report_fatal_error(Twine(S));
}

static void emitGlobalConstantImpl(const DataLayout &DL, const Constant *C,
                                   AsmPrinter &AP,
                                   const Constant *BaseCV = nullptr,
                                   uint64_t Offset = 0,
                                   AsmPrinter::AliasMapTy *AliasList = nullptr);

static void emitGlobalConstantFP(const ConstantFP *CFP, AsmPrinter &AP);
static void emitGlobalConstantFP(APFloat APF, Type *ET, AsmPrinter &AP);

/// isRepeatedByteSequence - Determine whether the given value is
/// composed of a repeated sequence of identical bytes and return the
/// byte value.  If it is not a repeated sequence, return -1.
static int isRepeatedByteSequence(const ConstantDataSequential *V) {
  StringRef Data = V->getRawDataValues();
  assert(!Data.empty() && "Empty aggregates should be CAZ node");
  char C = Data[0];
  for (unsigned i = 1, e = Data.size(); i != e; ++i)
    if (Data[i] != C) return -1;
  return static_cast<uint8_t>(C); // Ensure 255 is not returned as -1.
}

/// isRepeatedByteSequence - Determine whether the given value is
/// composed of a repeated sequence of identical bytes and return the
/// byte value.  If it is not a repeated sequence, return -1.
static int isRepeatedByteSequence(const Value *V, const DataLayout &DL) {
  if (const ConstantInt *CI = dyn_cast<ConstantInt>(V)) {
    uint64_t Size = DL.getTypeAllocSizeInBits(V->getType());
    assert(Size % 8 == 0);

    // Extend the element to take zero padding into account.
    APInt Value = CI->getValue().zext(Size);
    if (!Value.isSplat(8))
      return -1;

    return Value.zextOrTrunc(8).getZExtValue();
  }
  if (const ConstantArray *CA = dyn_cast<ConstantArray>(V)) {
    // Make sure all array elements are sequences of the same repeated
    // byte.
    assert(CA->getNumOperands() != 0 && "Should be a CAZ");
    Constant *Op0 = CA->getOperand(0);
    int Byte = isRepeatedByteSequence(Op0, DL);
    if (Byte == -1)
      return -1;

    // All array elements must be equal.
    for (unsigned i = 1, e = CA->getNumOperands(); i != e; ++i)
      if (CA->getOperand(i) != Op0)
        return -1;
    return Byte;
  }

  if (const ConstantDataSequential *CDS = dyn_cast<ConstantDataSequential>(V))
    return isRepeatedByteSequence(CDS);

  return -1;
}

static void emitGlobalAliasInline(AsmPrinter &AP, uint64_t Offset,
                                  AsmPrinter::AliasMapTy *AliasList) {
  if (AliasList) {
    auto AliasIt = AliasList->find(Offset);
    if (AliasIt != AliasList->end()) {
      for (const GlobalAlias *GA : AliasIt->second)
        AP.OutStreamer->emitLabel(AP.getSymbol(GA));
      AliasList->erase(Offset);
    }
  }
}

static void emitGlobalConstantDataSequential(
    const DataLayout &DL, const ConstantDataSequential *CDS, AsmPrinter &AP,
    AsmPrinter::AliasMapTy *AliasList) {
  // See if we can aggregate this into a .fill, if so, emit it as such.
  int Value = isRepeatedByteSequence(CDS, DL);
  if (Value != -1) {
    uint64_t Bytes = DL.getTypeAllocSize(CDS->getType());
    // Don't emit a 1-byte object as a .fill.
    if (Bytes > 1)
      return AP.OutStreamer->emitFill(Bytes, Value);
  }

  // If this can be emitted with .ascii/.asciz, emit it as such.
  if (CDS->isString())
    return AP.OutStreamer->emitBytes(CDS->getAsString());

  // Otherwise, emit the values in successive locations.
  uint64_t ElementByteSize = CDS->getElementByteSize();
  if (isa<IntegerType>(CDS->getElementType())) {
    for (uint64_t I = 0, E = CDS->getNumElements(); I != E; ++I) {
      emitGlobalAliasInline(AP, ElementByteSize * I, AliasList);
      if (AP.isVerbose())
        AP.OutStreamer->getCommentOS()
            << format("0x%" PRIx64 "\n", CDS->getElementAsInteger(I));
      AP.OutStreamer->emitIntValue(CDS->getElementAsInteger(I),
                                   ElementByteSize);
    }
  } else {
    Type *ET = CDS->getElementType();
    for (uint64_t I = 0, E = CDS->getNumElements(); I != E; ++I) {
      emitGlobalAliasInline(AP, ElementByteSize * I, AliasList);
      emitGlobalConstantFP(CDS->getElementAsAPFloat(I), ET, AP);
    }
  }

  unsigned Size = DL.getTypeAllocSize(CDS->getType());
  unsigned EmittedSize =
      DL.getTypeAllocSize(CDS->getElementType()) * CDS->getNumElements();
  assert(EmittedSize <= Size && "Size cannot be less than EmittedSize!");
  if (unsigned Padding = Size - EmittedSize)
    AP.OutStreamer->emitZeros(Padding);
}

static void emitGlobalConstantArray(const DataLayout &DL,
                                    const ConstantArray *CA, AsmPrinter &AP,
                                    const Constant *BaseCV, uint64_t Offset,
                                    AsmPrinter::AliasMapTy *AliasList) {
  // See if we can aggregate some values.  Make sure it can be
  // represented as a series of bytes of the constant value.
  int Value = isRepeatedByteSequence(CA, DL);

  if (Value != -1) {
    uint64_t Bytes = DL.getTypeAllocSize(CA->getType());
    AP.OutStreamer->emitFill(Bytes, Value);
  } else {
    for (unsigned I = 0, E = CA->getNumOperands(); I != E; ++I) {
      emitGlobalConstantImpl(DL, CA->getOperand(I), AP, BaseCV, Offset,
                             AliasList);
      Offset += DL.getTypeAllocSize(CA->getOperand(I)->getType());
    }
  }
}

static void emitGlobalConstantLargeInt(const ConstantInt *CI, AsmPrinter &AP);

static void emitGlobalConstantVector(const DataLayout &DL, const Constant *CV,
                                     AsmPrinter &AP,
                                     AsmPrinter::AliasMapTy *AliasList) {
  auto *VTy = cast<FixedVectorType>(CV->getType());
  Type *ElementType = VTy->getElementType();
  uint64_t ElementSizeInBits = DL.getTypeSizeInBits(ElementType);
  uint64_t ElementAllocSizeInBits = DL.getTypeAllocSizeInBits(ElementType);
  uint64_t EmittedSize;
  if (ElementSizeInBits != ElementAllocSizeInBits) {
    // If the allocation size of an element is different from the size in bits,
    // printing each element separately will insert incorrect padding.
    //
    // The general algorithm here is complicated; instead of writing it out
    // here, just use the existing code in ConstantFolding.
    Type *IntT =
        IntegerType::get(CV->getContext(), DL.getTypeSizeInBits(CV->getType()));
    ConstantInt *CI = dyn_cast_or_null<ConstantInt>(ConstantFoldConstant(
        ConstantExpr::getBitCast(const_cast<Constant *>(CV), IntT), DL));
    if (!CI) {
      report_fatal_error(
          "Cannot lower vector global with unusual element type");
    }
    emitGlobalAliasInline(AP, 0, AliasList);
    emitGlobalConstantLargeInt(CI, AP);
    EmittedSize = DL.getTypeStoreSize(CV->getType());
  } else {
    for (unsigned I = 0, E = VTy->getNumElements(); I != E; ++I) {
      emitGlobalAliasInline(AP, DL.getTypeAllocSize(CV->getType()) * I, AliasList);
      emitGlobalConstantImpl(DL, CV->getAggregateElement(I), AP);
    }
    EmittedSize = DL.getTypeAllocSize(ElementType) * VTy->getNumElements();
  }

  unsigned Size = DL.getTypeAllocSize(CV->getType());
  if (unsigned Padding = Size - EmittedSize)
    AP.OutStreamer->emitZeros(Padding);
}

static void emitGlobalConstantStruct(const DataLayout &DL,
                                     const ConstantStruct *CS, AsmPrinter &AP,
                                     const Constant *BaseCV, uint64_t Offset,
                                     AsmPrinter::AliasMapTy *AliasList) {
  // Print the fields in successive locations. Pad to align if needed!
  uint64_t Size = DL.getTypeAllocSize(CS->getType());
  const StructLayout *Layout = DL.getStructLayout(CS->getType());
  uint64_t SizeSoFar = 0;
  for (unsigned I = 0, E = CS->getNumOperands(); I != E; ++I) {
    const Constant *Field = CS->getOperand(I);

    // Print the actual field value.
    emitGlobalConstantImpl(DL, Field, AP, BaseCV, Offset + SizeSoFar,
                           AliasList);

    // Check if padding is needed and insert one or more 0s.
    uint64_t FieldSize = DL.getTypeAllocSize(Field->getType());
    uint64_t PadSize = ((I == E - 1 ? Size : Layout->getElementOffset(I + 1)) -
                        Layout->getElementOffset(I)) -
                       FieldSize;
    SizeSoFar += FieldSize + PadSize;

    // Insert padding - this may include padding to increase the size of the
    // current field up to the ABI size (if the struct is not packed) as well
    // as padding to ensure that the next field starts at the right offset.
    AP.OutStreamer->emitZeros(PadSize);
  }
  assert(SizeSoFar == Layout->getSizeInBytes() &&
         "Layout of constant struct may be incorrect!");
}

static void emitGlobalConstantFP(APFloat APF, Type *ET, AsmPrinter &AP) {
  assert(ET && "Unknown float type");
  APInt API = APF.bitcastToAPInt();

  // First print a comment with what we think the original floating-point value
  // should have been.
  if (AP.isVerbose()) {
    SmallString<8> StrVal;
    APF.toString(StrVal);
    ET->print(AP.OutStreamer->getCommentOS());
    AP.OutStreamer->getCommentOS() << ' ' << StrVal << '\n';
  }

  // Now iterate through the APInt chunks, emitting them in endian-correct
  // order, possibly with a smaller chunk at beginning/end (e.g. for x87 80-bit
  // floats).
  unsigned NumBytes = API.getBitWidth() / 8;
  unsigned TrailingBytes = NumBytes % sizeof(uint64_t);
  const uint64_t *p = API.getRawData();

  // PPC's long double has odd notions of endianness compared to how LLVM
  // handles it: p[0] goes first for *big* endian on PPC.
  if (AP.getDataLayout().isBigEndian() && !ET->isPPC_FP128Ty()) {
    int Chunk = API.getNumWords() - 1;

    if (TrailingBytes)
      AP.OutStreamer->emitIntValueInHexWithPadding(p[Chunk--], TrailingBytes);

    for (; Chunk >= 0; --Chunk)
      AP.OutStreamer->emitIntValueInHexWithPadding(p[Chunk], sizeof(uint64_t));
  } else {
    unsigned Chunk;
    for (Chunk = 0; Chunk < NumBytes / sizeof(uint64_t); ++Chunk)
      AP.OutStreamer->emitIntValueInHexWithPadding(p[Chunk], sizeof(uint64_t));

    if (TrailingBytes)
      AP.OutStreamer->emitIntValueInHexWithPadding(p[Chunk], TrailingBytes);
  }

  // Emit the tail padding for the long double.
  const DataLayout &DL = AP.getDataLayout();
  AP.OutStreamer->emitZeros(DL.getTypeAllocSize(ET) - DL.getTypeStoreSize(ET));
}

static void emitGlobalConstantFP(const ConstantFP *CFP, AsmPrinter &AP) {
  emitGlobalConstantFP(CFP->getValueAPF(), CFP->getType(), AP);
}

static void emitGlobalConstantLargeInt(const ConstantInt *CI, AsmPrinter &AP) {
  const DataLayout &DL = AP.getDataLayout();
  unsigned BitWidth = CI->getBitWidth();

  // Copy the value as we may massage the layout for constants whose bit width
  // is not a multiple of 64-bits.
  APInt Realigned(CI->getValue());
  uint64_t ExtraBits = 0;
  unsigned ExtraBitsSize = BitWidth & 63;

  if (ExtraBitsSize) {
    // The bit width of the data is not a multiple of 64-bits.
    // The extra bits are expected to be at the end of the chunk of the memory.
    // Little endian:
    // * Nothing to be done, just record the extra bits to emit.
    // Big endian:
    // * Record the extra bits to emit.
    // * Realign the raw data to emit the chunks of 64-bits.
    if (DL.isBigEndian()) {
      // Basically the structure of the raw data is a chunk of 64-bits cells:
      //    0        1         BitWidth / 64
      // [chunk1][chunk2] ... [chunkN].
      // The most significant chunk is chunkN and it should be emitted first.
      // However, due to the alignment issue chunkN contains useless bits.
      // Realign the chunks so that they contain only useful information:
      // ExtraBits     0       1       (BitWidth / 64) - 1
      //       chu[nk1 chu][nk2 chu] ... [nkN-1 chunkN]
      ExtraBitsSize = alignTo(ExtraBitsSize, 8);
      ExtraBits = Realigned.getRawData()[0] &
        (((uint64_t)-1) >> (64 - ExtraBitsSize));
      if (BitWidth >= 64)
        Realigned.lshrInPlace(ExtraBitsSize);
    } else
      ExtraBits = Realigned.getRawData()[BitWidth / 64];
  }

  // We don't expect assemblers to support integer data directives
  // for more than 64 bits, so we emit the data in at most 64-bit
  // quantities at a time.
  const uint64_t *RawData = Realigned.getRawData();
  for (unsigned i = 0, e = BitWidth / 64; i != e; ++i) {
    uint64_t Val = DL.isBigEndian() ? RawData[e - i - 1] : RawData[i];
    AP.OutStreamer->emitIntValue(Val, 8);
  }

  if (ExtraBitsSize) {
    // Emit the extra bits after the 64-bits chunks.

    // Emit a directive that fills the expected size.
    uint64_t Size = AP.getDataLayout().getTypeStoreSize(CI->getType());
    Size -= (BitWidth / 64) * 8;
    assert(Size && Size * 8 >= ExtraBitsSize &&
           (ExtraBits & (((uint64_t)-1) >> (64 - ExtraBitsSize)))
           == ExtraBits && "Directive too small for extra bits.");
    AP.OutStreamer->emitIntValue(ExtraBits, Size);
  }
}

/// Transform a not absolute MCExpr containing a reference to a GOT
/// equivalent global, by a target specific GOT pc relative access to the
/// final symbol.
static void handleIndirectSymViaGOTPCRel(AsmPrinter &AP, const MCExpr **ME,
                                         const Constant *BaseCst,
                                         uint64_t Offset) {
  // The global @foo below illustrates a global that uses a got equivalent.
  //
  //  @bar = global i32 42
  //  @gotequiv = private unnamed_addr constant i32* @bar
  //  @foo = i32 trunc (i64 sub (i64 ptrtoint (i32** @gotequiv to i64),
  //                             i64 ptrtoint (i32* @foo to i64))
  //                        to i32)
  //
  // The cstexpr in @foo is converted into the MCExpr `ME`, where we actually
  // check whether @foo is suitable to use a GOTPCREL. `ME` is usually in the
  // form:
  //
  //  foo = cstexpr, where
  //    cstexpr := <gotequiv> - "." + <cst>
  //    cstexpr := <gotequiv> - (<foo> - <offset from @foo base>) + <cst>
  //
  // After canonicalization by evaluateAsRelocatable `ME` turns into:
  //
  //  cstexpr := <gotequiv> - <foo> + gotpcrelcst, where
  //    gotpcrelcst := <offset from @foo base> + <cst>
  MCValue MV;
  if (!(*ME)->evaluateAsRelocatable(MV, nullptr) || MV.isAbsolute())
    return;
  const MCSymbol *GOTEquivSym = MV.getAddSym();
  if (!GOTEquivSym)
    return;

  // Check that GOT equivalent symbol is cached.
  if (!AP.GlobalGOTEquivs.count(GOTEquivSym))
    return;

  const GlobalValue *BaseGV = dyn_cast_or_null<GlobalValue>(BaseCst);
  if (!BaseGV)
    return;

  // Check for a valid base symbol
  const MCSymbol *BaseSym = AP.getSymbol(BaseGV);
  const MCSymbol *SymB = MV.getSubSym();

  if (!SymB || BaseSym != SymB)
    return;

  // Make sure to match:
  //
  //    gotpcrelcst := <offset from @foo base> + <cst>
  //
  int64_t GOTPCRelCst = Offset + MV.getConstant();
  if (!AP.getObjFileLowering().supportGOTPCRelWithOffset() && GOTPCRelCst != 0)
    return;

  // Emit the GOT PC relative to replace the got equivalent global, i.e.:
  //
  //  bar:
  //    .long 42
  //  gotequiv:
  //    .quad bar
  //  foo:
  //    .long gotequiv - "." + <cst>
  //
  // is replaced by the target specific equivalent to:
  //
  //  bar:
  //    .long 42
  //  foo:
  //    .long bar@GOTPCREL+<gotpcrelcst>
  AsmPrinter::GOTEquivUsePair Result = AP.GlobalGOTEquivs[GOTEquivSym];
  const GlobalVariable *GV = Result.first;
  int NumUses = (int)Result.second;
  const GlobalValue *FinalGV = dyn_cast<GlobalValue>(GV->getOperand(0));
  const MCSymbol *FinalSym = AP.getSymbol(FinalGV);
  *ME = AP.getObjFileLowering().getIndirectSymViaGOTPCRel(
      FinalGV, FinalSym, MV, Offset, AP.MMI, *AP.OutStreamer);

  // Update GOT equivalent usage information
  --NumUses;
  if (NumUses >= 0)
    AP.GlobalGOTEquivs[GOTEquivSym] = std::make_pair(GV, NumUses);
}

static void emitGlobalConstantImpl(const DataLayout &DL, const Constant *CV,
                                   AsmPrinter &AP, const Constant *BaseCV,
                                   uint64_t Offset,
                                   AsmPrinter::AliasMapTy *AliasList) {
  assert((!AliasList || AP.TM.getTargetTriple().isOSBinFormatXCOFF()) &&
         "AliasList only expected for XCOFF");
  emitGlobalAliasInline(AP, Offset, AliasList);
  uint64_t Size = DL.getTypeAllocSize(CV->getType());

  // Globals with sub-elements such as combinations of arrays and structs
  // are handled recursively by emitGlobalConstantImpl. Keep track of the
  // constant symbol base and the current position with BaseCV and Offset.
  if (!BaseCV && CV->hasOneUse())
    BaseCV = dyn_cast<Constant>(CV->user_back());

  if (isa<ConstantAggregateZero>(CV)) {
    StructType *structType;
    if (AliasList && (structType = llvm::dyn_cast<StructType>(CV->getType()))) {
      unsigned numElements = {structType->getNumElements()};
      if (numElements != 0) {
        // Handle cases of aliases to direct struct elements
        const StructLayout *Layout = DL.getStructLayout(structType);
        uint64_t SizeSoFar = 0;
        for (unsigned int i = 0; i < numElements - 1; ++i) {
          uint64_t GapToNext = Layout->getElementOffset(i + 1) - SizeSoFar;
          AP.OutStreamer->emitZeros(GapToNext);
          SizeSoFar += GapToNext;
          emitGlobalAliasInline(AP, Offset + SizeSoFar, AliasList);
        }
        AP.OutStreamer->emitZeros(Size - SizeSoFar);
        return;
      }
    }
    return AP.OutStreamer->emitZeros(Size);
  }

  if (isa<UndefValue>(CV))
    return AP.OutStreamer->emitZeros(Size);

  if (const ConstantInt *CI = dyn_cast<ConstantInt>(CV)) {
    if (isa<VectorType>(CV->getType()))
      return emitGlobalConstantVector(DL, CV, AP, AliasList);

    const uint64_t StoreSize = DL.getTypeStoreSize(CV->getType());
    if (StoreSize <= 8) {
      if (AP.isVerbose())
        AP.OutStreamer->getCommentOS()
            << format("0x%" PRIx64 "\n", CI->getZExtValue());
      AP.OutStreamer->emitIntValue(CI->getZExtValue(), StoreSize);
    } else {
      emitGlobalConstantLargeInt(CI, AP);
    }

    // Emit tail padding if needed
    if (Size != StoreSize)
      AP.OutStreamer->emitZeros(Size - StoreSize);

    return;
  }

  if (const ConstantFP *CFP = dyn_cast<ConstantFP>(CV)) {
    if (isa<VectorType>(CV->getType()))
      return emitGlobalConstantVector(DL, CV, AP, AliasList);
    else
      return emitGlobalConstantFP(CFP, AP);
  }

  if (isa<ConstantPointerNull>(CV)) {
    AP.OutStreamer->emitIntValue(0, Size);
    return;
  }

  if (const ConstantDataSequential *CDS = dyn_cast<ConstantDataSequential>(CV))
    return emitGlobalConstantDataSequential(DL, CDS, AP, AliasList);

  if (const ConstantArray *CVA = dyn_cast<ConstantArray>(CV))
    return emitGlobalConstantArray(DL, CVA, AP, BaseCV, Offset, AliasList);

  if (const ConstantStruct *CVS = dyn_cast<ConstantStruct>(CV))
    return emitGlobalConstantStruct(DL, CVS, AP, BaseCV, Offset, AliasList);

  if (const ConstantExpr *CE = dyn_cast<ConstantExpr>(CV)) {
    // Look through bitcasts, which might not be able to be MCExpr'ized (e.g. of
    // vectors).
    if (CE->getOpcode() == Instruction::BitCast)
      return emitGlobalConstantImpl(DL, CE->getOperand(0), AP);

    if (Size > 8) {
      // If the constant expression's size is greater than 64-bits, then we have
      // to emit the value in chunks. Try to constant fold the value and emit it
      // that way.
      Constant *New = ConstantFoldConstant(CE, DL);
      if (New != CE)
        return emitGlobalConstantImpl(DL, New, AP);
    }
  }

  if (isa<ConstantVector>(CV))
    return emitGlobalConstantVector(DL, CV, AP, AliasList);

  // Otherwise, it must be a ConstantExpr.  Lower it to an MCExpr, then emit it
  // thread the streamer with EmitValue.
  const MCExpr *ME = AP.lowerConstant(CV, BaseCV, Offset);

  // Since lowerConstant already folded and got rid of all IR pointer and
  // integer casts, detect GOT equivalent accesses by looking into the MCExpr
  // directly.
  if (AP.getObjFileLowering().supportIndirectSymViaGOTPCRel())
    handleIndirectSymViaGOTPCRel(AP, &ME, BaseCV, Offset);

  AP.OutStreamer->emitValue(ME, Size);
}

/// EmitGlobalConstant - Print a general LLVM constant to the .s file.
void AsmPrinter::emitGlobalConstant(const DataLayout &DL, const Constant *CV,
                                    AliasMapTy *AliasList) {
  uint64_t Size = DL.getTypeAllocSize(CV->getType());
  if (Size)
    emitGlobalConstantImpl(DL, CV, *this, nullptr, 0, AliasList);
  else if (MAI->hasSubsectionsViaSymbols()) {
    // If the global has zero size, emit a single byte so that two labels don't
    // look like they are at the same location.
    OutStreamer->emitIntValue(0, 1);
  }
  if (!AliasList)
    return;
  // TODO: These remaining aliases are not emitted in the correct location. Need
  // to handle the case where the alias offset doesn't refer to any sub-element.
  for (auto &AliasPair : *AliasList) {
    for (const GlobalAlias *GA : AliasPair.second)
      OutStreamer->emitLabel(getSymbol(GA));
  }
}

void AsmPrinter::emitMachineConstantPoolValue(MachineConstantPoolValue *MCPV) {
  // Target doesn't support this yet!
  llvm_unreachable("Target does not support EmitMachineConstantPoolValue");
}

void AsmPrinter::printOffset(int64_t Offset, raw_ostream &OS) const {
  if (Offset > 0)
    OS << '+' << Offset;
  else if (Offset < 0)
    OS << Offset;
}

void AsmPrinter::emitNops(unsigned N) {
  MCInst Nop = MF->getSubtarget().getInstrInfo()->getNop();
  for (; N; --N)
    EmitToStreamer(*OutStreamer, Nop);
}

//===----------------------------------------------------------------------===//
// Symbol Lowering Routines.
//===----------------------------------------------------------------------===//

MCSymbol *AsmPrinter::createTempSymbol(const Twine &Name) const {
  return OutContext.createTempSymbol(Name, true);
}

MCSymbol *AsmPrinter::GetBlockAddressSymbol(const BlockAddress *BA) const {
  return const_cast<AsmPrinter *>(this)->getAddrLabelSymbol(
      BA->getBasicBlock());
}

MCSymbol *AsmPrinter::GetBlockAddressSymbol(const BasicBlock *BB) const {
  return const_cast<AsmPrinter *>(this)->getAddrLabelSymbol(BB);
}

const MCExpr *AsmPrinter::lowerBlockAddressConstant(const BlockAddress &BA) {
  return MCSymbolRefExpr::create(GetBlockAddressSymbol(&BA), OutContext);
}

/// GetCPISymbol - Return the symbol for the specified constant pool entry.
MCSymbol *AsmPrinter::GetCPISymbol(unsigned CPID) const {
  if (getSubtargetInfo().getTargetTriple().isWindowsMSVCEnvironment() ||
      getSubtargetInfo().getTargetTriple().isUEFI()) {
    const MachineConstantPoolEntry &CPE =
        MF->getConstantPool()->getConstants()[CPID];
    if (!CPE.isMachineConstantPoolEntry()) {
      const DataLayout &DL = MF->getDataLayout();
      SectionKind Kind = CPE.getSectionKind(&DL);
      const Constant *C = CPE.Val.ConstVal;
      Align Alignment = CPE.Alignment;
      if (const MCSectionCOFF *S = dyn_cast<MCSectionCOFF>(
              getObjFileLowering().getSectionForConstant(DL, Kind, C,
                                                         Alignment))) {
        if (MCSymbol *Sym = S->getCOMDATSymbol()) {
          if (Sym->isUndefined())
            OutStreamer->emitSymbolAttribute(Sym, MCSA_Global);
          return Sym;
        }
      }
    }
  }

  const DataLayout &DL = getDataLayout();
  return OutContext.getOrCreateSymbol(Twine(DL.getPrivateGlobalPrefix()) +
                                      "CPI" + Twine(getFunctionNumber()) + "_" +
                                      Twine(CPID));
}

/// GetJTISymbol - Return the symbol for the specified jump table entry.
MCSymbol *AsmPrinter::GetJTISymbol(unsigned JTID, bool isLinkerPrivate) const {
  return MF->getJTISymbol(JTID, OutContext, isLinkerPrivate);
}

/// GetJTSetSymbol - Return the symbol for the specified jump table .set
/// FIXME: privatize to AsmPrinter.
MCSymbol *AsmPrinter::GetJTSetSymbol(unsigned UID, unsigned MBBID) const {
  const DataLayout &DL = getDataLayout();
  return OutContext.getOrCreateSymbol(Twine(DL.getPrivateGlobalPrefix()) +
                                      Twine(getFunctionNumber()) + "_" +
                                      Twine(UID) + "_set_" + Twine(MBBID));
}

MCSymbol *AsmPrinter::getSymbolWithGlobalValueBase(const GlobalValue *GV,
                                                   StringRef Suffix) const {
  return getObjFileLowering().getSymbolWithGlobalValueBase(GV, Suffix, TM);
}

/// Return the MCSymbol for the specified ExternalSymbol.
MCSymbol *AsmPrinter::GetExternalSymbolSymbol(const Twine &Sym) const {
  SmallString<60> NameStr;
  Mangler::getNameWithPrefix(NameStr, Sym, getDataLayout());
  return OutContext.getOrCreateSymbol(NameStr);
}

/// PrintParentLoopComment - Print comments about parent loops of this one.
static void PrintParentLoopComment(raw_ostream &OS, const MachineLoop *Loop,
                                   unsigned FunctionNumber) {
  if (!Loop) return;
  PrintParentLoopComment(OS, Loop->getParentLoop(), FunctionNumber);
  OS.indent(Loop->getLoopDepth()*2)
    << "Parent Loop BB" << FunctionNumber << "_"
    << Loop->getHeader()->getNumber()
    << " Depth=" << Loop->getLoopDepth() << '\n';
}

/// PrintChildLoopComment - Print comments about child loops within
/// the loop for this basic block, with nesting.
static void PrintChildLoopComment(raw_ostream &OS, const MachineLoop *Loop,
                                  unsigned FunctionNumber) {
  // Add child loop information
  for (const MachineLoop *CL : *Loop) {
    OS.indent(CL->getLoopDepth()*2)
      << "Child Loop BB" << FunctionNumber << "_"
      << CL->getHeader()->getNumber() << " Depth " << CL->getLoopDepth()
      << '\n';
    PrintChildLoopComment(OS, CL, FunctionNumber);
  }
}

/// emitBasicBlockLoopComments - Pretty-print comments for basic blocks.
static void emitBasicBlockLoopComments(const MachineBasicBlock &MBB,
                                       const MachineLoopInfo *LI,
                                       const AsmPrinter &AP) {
  // Add loop depth information
  const MachineLoop *Loop = LI->getLoopFor(&MBB);
  if (!Loop) return;

  MachineBasicBlock *Header = Loop->getHeader();
  assert(Header && "No header for loop");

  // If this block is not a loop header, just print out what is the loop header
  // and return.
  if (Header != &MBB) {
    AP.OutStreamer->AddComment("  in Loop: Header=BB" +
                               Twine(AP.getFunctionNumber())+"_" +
                               Twine(Loop->getHeader()->getNumber())+
                               " Depth="+Twine(Loop->getLoopDepth()));
    return;
  }

  // Otherwise, it is a loop header.  Print out information about child and
  // parent loops.
  raw_ostream &OS = AP.OutStreamer->getCommentOS();

  PrintParentLoopComment(OS, Loop->getParentLoop(), AP.getFunctionNumber());

  OS << "=>";
  OS.indent(Loop->getLoopDepth()*2-2);

  OS << "This ";
  if (Loop->isInnermost())
    OS << "Inner ";
  OS << "Loop Header: Depth=" + Twine(Loop->getLoopDepth()) << '\n';

  PrintChildLoopComment(OS, Loop, AP.getFunctionNumber());
}

/// emitBasicBlockStart - This method prints the label for the specified
/// MachineBasicBlock, an alignment (if present) and a comment describing
/// it if appropriate.
void AsmPrinter::emitBasicBlockStart(const MachineBasicBlock &MBB) {
  // End the previous funclet and start a new one.
  if (MBB.isEHFuncletEntry()) {
    for (auto &Handler : Handlers) {
      Handler->endFunclet();
      Handler->beginFunclet(MBB);
    }
    for (auto &Handler : EHHandlers) {
      Handler->endFunclet();
      Handler->beginFunclet(MBB);
    }
  }

  // Switch to a new section if this basic block must begin a section. The
  // entry block is always placed in the function section and is handled
  // separately.
  if (MBB.isBeginSection() && !MBB.isEntryBlock()) {
    OutStreamer->switchSection(
        getObjFileLowering().getSectionForMachineBasicBlock(MF->getFunction(),
                                                            MBB, TM));
    CurrentSectionBeginSym = MBB.getSymbol();
  }

  for (auto &Handler : Handlers)
    Handler->beginCodeAlignment(MBB);

  // Emit an alignment directive for this block, if needed.
  const Align Alignment = MBB.getAlignment();
  if (Alignment != Align(1))
    emitAlignment(Alignment, nullptr, MBB.getMaxBytesForAlignment());

  // If the block has its address taken, emit any labels that were used to
  // reference the block.  It is possible that there is more than one label
  // here, because multiple LLVM BB's may have been RAUW'd to this block after
  // the references were generated.
  if (MBB.isIRBlockAddressTaken()) {
    if (isVerbose())
      OutStreamer->AddComment("Block address taken");

    BasicBlock *BB = MBB.getAddressTakenIRBlock();
    assert(BB && BB->hasAddressTaken() && "Missing BB");
    for (MCSymbol *Sym : getAddrLabelSymbolToEmit(BB))
      OutStreamer->emitLabel(Sym);
  } else if (isVerbose() && MBB.isMachineBlockAddressTaken()) {
    OutStreamer->AddComment("Block address taken");
  } else if (isVerbose() && MBB.isInlineAsmBrIndirectTarget()) {
    OutStreamer->AddComment("Inline asm indirect target");
  }

  // Print some verbose block comments.
  if (isVerbose()) {
    if (const BasicBlock *BB = MBB.getBasicBlock()) {
      if (BB->hasName()) {
        BB->printAsOperand(OutStreamer->getCommentOS(),
                           /*PrintType=*/false, BB->getModule());
        OutStreamer->getCommentOS() << '\n';
      }
    }

    assert(MLI != nullptr && "MachineLoopInfo should has been computed");
    emitBasicBlockLoopComments(MBB, MLI, *this);
  }

  // Print the main label for the block.
  if (shouldEmitLabelForBasicBlock(MBB)) {
    if (isVerbose() && MBB.hasLabelMustBeEmitted())
      OutStreamer->AddComment("Label of block must be emitted");
    OutStreamer->emitLabel(MBB.getSymbol());
  } else {
    if (isVerbose()) {
      // NOTE: Want this comment at start of line, don't emit with AddComment.
      OutStreamer->emitRawComment(" %bb." + Twine(MBB.getNumber()) + ":",
                                  false);
    }
  }

  if (MBB.isEHContTarget() &&
      MAI->getExceptionHandlingType() == ExceptionHandling::WinEH) {
    OutStreamer->emitLabel(MBB.getEHContSymbol());
  }

  // With BB sections, each basic block must handle CFI information on its own
  // if it begins a section (Entry block call is handled separately, next to
  // beginFunction).
  if (MBB.isBeginSection() && !MBB.isEntryBlock()) {
    for (auto &Handler : Handlers)
      Handler->beginBasicBlockSection(MBB);
    for (auto &Handler : EHHandlers)
      Handler->beginBasicBlockSection(MBB);
  }
}

void AsmPrinter::emitBasicBlockEnd(const MachineBasicBlock &MBB) {
  // Check if CFI information needs to be updated for this MBB with basic block
  // sections.
  if (MBB.isEndSection()) {
    for (auto &Handler : Handlers)
      Handler->endBasicBlockSection(MBB);
    for (auto &Handler : EHHandlers)
      Handler->endBasicBlockSection(MBB);
  }
}

void AsmPrinter::emitVisibility(MCSymbol *Sym, unsigned Visibility,
                                bool IsDefinition) const {
  MCSymbolAttr Attr = MCSA_Invalid;

  switch (Visibility) {
  default: break;
  case GlobalValue::HiddenVisibility:
    if (IsDefinition)
      Attr = MAI->getHiddenVisibilityAttr();
    else
      Attr = MAI->getHiddenDeclarationVisibilityAttr();
    break;
  case GlobalValue::ProtectedVisibility:
    Attr = MAI->getProtectedVisibilityAttr();
    break;
  }

  if (Attr != MCSA_Invalid)
    OutStreamer->emitSymbolAttribute(Sym, Attr);
}

bool AsmPrinter::shouldEmitLabelForBasicBlock(
    const MachineBasicBlock &MBB) const {
  // With `-fbasic-block-sections=`, a label is needed for every non-entry block
  // in the labels mode (option `=labels`) and every section beginning in the
  // sections mode (`=all` and `=list=`).
  if ((MF->getTarget().Options.BBAddrMap || MBB.isBeginSection()) &&
      !MBB.isEntryBlock())
    return true;
  // A label is needed for any block with at least one predecessor (when that
  // predecessor is not the fallthrough predecessor, or if it is an EH funclet
  // entry, or if a label is forced).
  return !MBB.pred_empty() &&
         (!isBlockOnlyReachableByFallthrough(&MBB) || MBB.isEHFuncletEntry() ||
          MBB.hasLabelMustBeEmitted());
}

/// isBlockOnlyReachableByFallthough - Return true if the basic block has
/// exactly one predecessor and the control transfer mechanism between
/// the predecessor and this block is a fall-through.
bool AsmPrinter::
isBlockOnlyReachableByFallthrough(const MachineBasicBlock *MBB) const {
  // If this is a landing pad, it isn't a fall through.  If it has no preds,
  // then nothing falls through to it.
  if (MBB->isEHPad() || MBB->pred_empty())
    return false;

  // If there isn't exactly one predecessor, it can't be a fall through.
  if (MBB->pred_size() > 1)
    return false;

  // The predecessor has to be immediately before this block.
  MachineBasicBlock *Pred = *MBB->pred_begin();
  if (!Pred->isLayoutSuccessor(MBB))
    return false;

  // If the block is completely empty, then it definitely does fall through.
  if (Pred->empty())
    return true;

  // Check the terminators in the previous blocks
  for (const auto &MI : Pred->terminators()) {
    // If it is not a simple branch, we are in a table somewhere.
    if (!MI.isBranch() || MI.isIndirectBranch())
      return false;

    // If we are the operands of one of the branches, this is not a fall
    // through. Note that targets with delay slots will usually bundle
    // terminators with the delay slot instruction.
    for (ConstMIBundleOperands OP(MI); OP.isValid(); ++OP) {
      if (OP->isJTI())
        return false;
      if (OP->isMBB() && OP->getMBB() == MBB)
        return false;
    }
  }

  return true;
}

GCMetadataPrinter *AsmPrinter::getOrCreateGCPrinter(GCStrategy &S) {
  if (!S.usesMetadata())
    return nullptr;

  auto [GCPI, Inserted] = GCMetadataPrinters.try_emplace(&S);
  if (!Inserted)
    return GCPI->second.get();

  auto Name = S.getName();

  for (const GCMetadataPrinterRegistry::entry &GCMetaPrinter :
       GCMetadataPrinterRegistry::entries())
    if (Name == GCMetaPrinter.getName()) {
      std::unique_ptr<GCMetadataPrinter> GMP = GCMetaPrinter.instantiate();
      GMP->S = &S;
      GCPI->second = std::move(GMP);
      return GCPI->second.get();
    }

  report_fatal_error("no GCMetadataPrinter registered for GC: " + Twine(Name));
}

void AsmPrinter::emitStackMaps() {
  GCModuleInfo *MI = getAnalysisIfAvailable<GCModuleInfo>();
  assert(MI && "AsmPrinter didn't require GCModuleInfo?");
  bool NeedsDefault = false;
  if (MI->begin() == MI->end())
    // No GC strategy, use the default format.
    NeedsDefault = true;
  else
    for (const auto &I : *MI) {
      if (GCMetadataPrinter *MP = getOrCreateGCPrinter(*I))
        if (MP->emitStackMaps(SM, *this))
          continue;
      // The strategy doesn't have printer or doesn't emit custom stack maps.
      // Use the default format.
      NeedsDefault = true;
    }

  if (NeedsDefault)
    SM.serializeToStackMapSection();
}

void AsmPrinter::addAsmPrinterHandler(
    std::unique_ptr<AsmPrinterHandler> Handler) {
  Handlers.insert(Handlers.begin(), std::move(Handler));
  NumUserHandlers++;
}

/// Pin vtables to this file.
AsmPrinterHandler::~AsmPrinterHandler() = default;

void AsmPrinterHandler::markFunctionEnd() {}

// In the binary's "xray_instr_map" section, an array of these function entries
// describes each instrumentation point.  When XRay patches your code, the index
// into this table will be given to your handler as a patch point identifier.
void AsmPrinter::XRayFunctionEntry::emit(int Bytes, MCStreamer *Out) const {
  auto Kind8 = static_cast<uint8_t>(Kind);
  Out->emitBinaryData(StringRef(reinterpret_cast<const char *>(&Kind8), 1));
  Out->emitBinaryData(
      StringRef(reinterpret_cast<const char *>(&AlwaysInstrument), 1));
  Out->emitBinaryData(StringRef(reinterpret_cast<const char *>(&Version), 1));
  auto Padding = (4 * Bytes) - ((2 * Bytes) + 3);
  assert(Padding >= 0 && "Instrumentation map entry > 4 * Word Size");
  Out->emitZeros(Padding);
}

void AsmPrinter::emitXRayTable() {
  if (Sleds.empty())
    return;

  auto PrevSection = OutStreamer->getCurrentSectionOnly();
  const Function &F = MF->getFunction();
  MCSection *InstMap = nullptr;
  MCSection *FnSledIndex = nullptr;
  const Triple &TT = TM.getTargetTriple();
  // Use PC-relative addresses on all targets.
  if (TT.isOSBinFormatELF()) {
    auto LinkedToSym = cast<MCSymbolELF>(CurrentFnSym);
    auto Flags = ELF::SHF_ALLOC | ELF::SHF_LINK_ORDER;
    StringRef GroupName;
    if (F.hasComdat()) {
      Flags |= ELF::SHF_GROUP;
      GroupName = F.getComdat()->getName();
    }
    InstMap = OutContext.getELFSection("xray_instr_map", ELF::SHT_PROGBITS,
                                       Flags, 0, GroupName, F.hasComdat(),
                                       MCSection::NonUniqueID, LinkedToSym);

    if (TM.Options.XRayFunctionIndex)
      FnSledIndex = OutContext.getELFSection(
          "xray_fn_idx", ELF::SHT_PROGBITS, Flags, 0, GroupName, F.hasComdat(),
          MCSection::NonUniqueID, LinkedToSym);
  } else if (MF->getSubtarget().getTargetTriple().isOSBinFormatMachO()) {
    InstMap = OutContext.getMachOSection("__DATA", "xray_instr_map",
                                         MachO::S_ATTR_LIVE_SUPPORT,
                                         SectionKind::getReadOnlyWithRel());
    if (TM.Options.XRayFunctionIndex)
      FnSledIndex = OutContext.getMachOSection("__DATA", "xray_fn_idx",
                                               MachO::S_ATTR_LIVE_SUPPORT,
                                               SectionKind::getReadOnly());
  } else {
    llvm_unreachable("Unsupported target");
  }

  auto WordSizeBytes = MAI->getCodePointerSize();

  // Now we switch to the instrumentation map section. Because this is done
  // per-function, we are able to create an index entry that will represent the
  // range of sleds associated with a function.
  auto &Ctx = OutContext;
  MCSymbol *SledsStart =
      OutContext.createLinkerPrivateSymbol("xray_sleds_start");
  OutStreamer->switchSection(InstMap);
  OutStreamer->emitLabel(SledsStart);
  for (const auto &Sled : Sleds) {
    MCSymbol *Dot = Ctx.createTempSymbol();
    OutStreamer->emitLabel(Dot);
    OutStreamer->emitValueImpl(
        MCBinaryExpr::createSub(MCSymbolRefExpr::create(Sled.Sled, Ctx),
                                MCSymbolRefExpr::create(Dot, Ctx), Ctx),
        WordSizeBytes);
    OutStreamer->emitValueImpl(
        MCBinaryExpr::createSub(
            MCSymbolRefExpr::create(CurrentFnBegin, Ctx),
            MCBinaryExpr::createAdd(MCSymbolRefExpr::create(Dot, Ctx),
                                    MCConstantExpr::create(WordSizeBytes, Ctx),
                                    Ctx),
            Ctx),
        WordSizeBytes);
    Sled.emit(WordSizeBytes, OutStreamer.get());
  }
  MCSymbol *SledsEnd = OutContext.createTempSymbol("xray_sleds_end", true);
  OutStreamer->emitLabel(SledsEnd);

  // We then emit a single entry in the index per function. We use the symbols
  // that bound the instrumentation map as the range for a specific function.
  // Each entry here will be 2 * word size aligned, as we're writing down two
  // pointers. This should work for both 32-bit and 64-bit platforms.
  if (FnSledIndex) {
    OutStreamer->switchSection(FnSledIndex);
    OutStreamer->emitCodeAlignment(Align(2 * WordSizeBytes),
                                   &getSubtargetInfo());
    // For Mach-O, use an "l" symbol as the atom of this subsection. The label
    // difference uses a SUBTRACTOR external relocation which references the
    // symbol.
    MCSymbol *Dot = Ctx.createLinkerPrivateSymbol("xray_fn_idx");
    OutStreamer->emitLabel(Dot);
    OutStreamer->emitValueImpl(
        MCBinaryExpr::createSub(MCSymbolRefExpr::create(SledsStart, Ctx),
                                MCSymbolRefExpr::create(Dot, Ctx), Ctx),
        WordSizeBytes);
    OutStreamer->emitValueImpl(MCConstantExpr::create(Sleds.size(), Ctx),
                               WordSizeBytes);
    OutStreamer->switchSection(PrevSection);
  }
  Sleds.clear();
}

void AsmPrinter::recordSled(MCSymbol *Sled, const MachineInstr &MI,
                            SledKind Kind, uint8_t Version) {
  const Function &F = MI.getMF()->getFunction();
  auto Attr = F.getFnAttribute("function-instrument");
  bool LogArgs = F.hasFnAttribute("xray-log-args");
  bool AlwaysInstrument =
    Attr.isStringAttribute() && Attr.getValueAsString() == "xray-always";
  if (Kind == SledKind::FUNCTION_ENTER && LogArgs)
    Kind = SledKind::LOG_ARGS_ENTER;
  Sleds.emplace_back(XRayFunctionEntry{Sled, CurrentFnSym, Kind,
                                       AlwaysInstrument, &F, Version});
}

void AsmPrinter::emitPatchableFunctionEntries() {
  const Function &F = MF->getFunction();
  unsigned PatchableFunctionPrefix = 0, PatchableFunctionEntry = 0;
  (void)F.getFnAttribute("patchable-function-prefix")
      .getValueAsString()
      .getAsInteger(10, PatchableFunctionPrefix);
  (void)F.getFnAttribute("patchable-function-entry")
      .getValueAsString()
      .getAsInteger(10, PatchableFunctionEntry);
  if (!PatchableFunctionPrefix && !PatchableFunctionEntry)
    return;
  const unsigned PointerSize = getPointerSize();
  if (TM.getTargetTriple().isOSBinFormatELF()) {
    auto Flags = ELF::SHF_WRITE | ELF::SHF_ALLOC;
    const MCSymbolELF *LinkedToSym = nullptr;
    StringRef GroupName, SectionName;

    if (F.hasFnAttribute("patchable-function-entry-section"))
      SectionName = F.getFnAttribute("patchable-function-entry-section")
                        .getValueAsString();
    if (SectionName.empty())
      SectionName = "__patchable_function_entries";

    // GNU as < 2.35 did not support section flag 'o'. GNU ld < 2.36 did not
    // support mixed SHF_LINK_ORDER and non-SHF_LINK_ORDER sections.
    if (MAI->useIntegratedAssembler() || MAI->binutilsIsAtLeast(2, 36)) {
      Flags |= ELF::SHF_LINK_ORDER;
      if (F.hasComdat()) {
        Flags |= ELF::SHF_GROUP;
        GroupName = F.getComdat()->getName();
      }
      LinkedToSym = cast<MCSymbolELF>(CurrentFnSym);
    }
    OutStreamer->switchSection(OutContext.getELFSection(
        SectionName, ELF::SHT_PROGBITS, Flags, 0, GroupName, F.hasComdat(),
        MCSection::NonUniqueID, LinkedToSym));
    emitAlignment(Align(PointerSize));
    OutStreamer->emitSymbolValue(CurrentPatchableFunctionEntrySym, PointerSize);
  }
}

uint16_t AsmPrinter::getDwarfVersion() const {
  return OutStreamer->getContext().getDwarfVersion();
}

void AsmPrinter::setDwarfVersion(uint16_t Version) {
  OutStreamer->getContext().setDwarfVersion(Version);
}

bool AsmPrinter::isDwarf64() const {
  return OutStreamer->getContext().getDwarfFormat() == dwarf::DWARF64;
}

unsigned int AsmPrinter::getDwarfOffsetByteSize() const {
  return dwarf::getDwarfOffsetByteSize(
      OutStreamer->getContext().getDwarfFormat());
}

dwarf::FormParams AsmPrinter::getDwarfFormParams() const {
  return {getDwarfVersion(), uint8_t(MAI->getCodePointerSize()),
          OutStreamer->getContext().getDwarfFormat(),
          doesDwarfUseRelocationsAcrossSections()};
}

unsigned int AsmPrinter::getUnitLengthFieldByteSize() const {
  return dwarf::getUnitLengthFieldByteSize(
      OutStreamer->getContext().getDwarfFormat());
}

std::tuple<const MCSymbol *, uint64_t, const MCSymbol *,
           codeview::JumpTableEntrySize>
AsmPrinter::getCodeViewJumpTableInfo(int JTI, const MachineInstr *BranchInstr,
                                     const MCSymbol *BranchLabel) const {
  const auto TLI = MF->getSubtarget().getTargetLowering();
  const auto BaseExpr =
      TLI->getPICJumpTableRelocBaseExpr(MF, JTI, MMI->getContext());
  const auto Base = &cast<MCSymbolRefExpr>(BaseExpr)->getSymbol();

  // By default, for the architectures that support CodeView,
  // EK_LabelDifference32 is implemented as an Int32 from the base address.
  return std::make_tuple(Base, 0, BranchLabel,
                         codeview::JumpTableEntrySize::Int32);
}

void AsmPrinter::emitCOFFReplaceableFunctionData(Module &M) {
  const Triple &TT = TM.getTargetTriple();
  assert(TT.isOSBinFormatCOFF());

  bool IsTargetArm64EC = TT.isWindowsArm64EC();
  SmallVector<char> Buf;
  SmallVector<MCSymbol *> FuncOverrideDefaultSymbols;
  bool SwitchedToDirectiveSection = false;
  for (const Function &F : M.functions()) {
    if (F.hasFnAttribute("loader-replaceable")) {
      if (!SwitchedToDirectiveSection) {
        OutStreamer->switchSection(
            OutContext.getObjectFileInfo()->getDrectveSection());
        SwitchedToDirectiveSection = true;
      }

      StringRef Name = F.getName();

      // For hybrid-patchable targets, strip the prefix so that we can mark
      // the real function as replaceable.
      if (IsTargetArm64EC && Name.ends_with(HybridPatchableTargetSuffix)) {
        Name = Name.drop_back(HybridPatchableTargetSuffix.size());
      }

      MCSymbol *FuncOverrideSymbol =
          MMI->getContext().getOrCreateSymbol(Name + "_$fo$");
      OutStreamer->beginCOFFSymbolDef(FuncOverrideSymbol);
      OutStreamer->emitCOFFSymbolStorageClass(COFF::IMAGE_SYM_CLASS_EXTERNAL);
      OutStreamer->emitCOFFSymbolType(COFF::IMAGE_SYM_DTYPE_NULL);
      OutStreamer->endCOFFSymbolDef();

      MCSymbol *FuncOverrideDefaultSymbol =
          MMI->getContext().getOrCreateSymbol(Name + "_$fo_default$");
      OutStreamer->beginCOFFSymbolDef(FuncOverrideDefaultSymbol);
      OutStreamer->emitCOFFSymbolStorageClass(COFF::IMAGE_SYM_CLASS_EXTERNAL);
      OutStreamer->emitCOFFSymbolType(COFF::IMAGE_SYM_DTYPE_NULL);
      OutStreamer->endCOFFSymbolDef();
      FuncOverrideDefaultSymbols.push_back(FuncOverrideDefaultSymbol);

      OutStreamer->emitBytes((Twine(" /ALTERNATENAME:") +
                              FuncOverrideSymbol->getName() + "=" +
                              FuncOverrideDefaultSymbol->getName())
                                 .toStringRef(Buf));
      Buf.clear();
    }
  }

  if (SwitchedToDirectiveSection)
    OutStreamer->popSection();

  if (FuncOverrideDefaultSymbols.empty())
    return;

  // MSVC emits the symbols for the default variables pointing at the start of
  // the .data section, but doesn't actually allocate any space for them. LLVM
  // can't do this, so have all of the variables pointing at a single byte
  // instead.
  OutStreamer->switchSection(OutContext.getObjectFileInfo()->getDataSection());
  for (MCSymbol *Symbol : FuncOverrideDefaultSymbols) {
    OutStreamer->emitLabel(Symbol);
  }
  OutStreamer->emitZeros(1);
  OutStreamer->popSection();
}

void AsmPrinter::emitCOFFFeatureSymbol(Module &M) {
  const Triple &TT = TM.getTargetTriple();
  assert(TT.isOSBinFormatCOFF());

  // Emit an absolute @feat.00 symbol.
  MCSymbol *S = MMI->getContext().getOrCreateSymbol(StringRef("@feat.00"));
  OutStreamer->beginCOFFSymbolDef(S);
  OutStreamer->emitCOFFSymbolStorageClass(COFF::IMAGE_SYM_CLASS_STATIC);
  OutStreamer->emitCOFFSymbolType(COFF::IMAGE_SYM_DTYPE_NULL);
  OutStreamer->endCOFFSymbolDef();
  int64_t Feat00Value = 0;

  if (TT.getArch() == Triple::x86) {
    // According to the PE-COFF spec, the LSB of this value marks the object
    // for "registered SEH".  This means that all SEH handler entry points
    // must be registered in .sxdata.  Use of any unregistered handlers will
    // cause the process to terminate immediately.  LLVM does not know how to
    // register any SEH handlers, so its object files should be safe.
    Feat00Value |= COFF::Feat00Flags::SafeSEH;
  }

  if (M.getModuleFlag("cfguard")) {
    // Object is CFG-aware.
    Feat00Value |= COFF::Feat00Flags::GuardCF;
  }

  if (M.getModuleFlag("ehcontguard")) {
    // Object also has EHCont.
    Feat00Value |= COFF::Feat00Flags::GuardEHCont;
  }

  if (M.getModuleFlag("ms-kernel")) {
    // Object is compiled with /kernel.
    Feat00Value |= COFF::Feat00Flags::Kernel;
  }

  OutStreamer->emitSymbolAttribute(S, MCSA_Global);
  OutStreamer->emitAssignment(
      S, MCConstantExpr::create(Feat00Value, MMI->getContext()));
}<|MERGE_RESOLUTION|>--- conflicted
+++ resolved
@@ -565,16 +565,11 @@
 
   if (MAI->doesSupportDebugInformation()) {
     bool EmitCodeView = M.getCodeViewFlag();
-<<<<<<< HEAD
-    if (EmitCodeView &&
-        (TM.getTargetTriple().isOSWindows() || TM.getTargetTriple().isUEFI()))
-=======
     // On Windows targets, emit minimal CodeView compiler info even when debug
     // info is disabled.
     if ((TM.getTargetTriple().isOSWindows() &&
          M.getNamedMetadata("llvm.dbg.cu")) ||
         (TM.getTargetTriple().isUEFI() && EmitCodeView))
->>>>>>> eb0f1dc0
       Handlers.push_back(std::make_unique<CodeViewDebug>(this));
     if (!EmitCodeView || M.getDwarfVersion()) {
       if (hasDebugInfo()) {
