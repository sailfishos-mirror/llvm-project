//===- AsmPrinter.cpp - Common AsmPrinter code ----------------------------===//
//
// Part of the LLVM Project, under the Apache License v2.0 with LLVM Exceptions.
// See https://llvm.org/LICENSE.txt for license information.
// SPDX-License-Identifier: Apache-2.0 WITH LLVM-exception
//
//===----------------------------------------------------------------------===//
//
// This file implements the AsmPrinter class.
//
//===----------------------------------------------------------------------===//

#include "llvm/CodeGen/AsmPrinter.h"
#include "CodeViewDebug.h"
#include "DwarfDebug.h"
#include "DwarfException.h"
#include "PseudoProbePrinter.h"
#include "WasmException.h"
#include "WinCFGuard.h"
#include "WinException.h"
#include "llvm/ADT/APFloat.h"
#include "llvm/ADT/APInt.h"
#include "llvm/ADT/DenseMap.h"
#include "llvm/ADT/STLExtras.h"
#include "llvm/ADT/SmallPtrSet.h"
#include "llvm/ADT/SmallString.h"
#include "llvm/ADT/SmallVector.h"
#include "llvm/ADT/Statistic.h"
#include "llvm/ADT/StringExtras.h"
#include "llvm/ADT/StringRef.h"
#include "llvm/ADT/TinyPtrVector.h"
#include "llvm/ADT/Twine.h"
#include "llvm/Analysis/ConstantFolding.h"
#include "llvm/Analysis/MemoryLocation.h"
#include "llvm/Analysis/OptimizationRemarkEmitter.h"
#include "llvm/BinaryFormat/COFF.h"
#include "llvm/BinaryFormat/Dwarf.h"
#include "llvm/BinaryFormat/ELF.h"
#include "llvm/CodeGen/GCMetadata.h"
#include "llvm/CodeGen/GCMetadataPrinter.h"
#include "llvm/CodeGen/LazyMachineBlockFrequencyInfo.h"
#include "llvm/CodeGen/MachineBasicBlock.h"
#include "llvm/CodeGen/MachineBranchProbabilityInfo.h"
#include "llvm/CodeGen/MachineConstantPool.h"
#include "llvm/CodeGen/MachineDominators.h"
#include "llvm/CodeGen/MachineFrameInfo.h"
#include "llvm/CodeGen/MachineFunction.h"
#include "llvm/CodeGen/MachineFunctionPass.h"
#include "llvm/CodeGen/MachineInstr.h"
#include "llvm/CodeGen/MachineInstrBundle.h"
#include "llvm/CodeGen/MachineJumpTableInfo.h"
#include "llvm/CodeGen/MachineLoopInfo.h"
#include "llvm/CodeGen/MachineModuleInfo.h"
#include "llvm/CodeGen/MachineModuleInfoImpls.h"
#include "llvm/CodeGen/MachineOperand.h"
#include "llvm/CodeGen/MachineOptimizationRemarkEmitter.h"
#include "llvm/CodeGen/StackMaps.h"
#include "llvm/CodeGen/TargetFrameLowering.h"
#include "llvm/CodeGen/TargetInstrInfo.h"
#include "llvm/CodeGen/TargetLowering.h"
#include "llvm/CodeGen/TargetOpcodes.h"
#include "llvm/CodeGen/TargetRegisterInfo.h"
#include "llvm/CodeGen/TargetSubtargetInfo.h"
#include "llvm/Config/config.h"
#include "llvm/IR/BasicBlock.h"
#include "llvm/IR/Comdat.h"
#include "llvm/IR/Constant.h"
#include "llvm/IR/Constants.h"
#include "llvm/IR/DataLayout.h"
#include "llvm/IR/DebugInfoMetadata.h"
#include "llvm/IR/DerivedTypes.h"
#include "llvm/IR/EHPersonalities.h"
#include "llvm/IR/Function.h"
#include "llvm/IR/GCStrategy.h"
#include "llvm/IR/GlobalAlias.h"
#include "llvm/IR/GlobalIFunc.h"
#include "llvm/IR/GlobalObject.h"
#include "llvm/IR/GlobalValue.h"
#include "llvm/IR/GlobalVariable.h"
#include "llvm/IR/Instruction.h"
#include "llvm/IR/Mangler.h"
#include "llvm/IR/Metadata.h"
#include "llvm/IR/Module.h"
#include "llvm/IR/Operator.h"
#include "llvm/IR/PseudoProbe.h"
#include "llvm/IR/Type.h"
#include "llvm/IR/Value.h"
#include "llvm/IR/ValueHandle.h"
#include "llvm/MC/MCAsmInfo.h"
#include "llvm/MC/MCContext.h"
#include "llvm/MC/MCDirectives.h"
#include "llvm/MC/MCExpr.h"
#include "llvm/MC/MCInst.h"
#include "llvm/MC/MCSchedule.h"
#include "llvm/MC/MCSection.h"
#include "llvm/MC/MCSectionCOFF.h"
#include "llvm/MC/MCSectionELF.h"
#include "llvm/MC/MCSectionMachO.h"
#include "llvm/MC/MCSectionXCOFF.h"
#include "llvm/MC/MCStreamer.h"
#include "llvm/MC/MCSubtargetInfo.h"
#include "llvm/MC/MCSymbol.h"
#include "llvm/MC/MCSymbolELF.h"
#include "llvm/MC/MCTargetOptions.h"
#include "llvm/MC/MCValue.h"
#include "llvm/MC/SectionKind.h"
#include "llvm/Object/ELFTypes.h"
#include "llvm/Pass.h"
#include "llvm/Remarks/RemarkStreamer.h"
#include "llvm/Support/Casting.h"
#include "llvm/Support/CommandLine.h"
#include "llvm/Support/Compiler.h"
#include "llvm/Support/ErrorHandling.h"
#include "llvm/Support/FileSystem.h"
#include "llvm/Support/Format.h"
#include "llvm/Support/MathExtras.h"
#include "llvm/Support/Path.h"
#include "llvm/Support/VCSRevision.h"
#include "llvm/Support/raw_ostream.h"
#include "llvm/Target/TargetLoweringObjectFile.h"
#include "llvm/Target/TargetMachine.h"
#include "llvm/Target/TargetOptions.h"
#include "llvm/TargetParser/Triple.h"
#include <algorithm>
#include <cassert>
#include <cinttypes>
#include <cstdint>
#include <iterator>
#include <memory>
#include <optional>
#include <string>
#include <utility>
#include <vector>

using namespace llvm;

#define DEBUG_TYPE "asm-printer"

// This is a replication of fields of object::PGOAnalysisMap::Features. It
// should match the order of the fields so that
// `object::PGOAnalysisMap::Features::decode(PgoAnalysisMapFeatures.getBits())`
// succeeds.
enum class PGOMapFeaturesEnum {
  None,
  FuncEntryCount,
  BBFreq,
  BrProb,
  All,
};
static cl::bits<PGOMapFeaturesEnum> PgoAnalysisMapFeatures(
    "pgo-analysis-map", cl::Hidden, cl::CommaSeparated,
    cl::values(
        clEnumValN(PGOMapFeaturesEnum::None, "none", "Disable all options"),
        clEnumValN(PGOMapFeaturesEnum::FuncEntryCount, "func-entry-count",
                   "Function Entry Count"),
        clEnumValN(PGOMapFeaturesEnum::BBFreq, "bb-freq",
                   "Basic Block Frequency"),
        clEnumValN(PGOMapFeaturesEnum::BrProb, "br-prob", "Branch Probability"),
        clEnumValN(PGOMapFeaturesEnum::All, "all", "Enable all options")),
    cl::desc(
        "Enable extended information within the SHT_LLVM_BB_ADDR_MAP that is "
        "extracted from PGO related analysis."));

static cl::opt<bool> BBAddrMapSkipEmitBBEntries(
    "basic-block-address-map-skip-bb-entries",
    cl::desc("Skip emitting basic block entries in the SHT_LLVM_BB_ADDR_MAP "
             "section. It's used to save binary size when BB entries are "
             "unnecessary for some PGOAnalysisMap features."),
    cl::Hidden, cl::init(false));

static cl::opt<bool> EmitJumpTableSizesSection(
    "emit-jump-table-sizes-section",
    cl::desc("Emit a section containing jump table addresses and sizes"),
    cl::Hidden, cl::init(false));

// This isn't turned on by default, since several of the scheduling models are
// not completely accurate, and we don't want to be misleading.
static cl::opt<bool> PrintLatency(
    "asm-print-latency",
    cl::desc("Print instruction latencies as verbose asm comments"), cl::Hidden,
    cl::init(false));

STATISTIC(EmittedInsts, "Number of machine instrs printed");

char AsmPrinter::ID = 0;

namespace {
class AddrLabelMapCallbackPtr final : CallbackVH {
  AddrLabelMap *Map = nullptr;

public:
  AddrLabelMapCallbackPtr() = default;
  AddrLabelMapCallbackPtr(Value *V) : CallbackVH(V) {}

  void setPtr(BasicBlock *BB) {
    ValueHandleBase::operator=(BB);
  }

  void setMap(AddrLabelMap *map) { Map = map; }

  void deleted() override;
  void allUsesReplacedWith(Value *V2) override;
};
} // namespace

class llvm::AddrLabelMap {
  MCContext &Context;
  struct AddrLabelSymEntry {
    /// The symbols for the label.
    TinyPtrVector<MCSymbol *> Symbols;

    Function *Fn;   // The containing function of the BasicBlock.
    unsigned Index; // The index in BBCallbacks for the BasicBlock.
  };

  DenseMap<AssertingVH<BasicBlock>, AddrLabelSymEntry> AddrLabelSymbols;

  /// Callbacks for the BasicBlock's that we have entries for.  We use this so
  /// we get notified if a block is deleted or RAUWd.
  std::vector<AddrLabelMapCallbackPtr> BBCallbacks;

  /// This is a per-function list of symbols whose corresponding BasicBlock got
  /// deleted.  These symbols need to be emitted at some point in the file, so
  /// AsmPrinter emits them after the function body.
  DenseMap<AssertingVH<Function>, std::vector<MCSymbol *>>
      DeletedAddrLabelsNeedingEmission;

public:
  AddrLabelMap(MCContext &context) : Context(context) {}

  ~AddrLabelMap() {
    assert(DeletedAddrLabelsNeedingEmission.empty() &&
           "Some labels for deleted blocks never got emitted");
  }

  ArrayRef<MCSymbol *> getAddrLabelSymbolToEmit(BasicBlock *BB);

  void takeDeletedSymbolsForFunction(Function *F,
                                     std::vector<MCSymbol *> &Result);

  void UpdateForDeletedBlock(BasicBlock *BB);
  void UpdateForRAUWBlock(BasicBlock *Old, BasicBlock *New);
};

ArrayRef<MCSymbol *> AddrLabelMap::getAddrLabelSymbolToEmit(BasicBlock *BB) {
  assert(BB->hasAddressTaken() &&
         "Shouldn't get label for block without address taken");
  AddrLabelSymEntry &Entry = AddrLabelSymbols[BB];

  // If we already had an entry for this block, just return it.
  if (!Entry.Symbols.empty()) {
    assert(BB->getParent() == Entry.Fn && "Parent changed");
    return Entry.Symbols;
  }

  // Otherwise, this is a new entry, create a new symbol for it and add an
  // entry to BBCallbacks so we can be notified if the BB is deleted or RAUWd.
  BBCallbacks.emplace_back(BB);
  BBCallbacks.back().setMap(this);
  Entry.Index = BBCallbacks.size() - 1;
  Entry.Fn = BB->getParent();
  MCSymbol *Sym = BB->hasAddressTaken() ? Context.createNamedTempSymbol()
                                        : Context.createTempSymbol();
  Entry.Symbols.push_back(Sym);
  return Entry.Symbols;
}

/// If we have any deleted symbols for F, return them.
void AddrLabelMap::takeDeletedSymbolsForFunction(
    Function *F, std::vector<MCSymbol *> &Result) {
  DenseMap<AssertingVH<Function>, std::vector<MCSymbol *>>::iterator I =
      DeletedAddrLabelsNeedingEmission.find(F);

  // If there are no entries for the function, just return.
  if (I == DeletedAddrLabelsNeedingEmission.end())
    return;

  // Otherwise, take the list.
  std::swap(Result, I->second);
  DeletedAddrLabelsNeedingEmission.erase(I);
}

//===- Address of Block Management ----------------------------------------===//

ArrayRef<MCSymbol *>
AsmPrinter::getAddrLabelSymbolToEmit(const BasicBlock *BB) {
  // Lazily create AddrLabelSymbols.
  if (!AddrLabelSymbols)
    AddrLabelSymbols = std::make_unique<AddrLabelMap>(OutContext);
  return AddrLabelSymbols->getAddrLabelSymbolToEmit(
      const_cast<BasicBlock *>(BB));
}

void AsmPrinter::takeDeletedSymbolsForFunction(
    const Function *F, std::vector<MCSymbol *> &Result) {
  // If no blocks have had their addresses taken, we're done.
  if (!AddrLabelSymbols)
    return;
  return AddrLabelSymbols->takeDeletedSymbolsForFunction(
      const_cast<Function *>(F), Result);
}

void AddrLabelMap::UpdateForDeletedBlock(BasicBlock *BB) {
  // If the block got deleted, there is no need for the symbol.  If the symbol
  // was already emitted, we can just forget about it, otherwise we need to
  // queue it up for later emission when the function is output.
  AddrLabelSymEntry Entry = std::move(AddrLabelSymbols[BB]);
  AddrLabelSymbols.erase(BB);
  assert(!Entry.Symbols.empty() && "Didn't have a symbol, why a callback?");
  BBCallbacks[Entry.Index] = nullptr; // Clear the callback.

#if !LLVM_MEMORY_SANITIZER_BUILD
  // BasicBlock is destroyed already, so this access is UB detectable by msan.
  assert((BB->getParent() == nullptr || BB->getParent() == Entry.Fn) &&
         "Block/parent mismatch");
#endif

  for (MCSymbol *Sym : Entry.Symbols) {
    if (Sym->isDefined())
      return;

    // If the block is not yet defined, we need to emit it at the end of the
    // function.  Add the symbol to the DeletedAddrLabelsNeedingEmission list
    // for the containing Function.  Since the block is being deleted, its
    // parent may already be removed, we have to get the function from 'Entry'.
    DeletedAddrLabelsNeedingEmission[Entry.Fn].push_back(Sym);
  }
}

void AddrLabelMap::UpdateForRAUWBlock(BasicBlock *Old, BasicBlock *New) {
  // Get the entry for the RAUW'd block and remove it from our map.
  AddrLabelSymEntry OldEntry = std::move(AddrLabelSymbols[Old]);
  AddrLabelSymbols.erase(Old);
  assert(!OldEntry.Symbols.empty() && "Didn't have a symbol, why a callback?");

  AddrLabelSymEntry &NewEntry = AddrLabelSymbols[New];

  // If New is not address taken, just move our symbol over to it.
  if (NewEntry.Symbols.empty()) {
    BBCallbacks[OldEntry.Index].setPtr(New); // Update the callback.
    NewEntry = std::move(OldEntry);          // Set New's entry.
    return;
  }

  BBCallbacks[OldEntry.Index] = nullptr; // Update the callback.

  // Otherwise, we need to add the old symbols to the new block's set.
  llvm::append_range(NewEntry.Symbols, OldEntry.Symbols);
}

void AddrLabelMapCallbackPtr::deleted() {
  Map->UpdateForDeletedBlock(cast<BasicBlock>(getValPtr()));
}

void AddrLabelMapCallbackPtr::allUsesReplacedWith(Value *V2) {
  Map->UpdateForRAUWBlock(cast<BasicBlock>(getValPtr()), cast<BasicBlock>(V2));
}

/// getGVAlignment - Return the alignment to use for the specified global
/// value.  This rounds up to the preferred alignment if possible and legal.
Align AsmPrinter::getGVAlignment(const GlobalObject *GV, const DataLayout &DL,
                                 Align InAlign) {
  Align Alignment;
  if (const GlobalVariable *GVar = dyn_cast<GlobalVariable>(GV))
    Alignment = DL.getPreferredAlign(GVar);

  // If InAlign is specified, round it to it.
  if (InAlign > Alignment)
    Alignment = InAlign;

  // If the GV has a specified alignment, take it into account.
  const MaybeAlign GVAlign(GV->getAlign());
  if (!GVAlign)
    return Alignment;

  assert(GVAlign && "GVAlign must be set");

  // If the GVAlign is larger than NumBits, or if we are required to obey
  // NumBits because the GV has an assigned section, obey it.
  if (*GVAlign > Alignment || GV->hasSection())
    Alignment = *GVAlign;
  return Alignment;
}

AsmPrinter::AsmPrinter(TargetMachine &tm, std::unique_ptr<MCStreamer> Streamer)
    : MachineFunctionPass(ID), TM(tm), MAI(tm.getMCAsmInfo()),
      OutContext(Streamer->getContext()), OutStreamer(std::move(Streamer)),
      SM(*this) {
  VerboseAsm = OutStreamer->isVerboseAsm();
  DwarfUsesRelocationsAcrossSections =
      MAI->doesDwarfUseRelocationsAcrossSections();
}

AsmPrinter::~AsmPrinter() {
  assert(!DD && Handlers.size() == NumUserHandlers &&
         "Debug/EH info didn't get finalized");
}

bool AsmPrinter::isPositionIndependent() const {
  return TM.isPositionIndependent();
}

/// getFunctionNumber - Return a unique ID for the current function.
unsigned AsmPrinter::getFunctionNumber() const {
  return MF->getFunctionNumber();
}

const TargetLoweringObjectFile &AsmPrinter::getObjFileLowering() const {
  return *TM.getObjFileLowering();
}

const DataLayout &AsmPrinter::getDataLayout() const {
  assert(MMI && "MMI could not be nullptr!");
  return MMI->getModule()->getDataLayout();
}

// Do not use the cached DataLayout because some client use it without a Module
// (dsymutil, llvm-dwarfdump).
unsigned AsmPrinter::getPointerSize() const {
  return TM.getPointerSize(0); // FIXME: Default address space
}

const MCSubtargetInfo &AsmPrinter::getSubtargetInfo() const {
  assert(MF && "getSubtargetInfo requires a valid MachineFunction!");
  return MF->getSubtarget<MCSubtargetInfo>();
}

void AsmPrinter::EmitToStreamer(MCStreamer &S, const MCInst &Inst) {
  S.emitInstruction(Inst, getSubtargetInfo());
}

void AsmPrinter::emitInitialRawDwarfLocDirective(const MachineFunction &MF) {
  if (DD) {
    assert(OutStreamer->hasRawTextSupport() &&
           "Expected assembly output mode.");
    // This is NVPTX specific and it's unclear why.
    // PR51079: If we have code without debug information we need to give up.
    DISubprogram *MFSP = MF.getFunction().getSubprogram();
    if (!MFSP)
      return;
    (void)DD->emitInitialLocDirective(MF, /*CUID=*/0);
  }
}

/// getCurrentSection() - Return the current section we are emitting to.
const MCSection *AsmPrinter::getCurrentSection() const {
  return OutStreamer->getCurrentSectionOnly();
}

void AsmPrinter::getAnalysisUsage(AnalysisUsage &AU) const {
  AU.setPreservesAll();
  MachineFunctionPass::getAnalysisUsage(AU);
  AU.addRequired<MachineOptimizationRemarkEmitterPass>();
  AU.addRequired<GCModuleInfo>();
  AU.addRequired<LazyMachineBlockFrequencyInfoPass>();
  AU.addRequired<MachineBranchProbabilityInfoWrapperPass>();
}

bool AsmPrinter::doInitialization(Module &M) {
  auto *MMIWP = getAnalysisIfAvailable<MachineModuleInfoWrapperPass>();
  MMI = MMIWP ? &MMIWP->getMMI() : nullptr;
  HasSplitStack = false;
  HasNoSplitStack = false;
  DbgInfoAvailable = !M.debug_compile_units().empty();

  AddrLabelSymbols = nullptr;

  // Initialize TargetLoweringObjectFile.
  const_cast<TargetLoweringObjectFile&>(getObjFileLowering())
    .Initialize(OutContext, TM);

  const_cast<TargetLoweringObjectFile &>(getObjFileLowering())
      .getModuleMetadata(M);

  // On AIX, we delay emitting any section information until
  // after emitting the .file pseudo-op. This allows additional
  // information (such as the embedded command line) to be associated
  // with all sections in the object file rather than a single section.
  if (!TM.getTargetTriple().isOSBinFormatXCOFF())
    OutStreamer->initSections(false, *TM.getMCSubtargetInfo());

  // Emit the version-min deployment target directive if needed.
  //
  // FIXME: If we end up with a collection of these sorts of Darwin-specific
  // or ELF-specific things, it may make sense to have a platform helper class
  // that will work with the target helper class. For now keep it here, as the
  // alternative is duplicated code in each of the target asm printers that
  // use the directive, where it would need the same conditionalization
  // anyway.
  const Triple &Target = TM.getTargetTriple();
  if (Target.isOSBinFormatMachO() && Target.isOSDarwin()) {
    Triple TVT(M.getDarwinTargetVariantTriple());
    OutStreamer->emitVersionForTarget(
        Target, M.getSDKVersion(),
        M.getDarwinTargetVariantTriple().empty() ? nullptr : &TVT,
        M.getDarwinTargetVariantSDKVersion());
  }

  // Allow the target to emit any magic that it wants at the start of the file.
  emitStartOfAsmFile(M);

  // Very minimal debug info. It is ignored if we emit actual debug info. If we
  // don't, this at least helps the user find where a global came from.
  if (MAI->hasSingleParameterDotFile()) {
    // .file "foo.c"
    if (MAI->isAIX()) {
      const char VerStr[] =
#ifdef PACKAGE_VENDOR
          PACKAGE_VENDOR " "
#endif
          PACKAGE_NAME " version " PACKAGE_VERSION
#ifdef LLVM_REVISION
                         " (" LLVM_REVISION ")"
#endif
          ;
      // TODO: Add timestamp and description.
      OutStreamer->emitFileDirective(M.getSourceFileName(), VerStr, "", "");
    } else {
      OutStreamer->emitFileDirective(
          llvm::sys::path::filename(M.getSourceFileName()));
    }
  }

  // On AIX, emit bytes for llvm.commandline metadata after .file so that the
  // C_INFO symbol is preserved if any csect is kept by the linker.
  if (TM.getTargetTriple().isOSBinFormatXCOFF()) {
    emitModuleCommandLines(M);
    // Now we can generate section information.
    OutStreamer->switchSection(
        OutContext.getObjectFileInfo()->getTextSection());

    // To work around an AIX assembler and/or linker bug, generate
    // a rename for the default text-section symbol name.  This call has
    // no effect when generating object code directly.
    MCSection *TextSection =
        OutStreamer->getContext().getObjectFileInfo()->getTextSection();
    MCSymbolXCOFF *XSym =
        static_cast<MCSectionXCOFF *>(TextSection)->getQualNameSymbol();
    if (XSym->hasRename())
      OutStreamer->emitXCOFFRenameDirective(XSym, XSym->getSymbolTableName());
  }

  GCModuleInfo *MI = getAnalysisIfAvailable<GCModuleInfo>();
  assert(MI && "AsmPrinter didn't require GCModuleInfo?");
  for (const auto &I : *MI)
    if (GCMetadataPrinter *MP = getOrCreateGCPrinter(*I))
      MP->beginAssembly(M, *MI, *this);

  // Emit module-level inline asm if it exists.
  if (!M.getModuleInlineAsm().empty()) {
    OutStreamer->AddComment("Start of file scope inline assembly");
    OutStreamer->addBlankLine();
    emitInlineAsm(
        M.getModuleInlineAsm() + "\n", *TM.getMCSubtargetInfo(),
        TM.Options.MCOptions, nullptr,
        InlineAsm::AsmDialect(TM.getMCAsmInfo()->getAssemblerDialect()));
    OutStreamer->AddComment("End of file scope inline assembly");
    OutStreamer->addBlankLine();
  }

  if (MAI->doesSupportDebugInformation()) {
    bool EmitCodeView = M.getCodeViewFlag();
    if (EmitCodeView && TM.getTargetTriple().isOSWindows())
      Handlers.push_back(std::make_unique<CodeViewDebug>(this));
    if (!EmitCodeView || M.getDwarfVersion()) {
      if (hasDebugInfo()) {
        DD = new DwarfDebug(this);
        Handlers.push_back(std::unique_ptr<DwarfDebug>(DD));
      }
    }
  }

  if (M.getNamedMetadata(PseudoProbeDescMetadataName))
    PP = std::make_unique<PseudoProbeHandler>(this);

  switch (MAI->getExceptionHandlingType()) {
  case ExceptionHandling::None:
    // We may want to emit CFI for debug.
    [[fallthrough]];
  case ExceptionHandling::SjLj:
  case ExceptionHandling::DwarfCFI:
  case ExceptionHandling::ARM:
    for (auto &F : M.getFunctionList()) {
      if (getFunctionCFISectionType(F) != CFISection::None)
        ModuleCFISection = getFunctionCFISectionType(F);
      // If any function needsUnwindTableEntry(), it needs .eh_frame and hence
      // the module needs .eh_frame. If we have found that case, we are done.
      if (ModuleCFISection == CFISection::EH)
        break;
    }
    assert(MAI->getExceptionHandlingType() == ExceptionHandling::DwarfCFI ||
           usesCFIWithoutEH() || ModuleCFISection != CFISection::EH);
    break;
  default:
    break;
  }

  EHStreamer *ES = nullptr;
  switch (MAI->getExceptionHandlingType()) {
  case ExceptionHandling::None:
    if (!usesCFIWithoutEH())
      break;
    [[fallthrough]];
  case ExceptionHandling::SjLj:
  case ExceptionHandling::DwarfCFI:
  case ExceptionHandling::ZOS:
    ES = new DwarfCFIException(this);
    break;
  case ExceptionHandling::ARM:
    ES = new ARMException(this);
    break;
  case ExceptionHandling::WinEH:
    switch (MAI->getWinEHEncodingType()) {
    default: llvm_unreachable("unsupported unwinding information encoding");
    case WinEH::EncodingType::Invalid:
      break;
    case WinEH::EncodingType::X86:
    case WinEH::EncodingType::Itanium:
      ES = new WinException(this);
      break;
    }
    break;
  case ExceptionHandling::Wasm:
    ES = new WasmException(this);
    break;
  case ExceptionHandling::AIX:
    ES = new AIXException(this);
    break;
  }
  if (ES)
    Handlers.push_back(std::unique_ptr<EHStreamer>(ES));

  // Emit tables for any value of cfguard flag (i.e. cfguard=1 or cfguard=2).
  if (mdconst::extract_or_null<ConstantInt>(M.getModuleFlag("cfguard")))
    EHHandlers.push_back(std::make_unique<WinCFGuard>(this));

  for (auto &Handler : Handlers)
    Handler->beginModule(&M);
  for (auto &Handler : EHHandlers)
    Handler->beginModule(&M);

  return false;
}

static bool canBeHidden(const GlobalValue *GV, const MCAsmInfo &MAI) {
  if (!MAI.hasWeakDefCanBeHiddenDirective())
    return false;

  return GV->canBeOmittedFromSymbolTable();
}

void AsmPrinter::emitLinkage(const GlobalValue *GV, MCSymbol *GVSym) const {
  GlobalValue::LinkageTypes Linkage = GV->getLinkage();
  switch (Linkage) {
  case GlobalValue::CommonLinkage:
  case GlobalValue::LinkOnceAnyLinkage:
  case GlobalValue::LinkOnceODRLinkage:
  case GlobalValue::WeakAnyLinkage:
  case GlobalValue::WeakODRLinkage:
    if (MAI->isMachO()) {
      // .globl _foo
      OutStreamer->emitSymbolAttribute(GVSym, MCSA_Global);

      if (!canBeHidden(GV, *MAI))
        // .weak_definition _foo
        OutStreamer->emitSymbolAttribute(GVSym, MCSA_WeakDefinition);
      else
        OutStreamer->emitSymbolAttribute(GVSym, MCSA_WeakDefAutoPrivate);
    } else if (MAI->avoidWeakIfComdat() && GV->hasComdat()) {
      // .globl _foo
      OutStreamer->emitSymbolAttribute(GVSym, MCSA_Global);
      //NOTE: linkonce is handled by the section the symbol was assigned to.
    } else {
      // .weak _foo
      OutStreamer->emitSymbolAttribute(GVSym, MCSA_Weak);
    }
    return;
  case GlobalValue::ExternalLinkage:
    OutStreamer->emitSymbolAttribute(GVSym, MCSA_Global);
    return;
  case GlobalValue::PrivateLinkage:
  case GlobalValue::InternalLinkage:
    return;
  case GlobalValue::ExternalWeakLinkage:
  case GlobalValue::AvailableExternallyLinkage:
  case GlobalValue::AppendingLinkage:
    llvm_unreachable("Should never emit this");
  }
  llvm_unreachable("Unknown linkage type!");
}

void AsmPrinter::getNameWithPrefix(SmallVectorImpl<char> &Name,
                                   const GlobalValue *GV) const {
  TM.getNameWithPrefix(Name, GV, getObjFileLowering().getMangler());
}

MCSymbol *AsmPrinter::getSymbol(const GlobalValue *GV) const {
  return TM.getSymbol(GV);
}

MCSymbol *AsmPrinter::getSymbolPreferLocal(const GlobalValue &GV) const {
  // On ELF, use .Lfoo$local if GV is a non-interposable GlobalObject with an
  // exact definion (intersection of GlobalValue::hasExactDefinition() and
  // !isInterposable()). These linkages include: external, appending, internal,
  // private. It may be profitable to use a local alias for external. The
  // assembler would otherwise be conservative and assume a global default
  // visibility symbol can be interposable, even if the code generator already
  // assumed it.
  if (TM.getTargetTriple().isOSBinFormatELF() && GV.canBenefitFromLocalAlias()) {
    const Module &M = *GV.getParent();
    if (TM.getRelocationModel() != Reloc::Static &&
        M.getPIELevel() == PIELevel::Default && GV.isDSOLocal())
      return getSymbolWithGlobalValueBase(&GV, "$local");
  }
  return TM.getSymbol(&GV);
}

/// EmitGlobalVariable - Emit the specified global variable to the .s file.
void AsmPrinter::emitGlobalVariable(const GlobalVariable *GV) {
  bool IsEmuTLSVar = TM.useEmulatedTLS() && GV->isThreadLocal();
  assert(!(IsEmuTLSVar && GV->hasCommonLinkage()) &&
         "No emulated TLS variables in the common section");

  // Never emit TLS variable xyz in emulated TLS model.
  // The initialization value is in __emutls_t.xyz instead of xyz.
  if (IsEmuTLSVar)
    return;

  if (GV->hasInitializer()) {
    // Check to see if this is a special global used by LLVM, if so, emit it.
    if (emitSpecialLLVMGlobal(GV))
      return;

    // Skip the emission of global equivalents. The symbol can be emitted later
    // on by emitGlobalGOTEquivs in case it turns out to be needed.
    if (GlobalGOTEquivs.count(getSymbol(GV)))
      return;

    if (isVerbose()) {
      // When printing the control variable __emutls_v.*,
      // we don't need to print the original TLS variable name.
      GV->printAsOperand(OutStreamer->getCommentOS(),
                         /*PrintType=*/false, GV->getParent());
      OutStreamer->getCommentOS() << '\n';
    }
  }

  MCSymbol *GVSym = getSymbol(GV);
  MCSymbol *EmittedSym = GVSym;

  // getOrCreateEmuTLSControlSym only creates the symbol with name and default
  // attributes.
  // GV's or GVSym's attributes will be used for the EmittedSym.
  emitVisibility(EmittedSym, GV->getVisibility(), !GV->isDeclaration());

  if (GV->isTagged()) {
    Triple T = TM.getTargetTriple();

    if (T.getArch() != Triple::aarch64 || !T.isAndroid())
      OutContext.reportError(SMLoc(),
                             "tagged symbols (-fsanitize=memtag-globals) are "
                             "only supported on AArch64 Android");
    OutStreamer->emitSymbolAttribute(EmittedSym, MAI->getMemtagAttr());
  }

  if (!GV->hasInitializer())   // External globals require no extra code.
    return;

  GVSym->redefineIfPossible();
  if (GVSym->isDefined() || GVSym->isVariable())
    OutContext.reportError(SMLoc(), "symbol '" + Twine(GVSym->getName()) +
                                        "' is already defined");

  if (MAI->hasDotTypeDotSizeDirective())
    OutStreamer->emitSymbolAttribute(EmittedSym, MCSA_ELF_TypeObject);

  SectionKind GVKind = TargetLoweringObjectFile::getKindForGlobal(GV, TM);

  const DataLayout &DL = GV->getDataLayout();
  uint64_t Size = DL.getTypeAllocSize(GV->getValueType());

  // If the alignment is specified, we *must* obey it.  Overaligning a global
  // with a specified alignment is a prompt way to break globals emitted to
  // sections and expected to be contiguous (e.g. ObjC metadata).
  const Align Alignment = getGVAlignment(GV, DL);

  for (auto &Handler : Handlers)
    Handler->setSymbolSize(GVSym, Size);

  // Handle common symbols
  if (GVKind.isCommon()) {
    if (Size == 0) Size = 1;   // .comm Foo, 0 is undefined, avoid it.
    // .comm _foo, 42, 4
    OutStreamer->emitCommonSymbol(GVSym, Size, Alignment);
    return;
  }

  // Determine to which section this global should be emitted.
  MCSection *TheSection = getObjFileLowering().SectionForGlobal(GV, GVKind, TM);

  // If we have a bss global going to a section that supports the
  // zerofill directive, do so here.
  if (GVKind.isBSS() && MAI->isMachO() && TheSection->isVirtualSection()) {
    if (Size == 0)
      Size = 1; // zerofill of 0 bytes is undefined.
    emitLinkage(GV, GVSym);
    // .zerofill __DATA, __bss, _foo, 400, 5
    OutStreamer->emitZerofill(TheSection, GVSym, Size, Alignment);
    return;
  }

  // If this is a BSS local symbol and we are emitting in the BSS
  // section use .lcomm/.comm directive.
  if (GVKind.isBSSLocal() &&
      getObjFileLowering().getBSSSection() == TheSection) {
    if (Size == 0)
      Size = 1; // .comm Foo, 0 is undefined, avoid it.

    // Use .lcomm only if it supports user-specified alignment.
    // Otherwise, while it would still be correct to use .lcomm in some
    // cases (e.g. when Align == 1), the external assembler might enfore
    // some -unknown- default alignment behavior, which could cause
    // spurious differences between external and integrated assembler.
    // Prefer to simply fall back to .local / .comm in this case.
    if (MAI->getLCOMMDirectiveAlignmentType() != LCOMM::NoAlignment) {
      // .lcomm _foo, 42
      OutStreamer->emitLocalCommonSymbol(GVSym, Size, Alignment);
      return;
    }

    // .local _foo
    OutStreamer->emitSymbolAttribute(GVSym, MCSA_Local);
    // .comm _foo, 42, 4
    OutStreamer->emitCommonSymbol(GVSym, Size, Alignment);
    return;
  }

  // Handle thread local data for mach-o which requires us to output an
  // additional structure of data and mangle the original symbol so that we
  // can reference it later.
  //
  // TODO: This should become an "emit thread local global" method on TLOF.
  // All of this macho specific stuff should be sunk down into TLOFMachO and
  // stuff like "TLSExtraDataSection" should no longer be part of the parent
  // TLOF class.  This will also make it more obvious that stuff like
  // MCStreamer::EmitTBSSSymbol is macho specific and only called from macho
  // specific code.
  if (GVKind.isThreadLocal() && MAI->isMachO()) {
    // Emit the .tbss symbol
    MCSymbol *MangSym =
        OutContext.getOrCreateSymbol(GVSym->getName() + Twine("$tlv$init"));

    if (GVKind.isThreadBSS()) {
      TheSection = getObjFileLowering().getTLSBSSSection();
      OutStreamer->emitTBSSSymbol(TheSection, MangSym, Size, Alignment);
    } else if (GVKind.isThreadData()) {
      OutStreamer->switchSection(TheSection);

      emitAlignment(Alignment, GV);
      OutStreamer->emitLabel(MangSym);

      emitGlobalConstant(GV->getDataLayout(),
                         GV->getInitializer());
    }

    OutStreamer->addBlankLine();

    // Emit the variable struct for the runtime.
    MCSection *TLVSect = getObjFileLowering().getTLSExtraDataSection();

    OutStreamer->switchSection(TLVSect);
    // Emit the linkage here.
    emitLinkage(GV, GVSym);
    OutStreamer->emitLabel(GVSym);

    // Three pointers in size:
    //   - __tlv_bootstrap - used to make sure support exists
    //   - spare pointer, used when mapped by the runtime
    //   - pointer to mangled symbol above with initializer
    unsigned PtrSize = DL.getPointerTypeSize(GV->getType());
    OutStreamer->emitSymbolValue(GetExternalSymbolSymbol("_tlv_bootstrap"),
                                PtrSize);
    OutStreamer->emitIntValue(0, PtrSize);
    OutStreamer->emitSymbolValue(MangSym, PtrSize);

    OutStreamer->addBlankLine();
    return;
  }

  MCSymbol *EmittedInitSym = GVSym;

  OutStreamer->switchSection(TheSection);

  emitLinkage(GV, EmittedInitSym);
  emitAlignment(Alignment, GV);

  OutStreamer->emitLabel(EmittedInitSym);
  MCSymbol *LocalAlias = getSymbolPreferLocal(*GV);
  if (LocalAlias != EmittedInitSym)
    OutStreamer->emitLabel(LocalAlias);

  emitGlobalConstant(GV->getDataLayout(), GV->getInitializer());

  if (MAI->hasDotTypeDotSizeDirective())
    // .size foo, 42
    OutStreamer->emitELFSize(EmittedInitSym,
                             MCConstantExpr::create(Size, OutContext));

  OutStreamer->addBlankLine();
}

/// Emit the directive and value for debug thread local expression
///
/// \p Value - The value to emit.
/// \p Size - The size of the integer (in bytes) to emit.
void AsmPrinter::emitDebugValue(const MCExpr *Value, unsigned Size) const {
  OutStreamer->emitValue(Value, Size);
}

void AsmPrinter::emitFunctionHeaderComment() {}

void AsmPrinter::emitFunctionPrefix(ArrayRef<const Constant *> Prefix) {
  const Function &F = MF->getFunction();
  if (!MAI->hasSubsectionsViaSymbols()) {
    for (auto &C : Prefix)
      emitGlobalConstant(F.getDataLayout(), C);
    return;
  }
  // Preserving prefix-like data on platforms which use subsections-via-symbols
  // is a bit tricky. Here we introduce a symbol for the prefix-like data
  // and use the .alt_entry attribute to mark the function's real entry point
  // as an alternative entry point to the symbol that precedes the function..
  OutStreamer->emitLabel(OutContext.createLinkerPrivateTempSymbol());

  for (auto &C : Prefix) {
    emitGlobalConstant(F.getDataLayout(), C);
  }

  // Emit an .alt_entry directive for the actual function symbol.
  OutStreamer->emitSymbolAttribute(CurrentFnSym, MCSA_AltEntry);
}

/// EmitFunctionHeader - This method emits the header for the current
/// function.
void AsmPrinter::emitFunctionHeader() {
  const Function &F = MF->getFunction();

  if (isVerbose())
    OutStreamer->getCommentOS()
        << "-- Begin function "
        << GlobalValue::dropLLVMManglingEscape(F.getName()) << '\n';

  // Print out constants referenced by the function
  emitConstantPool();

  // Print the 'header' of function.
  // If basic block sections are desired, explicitly request a unique section
  // for this function's entry block.
  if (MF->front().isBeginSection())
    MF->setSection(getObjFileLowering().getUniqueSectionForFunction(F, TM));
  else
    MF->setSection(getObjFileLowering().SectionForGlobal(&F, TM));
  OutStreamer->switchSection(MF->getSection());

  if (MAI->isAIX())
    emitLinkage(&F, CurrentFnDescSym);
  else
    emitVisibility(CurrentFnSym, F.getVisibility());

  emitLinkage(&F, CurrentFnSym);
  if (MAI->hasFunctionAlignment())
    emitAlignment(MF->getAlignment(), &F);

  if (MAI->hasDotTypeDotSizeDirective())
    OutStreamer->emitSymbolAttribute(CurrentFnSym, MCSA_ELF_TypeFunction);

  if (F.hasFnAttribute(Attribute::Cold))
    OutStreamer->emitSymbolAttribute(CurrentFnSym, MCSA_Cold);

  // Emit the prefix data.
  if (F.hasPrefixData())
    emitFunctionPrefix({F.getPrefixData()});

  // Emit KCFI type information before patchable-function-prefix nops.
  emitKCFITypeId(*MF);

  // Emit M NOPs for -fpatchable-function-entry=N,M where M>0. We arbitrarily
  // place prefix data before NOPs.
  unsigned PatchableFunctionPrefix = 0;
  unsigned PatchableFunctionEntry = 0;
  (void)F.getFnAttribute("patchable-function-prefix")
      .getValueAsString()
      .getAsInteger(10, PatchableFunctionPrefix);
  (void)F.getFnAttribute("patchable-function-entry")
      .getValueAsString()
      .getAsInteger(10, PatchableFunctionEntry);
  if (PatchableFunctionPrefix) {
    CurrentPatchableFunctionEntrySym =
        OutContext.createLinkerPrivateTempSymbol();
    OutStreamer->emitLabel(CurrentPatchableFunctionEntrySym);
    emitNops(PatchableFunctionPrefix);
  } else if (PatchableFunctionEntry) {
    // May be reassigned when emitting the body, to reference the label after
    // the initial BTI (AArch64) or endbr32/endbr64 (x86).
    CurrentPatchableFunctionEntrySym = CurrentFnBegin;
  }

  // Emit the function prologue data for the indirect call sanitizer.
  if (const MDNode *MD = F.getMetadata(LLVMContext::MD_func_sanitize)) {
    assert(MD->getNumOperands() == 2);

    auto *PrologueSig = mdconst::extract<Constant>(MD->getOperand(0));
    auto *TypeHash = mdconst::extract<Constant>(MD->getOperand(1));
    emitFunctionPrefix({PrologueSig, TypeHash});
  }

  if (isVerbose()) {
    F.printAsOperand(OutStreamer->getCommentOS(),
                     /*PrintType=*/false, F.getParent());
    emitFunctionHeaderComment();
    OutStreamer->getCommentOS() << '\n';
  }

  // Emit the function descriptor. This is a virtual function to allow targets
  // to emit their specific function descriptor. Right now it is only used by
  // the AIX target. The PowerPC 64-bit V1 ELF target also uses function
  // descriptors and should be converted to use this hook as well.
  if (MAI->isAIX())
    emitFunctionDescriptor();

  // Emit the CurrentFnSym. This is a virtual function to allow targets to do
  // their wild and crazy things as required.
  emitFunctionEntryLabel();

  // If the function had address-taken blocks that got deleted, then we have
  // references to the dangling symbols.  Emit them at the start of the function
  // so that we don't get references to undefined symbols.
  std::vector<MCSymbol*> DeadBlockSyms;
  takeDeletedSymbolsForFunction(&F, DeadBlockSyms);
  for (MCSymbol *DeadBlockSym : DeadBlockSyms) {
    OutStreamer->AddComment("Address taken block that was later removed");
    OutStreamer->emitLabel(DeadBlockSym);
  }

  if (CurrentFnBegin) {
    if (MAI->useAssignmentForEHBegin()) {
      MCSymbol *CurPos = OutContext.createTempSymbol();
      OutStreamer->emitLabel(CurPos);
      OutStreamer->emitAssignment(CurrentFnBegin,
                                 MCSymbolRefExpr::create(CurPos, OutContext));
    } else {
      OutStreamer->emitLabel(CurrentFnBegin);
    }
  }

  // Emit pre-function debug and/or EH information.
  for (auto &Handler : Handlers) {
    Handler->beginFunction(MF);
    Handler->beginBasicBlockSection(MF->front());
  }
  for (auto &Handler : EHHandlers) {
    Handler->beginFunction(MF);
    Handler->beginBasicBlockSection(MF->front());
  }

  // Emit the prologue data.
  if (F.hasPrologueData())
    emitGlobalConstant(F.getDataLayout(), F.getPrologueData());
}

/// EmitFunctionEntryLabel - Emit the label that is the entrypoint for the
/// function.  This can be overridden by targets as required to do custom stuff.
void AsmPrinter::emitFunctionEntryLabel() {
  CurrentFnSym->redefineIfPossible();

  // The function label could have already been emitted if two symbols end up
  // conflicting due to asm renaming.  Detect this and emit an error.
  if (CurrentFnSym->isVariable())
    report_fatal_error("'" + Twine(CurrentFnSym->getName()) +
                       "' is a protected alias");

  OutStreamer->emitLabel(CurrentFnSym);

  if (TM.getTargetTriple().isOSBinFormatELF()) {
    MCSymbol *Sym = getSymbolPreferLocal(MF->getFunction());
    if (Sym != CurrentFnSym) {
      cast<MCSymbolELF>(Sym)->setType(ELF::STT_FUNC);
      CurrentFnBeginLocal = Sym;
      OutStreamer->emitLabel(Sym);
      if (MAI->hasDotTypeDotSizeDirective())
        OutStreamer->emitSymbolAttribute(Sym, MCSA_ELF_TypeFunction);
    }
  }
}

/// emitComments - Pretty-print comments for instructions.
static void emitComments(const MachineInstr &MI, const MCSubtargetInfo *STI,
                         raw_ostream &CommentOS) {
  const MachineFunction *MF = MI.getMF();
  const TargetInstrInfo *TII = MF->getSubtarget().getInstrInfo();

  // Check for spills and reloads

  // We assume a single instruction only has a spill or reload, not
  // both.
  std::optional<LocationSize> Size;
  if ((Size = MI.getRestoreSize(TII))) {
    CommentOS << Size->getValue() << "-byte Reload\n";
  } else if ((Size = MI.getFoldedRestoreSize(TII))) {
    if (!Size->hasValue())
      CommentOS << "Unknown-size Folded Reload\n";
    else if (Size->getValue())
      CommentOS << Size->getValue() << "-byte Folded Reload\n";
  } else if ((Size = MI.getSpillSize(TII))) {
    CommentOS << Size->getValue() << "-byte Spill\n";
  } else if ((Size = MI.getFoldedSpillSize(TII))) {
    if (!Size->hasValue())
      CommentOS << "Unknown-size Folded Spill\n";
    else if (Size->getValue())
      CommentOS << Size->getValue() << "-byte Folded Spill\n";
  }

  // Check for spill-induced copies
  if (MI.getAsmPrinterFlag(MachineInstr::ReloadReuse))
    CommentOS << " Reload Reuse\n";

  if (PrintLatency) {
    const TargetInstrInfo *TII = MF->getSubtarget().getInstrInfo();
    const MCSchedModel &SCModel = STI->getSchedModel();
    int Latency = SCModel.computeInstrLatency<MCSubtargetInfo, MCInstrInfo,
                                              InstrItineraryData, MachineInstr>(
        *STI, *TII, MI);
    // Report only interesting latencies.
    if (1 < Latency)
      CommentOS << " Latency: " << Latency << "\n";
  }
}

/// emitImplicitDef - This method emits the specified machine instruction
/// that is an implicit def.
void AsmPrinter::emitImplicitDef(const MachineInstr *MI) const {
  Register RegNo = MI->getOperand(0).getReg();

  SmallString<128> Str;
  raw_svector_ostream OS(Str);
  OS << "implicit-def: "
     << printReg(RegNo, MF->getSubtarget().getRegisterInfo());

  OutStreamer->AddComment(OS.str());
  OutStreamer->addBlankLine();
}

static void emitKill(const MachineInstr *MI, AsmPrinter &AP) {
  std::string Str;
  raw_string_ostream OS(Str);
  OS << "kill:";
  for (const MachineOperand &Op : MI->operands()) {
    assert(Op.isReg() && "KILL instruction must have only register operands");
    OS << ' ' << (Op.isDef() ? "def " : "killed ")
       << printReg(Op.getReg(), AP.MF->getSubtarget().getRegisterInfo());
  }
  AP.OutStreamer->AddComment(Str);
  AP.OutStreamer->addBlankLine();
}

static void emitFakeUse(const MachineInstr *MI, AsmPrinter &AP) {
  std::string Str;
  raw_string_ostream OS(Str);
  OS << "fake_use:";
  for (const MachineOperand &Op : MI->operands()) {
    // In some circumstances we can end up with fake uses of constants; skip
    // these.
    if (!Op.isReg())
      continue;
    OS << ' ' << printReg(Op.getReg(), AP.MF->getSubtarget().getRegisterInfo());
  }
  AP.OutStreamer->AddComment(OS.str());
  AP.OutStreamer->addBlankLine();
}

/// emitDebugValueComment - This method handles the target-independent form
/// of DBG_VALUE, returning true if it was able to do so.  A false return
/// means the target will need to handle MI in EmitInstruction.
static bool emitDebugValueComment(const MachineInstr *MI, AsmPrinter &AP) {
  // This code handles only the 4-operand target-independent form.
  if (MI->isNonListDebugValue() && MI->getNumOperands() != 4)
    return false;

  SmallString<128> Str;
  raw_svector_ostream OS(Str);
  OS << "DEBUG_VALUE: ";

  const DILocalVariable *V = MI->getDebugVariable();
  if (auto *SP = dyn_cast<DISubprogram>(V->getScope())) {
    StringRef Name = SP->getName();
    if (!Name.empty())
      OS << Name << ":";
  }
  OS << V->getName();
  OS << " <- ";

  const DIExpression *Expr = MI->getDebugExpression();
  // First convert this to a non-variadic expression if possible, to simplify
  // the output.
  if (auto NonVariadicExpr = DIExpression::convertToNonVariadicExpression(Expr))
    Expr = *NonVariadicExpr;
  // Then, output the possibly-simplified expression.
  if (Expr->getNumElements()) {
    OS << '[';
    ListSeparator LS;
    for (auto &Op : Expr->expr_ops()) {
      OS << LS << dwarf::OperationEncodingString(Op.getOp());
      for (unsigned I = 0; I < Op.getNumArgs(); ++I)
        OS << ' ' << Op.getArg(I);
    }
    OS << "] ";
  }

  // Register or immediate value. Register 0 means undef.
  for (const MachineOperand &Op : MI->debug_operands()) {
    if (&Op != MI->debug_operands().begin())
      OS << ", ";
    switch (Op.getType()) {
    case MachineOperand::MO_FPImmediate: {
      APFloat APF = APFloat(Op.getFPImm()->getValueAPF());
      Type *ImmTy = Op.getFPImm()->getType();
      if (ImmTy->isBFloatTy() || ImmTy->isHalfTy() || ImmTy->isFloatTy() ||
          ImmTy->isDoubleTy()) {
        OS << APF.convertToDouble();
      } else {
        // There is no good way to print long double.  Convert a copy to
        // double.  Ah well, it's only a comment.
        bool ignored;
        APF.convert(APFloat::IEEEdouble(), APFloat::rmNearestTiesToEven,
                    &ignored);
        OS << "(long double) " << APF.convertToDouble();
      }
      break;
    }
    case MachineOperand::MO_Immediate: {
      OS << Op.getImm();
      break;
    }
    case MachineOperand::MO_CImmediate: {
      Op.getCImm()->getValue().print(OS, false /*isSigned*/);
      break;
    }
    case MachineOperand::MO_TargetIndex: {
      OS << "!target-index(" << Op.getIndex() << "," << Op.getOffset() << ")";
      break;
    }
    case MachineOperand::MO_Register:
    case MachineOperand::MO_FrameIndex: {
      Register Reg;
      std::optional<StackOffset> Offset;
      if (Op.isReg()) {
        Reg = Op.getReg();
      } else {
        const TargetFrameLowering *TFI =
            AP.MF->getSubtarget().getFrameLowering();
        Offset = TFI->getFrameIndexReference(*AP.MF, Op.getIndex(), Reg);
      }
      if (!Reg) {
        // Suppress offset, it is not meaningful here.
        OS << "undef";
        break;
      }
      // The second operand is only an offset if it's an immediate.
      if (MI->isIndirectDebugValue())
        Offset = StackOffset::getFixed(MI->getDebugOffset().getImm());
      if (Offset)
        OS << '[';
      OS << printReg(Reg, AP.MF->getSubtarget().getRegisterInfo());
      if (Offset)
        OS << '+' << Offset->getFixed() << ']';
      break;
    }
    default:
      llvm_unreachable("Unknown operand type");
    }
  }

  // NOTE: Want this comment at start of line, don't emit with AddComment.
  AP.OutStreamer->emitRawComment(Str);
  return true;
}

/// This method handles the target-independent form of DBG_LABEL, returning
/// true if it was able to do so.  A false return means the target will need
/// to handle MI in EmitInstruction.
static bool emitDebugLabelComment(const MachineInstr *MI, AsmPrinter &AP) {
  if (MI->getNumOperands() != 1)
    return false;

  SmallString<128> Str;
  raw_svector_ostream OS(Str);
  OS << "DEBUG_LABEL: ";

  const DILabel *V = MI->getDebugLabel();
  if (auto *SP = dyn_cast<DISubprogram>(
          V->getScope()->getNonLexicalBlockFileScope())) {
    StringRef Name = SP->getName();
    if (!Name.empty())
      OS << Name << ":";
  }
  OS << V->getName();

  // NOTE: Want this comment at start of line, don't emit with AddComment.
  AP.OutStreamer->emitRawComment(OS.str());
  return true;
}

AsmPrinter::CFISection
AsmPrinter::getFunctionCFISectionType(const Function &F) const {
  // Ignore functions that won't get emitted.
  if (F.isDeclarationForLinker())
    return CFISection::None;

  if (MAI->getExceptionHandlingType() == ExceptionHandling::DwarfCFI &&
      F.needsUnwindTableEntry())
    return CFISection::EH;

  if (MAI->usesCFIWithoutEH() && F.hasUWTable())
    return CFISection::EH;

  if (hasDebugInfo() || TM.Options.ForceDwarfFrameSection)
    return CFISection::Debug;

  return CFISection::None;
}

AsmPrinter::CFISection
AsmPrinter::getFunctionCFISectionType(const MachineFunction &MF) const {
  return getFunctionCFISectionType(MF.getFunction());
}

bool AsmPrinter::needsSEHMoves() {
  return MAI->usesWindowsCFI() && MF->getFunction().needsUnwindTableEntry();
}

bool AsmPrinter::usesCFIWithoutEH() const {
  return MAI->usesCFIWithoutEH() && ModuleCFISection != CFISection::None;
}

void AsmPrinter::emitCFIInstruction(const MachineInstr &MI) {
  ExceptionHandling ExceptionHandlingType = MAI->getExceptionHandlingType();
  if (!usesCFIWithoutEH() &&
      ExceptionHandlingType != ExceptionHandling::DwarfCFI &&
      ExceptionHandlingType != ExceptionHandling::ARM)
    return;

  if (getFunctionCFISectionType(*MF) == CFISection::None)
    return;

  // If there is no "real" instruction following this CFI instruction, skip
  // emitting it; it would be beyond the end of the function's FDE range.
  auto *MBB = MI.getParent();
  auto I = std::next(MI.getIterator());
  while (I != MBB->end() && I->isTransient())
    ++I;
  if (I == MBB->instr_end() &&
      MBB->getReverseIterator() == MBB->getParent()->rbegin())
    return;

  const std::vector<MCCFIInstruction> &Instrs = MF->getFrameInstructions();
  unsigned CFIIndex = MI.getOperand(0).getCFIIndex();
  const MCCFIInstruction &CFI = Instrs[CFIIndex];
  emitCFIInstruction(CFI);
}

void AsmPrinter::emitFrameAlloc(const MachineInstr &MI) {
  // The operands are the MCSymbol and the frame offset of the allocation.
  MCSymbol *FrameAllocSym = MI.getOperand(0).getMCSymbol();
  int FrameOffset = MI.getOperand(1).getImm();

  // Emit a symbol assignment.
  OutStreamer->emitAssignment(FrameAllocSym,
                             MCConstantExpr::create(FrameOffset, OutContext));
}

/// Returns the BB metadata to be emitted in the SHT_LLVM_BB_ADDR_MAP section
/// for a given basic block. This can be used to capture more precise profile
/// information.
static uint32_t getBBAddrMapMetadata(const MachineBasicBlock &MBB) {
  const TargetInstrInfo *TII = MBB.getParent()->getSubtarget().getInstrInfo();
  return object::BBAddrMap::BBEntry::Metadata{
      MBB.isReturnBlock(), !MBB.empty() && TII->isTailCall(MBB.back()),
      MBB.isEHPad(), const_cast<MachineBasicBlock &>(MBB).canFallThrough(),
      !MBB.empty() && MBB.rbegin()->isIndirectBranch()}
      .encode();
}

static llvm::object::BBAddrMap::Features
getBBAddrMapFeature(const MachineFunction &MF, int NumMBBSectionRanges) {
  // Ensure that the user has not passed in additional options while also
  // specifying all or none.
  if ((PgoAnalysisMapFeatures.isSet(PGOMapFeaturesEnum::None) ||
       PgoAnalysisMapFeatures.isSet(PGOMapFeaturesEnum::All)) &&
      popcount(PgoAnalysisMapFeatures.getBits()) != 1) {
    MF.getFunction().getContext().emitError(
        "-pgo-anaylsis-map can accept only all or none with no additional "
        "values.");
  }

  bool NoFeatures = PgoAnalysisMapFeatures.isSet(PGOMapFeaturesEnum::None);
  bool AllFeatures = PgoAnalysisMapFeatures.isSet(PGOMapFeaturesEnum::All);
  bool FuncEntryCountEnabled =
      AllFeatures || (!NoFeatures && PgoAnalysisMapFeatures.isSet(
                                         PGOMapFeaturesEnum::FuncEntryCount));
  bool BBFreqEnabled =
      AllFeatures ||
      (!NoFeatures && PgoAnalysisMapFeatures.isSet(PGOMapFeaturesEnum::BBFreq));
  bool BrProbEnabled =
      AllFeatures ||
      (!NoFeatures && PgoAnalysisMapFeatures.isSet(PGOMapFeaturesEnum::BrProb));

  if ((BBFreqEnabled || BrProbEnabled) && BBAddrMapSkipEmitBBEntries) {
    MF.getFunction().getContext().emitError(
        "BB entries info is required for BBFreq and BrProb "
        "features");
  }
  return {FuncEntryCountEnabled, BBFreqEnabled, BrProbEnabled,
          MF.hasBBSections() && NumMBBSectionRanges > 1,
          static_cast<bool>(BBAddrMapSkipEmitBBEntries)};
}

void AsmPrinter::emitBBAddrMapSection(const MachineFunction &MF) {
  MCSection *BBAddrMapSection =
      getObjFileLowering().getBBAddrMapSection(*MF.getSection());
  assert(BBAddrMapSection && ".llvm_bb_addr_map section is not initialized.");

  const MCSymbol *FunctionSymbol = getFunctionBegin();

  OutStreamer->pushSection();
  OutStreamer->switchSection(BBAddrMapSection);
  OutStreamer->AddComment("version");
  uint8_t BBAddrMapVersion = OutStreamer->getContext().getBBAddrMapVersion();
  OutStreamer->emitInt8(BBAddrMapVersion);
  OutStreamer->AddComment("feature");
  auto Features = getBBAddrMapFeature(MF, MBBSectionRanges.size());
  OutStreamer->emitInt8(Features.encode());
  // Emit BB Information for each basic block in the function.
  if (Features.MultiBBRange) {
    OutStreamer->AddComment("number of basic block ranges");
    OutStreamer->emitULEB128IntValue(MBBSectionRanges.size());
  }
  // Number of blocks in each MBB section.
  MapVector<MBBSectionID, unsigned> MBBSectionNumBlocks;
  const MCSymbol *PrevMBBEndSymbol = nullptr;
  if (!Features.MultiBBRange) {
    OutStreamer->AddComment("function address");
    OutStreamer->emitSymbolValue(FunctionSymbol, getPointerSize());
    OutStreamer->AddComment("number of basic blocks");
    OutStreamer->emitULEB128IntValue(MF.size());
    PrevMBBEndSymbol = FunctionSymbol;
  } else {
    unsigned BBCount = 0;
    for (const MachineBasicBlock &MBB : MF) {
      BBCount++;
      if (MBB.isEndSection()) {
        // Store each section's basic block count when it ends.
        MBBSectionNumBlocks[MBB.getSectionID()] = BBCount;
        // Reset the count for the next section.
        BBCount = 0;
      }
    }
  }
  // Emit the BB entry for each basic block in the function.
  for (const MachineBasicBlock &MBB : MF) {
    const MCSymbol *MBBSymbol =
        MBB.isEntryBlock() ? FunctionSymbol : MBB.getSymbol();
    bool IsBeginSection =
        Features.MultiBBRange && (MBB.isBeginSection() || MBB.isEntryBlock());
    if (IsBeginSection) {
      OutStreamer->AddComment("base address");
      OutStreamer->emitSymbolValue(MBBSymbol, getPointerSize());
      OutStreamer->AddComment("number of basic blocks");
      OutStreamer->emitULEB128IntValue(MBBSectionNumBlocks[MBB.getSectionID()]);
      PrevMBBEndSymbol = MBBSymbol;
    }

    if (!Features.OmitBBEntries) {
      // TODO: Remove this check when version 1 is deprecated.
      if (BBAddrMapVersion > 1) {
        OutStreamer->AddComment("BB id");
        // Emit the BB ID for this basic block.
        // We only emit BaseID since CloneID is unset for
        // -basic-block-adress-map.
        // TODO: Emit the full BBID when labels and sections can be mixed
        // together.
        OutStreamer->emitULEB128IntValue(MBB.getBBID()->BaseID);
      }
      // Emit the basic block offset relative to the end of the previous block.
      // This is zero unless the block is padded due to alignment.
      emitLabelDifferenceAsULEB128(MBBSymbol, PrevMBBEndSymbol);
      // Emit the basic block size. When BBs have alignments, their size cannot
      // always be computed from their offsets.
      emitLabelDifferenceAsULEB128(MBB.getEndSymbol(), MBBSymbol);
      // Emit the Metadata.
      OutStreamer->emitULEB128IntValue(getBBAddrMapMetadata(MBB));
    }

    PrevMBBEndSymbol = MBB.getEndSymbol();
  }

  if (Features.hasPGOAnalysis()) {
    assert(BBAddrMapVersion >= 2 &&
           "PGOAnalysisMap only supports version 2 or later");

    if (Features.FuncEntryCount) {
      OutStreamer->AddComment("function entry count");
      auto MaybeEntryCount = MF.getFunction().getEntryCount();
      OutStreamer->emitULEB128IntValue(
          MaybeEntryCount ? MaybeEntryCount->getCount() : 0);
    }
    const MachineBlockFrequencyInfo *MBFI =
        Features.BBFreq
            ? &getAnalysis<LazyMachineBlockFrequencyInfoPass>().getBFI()
            : nullptr;
    const MachineBranchProbabilityInfo *MBPI =
        Features.BrProb
            ? &getAnalysis<MachineBranchProbabilityInfoWrapperPass>().getMBPI()
            : nullptr;

    if (Features.BBFreq || Features.BrProb) {
      for (const MachineBasicBlock &MBB : MF) {
        if (Features.BBFreq) {
          OutStreamer->AddComment("basic block frequency");
          OutStreamer->emitULEB128IntValue(
              MBFI->getBlockFreq(&MBB).getFrequency());
        }
        if (Features.BrProb) {
          unsigned SuccCount = MBB.succ_size();
          OutStreamer->AddComment("basic block successor count");
          OutStreamer->emitULEB128IntValue(SuccCount);
          for (const MachineBasicBlock *SuccMBB : MBB.successors()) {
            OutStreamer->AddComment("successor BB ID");
            OutStreamer->emitULEB128IntValue(SuccMBB->getBBID()->BaseID);
            OutStreamer->AddComment("successor branch probability");
            OutStreamer->emitULEB128IntValue(
                MBPI->getEdgeProbability(&MBB, SuccMBB).getNumerator());
          }
        }
      }
    }
  }

  OutStreamer->popSection();
}

void AsmPrinter::emitKCFITrapEntry(const MachineFunction &MF,
                                   const MCSymbol *Symbol) {
  MCSection *Section =
      getObjFileLowering().getKCFITrapSection(*MF.getSection());
  if (!Section)
    return;

  OutStreamer->pushSection();
  OutStreamer->switchSection(Section);

  MCSymbol *Loc = OutContext.createLinkerPrivateTempSymbol();
  OutStreamer->emitLabel(Loc);
  OutStreamer->emitAbsoluteSymbolDiff(Symbol, Loc, 4);

  OutStreamer->popSection();
}

void AsmPrinter::emitKCFITypeId(const MachineFunction &MF) {
  const Function &F = MF.getFunction();
  if (const MDNode *MD = F.getMetadata(LLVMContext::MD_kcfi_type))
    emitGlobalConstant(F.getDataLayout(),
                       mdconst::extract<ConstantInt>(MD->getOperand(0)));
}

void AsmPrinter::emitPseudoProbe(const MachineInstr &MI) {
  if (PP) {
    auto GUID = MI.getOperand(0).getImm();
    auto Index = MI.getOperand(1).getImm();
    auto Type = MI.getOperand(2).getImm();
    auto Attr = MI.getOperand(3).getImm();
    DILocation *DebugLoc = MI.getDebugLoc();
    PP->emitPseudoProbe(GUID, Index, Type, Attr, DebugLoc);
  }
}

void AsmPrinter::emitStackSizeSection(const MachineFunction &MF) {
  if (!MF.getTarget().Options.EmitStackSizeSection)
    return;

  MCSection *StackSizeSection =
      getObjFileLowering().getStackSizesSection(*getCurrentSection());
  if (!StackSizeSection)
    return;

  const MachineFrameInfo &FrameInfo = MF.getFrameInfo();
  // Don't emit functions with dynamic stack allocations.
  if (FrameInfo.hasVarSizedObjects())
    return;

  OutStreamer->pushSection();
  OutStreamer->switchSection(StackSizeSection);

  const MCSymbol *FunctionSymbol = getFunctionBegin();
  uint64_t StackSize =
      FrameInfo.getStackSize() + FrameInfo.getUnsafeStackSize();
  OutStreamer->emitSymbolValue(FunctionSymbol, TM.getProgramPointerSize());
  OutStreamer->emitULEB128IntValue(StackSize);

  OutStreamer->popSection();
}

void AsmPrinter::emitStackUsage(const MachineFunction &MF) {
  const std::string &OutputFilename = MF.getTarget().Options.StackUsageOutput;

  // OutputFilename empty implies -fstack-usage is not passed.
  if (OutputFilename.empty())
    return;

  const MachineFrameInfo &FrameInfo = MF.getFrameInfo();
  uint64_t StackSize =
      FrameInfo.getStackSize() + FrameInfo.getUnsafeStackSize();

  if (StackUsageStream == nullptr) {
    std::error_code EC;
    StackUsageStream =
        std::make_unique<raw_fd_ostream>(OutputFilename, EC, sys::fs::OF_Text);
    if (EC) {
      errs() << "Could not open file: " << EC.message();
      return;
    }
  }

  if (const DISubprogram *DSP = MF.getFunction().getSubprogram())
    *StackUsageStream << DSP->getFilename() << ':' << DSP->getLine();
  else
    *StackUsageStream << MF.getFunction().getParent()->getName();

  *StackUsageStream << ':' << MF.getName() << '\t' << StackSize << '\t';
  if (FrameInfo.hasVarSizedObjects())
    *StackUsageStream << "dynamic\n";
  else
    *StackUsageStream << "static\n";
}

void AsmPrinter::emitPCSectionsLabel(const MachineFunction &MF,
                                     const MDNode &MD) {
  MCSymbol *S = MF.getContext().createTempSymbol("pcsection");
  OutStreamer->emitLabel(S);
  PCSectionsSymbols[&MD].emplace_back(S);
}

void AsmPrinter::emitPCSections(const MachineFunction &MF) {
  const Function &F = MF.getFunction();
  if (PCSectionsSymbols.empty() && !F.hasMetadata(LLVMContext::MD_pcsections))
    return;

  const CodeModel::Model CM = MF.getTarget().getCodeModel();
  const unsigned RelativeRelocSize =
      (CM == CodeModel::Medium || CM == CodeModel::Large) ? getPointerSize()
                                                          : 4;

  // Switch to PCSection, short-circuiting the common case where the current
  // section is still valid (assume most MD_pcsections contain just 1 section).
  auto SwitchSection = [&, Prev = StringRef()](const StringRef &Sec) mutable {
    if (Sec == Prev)
      return;
    MCSection *S = getObjFileLowering().getPCSection(Sec, MF.getSection());
    assert(S && "PC section is not initialized");
    OutStreamer->switchSection(S);
    Prev = Sec;
  };
  // Emit symbols into sections and data as specified in the pcsections MDNode.
  auto EmitForMD = [&](const MDNode &MD, ArrayRef<const MCSymbol *> Syms,
                       bool Deltas) {
    // Expect the first operand to be a section name. After that, a tuple of
    // constants may appear, which will simply be emitted into the current
    // section (the user of MD_pcsections decides the format of encoded data).
    assert(isa<MDString>(MD.getOperand(0)) && "first operand not a string");
    bool ConstULEB128 = false;
    for (const MDOperand &MDO : MD.operands()) {
      if (auto *S = dyn_cast<MDString>(MDO)) {
        // Found string, start of new section!
        // Find options for this section "<section>!<opts>" - supported options:
        //   C = Compress constant integers of size 2-8 bytes as ULEB128.
        const StringRef SecWithOpt = S->getString();
        const size_t OptStart = SecWithOpt.find('!'); // likely npos
        const StringRef Sec = SecWithOpt.substr(0, OptStart);
        const StringRef Opts = SecWithOpt.substr(OptStart); // likely empty
        ConstULEB128 = Opts.contains('C');
#ifndef NDEBUG
        for (char O : Opts)
          assert((O == '!' || O == 'C') && "Invalid !pcsections options");
#endif
        SwitchSection(Sec);
        const MCSymbol *Prev = Syms.front();
        for (const MCSymbol *Sym : Syms) {
          if (Sym == Prev || !Deltas) {
            // Use the entry itself as the base of the relative offset.
            MCSymbol *Base = MF.getContext().createTempSymbol("pcsection_base");
            OutStreamer->emitLabel(Base);
            // Emit relative relocation `addr - base`, which avoids a dynamic
            // relocation in the final binary. User will get the address with
            // `base + addr`.
            emitLabelDifference(Sym, Base, RelativeRelocSize);
          } else {
            // Emit delta between symbol and previous symbol.
            if (ConstULEB128)
              emitLabelDifferenceAsULEB128(Sym, Prev);
            else
              emitLabelDifference(Sym, Prev, 4);
          }
          Prev = Sym;
        }
      } else {
        // Emit auxiliary data after PC.
        assert(isa<MDNode>(MDO) && "expecting either string or tuple");
        const auto *AuxMDs = cast<MDNode>(MDO);
        for (const MDOperand &AuxMDO : AuxMDs->operands()) {
          assert(isa<ConstantAsMetadata>(AuxMDO) && "expecting a constant");
          const Constant *C = cast<ConstantAsMetadata>(AuxMDO)->getValue();
          const DataLayout &DL = F.getDataLayout();
          const uint64_t Size = DL.getTypeStoreSize(C->getType());

          if (auto *CI = dyn_cast<ConstantInt>(C);
              CI && ConstULEB128 && Size > 1 && Size <= 8) {
            emitULEB128(CI->getZExtValue());
          } else {
            emitGlobalConstant(DL, C);
          }
        }
      }
    }
  };

  OutStreamer->pushSection();
  // Emit PCs for function start and function size.
  if (const MDNode *MD = F.getMetadata(LLVMContext::MD_pcsections))
    EmitForMD(*MD, {getFunctionBegin(), getFunctionEnd()}, true);
  // Emit PCs for instructions collected.
  for (const auto &MS : PCSectionsSymbols)
    EmitForMD(*MS.first, MS.second, false);
  OutStreamer->popSection();
  PCSectionsSymbols.clear();
}

/// Returns true if function begin and end labels should be emitted.
static bool needFuncLabels(const MachineFunction &MF, const AsmPrinter &Asm) {
  if (Asm.hasDebugInfo() || !MF.getLandingPads().empty() ||
      MF.hasEHFunclets() ||
      MF.getFunction().hasMetadata(LLVMContext::MD_pcsections))
    return true;

  // We might emit an EH table that uses function begin and end labels even if
  // we don't have any landingpads.
  if (!MF.getFunction().hasPersonalityFn())
    return false;
  return !isNoOpWithoutInvoke(
      classifyEHPersonality(MF.getFunction().getPersonalityFn()));
}

// Return the mnemonic of a MachineInstr if available, or the MachineInstr
// opcode name otherwise.
static StringRef getMIMnemonic(const MachineInstr &MI, MCStreamer &Streamer) {
  const TargetInstrInfo *TII =
      MI.getParent()->getParent()->getSubtarget().getInstrInfo();
  MCInst MCI;
  MCI.setOpcode(MI.getOpcode());
  if (StringRef Name = Streamer.getMnemonic(MCI); !Name.empty())
    return Name;
  StringRef Name = TII->getName(MI.getOpcode());
  assert(!Name.empty() && "Missing mnemonic and name for opcode");
  return Name;
}

/// EmitFunctionBody - This method emits the body and trailer for a
/// function.
void AsmPrinter::emitFunctionBody() {
  emitFunctionHeader();

  // Emit target-specific gunk before the function body.
  emitFunctionBodyStart();

  if (isVerbose()) {
    // Get MachineDominatorTree or compute it on the fly if it's unavailable
    auto MDTWrapper = getAnalysisIfAvailable<MachineDominatorTreeWrapperPass>();
    MDT = MDTWrapper ? &MDTWrapper->getDomTree() : nullptr;
    if (!MDT) {
      OwnedMDT = std::make_unique<MachineDominatorTree>();
      OwnedMDT->recalculate(*MF);
      MDT = OwnedMDT.get();
    }

    // Get MachineLoopInfo or compute it on the fly if it's unavailable
    auto *MLIWrapper = getAnalysisIfAvailable<MachineLoopInfoWrapperPass>();
    MLI = MLIWrapper ? &MLIWrapper->getLI() : nullptr;
    if (!MLI) {
      OwnedMLI = std::make_unique<MachineLoopInfo>();
      OwnedMLI->analyze(*MDT);
      MLI = OwnedMLI.get();
    }
  }

  // Print out code for the function.
  bool HasAnyRealCode = false;
  int NumInstsInFunction = 0;
  bool IsEHa = MMI->getModule()->getModuleFlag("eh-asynch");

  const MCSubtargetInfo *STI = nullptr;
  if (this->MF)
    STI = &getSubtargetInfo();
  else
    STI = TM.getMCSubtargetInfo();

  bool CanDoExtraAnalysis = ORE->allowExtraAnalysis(DEBUG_TYPE);
  // Create a slot for the entry basic block section so that the section
  // order is preserved when iterating over MBBSectionRanges.
  if (!MF->empty())
    MBBSectionRanges[MF->front().getSectionID()] =
        MBBSectionRange{CurrentFnBegin, nullptr};

  for (auto &MBB : *MF) {
    // Print a label for the basic block.
    emitBasicBlockStart(MBB);
    DenseMap<StringRef, unsigned> MnemonicCounts;
    for (auto &MI : MBB) {
      // Print the assembly for the instruction.
      if (!MI.isPosition() && !MI.isImplicitDef() && !MI.isKill() &&
          !MI.isDebugInstr()) {
        HasAnyRealCode = true;
      }

      // If there is a pre-instruction symbol, emit a label for it here.
      if (MCSymbol *S = MI.getPreInstrSymbol())
        OutStreamer->emitLabel(S);

      if (MDNode *MD = MI.getPCSections())
        emitPCSectionsLabel(*MF, *MD);

      for (auto &Handler : Handlers)
        Handler->beginInstruction(&MI);

      if (isVerbose())
        emitComments(MI, STI, OutStreamer->getCommentOS());

      switch (MI.getOpcode()) {
      case TargetOpcode::CFI_INSTRUCTION:
        emitCFIInstruction(MI);
        break;
      case TargetOpcode::LOCAL_ESCAPE:
        emitFrameAlloc(MI);
        break;
      case TargetOpcode::ANNOTATION_LABEL:
      case TargetOpcode::GC_LABEL:
        OutStreamer->emitLabel(MI.getOperand(0).getMCSymbol());
        break;
      case TargetOpcode::EH_LABEL:
        OutStreamer->emitLabel(MI.getOperand(0).getMCSymbol());
        // For AsynchEH, insert a Nop if followed by a trap inst
        //   Or the exception won't be caught.
        //   (see MCConstantExpr::create(1,..) in WinException.cpp)
        //  Ignore SDiv/UDiv because a DIV with Const-0 divisor
        //    must have being turned into an UndefValue.
        //  Div with variable opnds won't be the first instruction in
        //  an EH region as it must be led by at least a Load
        {
          auto MI2 = std::next(MI.getIterator());
          if (IsEHa && MI2 != MBB.end() &&
              (MI2->mayLoadOrStore() || MI2->mayRaiseFPException()))
            emitNops(1);
        }
        break;
      case TargetOpcode::INLINEASM:
      case TargetOpcode::INLINEASM_BR:
        emitInlineAsm(&MI);
        break;
      case TargetOpcode::DBG_VALUE:
      case TargetOpcode::DBG_VALUE_LIST:
        if (isVerbose()) {
          if (!emitDebugValueComment(&MI, *this))
            emitInstruction(&MI);
        }
        break;
      case TargetOpcode::DBG_INSTR_REF:
        // This instruction reference will have been resolved to a machine
        // location, and a nearby DBG_VALUE created. We can safely ignore
        // the instruction reference.
        break;
      case TargetOpcode::DBG_PHI:
        // This instruction is only used to label a program point, it's purely
        // meta information.
        break;
      case TargetOpcode::DBG_LABEL:
        if (isVerbose()) {
          if (!emitDebugLabelComment(&MI, *this))
            emitInstruction(&MI);
        }
        break;
      case TargetOpcode::IMPLICIT_DEF:
        if (isVerbose()) emitImplicitDef(&MI);
        break;
      case TargetOpcode::KILL:
        if (isVerbose()) emitKill(&MI, *this);
        break;
      case TargetOpcode::FAKE_USE:
        if (isVerbose())
          emitFakeUse(&MI, *this);
        break;
      case TargetOpcode::PSEUDO_PROBE:
        emitPseudoProbe(MI);
        break;
      case TargetOpcode::ARITH_FENCE:
        if (isVerbose())
          OutStreamer->emitRawComment("ARITH_FENCE");
        break;
      case TargetOpcode::MEMBARRIER:
        OutStreamer->emitRawComment("MEMBARRIER");
        break;
      case TargetOpcode::JUMP_TABLE_DEBUG_INFO:
        // This instruction is only used to note jump table debug info, it's
        // purely meta information.
        break;
      case TargetOpcode::INIT_UNDEF:
        // This is only used to influence register allocation behavior, no
        // actual initialization is needed.
        break;
      default:
        emitInstruction(&MI);

        auto CountInstruction = [&](const MachineInstr &MI) {
          // Skip Meta instructions inside bundles.
          if (MI.isMetaInstruction())
            return;
          ++NumInstsInFunction;
          if (CanDoExtraAnalysis) {
            StringRef Name = getMIMnemonic(MI, *OutStreamer);
            ++MnemonicCounts[Name];
          }
        };
        if (!MI.isBundle()) {
          CountInstruction(MI);
          break;
        }
        // Separately count all the instructions in a bundle.
        for (auto It = std::next(MI.getIterator());
             It != MBB.end() && It->isInsideBundle(); ++It) {
          CountInstruction(*It);
        }
        break;
      }

      // If there is a post-instruction symbol, emit a label for it here.
      if (MCSymbol *S = MI.getPostInstrSymbol())
        OutStreamer->emitLabel(S);

      for (auto &Handler : Handlers)
        Handler->endInstruction();
    }

    // We must emit temporary symbol for the end of this basic block, if either
    // we have BBLabels enabled or if this basic blocks marks the end of a
    // section.
    if (MF->getTarget().Options.BBAddrMap ||
        (MAI->hasDotTypeDotSizeDirective() && MBB.isEndSection()))
      OutStreamer->emitLabel(MBB.getEndSymbol());

    if (MBB.isEndSection()) {
      // The size directive for the section containing the entry block is
      // handled separately by the function section.
      if (!MBB.sameSection(&MF->front())) {
        if (MAI->hasDotTypeDotSizeDirective()) {
          // Emit the size directive for the basic block section.
          const MCExpr *SizeExp = MCBinaryExpr::createSub(
              MCSymbolRefExpr::create(MBB.getEndSymbol(), OutContext),
              MCSymbolRefExpr::create(CurrentSectionBeginSym, OutContext),
              OutContext);
          OutStreamer->emitELFSize(CurrentSectionBeginSym, SizeExp);
        }
        assert(!MBBSectionRanges.contains(MBB.getSectionID()) &&
               "Overwrite section range");
        MBBSectionRanges[MBB.getSectionID()] =
            MBBSectionRange{CurrentSectionBeginSym, MBB.getEndSymbol()};
      }
    }
    emitBasicBlockEnd(MBB);

    if (CanDoExtraAnalysis) {
      // Skip empty blocks.
      if (MBB.empty())
        continue;

      MachineOptimizationRemarkAnalysis R(DEBUG_TYPE, "InstructionMix",
                                          MBB.begin()->getDebugLoc(), &MBB);

      // Generate instruction mix remark. First, sort counts in descending order
      // by count and name.
      SmallVector<std::pair<StringRef, unsigned>, 128> MnemonicVec;
      for (auto &KV : MnemonicCounts)
        MnemonicVec.emplace_back(KV.first, KV.second);

      sort(MnemonicVec, [](const std::pair<StringRef, unsigned> &A,
                           const std::pair<StringRef, unsigned> &B) {
        if (A.second > B.second)
          return true;
        if (A.second == B.second)
          return StringRef(A.first) < StringRef(B.first);
        return false;
      });
      R << "BasicBlock: " << ore::NV("BasicBlock", MBB.getName()) << "\n";
      for (auto &KV : MnemonicVec) {
        auto Name = (Twine("INST_") + getToken(KV.first.trim()).first).str();
        R << KV.first << ": " << ore::NV(Name, KV.second) << "\n";
      }
      ORE->emit(R);
    }
  }

  EmittedInsts += NumInstsInFunction;
  MachineOptimizationRemarkAnalysis R(DEBUG_TYPE, "InstructionCount",
                                      MF->getFunction().getSubprogram(),
                                      &MF->front());
  R << ore::NV("NumInstructions", NumInstsInFunction)
    << " instructions in function";
  ORE->emit(R);

  // If the function is empty and the object file uses .subsections_via_symbols,
  // then we need to emit *something* to the function body to prevent the
  // labels from collapsing together.  Just emit a noop.
  // Similarly, don't emit empty functions on Windows either. It can lead to
  // duplicate entries (two functions with the same RVA) in the Guard CF Table
  // after linking, causing the kernel not to load the binary:
  // https://developercommunity.visualstudio.com/content/problem/45366/vc-linker-creates-invalid-dll-with-clang-cl.html
  // FIXME: Hide this behind some API in e.g. MCAsmInfo or MCTargetStreamer.
  const Triple &TT = TM.getTargetTriple();
  if (!HasAnyRealCode && (MAI->hasSubsectionsViaSymbols() ||
                          (TT.isOSWindows() && TT.isOSBinFormatCOFF()))) {
    MCInst Noop = MF->getSubtarget().getInstrInfo()->getNop();

    // Targets can opt-out of emitting the noop here by leaving the opcode
    // unspecified.
    if (Noop.getOpcode()) {
      OutStreamer->AddComment("avoids zero-length function");
      emitNops(1);
    }
  }

  // Switch to the original section in case basic block sections was used.
  OutStreamer->switchSection(MF->getSection());

  const Function &F = MF->getFunction();
  for (const auto &BB : F) {
    if (!BB.hasAddressTaken())
      continue;
    MCSymbol *Sym = GetBlockAddressSymbol(&BB);
    if (Sym->isDefined())
      continue;
    OutStreamer->AddComment("Address of block that was removed by CodeGen");
    OutStreamer->emitLabel(Sym);
  }

  // Emit target-specific gunk after the function body.
  emitFunctionBodyEnd();

  // Even though wasm supports .type and .size in general, function symbols
  // are automatically sized.
  bool EmitFunctionSize = MAI->hasDotTypeDotSizeDirective() && !TT.isWasm();

  // SPIR-V supports label instructions only inside a block, not after the
  // function body.
  if (TT.getObjectFormat() != Triple::SPIRV &&
      (EmitFunctionSize || needFuncLabels(*MF, *this))) {
    // Create a symbol for the end of function.
    CurrentFnEnd = createTempSymbol("func_end");
    OutStreamer->emitLabel(CurrentFnEnd);
  }

  // If the target wants a .size directive for the size of the function, emit
  // it.
  if (EmitFunctionSize) {
    // We can get the size as difference between the function label and the
    // temp label.
    const MCExpr *SizeExp = MCBinaryExpr::createSub(
        MCSymbolRefExpr::create(CurrentFnEnd, OutContext),
        MCSymbolRefExpr::create(CurrentFnSymForSize, OutContext), OutContext);
    OutStreamer->emitELFSize(CurrentFnSym, SizeExp);
    if (CurrentFnBeginLocal)
      OutStreamer->emitELFSize(CurrentFnBeginLocal, SizeExp);
  }

  // Call endBasicBlockSection on the last block now, if it wasn't already
  // called.
  if (!MF->back().isEndSection()) {
    for (auto &Handler : Handlers)
      Handler->endBasicBlockSection(MF->back());
    for (auto &Handler : EHHandlers)
      Handler->endBasicBlockSection(MF->back());
  }
  for (auto &Handler : Handlers)
    Handler->markFunctionEnd();
  for (auto &Handler : EHHandlers)
    Handler->markFunctionEnd();
  // Update the end label of the entry block's section.
  MBBSectionRanges[MF->front().getSectionID()].EndLabel = CurrentFnEnd;

  // Print out jump tables referenced by the function.
  emitJumpTableInfo();

  // Emit post-function debug and/or EH information.
  for (auto &Handler : Handlers)
    Handler->endFunction(MF);
  for (auto &Handler : EHHandlers)
    Handler->endFunction(MF);

  // Emit section containing BB address offsets and their metadata, when
  // BB labels are requested for this function. Skip empty functions.
  if (HasAnyRealCode) {
    if (MF->getTarget().Options.BBAddrMap)
      emitBBAddrMapSection(*MF);
    else if (PgoAnalysisMapFeatures.getBits() != 0)
      MF->getContext().reportWarning(
          SMLoc(), "pgo-analysis-map is enabled for function " + MF->getName() +
                       " but it does not have labels");
  }

  // Emit sections containing instruction and function PCs.
  emitPCSections(*MF);

  // Emit section containing stack size metadata.
  emitStackSizeSection(*MF);

  // Emit .su file containing function stack size information.
  emitStackUsage(*MF);

  emitPatchableFunctionEntries();

  if (isVerbose())
    OutStreamer->getCommentOS() << "-- End function\n";

  OutStreamer->addBlankLine();
}

/// Compute the number of Global Variables that uses a Constant.
static unsigned getNumGlobalVariableUses(const Constant *C) {
  if (!C)
    return 0;

  if (isa<GlobalVariable>(C))
    return 1;

  unsigned NumUses = 0;
  for (const auto *CU : C->users())
    NumUses += getNumGlobalVariableUses(dyn_cast<Constant>(CU));

  return NumUses;
}

/// Only consider global GOT equivalents if at least one user is a
/// cstexpr inside an initializer of another global variables. Also, don't
/// handle cstexpr inside instructions. During global variable emission,
/// candidates are skipped and are emitted later in case at least one cstexpr
/// isn't replaced by a PC relative GOT entry access.
static bool isGOTEquivalentCandidate(const GlobalVariable *GV,
                                     unsigned &NumGOTEquivUsers) {
  // Global GOT equivalents are unnamed private globals with a constant
  // pointer initializer to another global symbol. They must point to a
  // GlobalVariable or Function, i.e., as GlobalValue.
  if (!GV->hasGlobalUnnamedAddr() || !GV->hasInitializer() ||
      !GV->isConstant() || !GV->isDiscardableIfUnused() ||
      !isa<GlobalValue>(GV->getOperand(0)))
    return false;

  // To be a got equivalent, at least one of its users need to be a constant
  // expression used by another global variable.
  for (const auto *U : GV->users())
    NumGOTEquivUsers += getNumGlobalVariableUses(dyn_cast<Constant>(U));

  return NumGOTEquivUsers > 0;
}

/// Unnamed constant global variables solely contaning a pointer to
/// another globals variable is equivalent to a GOT table entry; it contains the
/// the address of another symbol. Optimize it and replace accesses to these
/// "GOT equivalents" by using the GOT entry for the final global instead.
/// Compute GOT equivalent candidates among all global variables to avoid
/// emitting them if possible later on, after it use is replaced by a GOT entry
/// access.
void AsmPrinter::computeGlobalGOTEquivs(Module &M) {
  if (!getObjFileLowering().supportIndirectSymViaGOTPCRel())
    return;

  for (const auto &G : M.globals()) {
    unsigned NumGOTEquivUsers = 0;
    if (!isGOTEquivalentCandidate(&G, NumGOTEquivUsers))
      continue;

    const MCSymbol *GOTEquivSym = getSymbol(&G);
    GlobalGOTEquivs[GOTEquivSym] = std::make_pair(&G, NumGOTEquivUsers);
  }
}

/// Constant expressions using GOT equivalent globals may not be eligible
/// for PC relative GOT entry conversion, in such cases we need to emit such
/// globals we previously omitted in EmitGlobalVariable.
void AsmPrinter::emitGlobalGOTEquivs() {
  if (!getObjFileLowering().supportIndirectSymViaGOTPCRel())
    return;

  SmallVector<const GlobalVariable *, 8> FailedCandidates;
  for (auto &I : GlobalGOTEquivs) {
    const GlobalVariable *GV = I.second.first;
    unsigned Cnt = I.second.second;
    if (Cnt)
      FailedCandidates.push_back(GV);
  }
  GlobalGOTEquivs.clear();

  for (const auto *GV : FailedCandidates)
    emitGlobalVariable(GV);
}

void AsmPrinter::emitGlobalAlias(const Module &M, const GlobalAlias &GA) {
  MCSymbol *Name = getSymbol(&GA);
  bool IsFunction = GA.getValueType()->isFunctionTy();
  // Treat bitcasts of functions as functions also. This is important at least
  // on WebAssembly where object and function addresses can't alias each other.
  if (!IsFunction)
    IsFunction = isa<Function>(GA.getAliasee()->stripPointerCasts());

  // AIX's assembly directive `.set` is not usable for aliasing purpose,
  // so AIX has to use the extra-label-at-definition strategy. At this
  // point, all the extra label is emitted, we just have to emit linkage for
  // those labels.
  if (TM.getTargetTriple().isOSBinFormatXCOFF()) {
    // Linkage for alias of global variable has been emitted.
    if (isa<GlobalVariable>(GA.getAliaseeObject()))
      return;

    emitLinkage(&GA, Name);
    // If it's a function, also emit linkage for aliases of function entry
    // point.
    if (IsFunction)
      emitLinkage(&GA,
                  getObjFileLowering().getFunctionEntryPointSymbol(&GA, TM));
    return;
  }

  if (GA.hasExternalLinkage() || !MAI->getWeakRefDirective())
    OutStreamer->emitSymbolAttribute(Name, MCSA_Global);
  else if (GA.hasWeakLinkage() || GA.hasLinkOnceLinkage())
    OutStreamer->emitSymbolAttribute(Name, MCSA_WeakReference);
  else
    assert(GA.hasLocalLinkage() && "Invalid alias linkage");

  // Set the symbol type to function if the alias has a function type.
  // This affects codegen when the aliasee is not a function.
  if (IsFunction) {
    OutStreamer->emitSymbolAttribute(Name, MCSA_ELF_TypeFunction);
    if (TM.getTargetTriple().isOSBinFormatCOFF()) {
      OutStreamer->beginCOFFSymbolDef(Name);
      OutStreamer->emitCOFFSymbolStorageClass(
          GA.hasLocalLinkage() ? COFF::IMAGE_SYM_CLASS_STATIC
                               : COFF::IMAGE_SYM_CLASS_EXTERNAL);
      OutStreamer->emitCOFFSymbolType(COFF::IMAGE_SYM_DTYPE_FUNCTION
                                      << COFF::SCT_COMPLEX_TYPE_SHIFT);
      OutStreamer->endCOFFSymbolDef();
    }
  }

  emitVisibility(Name, GA.getVisibility());

  const MCExpr *Expr = lowerConstant(GA.getAliasee());

  if (MAI->isMachO() && isa<MCBinaryExpr>(Expr))
    OutStreamer->emitSymbolAttribute(Name, MCSA_AltEntry);

  // Emit the directives as assignments aka .set:
  OutStreamer->emitAssignment(Name, Expr);
  MCSymbol *LocalAlias = getSymbolPreferLocal(GA);
  if (LocalAlias != Name)
    OutStreamer->emitAssignment(LocalAlias, Expr);

  // If the aliasee does not correspond to a symbol in the output, i.e. the
  // alias is not of an object or the aliased object is private, then set the
  // size of the alias symbol from the type of the alias. We don't do this in
  // other situations as the alias and aliasee having differing types but same
  // size may be intentional.
  const GlobalObject *BaseObject = GA.getAliaseeObject();
  if (MAI->hasDotTypeDotSizeDirective() && GA.getValueType()->isSized() &&
      (!BaseObject || BaseObject->hasPrivateLinkage())) {
    const DataLayout &DL = M.getDataLayout();
    uint64_t Size = DL.getTypeAllocSize(GA.getValueType());
    OutStreamer->emitELFSize(Name, MCConstantExpr::create(Size, OutContext));
  }
}

void AsmPrinter::emitGlobalIFunc(Module &M, const GlobalIFunc &GI) {
  assert(!TM.getTargetTriple().isOSBinFormatXCOFF() &&
         "IFunc is not supported on AIX.");

  auto EmitLinkage = [&](MCSymbol *Sym) {
    if (GI.hasExternalLinkage() || !MAI->getWeakRefDirective())
      OutStreamer->emitSymbolAttribute(Sym, MCSA_Global);
    else if (GI.hasWeakLinkage() || GI.hasLinkOnceLinkage())
      OutStreamer->emitSymbolAttribute(Sym, MCSA_WeakReference);
    else
      assert(GI.hasLocalLinkage() && "Invalid ifunc linkage");
  };

  if (TM.getTargetTriple().isOSBinFormatELF()) {
    MCSymbol *Name = getSymbol(&GI);
    EmitLinkage(Name);
    OutStreamer->emitSymbolAttribute(Name, MCSA_ELF_TypeIndFunction);
    emitVisibility(Name, GI.getVisibility());

    // Emit the directives as assignments aka .set:
    const MCExpr *Expr = lowerConstant(GI.getResolver());
    OutStreamer->emitAssignment(Name, Expr);
    MCSymbol *LocalAlias = getSymbolPreferLocal(GI);
    if (LocalAlias != Name)
      OutStreamer->emitAssignment(LocalAlias, Expr);

    return;
  }

  if (!TM.getTargetTriple().isOSBinFormatMachO() || !getIFuncMCSubtargetInfo())
    llvm::report_fatal_error("IFuncs are not supported on this platform");

  // On Darwin platforms, emit a manually-constructed .symbol_resolver that
  // implements the symbol resolution duties of the IFunc.
  //
  // Normally, this would be handled by linker magic, but unfortunately there
  // are a few limitations in ld64 and ld-prime's implementation of
  // .symbol_resolver that mean we can't always use them:
  //
  //    *  resolvers cannot be the target of an alias
  //    *  resolvers cannot have private linkage
  //    *  resolvers cannot have linkonce linkage
  //    *  resolvers cannot appear in executables
  //    *  resolvers cannot appear in bundles
  //
  // This works around that by emitting a close approximation of what the
  // linker would have done.

  MCSymbol *LazyPointer =
      GetExternalSymbolSymbol(GI.getName() + ".lazy_pointer");
  MCSymbol *StubHelper = GetExternalSymbolSymbol(GI.getName() + ".stub_helper");

  OutStreamer->switchSection(OutContext.getObjectFileInfo()->getDataSection());

  const DataLayout &DL = M.getDataLayout();
  emitAlignment(Align(DL.getPointerSize()));
  OutStreamer->emitLabel(LazyPointer);
  emitVisibility(LazyPointer, GI.getVisibility());
  OutStreamer->emitValue(MCSymbolRefExpr::create(StubHelper, OutContext), 8);

  OutStreamer->switchSection(OutContext.getObjectFileInfo()->getTextSection());

  const TargetSubtargetInfo *STI =
      TM.getSubtargetImpl(*GI.getResolverFunction());
  const TargetLowering *TLI = STI->getTargetLowering();
  Align TextAlign(TLI->getMinFunctionAlignment());

  MCSymbol *Stub = getSymbol(&GI);
  EmitLinkage(Stub);
  OutStreamer->emitCodeAlignment(TextAlign, getIFuncMCSubtargetInfo());
  OutStreamer->emitLabel(Stub);
  emitVisibility(Stub, GI.getVisibility());
  emitMachOIFuncStubBody(M, GI, LazyPointer);

  OutStreamer->emitCodeAlignment(TextAlign, getIFuncMCSubtargetInfo());
  OutStreamer->emitLabel(StubHelper);
  emitVisibility(StubHelper, GI.getVisibility());
  emitMachOIFuncStubHelperBody(M, GI, LazyPointer);
}

void AsmPrinter::emitRemarksSection(remarks::RemarkStreamer &RS) {
  if (!RS.needsSection())
    return;

  remarks::RemarkSerializer &RemarkSerializer = RS.getSerializer();

  std::optional<SmallString<128>> Filename;
  if (std::optional<StringRef> FilenameRef = RS.getFilename()) {
    Filename = *FilenameRef;
    sys::fs::make_absolute(*Filename);
    assert(!Filename->empty() && "The filename can't be empty.");
  }

  std::string Buf;
  raw_string_ostream OS(Buf);
  std::unique_ptr<remarks::MetaSerializer> MetaSerializer =
      Filename ? RemarkSerializer.metaSerializer(OS, Filename->str())
               : RemarkSerializer.metaSerializer(OS);
  MetaSerializer->emit();

  // Switch to the remarks section.
  MCSection *RemarksSection =
      OutContext.getObjectFileInfo()->getRemarksSection();
  OutStreamer->switchSection(RemarksSection);

  OutStreamer->emitBinaryData(Buf);
}

static void tagGlobalDefinition(Module &M, GlobalVariable *G) {
  Constant *Initializer = G->getInitializer();
  uint64_t SizeInBytes =
      M.getDataLayout().getTypeAllocSize(Initializer->getType());

  uint64_t NewSize = alignTo(SizeInBytes, 16);
  if (SizeInBytes != NewSize) {
    // Pad the initializer out to the next multiple of 16 bytes.
    llvm::SmallVector<uint8_t> Init(NewSize - SizeInBytes, 0);
    Constant *Padding = ConstantDataArray::get(M.getContext(), Init);
    Initializer = ConstantStruct::getAnon({Initializer, Padding});
    auto *NewGV = new GlobalVariable(
        M, Initializer->getType(), G->isConstant(), G->getLinkage(),
        Initializer, "", G, G->getThreadLocalMode(), G->getAddressSpace());
    NewGV->copyAttributesFrom(G);
    NewGV->setComdat(G->getComdat());
    NewGV->copyMetadata(G, 0);

    NewGV->takeName(G);
    G->replaceAllUsesWith(NewGV);
    G->eraseFromParent();
    G = NewGV;
  }

  if (G->getAlign().valueOrOne() < 16)
    G->setAlignment(Align(16));

  // Ensure that tagged globals don't get merged by ICF - as they should have
  // different tags at runtime.
  G->setUnnamedAddr(GlobalValue::UnnamedAddr::None);
}

bool AsmPrinter::doFinalization(Module &M) {
  // Set the MachineFunction to nullptr so that we can catch attempted
  // accesses to MF specific features at the module level and so that
  // we can conditionalize accesses based on whether or not it is nullptr.
  MF = nullptr;

  std::vector<GlobalVariable *> GlobalsToTag;
  for (GlobalVariable &G : M.globals()) {
    if (G.isDeclaration() || !G.isTagged())
      continue;
    GlobalsToTag.push_back(&G);
  }
  for (GlobalVariable *G : GlobalsToTag)
    tagGlobalDefinition(M, G);

  // Gather all GOT equivalent globals in the module. We really need two
  // passes over the globals: one to compute and another to avoid its emission
  // in EmitGlobalVariable, otherwise we would not be able to handle cases
  // where the got equivalent shows up before its use.
  computeGlobalGOTEquivs(M);

  // Emit global variables.
  for (const auto &G : M.globals())
    emitGlobalVariable(&G);

  // Emit remaining GOT equivalent globals.
  emitGlobalGOTEquivs();

  const TargetLoweringObjectFile &TLOF = getObjFileLowering();

  // Emit linkage(XCOFF) and visibility info for declarations
  for (const Function &F : M) {
    if (!F.isDeclarationForLinker())
      continue;

    MCSymbol *Name = getSymbol(&F);
    // Function getSymbol gives us the function descriptor symbol for XCOFF.

    if (!TM.getTargetTriple().isOSBinFormatXCOFF()) {
      GlobalValue::VisibilityTypes V = F.getVisibility();
      if (V == GlobalValue::DefaultVisibility)
        continue;

      emitVisibility(Name, V, false);
      continue;
    }

    if (F.isIntrinsic())
      continue;

    // Handle the XCOFF case.
    // Variable `Name` is the function descriptor symbol (see above). Get the
    // function entry point symbol.
    MCSymbol *FnEntryPointSym = TLOF.getFunctionEntryPointSymbol(&F, TM);
    // Emit linkage for the function entry point.
    emitLinkage(&F, FnEntryPointSym);

    // If a function's address is taken, which means it may be called via a
    // function pointer, we need the function descriptor for it.
    if (F.hasAddressTaken())
      emitLinkage(&F, Name);
  }

  // Emit the remarks section contents.
  // FIXME: Figure out when is the safest time to emit this section. It should
  // not come after debug info.
  if (remarks::RemarkStreamer *RS = M.getContext().getMainRemarkStreamer())
    emitRemarksSection(*RS);

  TLOF.emitModuleMetadata(*OutStreamer, M);

  if (TM.getTargetTriple().isOSBinFormatELF()) {
    MachineModuleInfoELF &MMIELF = MMI->getObjFileInfo<MachineModuleInfoELF>();

    // Output stubs for external and common global variables.
    MachineModuleInfoELF::SymbolListTy Stubs = MMIELF.GetGVStubList();
    if (!Stubs.empty()) {
      OutStreamer->switchSection(TLOF.getDataSection());
      const DataLayout &DL = M.getDataLayout();

      emitAlignment(Align(DL.getPointerSize()));
      for (const auto &Stub : Stubs) {
        OutStreamer->emitLabel(Stub.first);
        OutStreamer->emitSymbolValue(Stub.second.getPointer(),
                                     DL.getPointerSize());
      }
    }
  }

  if (TM.getTargetTriple().isOSBinFormatCOFF()) {
    MachineModuleInfoCOFF &MMICOFF =
        MMI->getObjFileInfo<MachineModuleInfoCOFF>();

    // Output stubs for external and common global variables.
    MachineModuleInfoCOFF::SymbolListTy Stubs = MMICOFF.GetGVStubList();
    if (!Stubs.empty()) {
      const DataLayout &DL = M.getDataLayout();

      for (const auto &Stub : Stubs) {
        SmallString<256> SectionName = StringRef(".rdata$");
        SectionName += Stub.first->getName();
        OutStreamer->switchSection(OutContext.getCOFFSection(
            SectionName,
            COFF::IMAGE_SCN_CNT_INITIALIZED_DATA | COFF::IMAGE_SCN_MEM_READ |
                COFF::IMAGE_SCN_LNK_COMDAT,
            Stub.first->getName(), COFF::IMAGE_COMDAT_SELECT_ANY));
        emitAlignment(Align(DL.getPointerSize()));
        OutStreamer->emitSymbolAttribute(Stub.first, MCSA_Global);
        OutStreamer->emitLabel(Stub.first);
        OutStreamer->emitSymbolValue(Stub.second.getPointer(),
                                     DL.getPointerSize());
      }
    }
  }

  // This needs to happen before emitting debug information since that can end
  // arbitrary sections.
  if (auto *TS = OutStreamer->getTargetStreamer())
    TS->emitConstantPools();

  // Emit Stack maps before any debug info. Mach-O requires that no data or
  // text sections come after debug info has been emitted. This matters for
  // stack maps as they are arbitrary data, and may even have a custom format
  // through user plugins.
  emitStackMaps();

  // Print aliases in topological order, that is, for each alias a = b,
  // b must be printed before a.
  // This is because on some targets (e.g. PowerPC) linker expects aliases in
  // such an order to generate correct TOC information.
  SmallVector<const GlobalAlias *, 16> AliasStack;
  SmallPtrSet<const GlobalAlias *, 16> AliasVisited;
  for (const auto &Alias : M.aliases()) {
    if (Alias.hasAvailableExternallyLinkage())
      continue;
    for (const GlobalAlias *Cur = &Alias; Cur;
         Cur = dyn_cast<GlobalAlias>(Cur->getAliasee())) {
      if (!AliasVisited.insert(Cur).second)
        break;
      AliasStack.push_back(Cur);
    }
    for (const GlobalAlias *AncestorAlias : llvm::reverse(AliasStack))
      emitGlobalAlias(M, *AncestorAlias);
    AliasStack.clear();
  }

  // IFuncs must come before deubginfo in case the backend decides to emit them
  // as actual functions, since on Mach-O targets, we cannot create regular
  // sections after DWARF.
  for (const auto &IFunc : M.ifuncs())
    emitGlobalIFunc(M, IFunc);

  // Finalize debug and EH information.
  for (auto &Handler : Handlers)
    Handler->endModule();
  for (auto &Handler : EHHandlers)
    Handler->endModule();

  // This deletes all the ephemeral handlers that AsmPrinter added, while
  // keeping all the user-added handlers alive until the AsmPrinter is
  // destroyed.
  EHHandlers.clear();
  Handlers.erase(Handlers.begin() + NumUserHandlers, Handlers.end());
  DD = nullptr;

  // If the target wants to know about weak references, print them all.
  if (MAI->getWeakRefDirective()) {
    // FIXME: This is not lazy, it would be nice to only print weak references
    // to stuff that is actually used.  Note that doing so would require targets
    // to notice uses in operands (due to constant exprs etc).  This should
    // happen with the MC stuff eventually.

    // Print out module-level global objects here.
    for (const auto &GO : M.global_objects()) {
      if (!GO.hasExternalWeakLinkage())
        continue;
      OutStreamer->emitSymbolAttribute(getSymbol(&GO), MCSA_WeakReference);
    }
    if (shouldEmitWeakSwiftAsyncExtendedFramePointerFlags()) {
      auto SymbolName = "swift_async_extendedFramePointerFlags";
      auto Global = M.getGlobalVariable(SymbolName);
      if (!Global) {
        auto PtrTy = PointerType::getUnqual(M.getContext());
        Global = new GlobalVariable(M, PtrTy, false,
                                    GlobalValue::ExternalWeakLinkage, nullptr,
                                    SymbolName);
        OutStreamer->emitSymbolAttribute(getSymbol(Global), MCSA_WeakReference);
      }
    }
  }

  GCModuleInfo *MI = getAnalysisIfAvailable<GCModuleInfo>();
  assert(MI && "AsmPrinter didn't require GCModuleInfo?");
  for (GCModuleInfo::iterator I = MI->end(), E = MI->begin(); I != E; )
    if (GCMetadataPrinter *MP = getOrCreateGCPrinter(**--I))
      MP->finishAssembly(M, *MI, *this);

  // Emit llvm.ident metadata in an '.ident' directive.
  emitModuleIdents(M);

  // Emit bytes for llvm.commandline metadata.
  // The command line metadata is emitted earlier on XCOFF.
  if (!TM.getTargetTriple().isOSBinFormatXCOFF())
    emitModuleCommandLines(M);

  // Emit .note.GNU-split-stack and .note.GNU-no-split-stack sections if
  // split-stack is used.
  if (TM.getTargetTriple().isOSBinFormatELF() && HasSplitStack) {
    OutStreamer->switchSection(OutContext.getELFSection(".note.GNU-split-stack",
                                                        ELF::SHT_PROGBITS, 0));
    if (HasNoSplitStack)
      OutStreamer->switchSection(OutContext.getELFSection(
          ".note.GNU-no-split-stack", ELF::SHT_PROGBITS, 0));
  }

  // If we don't have any trampolines, then we don't require stack memory
  // to be executable. Some targets have a directive to declare this.
  Function *InitTrampolineIntrinsic = M.getFunction("llvm.init.trampoline");
  if (!InitTrampolineIntrinsic || InitTrampolineIntrinsic->use_empty())
    if (MCSection *S = MAI->getNonexecutableStackSection(OutContext))
      OutStreamer->switchSection(S);

  if (TM.Options.EmitAddrsig) {
    // Emit address-significance attributes for all globals.
    OutStreamer->emitAddrsig();
    for (const GlobalValue &GV : M.global_values()) {
      if (!GV.use_empty() && !GV.isThreadLocal() &&
          !GV.hasDLLImportStorageClass() &&
          !GV.getName().starts_with("llvm.") &&
          !GV.hasAtLeastLocalUnnamedAddr())
        OutStreamer->emitAddrsigSym(getSymbol(&GV));
    }
  }

  // Emit symbol partition specifications (ELF only).
  if (TM.getTargetTriple().isOSBinFormatELF()) {
    unsigned UniqueID = 0;
    for (const GlobalValue &GV : M.global_values()) {
      if (!GV.hasPartition() || GV.isDeclarationForLinker() ||
          GV.getVisibility() != GlobalValue::DefaultVisibility)
        continue;

      OutStreamer->switchSection(
          OutContext.getELFSection(".llvm_sympart", ELF::SHT_LLVM_SYMPART, 0, 0,
                                   "", false, ++UniqueID, nullptr));
      OutStreamer->emitBytes(GV.getPartition());
      OutStreamer->emitZeros(1);
      OutStreamer->emitValue(
          MCSymbolRefExpr::create(getSymbol(&GV), OutContext),
          MAI->getCodePointerSize());
    }
  }

  // Allow the target to emit any magic that it wants at the end of the file,
  // after everything else has gone out.
  emitEndOfAsmFile(M);

  MMI = nullptr;
  AddrLabelSymbols = nullptr;

  OutStreamer->finish();
  OutStreamer->reset();
  OwnedMLI.reset();
  OwnedMDT.reset();

  return false;
}

MCSymbol *AsmPrinter::getMBBExceptionSym(const MachineBasicBlock &MBB) {
  auto Res = MBBSectionExceptionSyms.try_emplace(MBB.getSectionID());
  if (Res.second)
    Res.first->second = createTempSymbol("exception");
  return Res.first->second;
}

void AsmPrinter::SetupMachineFunction(MachineFunction &MF) {
  this->MF = &MF;
  const Function &F = MF.getFunction();

  // Record that there are split-stack functions, so we will emit a special
  // section to tell the linker.
  if (MF.shouldSplitStack()) {
    HasSplitStack = true;

    if (!MF.getFrameInfo().needsSplitStackProlog())
      HasNoSplitStack = true;
  } else
    HasNoSplitStack = true;

  // Get the function symbol.
  if (!MAI->isAIX()) {
    CurrentFnSym = getSymbol(&MF.getFunction());
  } else {
    assert(TM.getTargetTriple().isOSAIX() &&
           "Only AIX uses the function descriptor hooks.");
    // AIX is unique here in that the name of the symbol emitted for the
    // function body does not have the same name as the source function's
    // C-linkage name.
    assert(CurrentFnDescSym && "The function descriptor symbol needs to be"
                               " initalized first.");

    // Get the function entry point symbol.
    CurrentFnSym = getObjFileLowering().getFunctionEntryPointSymbol(&F, TM);
  }

  CurrentFnSymForSize = CurrentFnSym;
  CurrentFnBegin = nullptr;
  CurrentFnBeginLocal = nullptr;
  CurrentSectionBeginSym = nullptr;
  MBBSectionRanges.clear();
  MBBSectionExceptionSyms.clear();
  bool NeedsLocalForSize = MAI->needsLocalForSize();
  if (F.hasFnAttribute("patchable-function-entry") ||
      F.hasFnAttribute("function-instrument") ||
      F.hasFnAttribute("xray-instruction-threshold") ||
      needFuncLabels(MF, *this) || NeedsLocalForSize ||
      MF.getTarget().Options.EmitStackSizeSection ||
      MF.getTarget().Options.BBAddrMap) {
    CurrentFnBegin = createTempSymbol("func_begin");
    if (NeedsLocalForSize)
      CurrentFnSymForSize = CurrentFnBegin;
  }

  ORE = &getAnalysis<MachineOptimizationRemarkEmitterPass>().getORE();
}

namespace {

// Keep track the alignment, constpool entries per Section.
  struct SectionCPs {
    MCSection *S;
    Align Alignment;
    SmallVector<unsigned, 4> CPEs;

    SectionCPs(MCSection *s, Align a) : S(s), Alignment(a) {}
  };

} // end anonymous namespace

/// EmitConstantPool - Print to the current output stream assembly
/// representations of the constants in the constant pool MCP. This is
/// used to print out constants which have been "spilled to memory" by
/// the code generator.
void AsmPrinter::emitConstantPool() {
  const MachineConstantPool *MCP = MF->getConstantPool();
  const std::vector<MachineConstantPoolEntry> &CP = MCP->getConstants();
  if (CP.empty()) return;

  // Calculate sections for constant pool entries. We collect entries to go into
  // the same section together to reduce amount of section switch statements.
  SmallVector<SectionCPs, 4> CPSections;
  for (unsigned i = 0, e = CP.size(); i != e; ++i) {
    const MachineConstantPoolEntry &CPE = CP[i];
    Align Alignment = CPE.getAlign();

    SectionKind Kind = CPE.getSectionKind(&getDataLayout());

    const Constant *C = nullptr;
    if (!CPE.isMachineConstantPoolEntry())
      C = CPE.Val.ConstVal;

    MCSection *S = getObjFileLowering().getSectionForConstant(
        getDataLayout(), Kind, C, Alignment);

    // The number of sections are small, just do a linear search from the
    // last section to the first.
    bool Found = false;
    unsigned SecIdx = CPSections.size();
    while (SecIdx != 0) {
      if (CPSections[--SecIdx].S == S) {
        Found = true;
        break;
      }
    }
    if (!Found) {
      SecIdx = CPSections.size();
      CPSections.push_back(SectionCPs(S, Alignment));
    }

    if (Alignment > CPSections[SecIdx].Alignment)
      CPSections[SecIdx].Alignment = Alignment;
    CPSections[SecIdx].CPEs.push_back(i);
  }

  // Now print stuff into the calculated sections.
  const MCSection *CurSection = nullptr;
  unsigned Offset = 0;
  for (unsigned i = 0, e = CPSections.size(); i != e; ++i) {
    for (unsigned j = 0, ee = CPSections[i].CPEs.size(); j != ee; ++j) {
      unsigned CPI = CPSections[i].CPEs[j];
      MCSymbol *Sym = GetCPISymbol(CPI);
      if (!Sym->isUndefined())
        continue;

      if (CurSection != CPSections[i].S) {
        OutStreamer->switchSection(CPSections[i].S);
        emitAlignment(Align(CPSections[i].Alignment));
        CurSection = CPSections[i].S;
        Offset = 0;
      }

      MachineConstantPoolEntry CPE = CP[CPI];

      // Emit inter-object padding for alignment.
      unsigned NewOffset = alignTo(Offset, CPE.getAlign());
      OutStreamer->emitZeros(NewOffset - Offset);

      Offset = NewOffset + CPE.getSizeInBytes(getDataLayout());

      OutStreamer->emitLabel(Sym);
      if (CPE.isMachineConstantPoolEntry())
        emitMachineConstantPoolValue(CPE.Val.MachineCPVal);
      else
        emitGlobalConstant(getDataLayout(), CPE.Val.ConstVal);
    }
  }
}

// Print assembly representations of the jump tables used by the current
// function.
void AsmPrinter::emitJumpTableInfo() {
  const MachineJumpTableInfo *MJTI = MF->getJumpTableInfo();
<<<<<<< HEAD
  if (!MJTI)
    return;
=======
  if (!MJTI) return;

>>>>>>> eaa5fd57
  const std::vector<MachineJumpTableEntry> &JT = MJTI->getJumpTables();
  if (JT.empty()) return;

  if (!TM.Options.EnableStaticDataPartitioning) {
    emitJumpTableImpl(*MJTI, llvm::to_vector(llvm::seq<unsigned>(JT.size())));
    return;
  }

  SmallVector<unsigned> HotJumpTableIndices, ColdJumpTableIndices;
  // When static data partitioning is enabled, collect jump table entries that
  // go into the same section together to reduce the amount of section switch
  // statements.
  for (unsigned JTI = 0, JTSize = JT.size(); JTI < JTSize; ++JTI) {
    if (JT[JTI].Hotness == MachineFunctionDataHotness::Cold) {
      ColdJumpTableIndices.push_back(JTI);
    } else {
      HotJumpTableIndices.push_back(JTI);
    }
  }

  emitJumpTableImpl(*MJTI, HotJumpTableIndices);
  emitJumpTableImpl(*MJTI, ColdJumpTableIndices);
}

void AsmPrinter::emitJumpTableImpl(const MachineJumpTableInfo &MJTI,
                                   ArrayRef<unsigned> JumpTableIndices) {
  if (MJTI.getEntryKind() == MachineJumpTableInfo::EK_Inline ||
      JumpTableIndices.empty())
    return;

  const TargetLoweringObjectFile &TLOF = getObjFileLowering();
  const Function &F = MF->getFunction();
  const std::vector<MachineJumpTableEntry> &JT = MJTI.getJumpTables();
  MCSection *JumpTableSection = nullptr;

  // Pick the directive to use to print the jump table entries, and switch to
  // the appropriate section.
  const bool JTInDiffSection = !TLOF.shouldPutJumpTableInFunctionSection(
      MJTI.getEntryKind() == MachineJumpTableInfo::EK_LabelDifference32 ||
          MJTI.getEntryKind() == MachineJumpTableInfo::EK_LabelDifference64,
      F);
  if (JTInDiffSection) {
    if (TM.Options.EnableStaticDataPartitioning) {
      JumpTableSection =
          TLOF.getSectionForJumpTable(F, TM, &JT[JumpTableIndices.front()]);
    } else {
      JumpTableSection = TLOF.getSectionForJumpTable(F, TM);
    }
    OutStreamer->switchSection(JumpTableSection);
  }

  const DataLayout &DL = MF->getDataLayout();
<<<<<<< HEAD

  emitAlignment(Align(MJTI.getEntryAlignment(MF->getDataLayout())));
=======
  emitAlignment(Align(MJTI.getEntryAlignment(DL)));
>>>>>>> eaa5fd57

  if (!JTInDiffSection) {
    // Jump tables in code sections are marked with a data_region directive
    // where that's supported.
    OutStreamer->emitDataRegion(MCDR_DataRegionJT32);
  }

  for (const unsigned JumpTableIndex : JumpTableIndices) {
    ArrayRef<MachineBasicBlock *> JTBBs = JT[JumpTableIndex].MBBs;

    // If this jump table was deleted, ignore it.
    if (JTBBs.empty())
      continue;

    // For the EK_LabelDifference32 entry, if using .set avoids a relocation,
    /// emit a .set directive for each unique entry.
    if (MJTI.getEntryKind() == MachineJumpTableInfo::EK_LabelDifference32 &&
        MAI->doesSetDirectiveSuppressReloc()) {
      SmallPtrSet<const MachineBasicBlock *, 16> EmittedSets;
      const TargetLowering *TLI = MF->getSubtarget().getTargetLowering();
      const MCExpr *Base =
          TLI->getPICJumpTableRelocBaseExpr(MF, JumpTableIndex, OutContext);
      for (const MachineBasicBlock *MBB : JTBBs) {
        if (!EmittedSets.insert(MBB).second)
          continue;

        // .set LJTSet, LBB32-base
        const MCExpr *LHS =
            MCSymbolRefExpr::create(MBB->getSymbol(), OutContext);
        OutStreamer->emitAssignment(
            GetJTSetSymbol(JumpTableIndex, MBB->getNumber()),
            MCBinaryExpr::createSub(LHS, Base, OutContext));
      }
    }

    // On some targets (e.g. Darwin) we want to emit two consecutive labels
    // before each jump table.  The first label is never referenced, but tells
    // the assembler and linker the extents of the jump table object.  The
    // second label is actually referenced by the code.
    if (JTInDiffSection && DL.hasLinkerPrivateGlobalPrefix())
      // FIXME: This doesn't have to have any specific name, just any randomly
      // named and numbered local label started with 'l' would work.  Simplify
      // GetJTISymbol.
      OutStreamer->emitLabel(GetJTISymbol(JumpTableIndex, true));

    MCSymbol *JTISymbol = GetJTISymbol(JumpTableIndex);
    OutStreamer->emitLabel(JTISymbol);

    // Defer MCAssembler based constant folding due to a performance issue. The
    // label differences will be evaluated at write time.
    for (const MachineBasicBlock *MBB : JTBBs)
      emitJumpTableEntry(MJTI, MBB, JumpTableIndex);
  }

  if (EmitJumpTableSizesSection)
    emitJumpTableSizesSection(MJTI, MF->getFunction());

  if (!JTInDiffSection)
    OutStreamer->emitDataRegion(MCDR_DataRegionEnd);
}

void AsmPrinter::emitJumpTableSizesSection(const MachineJumpTableInfo &MJTI,
                                           const Function &F) const {
  const std::vector<MachineJumpTableEntry> &JT = MJTI.getJumpTables();

  if (JT.empty())
    return;

  StringRef GroupName = F.hasComdat() ? F.getComdat()->getName() : "";
  MCSection *JumpTableSizesSection = nullptr;
  StringRef sectionName = ".llvm_jump_table_sizes";

  bool isElf = TM.getTargetTriple().isOSBinFormatELF();
  bool isCoff = TM.getTargetTriple().isOSBinFormatCOFF();

  if (!isCoff && !isElf)
    return;

  if (isElf) {
    MCSymbolELF *LinkedToSym = dyn_cast<MCSymbolELF>(CurrentFnSym);
    int Flags = F.hasComdat() ? static_cast<int>(ELF::SHF_GROUP) : 0;

    JumpTableSizesSection = OutContext.getELFSection(
        sectionName, ELF::SHT_LLVM_JT_SIZES, Flags, 0, GroupName, F.hasComdat(),
        MCSection::NonUniqueID, LinkedToSym);
  } else if (isCoff) {
    if (F.hasComdat()) {
      JumpTableSizesSection = OutContext.getCOFFSection(
          sectionName,
          COFF::IMAGE_SCN_CNT_INITIALIZED_DATA | COFF::IMAGE_SCN_MEM_READ |
              COFF::IMAGE_SCN_LNK_COMDAT | COFF::IMAGE_SCN_MEM_DISCARDABLE,
          F.getComdat()->getName(), COFF::IMAGE_COMDAT_SELECT_ASSOCIATIVE);
    } else {
      JumpTableSizesSection = OutContext.getCOFFSection(
          sectionName, COFF::IMAGE_SCN_CNT_INITIALIZED_DATA |
                           COFF::IMAGE_SCN_MEM_READ |
                           COFF::IMAGE_SCN_MEM_DISCARDABLE);
    }
  }

  OutStreamer->switchSection(JumpTableSizesSection);

  for (unsigned JTI = 0, E = JT.size(); JTI != E; ++JTI) {
    const std::vector<MachineBasicBlock *> &JTBBs = JT[JTI].MBBs;
    OutStreamer->emitSymbolValue(GetJTISymbol(JTI), TM.getProgramPointerSize());
    OutStreamer->emitIntValue(JTBBs.size(), TM.getProgramPointerSize());
  }
}

/// EmitJumpTableEntry - Emit a jump table entry for the specified MBB to the
/// current stream.
void AsmPrinter::emitJumpTableEntry(const MachineJumpTableInfo &MJTI,
                                    const MachineBasicBlock *MBB,
                                    unsigned UID) const {
  assert(MBB && MBB->getNumber() >= 0 && "Invalid basic block");
  const MCExpr *Value = nullptr;
  switch (MJTI.getEntryKind()) {
  case MachineJumpTableInfo::EK_Inline:
    llvm_unreachable("Cannot emit EK_Inline jump table entry");
  case MachineJumpTableInfo::EK_Custom32:
    Value = MF->getSubtarget().getTargetLowering()->LowerCustomJumpTableEntry(
        &MJTI, MBB, UID, OutContext);
    break;
  case MachineJumpTableInfo::EK_BlockAddress:
    // EK_BlockAddress - Each entry is a plain address of block, e.g.:
    //     .word LBB123
    Value = MCSymbolRefExpr::create(MBB->getSymbol(), OutContext);
    break;
  case MachineJumpTableInfo::EK_GPRel32BlockAddress: {
    // EK_GPRel32BlockAddress - Each entry is an address of block, encoded
    // with a relocation as gp-relative, e.g.:
    //     .gprel32 LBB123
    MCSymbol *MBBSym = MBB->getSymbol();
    OutStreamer->emitGPRel32Value(MCSymbolRefExpr::create(MBBSym, OutContext));
    return;
  }

  case MachineJumpTableInfo::EK_GPRel64BlockAddress: {
    // EK_GPRel64BlockAddress - Each entry is an address of block, encoded
    // with a relocation as gp-relative, e.g.:
    //     .gpdword LBB123
    MCSymbol *MBBSym = MBB->getSymbol();
    OutStreamer->emitGPRel64Value(MCSymbolRefExpr::create(MBBSym, OutContext));
    return;
  }

  case MachineJumpTableInfo::EK_LabelDifference32:
  case MachineJumpTableInfo::EK_LabelDifference64: {
    // Each entry is the address of the block minus the address of the jump
    // table. This is used for PIC jump tables where gprel32 is not supported.
    // e.g.:
    //      .word LBB123 - LJTI1_2
    // If the .set directive avoids relocations, this is emitted as:
    //      .set L4_5_set_123, LBB123 - LJTI1_2
    //      .word L4_5_set_123
    if (MJTI.getEntryKind() == MachineJumpTableInfo::EK_LabelDifference32 &&
        MAI->doesSetDirectiveSuppressReloc()) {
      Value = MCSymbolRefExpr::create(GetJTSetSymbol(UID, MBB->getNumber()),
                                      OutContext);
      break;
    }
    Value = MCSymbolRefExpr::create(MBB->getSymbol(), OutContext);
    const TargetLowering *TLI = MF->getSubtarget().getTargetLowering();
    const MCExpr *Base = TLI->getPICJumpTableRelocBaseExpr(MF, UID, OutContext);
    Value = MCBinaryExpr::createSub(Value, Base, OutContext);
    break;
  }
  }

  assert(Value && "Unknown entry kind!");

  unsigned EntrySize = MJTI.getEntrySize(getDataLayout());
  OutStreamer->emitValue(Value, EntrySize);
}

/// EmitSpecialLLVMGlobal - Check to see if the specified global is a
/// special global used by LLVM.  If so, emit it and return true, otherwise
/// do nothing and return false.
bool AsmPrinter::emitSpecialLLVMGlobal(const GlobalVariable *GV) {
  if (GV->getName() == "llvm.used") {
    if (MAI->hasNoDeadStrip())    // No need to emit this at all.
      emitLLVMUsedList(cast<ConstantArray>(GV->getInitializer()));
    return true;
  }

  // Ignore debug and non-emitted data.  This handles llvm.compiler.used.
  if (GV->getSection() == "llvm.metadata" ||
      GV->hasAvailableExternallyLinkage())
    return true;

  if (GV->getName() == "llvm.arm64ec.symbolmap") {
    // For ARM64EC, print the table that maps between symbols and the
    // corresponding thunks to translate between x64 and AArch64 code.
    // This table is generated by AArch64Arm64ECCallLowering.
    OutStreamer->switchSection(
        OutContext.getCOFFSection(".hybmp$x", COFF::IMAGE_SCN_LNK_INFO));
    auto *Arr = cast<ConstantArray>(GV->getInitializer());
    for (auto &U : Arr->operands()) {
      auto *C = cast<Constant>(U);
      auto *Src = cast<GlobalValue>(C->getOperand(0)->stripPointerCasts());
      auto *Dst = cast<GlobalValue>(C->getOperand(1)->stripPointerCasts());
      int Kind = cast<ConstantInt>(C->getOperand(2))->getZExtValue();

      if (Src->hasDLLImportStorageClass()) {
        // For now, we assume dllimport functions aren't directly called.
        // (We might change this later to match MSVC.)
        OutStreamer->emitCOFFSymbolIndex(
            OutContext.getOrCreateSymbol("__imp_" + Src->getName()));
        OutStreamer->emitCOFFSymbolIndex(getSymbol(Dst));
        OutStreamer->emitInt32(Kind);
      } else {
        // FIXME: For non-dllimport functions, MSVC emits the same entry
        // twice, for reasons I don't understand.  I have to assume the linker
        // ignores the redundant entry; there aren't any reasonable semantics
        // to attach to it.
        OutStreamer->emitCOFFSymbolIndex(getSymbol(Src));
        OutStreamer->emitCOFFSymbolIndex(getSymbol(Dst));
        OutStreamer->emitInt32(Kind);
      }
    }
    return true;
  }

  if (!GV->hasAppendingLinkage()) return false;

  assert(GV->hasInitializer() && "Not a special LLVM global!");

  if (GV->getName() == "llvm.global_ctors") {
    emitXXStructorList(GV->getDataLayout(), GV->getInitializer(),
                       /* isCtor */ true);

    return true;
  }

  if (GV->getName() == "llvm.global_dtors") {
    emitXXStructorList(GV->getDataLayout(), GV->getInitializer(),
                       /* isCtor */ false);

    return true;
  }

  report_fatal_error("unknown special variable with appending linkage");
}

/// EmitLLVMUsedList - For targets that define a MAI::UsedDirective, mark each
/// global in the specified llvm.used list.
void AsmPrinter::emitLLVMUsedList(const ConstantArray *InitList) {
  // Should be an array of 'i8*'.
  for (unsigned i = 0, e = InitList->getNumOperands(); i != e; ++i) {
    const GlobalValue *GV =
      dyn_cast<GlobalValue>(InitList->getOperand(i)->stripPointerCasts());
    if (GV)
      OutStreamer->emitSymbolAttribute(getSymbol(GV), MCSA_NoDeadStrip);
  }
}

void AsmPrinter::preprocessXXStructorList(const DataLayout &DL,
                                          const Constant *List,
                                          SmallVector<Structor, 8> &Structors) {
  // Should be an array of '{ i32, void ()*, i8* }' structs.  The first value is
  // the init priority.
  if (!isa<ConstantArray>(List))
    return;

  // Gather the structors in a form that's convenient for sorting by priority.
  for (Value *O : cast<ConstantArray>(List)->operands()) {
    auto *CS = cast<ConstantStruct>(O);
    if (CS->getOperand(1)->isNullValue())
      break; // Found a null terminator, skip the rest.
    ConstantInt *Priority = dyn_cast<ConstantInt>(CS->getOperand(0));
    if (!Priority)
      continue; // Malformed.
    Structors.push_back(Structor());
    Structor &S = Structors.back();
    S.Priority = Priority->getLimitedValue(65535);
    S.Func = CS->getOperand(1);
    if (!CS->getOperand(2)->isNullValue()) {
      if (TM.getTargetTriple().isOSAIX())
        llvm::report_fatal_error(
            "associated data of XXStructor list is not yet supported on AIX");
      S.ComdatKey =
          dyn_cast<GlobalValue>(CS->getOperand(2)->stripPointerCasts());
    }
  }

  // Emit the function pointers in the target-specific order
  llvm::stable_sort(Structors, [](const Structor &L, const Structor &R) {
    return L.Priority < R.Priority;
  });
}

/// EmitXXStructorList - Emit the ctor or dtor list taking into account the init
/// priority.
void AsmPrinter::emitXXStructorList(const DataLayout &DL, const Constant *List,
                                    bool IsCtor) {
  SmallVector<Structor, 8> Structors;
  preprocessXXStructorList(DL, List, Structors);
  if (Structors.empty())
    return;

  // Emit the structors in reverse order if we are using the .ctor/.dtor
  // initialization scheme.
  if (!TM.Options.UseInitArray)
    std::reverse(Structors.begin(), Structors.end());

  const Align Align = DL.getPointerPrefAlignment();
  for (Structor &S : Structors) {
    const TargetLoweringObjectFile &Obj = getObjFileLowering();
    const MCSymbol *KeySym = nullptr;
    if (GlobalValue *GV = S.ComdatKey) {
      if (GV->isDeclarationForLinker())
        // If the associated variable is not defined in this module
        // (it might be available_externally, or have been an
        // available_externally definition that was dropped by the
        // EliminateAvailableExternally pass), some other TU
        // will provide its dynamic initializer.
        continue;

      KeySym = getSymbol(GV);
    }

    MCSection *OutputSection =
        (IsCtor ? Obj.getStaticCtorSection(S.Priority, KeySym)
                : Obj.getStaticDtorSection(S.Priority, KeySym));
    OutStreamer->switchSection(OutputSection);
    if (OutStreamer->getCurrentSection() != OutStreamer->getPreviousSection())
      emitAlignment(Align);
    emitXXStructor(DL, S.Func);
  }
}

void AsmPrinter::emitModuleIdents(Module &M) {
  if (!MAI->hasIdentDirective())
    return;

  if (const NamedMDNode *NMD = M.getNamedMetadata("llvm.ident")) {
    for (const MDNode *N : NMD->operands()) {
      assert(N->getNumOperands() == 1 &&
             "llvm.ident metadata entry can have only one operand");
      const MDString *S = cast<MDString>(N->getOperand(0));
      OutStreamer->emitIdent(S->getString());
    }
  }
}

void AsmPrinter::emitModuleCommandLines(Module &M) {
  MCSection *CommandLine = getObjFileLowering().getSectionForCommandLines();
  if (!CommandLine)
    return;

  const NamedMDNode *NMD = M.getNamedMetadata("llvm.commandline");
  if (!NMD || !NMD->getNumOperands())
    return;

  OutStreamer->pushSection();
  OutStreamer->switchSection(CommandLine);
  OutStreamer->emitZeros(1);
  for (const MDNode *N : NMD->operands()) {
    assert(N->getNumOperands() == 1 &&
           "llvm.commandline metadata entry can have only one operand");
    const MDString *S = cast<MDString>(N->getOperand(0));
    OutStreamer->emitBytes(S->getString());
    OutStreamer->emitZeros(1);
  }
  OutStreamer->popSection();
}

//===--------------------------------------------------------------------===//
// Emission and print routines
//

/// Emit a byte directive and value.
///
void AsmPrinter::emitInt8(int Value) const { OutStreamer->emitInt8(Value); }

/// Emit a short directive and value.
void AsmPrinter::emitInt16(int Value) const { OutStreamer->emitInt16(Value); }

/// Emit a long directive and value.
void AsmPrinter::emitInt32(int Value) const { OutStreamer->emitInt32(Value); }

/// EmitSLEB128 - emit the specified signed leb128 value.
void AsmPrinter::emitSLEB128(int64_t Value, const char *Desc) const {
  if (isVerbose() && Desc)
    OutStreamer->AddComment(Desc);

  OutStreamer->emitSLEB128IntValue(Value);
}

void AsmPrinter::emitULEB128(uint64_t Value, const char *Desc,
                             unsigned PadTo) const {
  if (isVerbose() && Desc)
    OutStreamer->AddComment(Desc);

  OutStreamer->emitULEB128IntValue(Value, PadTo);
}

/// Emit a long long directive and value.
void AsmPrinter::emitInt64(uint64_t Value) const {
  OutStreamer->emitInt64(Value);
}

/// Emit something like ".long Hi-Lo" where the size in bytes of the directive
/// is specified by Size and Hi/Lo specify the labels. This implicitly uses
/// .set if it avoids relocations.
void AsmPrinter::emitLabelDifference(const MCSymbol *Hi, const MCSymbol *Lo,
                                     unsigned Size) const {
  OutStreamer->emitAbsoluteSymbolDiff(Hi, Lo, Size);
}

/// Emit something like ".uleb128 Hi-Lo".
void AsmPrinter::emitLabelDifferenceAsULEB128(const MCSymbol *Hi,
                                              const MCSymbol *Lo) const {
  OutStreamer->emitAbsoluteSymbolDiffAsULEB128(Hi, Lo);
}

/// EmitLabelPlusOffset - Emit something like ".long Label+Offset"
/// where the size in bytes of the directive is specified by Size and Label
/// specifies the label.  This implicitly uses .set if it is available.
void AsmPrinter::emitLabelPlusOffset(const MCSymbol *Label, uint64_t Offset,
                                     unsigned Size,
                                     bool IsSectionRelative) const {
  if (MAI->needsDwarfSectionOffsetDirective() && IsSectionRelative) {
    OutStreamer->emitCOFFSecRel32(Label, Offset);
    if (Size > 4)
      OutStreamer->emitZeros(Size - 4);
    return;
  }

  // Emit Label+Offset (or just Label if Offset is zero)
  const MCExpr *Expr = MCSymbolRefExpr::create(Label, OutContext);
  if (Offset)
    Expr = MCBinaryExpr::createAdd(
        Expr, MCConstantExpr::create(Offset, OutContext), OutContext);

  OutStreamer->emitValue(Expr, Size);
}

//===----------------------------------------------------------------------===//

// EmitAlignment - Emit an alignment directive to the specified power of
// two boundary.  If a global value is specified, and if that global has
// an explicit alignment requested, it will override the alignment request
// if required for correctness.
void AsmPrinter::emitAlignment(Align Alignment, const GlobalObject *GV,
                               unsigned MaxBytesToEmit) const {
  if (GV)
    Alignment = getGVAlignment(GV, GV->getDataLayout(), Alignment);

  if (Alignment == Align(1))
    return; // 1-byte aligned: no need to emit alignment.

  if (getCurrentSection()->isText()) {
    const MCSubtargetInfo *STI = nullptr;
    if (this->MF)
      STI = &getSubtargetInfo();
    else
      STI = TM.getMCSubtargetInfo();
    OutStreamer->emitCodeAlignment(Alignment, STI, MaxBytesToEmit);
  } else
    OutStreamer->emitValueToAlignment(Alignment, 0, 1, MaxBytesToEmit);
}

//===----------------------------------------------------------------------===//
// Constant emission.
//===----------------------------------------------------------------------===//

const MCExpr *AsmPrinter::lowerConstant(const Constant *CV) {
  MCContext &Ctx = OutContext;

  if (CV->isNullValue() || isa<UndefValue>(CV))
    return MCConstantExpr::create(0, Ctx);

  if (const ConstantInt *CI = dyn_cast<ConstantInt>(CV))
    return MCConstantExpr::create(CI->getZExtValue(), Ctx);

  if (const ConstantPtrAuth *CPA = dyn_cast<ConstantPtrAuth>(CV))
    return lowerConstantPtrAuth(*CPA);

  if (const GlobalValue *GV = dyn_cast<GlobalValue>(CV))
    return MCSymbolRefExpr::create(getSymbol(GV), Ctx);

  if (const BlockAddress *BA = dyn_cast<BlockAddress>(CV))
    return lowerBlockAddressConstant(*BA);

  if (const auto *Equiv = dyn_cast<DSOLocalEquivalent>(CV))
    return getObjFileLowering().lowerDSOLocalEquivalent(Equiv, TM);

  if (const NoCFIValue *NC = dyn_cast<NoCFIValue>(CV))
    return MCSymbolRefExpr::create(getSymbol(NC->getGlobalValue()), Ctx);

  const ConstantExpr *CE = dyn_cast<ConstantExpr>(CV);
  if (!CE) {
    llvm_unreachable("Unknown constant value to lower!");
  }

  // The constant expression opcodes are limited to those that are necessary
  // to represent relocations on supported targets. Expressions involving only
  // constant addresses are constant folded instead.
  switch (CE->getOpcode()) {
  default:
    break; // Error
  case Instruction::AddrSpaceCast: {
    const Constant *Op = CE->getOperand(0);
    unsigned DstAS = CE->getType()->getPointerAddressSpace();
    unsigned SrcAS = Op->getType()->getPointerAddressSpace();
    if (TM.isNoopAddrSpaceCast(SrcAS, DstAS))
      return lowerConstant(Op);

    break; // Error
  }
  case Instruction::GetElementPtr: {
    // Generate a symbolic expression for the byte address
    APInt OffsetAI(getDataLayout().getPointerTypeSizeInBits(CE->getType()), 0);
    cast<GEPOperator>(CE)->accumulateConstantOffset(getDataLayout(), OffsetAI);

    const MCExpr *Base = lowerConstant(CE->getOperand(0));
    if (!OffsetAI)
      return Base;

    int64_t Offset = OffsetAI.getSExtValue();
    return MCBinaryExpr::createAdd(Base, MCConstantExpr::create(Offset, Ctx),
                                   Ctx);
  }

  case Instruction::Trunc:
    // We emit the value and depend on the assembler to truncate the generated
    // expression properly.  This is important for differences between
    // blockaddress labels.  Since the two labels are in the same function, it
    // is reasonable to treat their delta as a 32-bit value.
    [[fallthrough]];
  case Instruction::BitCast:
    return lowerConstant(CE->getOperand(0));

  case Instruction::IntToPtr: {
    const DataLayout &DL = getDataLayout();

    // Handle casts to pointers by changing them into casts to the appropriate
    // integer type.  This promotes constant folding and simplifies this code.
    Constant *Op = CE->getOperand(0);
    Op = ConstantFoldIntegerCast(Op, DL.getIntPtrType(CV->getType()),
                                 /*IsSigned*/ false, DL);
    if (Op)
      return lowerConstant(Op);

    break; // Error
  }

  case Instruction::PtrToInt: {
    const DataLayout &DL = getDataLayout();

    // Support only foldable casts to/from pointers that can be eliminated by
    // changing the pointer to the appropriately sized integer type.
    Constant *Op = CE->getOperand(0);
    Type *Ty = CE->getType();

    const MCExpr *OpExpr = lowerConstant(Op);

    // We can emit the pointer value into this slot if the slot is an
    // integer slot equal to the size of the pointer.
    //
    // If the pointer is larger than the resultant integer, then
    // as with Trunc just depend on the assembler to truncate it.
    if (DL.getTypeAllocSize(Ty).getFixedValue() <=
        DL.getTypeAllocSize(Op->getType()).getFixedValue())
      return OpExpr;

    break; // Error
  }

  case Instruction::Sub: {
    GlobalValue *LHSGV;
    APInt LHSOffset;
    DSOLocalEquivalent *DSOEquiv;
    if (IsConstantOffsetFromGlobal(CE->getOperand(0), LHSGV, LHSOffset,
                                   getDataLayout(), &DSOEquiv)) {
      GlobalValue *RHSGV;
      APInt RHSOffset;
      if (IsConstantOffsetFromGlobal(CE->getOperand(1), RHSGV, RHSOffset,
                                     getDataLayout())) {
        const MCExpr *RelocExpr =
            getObjFileLowering().lowerRelativeReference(LHSGV, RHSGV, TM);
        if (!RelocExpr) {
          const MCExpr *LHSExpr =
              MCSymbolRefExpr::create(getSymbol(LHSGV), Ctx);
          if (DSOEquiv &&
              getObjFileLowering().supportDSOLocalEquivalentLowering())
            LHSExpr =
                getObjFileLowering().lowerDSOLocalEquivalent(DSOEquiv, TM);
          RelocExpr = MCBinaryExpr::createSub(
              LHSExpr, MCSymbolRefExpr::create(getSymbol(RHSGV), Ctx), Ctx);
        }
        int64_t Addend = (LHSOffset - RHSOffset).getSExtValue();
        if (Addend != 0)
          RelocExpr = MCBinaryExpr::createAdd(
              RelocExpr, MCConstantExpr::create(Addend, Ctx), Ctx);
        return RelocExpr;
      }
    }

    const MCExpr *LHS = lowerConstant(CE->getOperand(0));
    const MCExpr *RHS = lowerConstant(CE->getOperand(1));
    return MCBinaryExpr::createSub(LHS, RHS, Ctx);
    break;
  }

  case Instruction::Add: {
    const MCExpr *LHS = lowerConstant(CE->getOperand(0));
    const MCExpr *RHS = lowerConstant(CE->getOperand(1));
    return MCBinaryExpr::createAdd(LHS, RHS, Ctx);
  }
  }

  // If the code isn't optimized, there may be outstanding folding
  // opportunities. Attempt to fold the expression using DataLayout as a
  // last resort before giving up.
  Constant *C = ConstantFoldConstant(CE, getDataLayout());
  if (C != CE)
    return lowerConstant(C);

  // Otherwise report the problem to the user.
  std::string S;
  raw_string_ostream OS(S);
  OS << "Unsupported expression in static initializer: ";
  CE->printAsOperand(OS, /*PrintType=*/false,
                     !MF ? nullptr : MF->getFunction().getParent());
  report_fatal_error(Twine(S));
}

static void emitGlobalConstantImpl(const DataLayout &DL, const Constant *C,
                                   AsmPrinter &AP,
                                   const Constant *BaseCV = nullptr,
                                   uint64_t Offset = 0,
                                   AsmPrinter::AliasMapTy *AliasList = nullptr);

static void emitGlobalConstantFP(const ConstantFP *CFP, AsmPrinter &AP);
static void emitGlobalConstantFP(APFloat APF, Type *ET, AsmPrinter &AP);

/// isRepeatedByteSequence - Determine whether the given value is
/// composed of a repeated sequence of identical bytes and return the
/// byte value.  If it is not a repeated sequence, return -1.
static int isRepeatedByteSequence(const ConstantDataSequential *V) {
  StringRef Data = V->getRawDataValues();
  assert(!Data.empty() && "Empty aggregates should be CAZ node");
  char C = Data[0];
  for (unsigned i = 1, e = Data.size(); i != e; ++i)
    if (Data[i] != C) return -1;
  return static_cast<uint8_t>(C); // Ensure 255 is not returned as -1.
}

/// isRepeatedByteSequence - Determine whether the given value is
/// composed of a repeated sequence of identical bytes and return the
/// byte value.  If it is not a repeated sequence, return -1.
static int isRepeatedByteSequence(const Value *V, const DataLayout &DL) {
  if (const ConstantInt *CI = dyn_cast<ConstantInt>(V)) {
    uint64_t Size = DL.getTypeAllocSizeInBits(V->getType());
    assert(Size % 8 == 0);

    // Extend the element to take zero padding into account.
    APInt Value = CI->getValue().zext(Size);
    if (!Value.isSplat(8))
      return -1;

    return Value.zextOrTrunc(8).getZExtValue();
  }
  if (const ConstantArray *CA = dyn_cast<ConstantArray>(V)) {
    // Make sure all array elements are sequences of the same repeated
    // byte.
    assert(CA->getNumOperands() != 0 && "Should be a CAZ");
    Constant *Op0 = CA->getOperand(0);
    int Byte = isRepeatedByteSequence(Op0, DL);
    if (Byte == -1)
      return -1;

    // All array elements must be equal.
    for (unsigned i = 1, e = CA->getNumOperands(); i != e; ++i)
      if (CA->getOperand(i) != Op0)
        return -1;
    return Byte;
  }

  if (const ConstantDataSequential *CDS = dyn_cast<ConstantDataSequential>(V))
    return isRepeatedByteSequence(CDS);

  return -1;
}

static void emitGlobalAliasInline(AsmPrinter &AP, uint64_t Offset,
                                  AsmPrinter::AliasMapTy *AliasList) {
  if (AliasList) {
    auto AliasIt = AliasList->find(Offset);
    if (AliasIt != AliasList->end()) {
      for (const GlobalAlias *GA : AliasIt->second)
        AP.OutStreamer->emitLabel(AP.getSymbol(GA));
      AliasList->erase(Offset);
    }
  }
}

static void emitGlobalConstantDataSequential(
    const DataLayout &DL, const ConstantDataSequential *CDS, AsmPrinter &AP,
    AsmPrinter::AliasMapTy *AliasList) {
  // See if we can aggregate this into a .fill, if so, emit it as such.
  int Value = isRepeatedByteSequence(CDS, DL);
  if (Value != -1) {
    uint64_t Bytes = DL.getTypeAllocSize(CDS->getType());
    // Don't emit a 1-byte object as a .fill.
    if (Bytes > 1)
      return AP.OutStreamer->emitFill(Bytes, Value);
  }

  // If this can be emitted with .ascii/.asciz, emit it as such.
  if (CDS->isString())
    return AP.OutStreamer->emitBytes(CDS->getAsString());

  // Otherwise, emit the values in successive locations.
  unsigned ElementByteSize = CDS->getElementByteSize();
  if (isa<IntegerType>(CDS->getElementType())) {
    for (unsigned I = 0, E = CDS->getNumElements(); I != E; ++I) {
      emitGlobalAliasInline(AP, ElementByteSize * I, AliasList);
      if (AP.isVerbose())
        AP.OutStreamer->getCommentOS()
            << format("0x%" PRIx64 "\n", CDS->getElementAsInteger(I));
      AP.OutStreamer->emitIntValue(CDS->getElementAsInteger(I),
                                   ElementByteSize);
    }
  } else {
    Type *ET = CDS->getElementType();
    for (unsigned I = 0, E = CDS->getNumElements(); I != E; ++I) {
      emitGlobalAliasInline(AP, ElementByteSize * I, AliasList);
      emitGlobalConstantFP(CDS->getElementAsAPFloat(I), ET, AP);
    }
  }

  unsigned Size = DL.getTypeAllocSize(CDS->getType());
  unsigned EmittedSize =
      DL.getTypeAllocSize(CDS->getElementType()) * CDS->getNumElements();
  assert(EmittedSize <= Size && "Size cannot be less than EmittedSize!");
  if (unsigned Padding = Size - EmittedSize)
    AP.OutStreamer->emitZeros(Padding);
}

static void emitGlobalConstantArray(const DataLayout &DL,
                                    const ConstantArray *CA, AsmPrinter &AP,
                                    const Constant *BaseCV, uint64_t Offset,
                                    AsmPrinter::AliasMapTy *AliasList) {
  // See if we can aggregate some values.  Make sure it can be
  // represented as a series of bytes of the constant value.
  int Value = isRepeatedByteSequence(CA, DL);

  if (Value != -1) {
    uint64_t Bytes = DL.getTypeAllocSize(CA->getType());
    AP.OutStreamer->emitFill(Bytes, Value);
  } else {
    for (unsigned I = 0, E = CA->getNumOperands(); I != E; ++I) {
      emitGlobalConstantImpl(DL, CA->getOperand(I), AP, BaseCV, Offset,
                             AliasList);
      Offset += DL.getTypeAllocSize(CA->getOperand(I)->getType());
    }
  }
}

static void emitGlobalConstantLargeInt(const ConstantInt *CI, AsmPrinter &AP);

static void emitGlobalConstantVector(const DataLayout &DL, const Constant *CV,
                                     AsmPrinter &AP,
                                     AsmPrinter::AliasMapTy *AliasList) {
  auto *VTy = cast<FixedVectorType>(CV->getType());
  Type *ElementType = VTy->getElementType();
  uint64_t ElementSizeInBits = DL.getTypeSizeInBits(ElementType);
  uint64_t ElementAllocSizeInBits = DL.getTypeAllocSizeInBits(ElementType);
  uint64_t EmittedSize;
  if (ElementSizeInBits != ElementAllocSizeInBits) {
    // If the allocation size of an element is different from the size in bits,
    // printing each element separately will insert incorrect padding.
    //
    // The general algorithm here is complicated; instead of writing it out
    // here, just use the existing code in ConstantFolding.
    Type *IntT =
        IntegerType::get(CV->getContext(), DL.getTypeSizeInBits(CV->getType()));
    ConstantInt *CI = dyn_cast_or_null<ConstantInt>(ConstantFoldConstant(
        ConstantExpr::getBitCast(const_cast<Constant *>(CV), IntT), DL));
    if (!CI) {
      report_fatal_error(
          "Cannot lower vector global with unusual element type");
    }
    emitGlobalAliasInline(AP, 0, AliasList);
    emitGlobalConstantLargeInt(CI, AP);
    EmittedSize = DL.getTypeStoreSize(CV->getType());
  } else {
    for (unsigned I = 0, E = VTy->getNumElements(); I != E; ++I) {
      emitGlobalAliasInline(AP, DL.getTypeAllocSize(CV->getType()) * I, AliasList);
      emitGlobalConstantImpl(DL, CV->getAggregateElement(I), AP);
    }
    EmittedSize = DL.getTypeAllocSize(ElementType) * VTy->getNumElements();
  }

  unsigned Size = DL.getTypeAllocSize(CV->getType());
  if (unsigned Padding = Size - EmittedSize)
    AP.OutStreamer->emitZeros(Padding);
}

static void emitGlobalConstantStruct(const DataLayout &DL,
                                     const ConstantStruct *CS, AsmPrinter &AP,
                                     const Constant *BaseCV, uint64_t Offset,
                                     AsmPrinter::AliasMapTy *AliasList) {
  // Print the fields in successive locations. Pad to align if needed!
  uint64_t Size = DL.getTypeAllocSize(CS->getType());
  const StructLayout *Layout = DL.getStructLayout(CS->getType());
  uint64_t SizeSoFar = 0;
  for (unsigned I = 0, E = CS->getNumOperands(); I != E; ++I) {
    const Constant *Field = CS->getOperand(I);

    // Print the actual field value.
    emitGlobalConstantImpl(DL, Field, AP, BaseCV, Offset + SizeSoFar,
                           AliasList);

    // Check if padding is needed and insert one or more 0s.
    uint64_t FieldSize = DL.getTypeAllocSize(Field->getType());
    uint64_t PadSize = ((I == E - 1 ? Size : Layout->getElementOffset(I + 1)) -
                        Layout->getElementOffset(I)) -
                       FieldSize;
    SizeSoFar += FieldSize + PadSize;

    // Insert padding - this may include padding to increase the size of the
    // current field up to the ABI size (if the struct is not packed) as well
    // as padding to ensure that the next field starts at the right offset.
    AP.OutStreamer->emitZeros(PadSize);
  }
  assert(SizeSoFar == Layout->getSizeInBytes() &&
         "Layout of constant struct may be incorrect!");
}

static void emitGlobalConstantFP(APFloat APF, Type *ET, AsmPrinter &AP) {
  assert(ET && "Unknown float type");
  APInt API = APF.bitcastToAPInt();

  // First print a comment with what we think the original floating-point value
  // should have been.
  if (AP.isVerbose()) {
    SmallString<8> StrVal;
    APF.toString(StrVal);
    ET->print(AP.OutStreamer->getCommentOS());
    AP.OutStreamer->getCommentOS() << ' ' << StrVal << '\n';
  }

  // Now iterate through the APInt chunks, emitting them in endian-correct
  // order, possibly with a smaller chunk at beginning/end (e.g. for x87 80-bit
  // floats).
  unsigned NumBytes = API.getBitWidth() / 8;
  unsigned TrailingBytes = NumBytes % sizeof(uint64_t);
  const uint64_t *p = API.getRawData();

  // PPC's long double has odd notions of endianness compared to how LLVM
  // handles it: p[0] goes first for *big* endian on PPC.
  if (AP.getDataLayout().isBigEndian() && !ET->isPPC_FP128Ty()) {
    int Chunk = API.getNumWords() - 1;

    if (TrailingBytes)
      AP.OutStreamer->emitIntValueInHexWithPadding(p[Chunk--], TrailingBytes);

    for (; Chunk >= 0; --Chunk)
      AP.OutStreamer->emitIntValueInHexWithPadding(p[Chunk], sizeof(uint64_t));
  } else {
    unsigned Chunk;
    for (Chunk = 0; Chunk < NumBytes / sizeof(uint64_t); ++Chunk)
      AP.OutStreamer->emitIntValueInHexWithPadding(p[Chunk], sizeof(uint64_t));

    if (TrailingBytes)
      AP.OutStreamer->emitIntValueInHexWithPadding(p[Chunk], TrailingBytes);
  }

  // Emit the tail padding for the long double.
  const DataLayout &DL = AP.getDataLayout();
  AP.OutStreamer->emitZeros(DL.getTypeAllocSize(ET) - DL.getTypeStoreSize(ET));
}

static void emitGlobalConstantFP(const ConstantFP *CFP, AsmPrinter &AP) {
  emitGlobalConstantFP(CFP->getValueAPF(), CFP->getType(), AP);
}

static void emitGlobalConstantLargeInt(const ConstantInt *CI, AsmPrinter &AP) {
  const DataLayout &DL = AP.getDataLayout();
  unsigned BitWidth = CI->getBitWidth();

  // Copy the value as we may massage the layout for constants whose bit width
  // is not a multiple of 64-bits.
  APInt Realigned(CI->getValue());
  uint64_t ExtraBits = 0;
  unsigned ExtraBitsSize = BitWidth & 63;

  if (ExtraBitsSize) {
    // The bit width of the data is not a multiple of 64-bits.
    // The extra bits are expected to be at the end of the chunk of the memory.
    // Little endian:
    // * Nothing to be done, just record the extra bits to emit.
    // Big endian:
    // * Record the extra bits to emit.
    // * Realign the raw data to emit the chunks of 64-bits.
    if (DL.isBigEndian()) {
      // Basically the structure of the raw data is a chunk of 64-bits cells:
      //    0        1         BitWidth / 64
      // [chunk1][chunk2] ... [chunkN].
      // The most significant chunk is chunkN and it should be emitted first.
      // However, due to the alignment issue chunkN contains useless bits.
      // Realign the chunks so that they contain only useful information:
      // ExtraBits     0       1       (BitWidth / 64) - 1
      //       chu[nk1 chu][nk2 chu] ... [nkN-1 chunkN]
      ExtraBitsSize = alignTo(ExtraBitsSize, 8);
      ExtraBits = Realigned.getRawData()[0] &
        (((uint64_t)-1) >> (64 - ExtraBitsSize));
      if (BitWidth >= 64)
        Realigned.lshrInPlace(ExtraBitsSize);
    } else
      ExtraBits = Realigned.getRawData()[BitWidth / 64];
  }

  // We don't expect assemblers to support integer data directives
  // for more than 64 bits, so we emit the data in at most 64-bit
  // quantities at a time.
  const uint64_t *RawData = Realigned.getRawData();
  for (unsigned i = 0, e = BitWidth / 64; i != e; ++i) {
    uint64_t Val = DL.isBigEndian() ? RawData[e - i - 1] : RawData[i];
    AP.OutStreamer->emitIntValue(Val, 8);
  }

  if (ExtraBitsSize) {
    // Emit the extra bits after the 64-bits chunks.

    // Emit a directive that fills the expected size.
    uint64_t Size = AP.getDataLayout().getTypeStoreSize(CI->getType());
    Size -= (BitWidth / 64) * 8;
    assert(Size && Size * 8 >= ExtraBitsSize &&
           (ExtraBits & (((uint64_t)-1) >> (64 - ExtraBitsSize)))
           == ExtraBits && "Directive too small for extra bits.");
    AP.OutStreamer->emitIntValue(ExtraBits, Size);
  }
}

/// Transform a not absolute MCExpr containing a reference to a GOT
/// equivalent global, by a target specific GOT pc relative access to the
/// final symbol.
static void handleIndirectSymViaGOTPCRel(AsmPrinter &AP, const MCExpr **ME,
                                         const Constant *BaseCst,
                                         uint64_t Offset) {
  // The global @foo below illustrates a global that uses a got equivalent.
  //
  //  @bar = global i32 42
  //  @gotequiv = private unnamed_addr constant i32* @bar
  //  @foo = i32 trunc (i64 sub (i64 ptrtoint (i32** @gotequiv to i64),
  //                             i64 ptrtoint (i32* @foo to i64))
  //                        to i32)
  //
  // The cstexpr in @foo is converted into the MCExpr `ME`, where we actually
  // check whether @foo is suitable to use a GOTPCREL. `ME` is usually in the
  // form:
  //
  //  foo = cstexpr, where
  //    cstexpr := <gotequiv> - "." + <cst>
  //    cstexpr := <gotequiv> - (<foo> - <offset from @foo base>) + <cst>
  //
  // After canonicalization by evaluateAsRelocatable `ME` turns into:
  //
  //  cstexpr := <gotequiv> - <foo> + gotpcrelcst, where
  //    gotpcrelcst := <offset from @foo base> + <cst>
  MCValue MV;
  if (!(*ME)->evaluateAsRelocatable(MV, nullptr, nullptr) || MV.isAbsolute())
    return;
  const MCSymbolRefExpr *SymA = MV.getSymA();
  if (!SymA)
    return;

  // Check that GOT equivalent symbol is cached.
  const MCSymbol *GOTEquivSym = &SymA->getSymbol();
  if (!AP.GlobalGOTEquivs.count(GOTEquivSym))
    return;

  const GlobalValue *BaseGV = dyn_cast_or_null<GlobalValue>(BaseCst);
  if (!BaseGV)
    return;

  // Check for a valid base symbol
  const MCSymbol *BaseSym = AP.getSymbol(BaseGV);
  const MCSymbolRefExpr *SymB = MV.getSymB();

  if (!SymB || BaseSym != &SymB->getSymbol())
    return;

  // Make sure to match:
  //
  //    gotpcrelcst := <offset from @foo base> + <cst>
  //
  int64_t GOTPCRelCst = Offset + MV.getConstant();
  if (!AP.getObjFileLowering().supportGOTPCRelWithOffset() && GOTPCRelCst != 0)
    return;

  // Emit the GOT PC relative to replace the got equivalent global, i.e.:
  //
  //  bar:
  //    .long 42
  //  gotequiv:
  //    .quad bar
  //  foo:
  //    .long gotequiv - "." + <cst>
  //
  // is replaced by the target specific equivalent to:
  //
  //  bar:
  //    .long 42
  //  foo:
  //    .long bar@GOTPCREL+<gotpcrelcst>
  AsmPrinter::GOTEquivUsePair Result = AP.GlobalGOTEquivs[GOTEquivSym];
  const GlobalVariable *GV = Result.first;
  int NumUses = (int)Result.second;
  const GlobalValue *FinalGV = dyn_cast<GlobalValue>(GV->getOperand(0));
  const MCSymbol *FinalSym = AP.getSymbol(FinalGV);
  *ME = AP.getObjFileLowering().getIndirectSymViaGOTPCRel(
      FinalGV, FinalSym, MV, Offset, AP.MMI, *AP.OutStreamer);

  // Update GOT equivalent usage information
  --NumUses;
  if (NumUses >= 0)
    AP.GlobalGOTEquivs[GOTEquivSym] = std::make_pair(GV, NumUses);
}

static void emitGlobalConstantImpl(const DataLayout &DL, const Constant *CV,
                                   AsmPrinter &AP, const Constant *BaseCV,
                                   uint64_t Offset,
                                   AsmPrinter::AliasMapTy *AliasList) {
  assert((!AliasList || AP.TM.getTargetTriple().isOSBinFormatXCOFF()) &&
         "AliasList only expected for XCOFF");
  emitGlobalAliasInline(AP, Offset, AliasList);
  uint64_t Size = DL.getTypeAllocSize(CV->getType());

  // Globals with sub-elements such as combinations of arrays and structs
  // are handled recursively by emitGlobalConstantImpl. Keep track of the
  // constant symbol base and the current position with BaseCV and Offset.
  if (!BaseCV && CV->hasOneUse())
    BaseCV = dyn_cast<Constant>(CV->user_back());

  if (isa<ConstantAggregateZero>(CV)) {
    StructType *structType;
    if (AliasList && (structType = llvm::dyn_cast<StructType>(CV->getType()))) {
      unsigned numElements = {structType->getNumElements()};
      if (numElements != 0) {
        // Handle cases of aliases to direct struct elements
        const StructLayout *Layout = DL.getStructLayout(structType);
        uint64_t SizeSoFar = 0;
        for (unsigned int i = 0; i < numElements - 1; ++i) {
          uint64_t GapToNext = Layout->getElementOffset(i + 1) - SizeSoFar;
          AP.OutStreamer->emitZeros(GapToNext);
          SizeSoFar += GapToNext;
          emitGlobalAliasInline(AP, Offset + SizeSoFar, AliasList);
        }
        AP.OutStreamer->emitZeros(Size - SizeSoFar);
        return;
      }
    }
    return AP.OutStreamer->emitZeros(Size);
  }

  if (isa<UndefValue>(CV))
    return AP.OutStreamer->emitZeros(Size);

  if (const ConstantInt *CI = dyn_cast<ConstantInt>(CV)) {
    if (isa<VectorType>(CV->getType()))
      return emitGlobalConstantVector(DL, CV, AP, AliasList);

    const uint64_t StoreSize = DL.getTypeStoreSize(CV->getType());
    if (StoreSize <= 8) {
      if (AP.isVerbose())
        AP.OutStreamer->getCommentOS()
            << format("0x%" PRIx64 "\n", CI->getZExtValue());
      AP.OutStreamer->emitIntValue(CI->getZExtValue(), StoreSize);
    } else {
      emitGlobalConstantLargeInt(CI, AP);
    }

    // Emit tail padding if needed
    if (Size != StoreSize)
      AP.OutStreamer->emitZeros(Size - StoreSize);

    return;
  }

  if (const ConstantFP *CFP = dyn_cast<ConstantFP>(CV)) {
    if (isa<VectorType>(CV->getType()))
      return emitGlobalConstantVector(DL, CV, AP, AliasList);
    else
      return emitGlobalConstantFP(CFP, AP);
  }

  if (isa<ConstantPointerNull>(CV)) {
    AP.OutStreamer->emitIntValue(0, Size);
    return;
  }

  if (const ConstantDataSequential *CDS = dyn_cast<ConstantDataSequential>(CV))
    return emitGlobalConstantDataSequential(DL, CDS, AP, AliasList);

  if (const ConstantArray *CVA = dyn_cast<ConstantArray>(CV))
    return emitGlobalConstantArray(DL, CVA, AP, BaseCV, Offset, AliasList);

  if (const ConstantStruct *CVS = dyn_cast<ConstantStruct>(CV))
    return emitGlobalConstantStruct(DL, CVS, AP, BaseCV, Offset, AliasList);

  if (const ConstantExpr *CE = dyn_cast<ConstantExpr>(CV)) {
    // Look through bitcasts, which might not be able to be MCExpr'ized (e.g. of
    // vectors).
    if (CE->getOpcode() == Instruction::BitCast)
      return emitGlobalConstantImpl(DL, CE->getOperand(0), AP);

    if (Size > 8) {
      // If the constant expression's size is greater than 64-bits, then we have
      // to emit the value in chunks. Try to constant fold the value and emit it
      // that way.
      Constant *New = ConstantFoldConstant(CE, DL);
      if (New != CE)
        return emitGlobalConstantImpl(DL, New, AP);
    }
  }

  if (isa<ConstantVector>(CV))
    return emitGlobalConstantVector(DL, CV, AP, AliasList);

  // Otherwise, it must be a ConstantExpr.  Lower it to an MCExpr, then emit it
  // thread the streamer with EmitValue.
  const MCExpr *ME = AP.lowerConstant(CV);

  // Since lowerConstant already folded and got rid of all IR pointer and
  // integer casts, detect GOT equivalent accesses by looking into the MCExpr
  // directly.
  if (AP.getObjFileLowering().supportIndirectSymViaGOTPCRel())
    handleIndirectSymViaGOTPCRel(AP, &ME, BaseCV, Offset);

  AP.OutStreamer->emitValue(ME, Size);
}

/// EmitGlobalConstant - Print a general LLVM constant to the .s file.
void AsmPrinter::emitGlobalConstant(const DataLayout &DL, const Constant *CV,
                                    AliasMapTy *AliasList) {
  uint64_t Size = DL.getTypeAllocSize(CV->getType());
  if (Size)
    emitGlobalConstantImpl(DL, CV, *this, nullptr, 0, AliasList);
  else if (MAI->hasSubsectionsViaSymbols()) {
    // If the global has zero size, emit a single byte so that two labels don't
    // look like they are at the same location.
    OutStreamer->emitIntValue(0, 1);
  }
  if (!AliasList)
    return;
  // TODO: These remaining aliases are not emitted in the correct location. Need
  // to handle the case where the alias offset doesn't refer to any sub-element.
  for (auto &AliasPair : *AliasList) {
    for (const GlobalAlias *GA : AliasPair.second)
      OutStreamer->emitLabel(getSymbol(GA));
  }
}

void AsmPrinter::emitMachineConstantPoolValue(MachineConstantPoolValue *MCPV) {
  // Target doesn't support this yet!
  llvm_unreachable("Target does not support EmitMachineConstantPoolValue");
}

void AsmPrinter::printOffset(int64_t Offset, raw_ostream &OS) const {
  if (Offset > 0)
    OS << '+' << Offset;
  else if (Offset < 0)
    OS << Offset;
}

void AsmPrinter::emitNops(unsigned N) {
  MCInst Nop = MF->getSubtarget().getInstrInfo()->getNop();
  for (; N; --N)
    EmitToStreamer(*OutStreamer, Nop);
}

//===----------------------------------------------------------------------===//
// Symbol Lowering Routines.
//===----------------------------------------------------------------------===//

MCSymbol *AsmPrinter::createTempSymbol(const Twine &Name) const {
  return OutContext.createTempSymbol(Name, true);
}

MCSymbol *AsmPrinter::GetBlockAddressSymbol(const BlockAddress *BA) const {
  return const_cast<AsmPrinter *>(this)->getAddrLabelSymbol(
      BA->getBasicBlock());
}

MCSymbol *AsmPrinter::GetBlockAddressSymbol(const BasicBlock *BB) const {
  return const_cast<AsmPrinter *>(this)->getAddrLabelSymbol(BB);
}

const MCExpr *AsmPrinter::lowerBlockAddressConstant(const BlockAddress &BA) {
  return MCSymbolRefExpr::create(GetBlockAddressSymbol(&BA), OutContext);
}

/// GetCPISymbol - Return the symbol for the specified constant pool entry.
MCSymbol *AsmPrinter::GetCPISymbol(unsigned CPID) const {
  if (getSubtargetInfo().getTargetTriple().isWindowsMSVCEnvironment()) {
    const MachineConstantPoolEntry &CPE =
        MF->getConstantPool()->getConstants()[CPID];
    if (!CPE.isMachineConstantPoolEntry()) {
      const DataLayout &DL = MF->getDataLayout();
      SectionKind Kind = CPE.getSectionKind(&DL);
      const Constant *C = CPE.Val.ConstVal;
      Align Alignment = CPE.Alignment;
      if (const MCSectionCOFF *S = dyn_cast<MCSectionCOFF>(
              getObjFileLowering().getSectionForConstant(DL, Kind, C,
                                                         Alignment))) {
        if (MCSymbol *Sym = S->getCOMDATSymbol()) {
          if (Sym->isUndefined())
            OutStreamer->emitSymbolAttribute(Sym, MCSA_Global);
          return Sym;
        }
      }
    }
  }

  const DataLayout &DL = getDataLayout();
  return OutContext.getOrCreateSymbol(Twine(DL.getPrivateGlobalPrefix()) +
                                      "CPI" + Twine(getFunctionNumber()) + "_" +
                                      Twine(CPID));
}

/// GetJTISymbol - Return the symbol for the specified jump table entry.
MCSymbol *AsmPrinter::GetJTISymbol(unsigned JTID, bool isLinkerPrivate) const {
  return MF->getJTISymbol(JTID, OutContext, isLinkerPrivate);
}

/// GetJTSetSymbol - Return the symbol for the specified jump table .set
/// FIXME: privatize to AsmPrinter.
MCSymbol *AsmPrinter::GetJTSetSymbol(unsigned UID, unsigned MBBID) const {
  const DataLayout &DL = getDataLayout();
  return OutContext.getOrCreateSymbol(Twine(DL.getPrivateGlobalPrefix()) +
                                      Twine(getFunctionNumber()) + "_" +
                                      Twine(UID) + "_set_" + Twine(MBBID));
}

MCSymbol *AsmPrinter::getSymbolWithGlobalValueBase(const GlobalValue *GV,
                                                   StringRef Suffix) const {
  return getObjFileLowering().getSymbolWithGlobalValueBase(GV, Suffix, TM);
}

/// Return the MCSymbol for the specified ExternalSymbol.
MCSymbol *AsmPrinter::GetExternalSymbolSymbol(Twine Sym) const {
  SmallString<60> NameStr;
  Mangler::getNameWithPrefix(NameStr, Sym, getDataLayout());
  return OutContext.getOrCreateSymbol(NameStr);
}

/// PrintParentLoopComment - Print comments about parent loops of this one.
static void PrintParentLoopComment(raw_ostream &OS, const MachineLoop *Loop,
                                   unsigned FunctionNumber) {
  if (!Loop) return;
  PrintParentLoopComment(OS, Loop->getParentLoop(), FunctionNumber);
  OS.indent(Loop->getLoopDepth()*2)
    << "Parent Loop BB" << FunctionNumber << "_"
    << Loop->getHeader()->getNumber()
    << " Depth=" << Loop->getLoopDepth() << '\n';
}

/// PrintChildLoopComment - Print comments about child loops within
/// the loop for this basic block, with nesting.
static void PrintChildLoopComment(raw_ostream &OS, const MachineLoop *Loop,
                                  unsigned FunctionNumber) {
  // Add child loop information
  for (const MachineLoop *CL : *Loop) {
    OS.indent(CL->getLoopDepth()*2)
      << "Child Loop BB" << FunctionNumber << "_"
      << CL->getHeader()->getNumber() << " Depth " << CL->getLoopDepth()
      << '\n';
    PrintChildLoopComment(OS, CL, FunctionNumber);
  }
}

/// emitBasicBlockLoopComments - Pretty-print comments for basic blocks.
static void emitBasicBlockLoopComments(const MachineBasicBlock &MBB,
                                       const MachineLoopInfo *LI,
                                       const AsmPrinter &AP) {
  // Add loop depth information
  const MachineLoop *Loop = LI->getLoopFor(&MBB);
  if (!Loop) return;

  MachineBasicBlock *Header = Loop->getHeader();
  assert(Header && "No header for loop");

  // If this block is not a loop header, just print out what is the loop header
  // and return.
  if (Header != &MBB) {
    AP.OutStreamer->AddComment("  in Loop: Header=BB" +
                               Twine(AP.getFunctionNumber())+"_" +
                               Twine(Loop->getHeader()->getNumber())+
                               " Depth="+Twine(Loop->getLoopDepth()));
    return;
  }

  // Otherwise, it is a loop header.  Print out information about child and
  // parent loops.
  raw_ostream &OS = AP.OutStreamer->getCommentOS();

  PrintParentLoopComment(OS, Loop->getParentLoop(), AP.getFunctionNumber());

  OS << "=>";
  OS.indent(Loop->getLoopDepth()*2-2);

  OS << "This ";
  if (Loop->isInnermost())
    OS << "Inner ";
  OS << "Loop Header: Depth=" + Twine(Loop->getLoopDepth()) << '\n';

  PrintChildLoopComment(OS, Loop, AP.getFunctionNumber());
}

/// emitBasicBlockStart - This method prints the label for the specified
/// MachineBasicBlock, an alignment (if present) and a comment describing
/// it if appropriate.
void AsmPrinter::emitBasicBlockStart(const MachineBasicBlock &MBB) {
  // End the previous funclet and start a new one.
  if (MBB.isEHFuncletEntry()) {
    for (auto &Handler : Handlers) {
      Handler->endFunclet();
      Handler->beginFunclet(MBB);
    }
    for (auto &Handler : EHHandlers) {
      Handler->endFunclet();
      Handler->beginFunclet(MBB);
    }
  }

  // Switch to a new section if this basic block must begin a section. The
  // entry block is always placed in the function section and is handled
  // separately.
  if (MBB.isBeginSection() && !MBB.isEntryBlock()) {
    OutStreamer->switchSection(
        getObjFileLowering().getSectionForMachineBasicBlock(MF->getFunction(),
                                                            MBB, TM));
    CurrentSectionBeginSym = MBB.getSymbol();
  }

  for (auto &Handler : Handlers)
    Handler->beginCodeAlignment(MBB);

  // Emit an alignment directive for this block, if needed.
  const Align Alignment = MBB.getAlignment();
  if (Alignment != Align(1))
    emitAlignment(Alignment, nullptr, MBB.getMaxBytesForAlignment());

  // If the block has its address taken, emit any labels that were used to
  // reference the block.  It is possible that there is more than one label
  // here, because multiple LLVM BB's may have been RAUW'd to this block after
  // the references were generated.
  if (MBB.isIRBlockAddressTaken()) {
    if (isVerbose())
      OutStreamer->AddComment("Block address taken");

    BasicBlock *BB = MBB.getAddressTakenIRBlock();
    assert(BB && BB->hasAddressTaken() && "Missing BB");
    for (MCSymbol *Sym : getAddrLabelSymbolToEmit(BB))
      OutStreamer->emitLabel(Sym);
  } else if (isVerbose() && MBB.isMachineBlockAddressTaken()) {
    OutStreamer->AddComment("Block address taken");
  }

  // Print some verbose block comments.
  if (isVerbose()) {
    if (const BasicBlock *BB = MBB.getBasicBlock()) {
      if (BB->hasName()) {
        BB->printAsOperand(OutStreamer->getCommentOS(),
                           /*PrintType=*/false, BB->getModule());
        OutStreamer->getCommentOS() << '\n';
      }
    }

    assert(MLI != nullptr && "MachineLoopInfo should has been computed");
    emitBasicBlockLoopComments(MBB, MLI, *this);
  }

  // Print the main label for the block.
  if (shouldEmitLabelForBasicBlock(MBB)) {
    if (isVerbose() && MBB.hasLabelMustBeEmitted())
      OutStreamer->AddComment("Label of block must be emitted");
    OutStreamer->emitLabel(MBB.getSymbol());
  } else {
    if (isVerbose()) {
      // NOTE: Want this comment at start of line, don't emit with AddComment.
      OutStreamer->emitRawComment(" %bb." + Twine(MBB.getNumber()) + ":",
                                  false);
    }
  }

  if (MBB.isEHCatchretTarget() &&
      MAI->getExceptionHandlingType() == ExceptionHandling::WinEH) {
    OutStreamer->emitLabel(MBB.getEHCatchretSymbol());
  }

  // With BB sections, each basic block must handle CFI information on its own
  // if it begins a section (Entry block call is handled separately, next to
  // beginFunction).
  if (MBB.isBeginSection() && !MBB.isEntryBlock()) {
    for (auto &Handler : Handlers)
      Handler->beginBasicBlockSection(MBB);
    for (auto &Handler : EHHandlers)
      Handler->beginBasicBlockSection(MBB);
  }
}

void AsmPrinter::emitBasicBlockEnd(const MachineBasicBlock &MBB) {
  // Check if CFI information needs to be updated for this MBB with basic block
  // sections.
  if (MBB.isEndSection()) {
    for (auto &Handler : Handlers)
      Handler->endBasicBlockSection(MBB);
    for (auto &Handler : EHHandlers)
      Handler->endBasicBlockSection(MBB);
  }
}

void AsmPrinter::emitVisibility(MCSymbol *Sym, unsigned Visibility,
                                bool IsDefinition) const {
  MCSymbolAttr Attr = MCSA_Invalid;

  switch (Visibility) {
  default: break;
  case GlobalValue::HiddenVisibility:
    if (IsDefinition)
      Attr = MAI->getHiddenVisibilityAttr();
    else
      Attr = MAI->getHiddenDeclarationVisibilityAttr();
    break;
  case GlobalValue::ProtectedVisibility:
    Attr = MAI->getProtectedVisibilityAttr();
    break;
  }

  if (Attr != MCSA_Invalid)
    OutStreamer->emitSymbolAttribute(Sym, Attr);
}

bool AsmPrinter::shouldEmitLabelForBasicBlock(
    const MachineBasicBlock &MBB) const {
  // With `-fbasic-block-sections=`, a label is needed for every non-entry block
  // in the labels mode (option `=labels`) and every section beginning in the
  // sections mode (`=all` and `=list=`).
  if ((MF->getTarget().Options.BBAddrMap || MBB.isBeginSection()) &&
      !MBB.isEntryBlock())
    return true;
  // A label is needed for any block with at least one predecessor (when that
  // predecessor is not the fallthrough predecessor, or if it is an EH funclet
  // entry, or if a label is forced).
  return !MBB.pred_empty() &&
         (!isBlockOnlyReachableByFallthrough(&MBB) || MBB.isEHFuncletEntry() ||
          MBB.hasLabelMustBeEmitted());
}

/// isBlockOnlyReachableByFallthough - Return true if the basic block has
/// exactly one predecessor and the control transfer mechanism between
/// the predecessor and this block is a fall-through.
bool AsmPrinter::
isBlockOnlyReachableByFallthrough(const MachineBasicBlock *MBB) const {
  // If this is a landing pad, it isn't a fall through.  If it has no preds,
  // then nothing falls through to it.
  if (MBB->isEHPad() || MBB->pred_empty())
    return false;

  // If there isn't exactly one predecessor, it can't be a fall through.
  if (MBB->pred_size() > 1)
    return false;

  // The predecessor has to be immediately before this block.
  MachineBasicBlock *Pred = *MBB->pred_begin();
  if (!Pred->isLayoutSuccessor(MBB))
    return false;

  // If the block is completely empty, then it definitely does fall through.
  if (Pred->empty())
    return true;

  // Check the terminators in the previous blocks
  for (const auto &MI : Pred->terminators()) {
    // If it is not a simple branch, we are in a table somewhere.
    if (!MI.isBranch() || MI.isIndirectBranch())
      return false;

    // If we are the operands of one of the branches, this is not a fall
    // through. Note that targets with delay slots will usually bundle
    // terminators with the delay slot instruction.
    for (ConstMIBundleOperands OP(MI); OP.isValid(); ++OP) {
      if (OP->isJTI())
        return false;
      if (OP->isMBB() && OP->getMBB() == MBB)
        return false;
    }
  }

  return true;
}

GCMetadataPrinter *AsmPrinter::getOrCreateGCPrinter(GCStrategy &S) {
  if (!S.usesMetadata())
    return nullptr;

  auto [GCPI, Inserted] = GCMetadataPrinters.insert({&S, nullptr});
  if (!Inserted)
    return GCPI->second.get();

  auto Name = S.getName();

  for (const GCMetadataPrinterRegistry::entry &GCMetaPrinter :
       GCMetadataPrinterRegistry::entries())
    if (Name == GCMetaPrinter.getName()) {
      std::unique_ptr<GCMetadataPrinter> GMP = GCMetaPrinter.instantiate();
      GMP->S = &S;
      GCPI->second = std::move(GMP);
      return GCPI->second.get();
    }

  report_fatal_error("no GCMetadataPrinter registered for GC: " + Twine(Name));
}

void AsmPrinter::emitStackMaps() {
  GCModuleInfo *MI = getAnalysisIfAvailable<GCModuleInfo>();
  assert(MI && "AsmPrinter didn't require GCModuleInfo?");
  bool NeedsDefault = false;
  if (MI->begin() == MI->end())
    // No GC strategy, use the default format.
    NeedsDefault = true;
  else
    for (const auto &I : *MI) {
      if (GCMetadataPrinter *MP = getOrCreateGCPrinter(*I))
        if (MP->emitStackMaps(SM, *this))
          continue;
      // The strategy doesn't have printer or doesn't emit custom stack maps.
      // Use the default format.
      NeedsDefault = true;
    }

  if (NeedsDefault)
    SM.serializeToStackMapSection();
}

void AsmPrinter::addAsmPrinterHandler(
    std::unique_ptr<AsmPrinterHandler> Handler) {
  Handlers.insert(Handlers.begin(), std::move(Handler));
  NumUserHandlers++;
}

/// Pin vtables to this file.
AsmPrinterHandler::~AsmPrinterHandler() = default;

void AsmPrinterHandler::markFunctionEnd() {}

// In the binary's "xray_instr_map" section, an array of these function entries
// describes each instrumentation point.  When XRay patches your code, the index
// into this table will be given to your handler as a patch point identifier.
void AsmPrinter::XRayFunctionEntry::emit(int Bytes, MCStreamer *Out) const {
  auto Kind8 = static_cast<uint8_t>(Kind);
  Out->emitBinaryData(StringRef(reinterpret_cast<const char *>(&Kind8), 1));
  Out->emitBinaryData(
      StringRef(reinterpret_cast<const char *>(&AlwaysInstrument), 1));
  Out->emitBinaryData(StringRef(reinterpret_cast<const char *>(&Version), 1));
  auto Padding = (4 * Bytes) - ((2 * Bytes) + 3);
  assert(Padding >= 0 && "Instrumentation map entry > 4 * Word Size");
  Out->emitZeros(Padding);
}

void AsmPrinter::emitXRayTable() {
  if (Sleds.empty())
    return;

  auto PrevSection = OutStreamer->getCurrentSectionOnly();
  const Function &F = MF->getFunction();
  MCSection *InstMap = nullptr;
  MCSection *FnSledIndex = nullptr;
  const Triple &TT = TM.getTargetTriple();
  // Use PC-relative addresses on all targets.
  if (TT.isOSBinFormatELF()) {
    auto LinkedToSym = cast<MCSymbolELF>(CurrentFnSym);
    auto Flags = ELF::SHF_ALLOC | ELF::SHF_LINK_ORDER;
    StringRef GroupName;
    if (F.hasComdat()) {
      Flags |= ELF::SHF_GROUP;
      GroupName = F.getComdat()->getName();
    }
    InstMap = OutContext.getELFSection("xray_instr_map", ELF::SHT_PROGBITS,
                                       Flags, 0, GroupName, F.hasComdat(),
                                       MCSection::NonUniqueID, LinkedToSym);

    if (TM.Options.XRayFunctionIndex)
      FnSledIndex = OutContext.getELFSection(
          "xray_fn_idx", ELF::SHT_PROGBITS, Flags, 0, GroupName, F.hasComdat(),
          MCSection::NonUniqueID, LinkedToSym);
  } else if (MF->getSubtarget().getTargetTriple().isOSBinFormatMachO()) {
    InstMap = OutContext.getMachOSection("__DATA", "xray_instr_map",
                                         MachO::S_ATTR_LIVE_SUPPORT,
                                         SectionKind::getReadOnlyWithRel());
    if (TM.Options.XRayFunctionIndex)
      FnSledIndex = OutContext.getMachOSection("__DATA", "xray_fn_idx",
                                               MachO::S_ATTR_LIVE_SUPPORT,
                                               SectionKind::getReadOnly());
  } else {
    llvm_unreachable("Unsupported target");
  }

  auto WordSizeBytes = MAI->getCodePointerSize();

  // Now we switch to the instrumentation map section. Because this is done
  // per-function, we are able to create an index entry that will represent the
  // range of sleds associated with a function.
  auto &Ctx = OutContext;
  MCSymbol *SledsStart =
      OutContext.createLinkerPrivateSymbol("xray_sleds_start");
  OutStreamer->switchSection(InstMap);
  OutStreamer->emitLabel(SledsStart);
  for (const auto &Sled : Sleds) {
    MCSymbol *Dot = Ctx.createTempSymbol();
    OutStreamer->emitLabel(Dot);
    OutStreamer->emitValueImpl(
        MCBinaryExpr::createSub(MCSymbolRefExpr::create(Sled.Sled, Ctx),
                                MCSymbolRefExpr::create(Dot, Ctx), Ctx),
        WordSizeBytes);
    OutStreamer->emitValueImpl(
        MCBinaryExpr::createSub(
            MCSymbolRefExpr::create(CurrentFnBegin, Ctx),
            MCBinaryExpr::createAdd(MCSymbolRefExpr::create(Dot, Ctx),
                                    MCConstantExpr::create(WordSizeBytes, Ctx),
                                    Ctx),
            Ctx),
        WordSizeBytes);
    Sled.emit(WordSizeBytes, OutStreamer.get());
  }
  MCSymbol *SledsEnd = OutContext.createTempSymbol("xray_sleds_end", true);
  OutStreamer->emitLabel(SledsEnd);

  // We then emit a single entry in the index per function. We use the symbols
  // that bound the instrumentation map as the range for a specific function.
  // Each entry here will be 2 * word size aligned, as we're writing down two
  // pointers. This should work for both 32-bit and 64-bit platforms.
  if (FnSledIndex) {
    OutStreamer->switchSection(FnSledIndex);
    OutStreamer->emitCodeAlignment(Align(2 * WordSizeBytes),
                                   &getSubtargetInfo());
    // For Mach-O, use an "l" symbol as the atom of this subsection. The label
    // difference uses a SUBTRACTOR external relocation which references the
    // symbol.
    MCSymbol *Dot = Ctx.createLinkerPrivateSymbol("xray_fn_idx");
    OutStreamer->emitLabel(Dot);
    OutStreamer->emitValueImpl(
        MCBinaryExpr::createSub(MCSymbolRefExpr::create(SledsStart, Ctx),
                                MCSymbolRefExpr::create(Dot, Ctx), Ctx),
        WordSizeBytes);
    OutStreamer->emitValueImpl(MCConstantExpr::create(Sleds.size(), Ctx),
                               WordSizeBytes);
    OutStreamer->switchSection(PrevSection);
  }
  Sleds.clear();
}

void AsmPrinter::recordSled(MCSymbol *Sled, const MachineInstr &MI,
                            SledKind Kind, uint8_t Version) {
  const Function &F = MI.getMF()->getFunction();
  auto Attr = F.getFnAttribute("function-instrument");
  bool LogArgs = F.hasFnAttribute("xray-log-args");
  bool AlwaysInstrument =
    Attr.isStringAttribute() && Attr.getValueAsString() == "xray-always";
  if (Kind == SledKind::FUNCTION_ENTER && LogArgs)
    Kind = SledKind::LOG_ARGS_ENTER;
  Sleds.emplace_back(XRayFunctionEntry{Sled, CurrentFnSym, Kind,
                                       AlwaysInstrument, &F, Version});
}

void AsmPrinter::emitPatchableFunctionEntries() {
  const Function &F = MF->getFunction();
  unsigned PatchableFunctionPrefix = 0, PatchableFunctionEntry = 0;
  (void)F.getFnAttribute("patchable-function-prefix")
      .getValueAsString()
      .getAsInteger(10, PatchableFunctionPrefix);
  (void)F.getFnAttribute("patchable-function-entry")
      .getValueAsString()
      .getAsInteger(10, PatchableFunctionEntry);
  if (!PatchableFunctionPrefix && !PatchableFunctionEntry)
    return;
  const unsigned PointerSize = getPointerSize();
  if (TM.getTargetTriple().isOSBinFormatELF()) {
    auto Flags = ELF::SHF_WRITE | ELF::SHF_ALLOC;
    const MCSymbolELF *LinkedToSym = nullptr;
    StringRef GroupName;

    // GNU as < 2.35 did not support section flag 'o'. GNU ld < 2.36 did not
    // support mixed SHF_LINK_ORDER and non-SHF_LINK_ORDER sections.
    if (MAI->useIntegratedAssembler() || MAI->binutilsIsAtLeast(2, 36)) {
      Flags |= ELF::SHF_LINK_ORDER;
      if (F.hasComdat()) {
        Flags |= ELF::SHF_GROUP;
        GroupName = F.getComdat()->getName();
      }
      LinkedToSym = cast<MCSymbolELF>(CurrentFnSym);
    }
    OutStreamer->switchSection(OutContext.getELFSection(
        "__patchable_function_entries", ELF::SHT_PROGBITS, Flags, 0, GroupName,
        F.hasComdat(), MCSection::NonUniqueID, LinkedToSym));
    emitAlignment(Align(PointerSize));
    OutStreamer->emitSymbolValue(CurrentPatchableFunctionEntrySym, PointerSize);
  }
}

uint16_t AsmPrinter::getDwarfVersion() const {
  return OutStreamer->getContext().getDwarfVersion();
}

void AsmPrinter::setDwarfVersion(uint16_t Version) {
  OutStreamer->getContext().setDwarfVersion(Version);
}

bool AsmPrinter::isDwarf64() const {
  return OutStreamer->getContext().getDwarfFormat() == dwarf::DWARF64;
}

unsigned int AsmPrinter::getDwarfOffsetByteSize() const {
  return dwarf::getDwarfOffsetByteSize(
      OutStreamer->getContext().getDwarfFormat());
}

dwarf::FormParams AsmPrinter::getDwarfFormParams() const {
  return {getDwarfVersion(), uint8_t(MAI->getCodePointerSize()),
          OutStreamer->getContext().getDwarfFormat(),
          doesDwarfUseRelocationsAcrossSections()};
}

unsigned int AsmPrinter::getUnitLengthFieldByteSize() const {
  return dwarf::getUnitLengthFieldByteSize(
      OutStreamer->getContext().getDwarfFormat());
}

std::tuple<const MCSymbol *, uint64_t, const MCSymbol *,
           codeview::JumpTableEntrySize>
AsmPrinter::getCodeViewJumpTableInfo(int JTI, const MachineInstr *BranchInstr,
                                     const MCSymbol *BranchLabel) const {
  const auto TLI = MF->getSubtarget().getTargetLowering();
  const auto BaseExpr =
      TLI->getPICJumpTableRelocBaseExpr(MF, JTI, MMI->getContext());
  const auto Base = &cast<MCSymbolRefExpr>(BaseExpr)->getSymbol();

  // By default, for the architectures that support CodeView,
  // EK_LabelDifference32 is implemented as an Int32 from the base address.
  return std::make_tuple(Base, 0, BranchLabel,
                         codeview::JumpTableEntrySize::Int32);
}<|MERGE_RESOLUTION|>--- conflicted
+++ resolved
@@ -2854,13 +2854,8 @@
 // function.
 void AsmPrinter::emitJumpTableInfo() {
   const MachineJumpTableInfo *MJTI = MF->getJumpTableInfo();
-<<<<<<< HEAD
-  if (!MJTI)
-    return;
-=======
   if (!MJTI) return;
 
->>>>>>> eaa5fd57
   const std::vector<MachineJumpTableEntry> &JT = MJTI->getJumpTables();
   if (JT.empty()) return;
 
@@ -2913,18 +2908,12 @@
   }
 
   const DataLayout &DL = MF->getDataLayout();
-<<<<<<< HEAD
-
-  emitAlignment(Align(MJTI.getEntryAlignment(MF->getDataLayout())));
-=======
   emitAlignment(Align(MJTI.getEntryAlignment(DL)));
->>>>>>> eaa5fd57
-
-  if (!JTInDiffSection) {
-    // Jump tables in code sections are marked with a data_region directive
-    // where that's supported.
+
+  // Jump tables in code sections are marked with a data_region directive
+  // where that's supported.
+  if (!JTInDiffSection)
     OutStreamer->emitDataRegion(MCDR_DataRegionJT32);
-  }
 
   for (const unsigned JumpTableIndex : JumpTableIndices) {
     ArrayRef<MachineBasicBlock *> JTBBs = JT[JumpTableIndex].MBBs;
