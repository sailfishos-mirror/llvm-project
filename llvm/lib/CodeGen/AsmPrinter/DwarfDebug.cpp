--- conflicted
+++ resolved
@@ -2368,13 +2368,8 @@
   // Map {(InlinedAt, Group): (Rank, Instructions)}.
   // NOTE: Anecdotally, for a large C++ blob, 99% of the instruction
   // SmallVectors contain 2 or fewer elements; use 2 inline elements.
-<<<<<<< HEAD
-  DenseMap<std::pair<DILocation *, uint32_t>,
-           std::pair<uint16_t, SmallVector<const MachineInstr *, 2>>>
-=======
   DenseMap<std::pair<DILocation *, uint64_t>,
            std::pair<uint8_t, SmallVector<const MachineInstr *, 2>>>
->>>>>>> eb0f1dc0
       GroupCandidates;
 
   // For each instruction:
