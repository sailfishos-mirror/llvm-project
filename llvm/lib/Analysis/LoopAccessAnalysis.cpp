//===- LoopAccessAnalysis.cpp - Loop Access Analysis Implementation --------==//
//
// Part of the LLVM Project, under the Apache License v2.0 with LLVM Exceptions.
// See https://llvm.org/LICENSE.txt for license information.
// SPDX-License-Identifier: Apache-2.0 WITH LLVM-exception
//
//===----------------------------------------------------------------------===//
//
// The implementation for the loop memory dependence that was originally
// developed for the loop vectorizer.
//
//===----------------------------------------------------------------------===//

#include "llvm/Analysis/LoopAccessAnalysis.h"
#include "llvm/ADT/APInt.h"
#include "llvm/ADT/DenseMap.h"
#include "llvm/ADT/EquivalenceClasses.h"
#include "llvm/ADT/PointerIntPair.h"
#include "llvm/ADT/STLExtras.h"
#include "llvm/ADT/SetVector.h"
#include "llvm/ADT/SmallPtrSet.h"
#include "llvm/ADT/SmallSet.h"
#include "llvm/ADT/SmallVector.h"
#include "llvm/Analysis/AliasAnalysis.h"
#include "llvm/Analysis/AliasSetTracker.h"
#include "llvm/Analysis/AssumeBundleQueries.h"
#include "llvm/Analysis/AssumptionCache.h"
#include "llvm/Analysis/LoopAnalysisManager.h"
#include "llvm/Analysis/LoopInfo.h"
#include "llvm/Analysis/LoopIterator.h"
#include "llvm/Analysis/MemoryLocation.h"
#include "llvm/Analysis/OptimizationRemarkEmitter.h"
#include "llvm/Analysis/ScalarEvolution.h"
#include "llvm/Analysis/ScalarEvolutionExpressions.h"
#include "llvm/Analysis/ScalarEvolutionPatternMatch.h"
#include "llvm/Analysis/TargetLibraryInfo.h"
#include "llvm/Analysis/TargetTransformInfo.h"
#include "llvm/Analysis/ValueTracking.h"
#include "llvm/Analysis/VectorUtils.h"
#include "llvm/IR/BasicBlock.h"
#include "llvm/IR/Constants.h"
#include "llvm/IR/DataLayout.h"
#include "llvm/IR/DebugLoc.h"
#include "llvm/IR/DerivedTypes.h"
#include "llvm/IR/DiagnosticInfo.h"
#include "llvm/IR/Dominators.h"
#include "llvm/IR/Function.h"
#include "llvm/IR/InstrTypes.h"
#include "llvm/IR/Instruction.h"
#include "llvm/IR/Instructions.h"
#include "llvm/IR/IntrinsicInst.h"
#include "llvm/IR/PassManager.h"
#include "llvm/IR/Type.h"
#include "llvm/IR/Value.h"
#include "llvm/IR/ValueHandle.h"
#include "llvm/Support/Casting.h"
#include "llvm/Support/CommandLine.h"
#include "llvm/Support/Debug.h"
#include "llvm/Support/ErrorHandling.h"
#include "llvm/Support/raw_ostream.h"
#include <algorithm>
#include <cassert>
#include <cstdint>
#include <iterator>
#include <utility>
#include <variant>
#include <vector>

using namespace llvm;
using namespace llvm::SCEVPatternMatch;

#define DEBUG_TYPE "loop-accesses"

static cl::opt<unsigned, true>
VectorizationFactor("force-vector-width", cl::Hidden,
                    cl::desc("Sets the SIMD width. Zero is autoselect."),
                    cl::location(VectorizerParams::VectorizationFactor));
unsigned VectorizerParams::VectorizationFactor;

static cl::opt<unsigned, true>
VectorizationInterleave("force-vector-interleave", cl::Hidden,
                        cl::desc("Sets the vectorization interleave count. "
                                 "Zero is autoselect."),
                        cl::location(
                            VectorizerParams::VectorizationInterleave));
unsigned VectorizerParams::VectorizationInterleave;

static cl::opt<unsigned, true> RuntimeMemoryCheckThreshold(
    "runtime-memory-check-threshold", cl::Hidden,
    cl::desc("When performing memory disambiguation checks at runtime do not "
             "generate more than this number of comparisons (default = 8)."),
    cl::location(VectorizerParams::RuntimeMemoryCheckThreshold), cl::init(8));
unsigned VectorizerParams::RuntimeMemoryCheckThreshold;

/// The maximum iterations used to merge memory checks
static cl::opt<unsigned> MemoryCheckMergeThreshold(
    "memory-check-merge-threshold", cl::Hidden,
    cl::desc("Maximum number of comparisons done when trying to merge "
             "runtime memory checks. (default = 100)"),
    cl::init(100));

/// Maximum SIMD width.
const unsigned VectorizerParams::MaxVectorWidth = 64;

/// We collect dependences up to this threshold.
static cl::opt<unsigned>
    MaxDependences("max-dependences", cl::Hidden,
                   cl::desc("Maximum number of dependences collected by "
                            "loop-access analysis (default = 100)"),
                   cl::init(100));

/// This enables versioning on the strides of symbolically striding memory
/// accesses in code like the following.
///   for (i = 0; i < N; ++i)
///     A[i * Stride1] += B[i * Stride2] ...
///
/// Will be roughly translated to
///    if (Stride1 == 1 && Stride2 == 1) {
///      for (i = 0; i < N; i+=4)
///       A[i:i+3] += ...
///    } else
///      ...
static cl::opt<bool> EnableMemAccessVersioning(
    "enable-mem-access-versioning", cl::init(true), cl::Hidden,
    cl::desc("Enable symbolic stride memory access versioning"));

/// Enable store-to-load forwarding conflict detection. This option can
/// be disabled for correctness testing.
static cl::opt<bool> EnableForwardingConflictDetection(
    "store-to-load-forwarding-conflict-detection", cl::Hidden,
    cl::desc("Enable conflict detection in loop-access analysis"),
    cl::init(true));

static cl::opt<unsigned> MaxForkedSCEVDepth(
    "max-forked-scev-depth", cl::Hidden,
    cl::desc("Maximum recursion depth when finding forked SCEVs (default = 5)"),
    cl::init(5));

static cl::opt<bool> SpeculateUnitStride(
    "laa-speculate-unit-stride", cl::Hidden,
    cl::desc("Speculate that non-constant strides are unit in LAA"),
    cl::init(true));

static cl::opt<bool, true> HoistRuntimeChecks(
    "hoist-runtime-checks", cl::Hidden,
    cl::desc(
        "Hoist inner loop runtime memory checks to outer loop if possible"),
    cl::location(VectorizerParams::HoistRuntimeChecks), cl::init(true));
bool VectorizerParams::HoistRuntimeChecks;

bool VectorizerParams::isInterleaveForced() {
  return ::VectorizationInterleave.getNumOccurrences() > 0;
}

const SCEV *llvm::replaceSymbolicStrideSCEV(PredicatedScalarEvolution &PSE,
                                            const DenseMap<Value *, const SCEV *> &PtrToStride,
                                            Value *Ptr) {
  const SCEV *OrigSCEV = PSE.getSCEV(Ptr);

  // If there is an entry in the map return the SCEV of the pointer with the
  // symbolic stride replaced by one.
  const SCEV *StrideSCEV = PtrToStride.lookup(Ptr);
  if (!StrideSCEV)
    // For a non-symbolic stride, just return the original expression.
    return OrigSCEV;

  // Note: This assert is both overly strong and overly weak.  The actual
  // invariant here is that StrideSCEV should be loop invariant.  The only
  // such invariant strides we happen to speculate right now are unknowns
  // and thus this is a reasonable proxy of the actual invariant.
  assert(isa<SCEVUnknown>(StrideSCEV) && "shouldn't be in map");

  ScalarEvolution *SE = PSE.getSE();
  const SCEV *CT = SE->getOne(StrideSCEV->getType());
  PSE.addPredicate(*SE->getEqualPredicate(StrideSCEV, CT));
  const SCEV *Expr = PSE.getSCEV(Ptr);

  LLVM_DEBUG(dbgs() << "LAA: Replacing SCEV: " << *OrigSCEV
	     << " by: " << *Expr << "\n");
  return Expr;
}

RuntimeCheckingPtrGroup::RuntimeCheckingPtrGroup(
    unsigned Index, const RuntimePointerChecking &RtCheck)
    : High(RtCheck.Pointers[Index].End), Low(RtCheck.Pointers[Index].Start),
      AddressSpace(RtCheck.Pointers[Index]
                       .PointerValue->getType()
                       ->getPointerAddressSpace()),
      NeedsFreeze(RtCheck.Pointers[Index].NeedsFreeze) {
  Members.push_back(Index);
}

/// Returns \p A + \p B, if it is guaranteed not to unsigned wrap. Otherwise
/// return nullptr. \p A and \p B must have the same type.
static const SCEV *addSCEVNoOverflow(const SCEV *A, const SCEV *B,
                                     ScalarEvolution &SE) {
  if (!SE.willNotOverflow(Instruction::Add, /*IsSigned=*/false, A, B))
    return nullptr;
  return SE.getAddExpr(A, B);
}

/// Returns \p A * \p B, if it is guaranteed not to unsigned wrap. Otherwise
/// return nullptr. \p A and \p B must have the same type.
static const SCEV *mulSCEVOverflow(const SCEV *A, const SCEV *B,
                                   ScalarEvolution &SE) {
  if (!SE.willNotOverflow(Instruction::Mul, /*IsSigned=*/false, A, B))
    return nullptr;
  return SE.getMulExpr(A, B);
}

/// Return true, if evaluating \p AR at \p MaxBTC cannot wrap, because \p AR at
/// \p MaxBTC is guaranteed inbounds of the accessed object.
static bool
evaluatePtrAddRecAtMaxBTCWillNotWrap(const SCEVAddRecExpr *AR,
                                     const SCEV *MaxBTC, const SCEV *EltSize,
                                     ScalarEvolution &SE, const DataLayout &DL,
                                     DominatorTree *DT, AssumptionCache *AC) {
  auto *PointerBase = SE.getPointerBase(AR->getStart());
  auto *StartPtr = dyn_cast<SCEVUnknown>(PointerBase);
  if (!StartPtr)
    return false;
  const Loop *L = AR->getLoop();
  bool CheckForNonNull, CheckForFreed;
  Value *StartPtrV = StartPtr->getValue();
  uint64_t DerefBytes = StartPtrV->getPointerDereferenceableBytes(
      DL, CheckForNonNull, CheckForFreed);

  if (DerefBytes && (CheckForNonNull || CheckForFreed))
    return false;

  const SCEV *Step = AR->getStepRecurrence(SE);
  Type *WiderTy = SE.getWiderType(MaxBTC->getType(), Step->getType());
  const SCEV *DerefBytesSCEV = SE.getConstant(WiderTy, DerefBytes);

  // Check if we have a suitable dereferencable assumption we can use.
  if (!StartPtrV->canBeFreed()) {
    RetainedKnowledge DerefRK = getKnowledgeValidInContext(
        StartPtrV, {Attribute::Dereferenceable}, *AC,
        L->getLoopPredecessor()->getTerminator(), DT);
    if (DerefRK) {
      DerefBytesSCEV = SE.getUMaxExpr(
          DerefBytesSCEV, SE.getConstant(WiderTy, DerefRK.ArgValue));
    }
  }

  if (DerefBytesSCEV->isZero())
    return false;

  bool IsKnownNonNegative = SE.isKnownNonNegative(Step);
  if (!IsKnownNonNegative && !SE.isKnownNegative(Step))
    return false;

  Step = SE.getNoopOrSignExtend(Step, WiderTy);
  MaxBTC = SE.getNoopOrZeroExtend(MaxBTC, WiderTy);

  // For the computations below, make sure they don't unsigned wrap.
  if (!SE.isKnownPredicate(CmpInst::ICMP_UGE, AR->getStart(), StartPtr))
    return false;
  const SCEV *StartOffset = SE.getNoopOrZeroExtend(
      SE.getMinusSCEV(AR->getStart(), StartPtr), WiderTy);

  const SCEV *OffsetAtLastIter =
      mulSCEVOverflow(MaxBTC, SE.getAbsExpr(Step, /*IsNSW=*/false), SE);
  if (!OffsetAtLastIter)
    return false;

  const SCEV *OffsetEndBytes = addSCEVNoOverflow(
      OffsetAtLastIter, SE.getNoopOrZeroExtend(EltSize, WiderTy), SE);
  if (!OffsetEndBytes)
    return false;

  if (IsKnownNonNegative) {
    // For positive steps, check if
    //  (AR->getStart() - StartPtr) + (MaxBTC  * Step) + EltSize <= DerefBytes,
    // while making sure none of the computations unsigned wrap themselves.
    const SCEV *EndBytes = addSCEVNoOverflow(StartOffset, OffsetEndBytes, SE);
    if (!EndBytes)
      return false;
    return SE.isKnownPredicate(CmpInst::ICMP_ULE, EndBytes, DerefBytesSCEV);
  }

  // For negative steps check if
  //  * StartOffset >= (MaxBTC * Step + EltSize)
  //  * StartOffset <= DerefBytes.
  assert(SE.isKnownNegative(Step) && "must be known negative");
  return SE.isKnownPredicate(CmpInst::ICMP_SGE, StartOffset, OffsetEndBytes) &&
         SE.isKnownPredicate(CmpInst::ICMP_ULE, StartOffset, DerefBytesSCEV);
}

std::pair<const SCEV *, const SCEV *> llvm::getStartAndEndForAccess(
    const Loop *Lp, const SCEV *PtrExpr, Type *AccessTy, const SCEV *BTC,
    const SCEV *MaxBTC, ScalarEvolution *SE,
    DenseMap<std::pair<const SCEV *, Type *>,
             std::pair<const SCEV *, const SCEV *>> *PointerBounds,
    DominatorTree *DT, AssumptionCache *AC) {
  std::pair<const SCEV *, const SCEV *> *PtrBoundsPair;
  if (PointerBounds) {
    auto [Iter, Ins] = PointerBounds->insert(
        {{PtrExpr, AccessTy},
         {SE->getCouldNotCompute(), SE->getCouldNotCompute()}});
    if (!Ins)
      return Iter->second;
    PtrBoundsPair = &Iter->second;
  }

  const SCEV *ScStart;
  const SCEV *ScEnd;

  auto &DL = Lp->getHeader()->getDataLayout();
  Type *IdxTy = DL.getIndexType(PtrExpr->getType());
  const SCEV *EltSizeSCEV = SE->getStoreSizeOfExpr(IdxTy, AccessTy);
  if (SE->isLoopInvariant(PtrExpr, Lp)) {
    ScStart = ScEnd = PtrExpr;
  } else if (auto *AR = dyn_cast<SCEVAddRecExpr>(PtrExpr)) {
    ScStart = AR->getStart();
    if (!isa<SCEVCouldNotCompute>(BTC))
      // Evaluating AR at an exact BTC is safe: LAA separately checks that
      // accesses cannot wrap in the loop. If evaluating AR at BTC wraps, then
      // the loop either triggers UB when executing a memory access with a
      // poison pointer or the wrapping/poisoned pointer is not used.
      ScEnd = AR->evaluateAtIteration(BTC, *SE);
    else {
      // Evaluating AR at MaxBTC may wrap and create an expression that is less
      // than the start of the AddRec due to wrapping (for example consider
      // MaxBTC = -2). If that's the case, set ScEnd to -(EltSize + 1). ScEnd
      // will get incremented by EltSize before returning, so this effectively
      // sets ScEnd to the maximum unsigned value for the type. Note that LAA
      // separately checks that accesses cannot not wrap, so unsigned max
      // represents an upper bound.
      if (evaluatePtrAddRecAtMaxBTCWillNotWrap(AR, MaxBTC, EltSizeSCEV, *SE, DL,
                                               DT, AC)) {
        ScEnd = AR->evaluateAtIteration(MaxBTC, *SE);
      } else {
        ScEnd = SE->getAddExpr(
            SE->getNegativeSCEV(EltSizeSCEV),
            SE->getSCEV(ConstantExpr::getIntToPtr(
                ConstantInt::get(EltSizeSCEV->getType(), -1), AR->getType())));
      }
    }
    const SCEV *Step = AR->getStepRecurrence(*SE);

    // For expressions with negative step, the upper bound is ScStart and the
    // lower bound is ScEnd.
    if (const auto *CStep = dyn_cast<SCEVConstant>(Step)) {
      if (CStep->getValue()->isNegative())
        std::swap(ScStart, ScEnd);
    } else {
      // Fallback case: the step is not constant, but we can still
      // get the upper and lower bounds of the interval by using min/max
      // expressions.
      ScStart = SE->getUMinExpr(ScStart, ScEnd);
      ScEnd = SE->getUMaxExpr(AR->getStart(), ScEnd);
    }
  } else
    return {SE->getCouldNotCompute(), SE->getCouldNotCompute()};

  assert(SE->isLoopInvariant(ScStart, Lp) && "ScStart needs to be invariant");
  assert(SE->isLoopInvariant(ScEnd, Lp) && "ScEnd needs to be invariant");

  // Add the size of the pointed element to ScEnd.
  ScEnd = SE->getAddExpr(ScEnd, EltSizeSCEV);

  std::pair<const SCEV *, const SCEV *> Res = {ScStart, ScEnd};
  if (PointerBounds)
    *PtrBoundsPair = Res;
  return Res;
}

/// Calculate Start and End points of memory access using
/// getStartAndEndForAccess.
void RuntimePointerChecking::insert(Loop *Lp, Value *Ptr, const SCEV *PtrExpr,
                                    Type *AccessTy, bool WritePtr,
                                    unsigned DepSetId, unsigned ASId,
                                    PredicatedScalarEvolution &PSE,
                                    bool NeedsFreeze) {
  const SCEV *SymbolicMaxBTC = PSE.getSymbolicMaxBackedgeTakenCount();
  const SCEV *BTC = PSE.getBackedgeTakenCount();
  const auto &[ScStart, ScEnd] = getStartAndEndForAccess(
      Lp, PtrExpr, AccessTy, BTC, SymbolicMaxBTC, PSE.getSE(),
      &DC.getPointerBounds(), DC.getDT(), DC.getAC());
  assert(!isa<SCEVCouldNotCompute>(ScStart) &&
         !isa<SCEVCouldNotCompute>(ScEnd) &&
         "must be able to compute both start and end expressions");
  Pointers.emplace_back(Ptr, ScStart, ScEnd, WritePtr, DepSetId, ASId, PtrExpr,
                        NeedsFreeze);
}

bool RuntimePointerChecking::tryToCreateDiffCheck(
    const RuntimeCheckingPtrGroup &CGI, const RuntimeCheckingPtrGroup &CGJ) {
  // If either group contains multiple different pointers, bail out.
  // TODO: Support multiple pointers by using the minimum or maximum pointer,
  // depending on src & sink.
  if (CGI.Members.size() != 1 || CGJ.Members.size() != 1)
    return false;

  const PointerInfo *Src = &Pointers[CGI.Members[0]];
  const PointerInfo *Sink = &Pointers[CGJ.Members[0]];

  // If either pointer is read and written, multiple checks may be needed. Bail
  // out.
  if (!DC.getOrderForAccess(Src->PointerValue, !Src->IsWritePtr).empty() ||
      !DC.getOrderForAccess(Sink->PointerValue, !Sink->IsWritePtr).empty())
    return false;

  ArrayRef<unsigned> AccSrc =
      DC.getOrderForAccess(Src->PointerValue, Src->IsWritePtr);
  ArrayRef<unsigned> AccSink =
      DC.getOrderForAccess(Sink->PointerValue, Sink->IsWritePtr);
  // If either pointer is accessed multiple times, there may not be a clear
  // src/sink relation. Bail out for now.
  if (AccSrc.size() != 1 || AccSink.size() != 1)
    return false;

  // If the sink is accessed before src, swap src/sink.
  if (AccSink[0] < AccSrc[0])
    std::swap(Src, Sink);

  const SCEVConstant *Step;
  const SCEV *SrcStart;
  const SCEV *SinkStart;
  const Loop *InnerLoop = DC.getInnermostLoop();
  if (!match(Src->Expr,
             m_scev_AffineAddRec(m_SCEV(SrcStart), m_SCEVConstant(Step),
                                 m_SpecificLoop(InnerLoop))) ||
      !match(Sink->Expr,
             m_scev_AffineAddRec(m_SCEV(SinkStart), m_scev_Specific(Step),
                                 m_SpecificLoop(InnerLoop))))
    return false;

  SmallVector<Instruction *, 4> SrcInsts =
      DC.getInstructionsForAccess(Src->PointerValue, Src->IsWritePtr);
  SmallVector<Instruction *, 4> SinkInsts =
      DC.getInstructionsForAccess(Sink->PointerValue, Sink->IsWritePtr);
  Type *SrcTy = getLoadStoreType(SrcInsts[0]);
  Type *DstTy = getLoadStoreType(SinkInsts[0]);
  if (isa<ScalableVectorType>(SrcTy) || isa<ScalableVectorType>(DstTy))
    return false;

  const DataLayout &DL = InnerLoop->getHeader()->getDataLayout();
  unsigned AllocSize =
      std::max(DL.getTypeAllocSize(SrcTy), DL.getTypeAllocSize(DstTy));

  // Only matching constant steps matching the AllocSize are supported at the
  // moment. This simplifies the difference computation. Can be extended in the
  // future.
  if (Step->getAPInt().abs() != AllocSize)
    return false;

  IntegerType *IntTy =
      IntegerType::get(Src->PointerValue->getContext(),
                       DL.getPointerSizeInBits(CGI.AddressSpace));

  // When counting down, the dependence distance needs to be swapped.
  if (Step->getValue()->isNegative())
    std::swap(SinkStart, SrcStart);

  const SCEV *SinkStartInt = SE->getPtrToIntExpr(SinkStart, IntTy);
  const SCEV *SrcStartInt = SE->getPtrToIntExpr(SrcStart, IntTy);
  if (isa<SCEVCouldNotCompute>(SinkStartInt) ||
      isa<SCEVCouldNotCompute>(SrcStartInt))
    return false;

  // If the start values for both Src and Sink also vary according to an outer
  // loop, then it's probably better to avoid creating diff checks because
  // they may not be hoisted. We should instead let llvm::addRuntimeChecks
  // do the expanded full range overlap checks, which can be hoisted.
  if (HoistRuntimeChecks && InnerLoop->getParentLoop() &&
      isa<SCEVAddRecExpr>(SinkStartInt) && isa<SCEVAddRecExpr>(SrcStartInt)) {
    auto *SrcStartAR = cast<SCEVAddRecExpr>(SrcStartInt);
    auto *SinkStartAR = cast<SCEVAddRecExpr>(SinkStartInt);
    const Loop *StartARLoop = SrcStartAR->getLoop();
    if (StartARLoop == SinkStartAR->getLoop() &&
        StartARLoop == InnerLoop->getParentLoop() &&
        // If the diff check would already be loop invariant (due to the
        // recurrences being the same), then we prefer to keep the diff checks
        // because they are cheaper.
        SrcStartAR->getStepRecurrence(*SE) !=
            SinkStartAR->getStepRecurrence(*SE)) {
      LLVM_DEBUG(dbgs() << "LAA: Not creating diff runtime check, since these "
                           "cannot be hoisted out of the outer loop\n");
      return false;
    }
  }

  LLVM_DEBUG(dbgs() << "LAA: Creating diff runtime check for:\n"
                    << "SrcStart: " << *SrcStartInt << '\n'
                    << "SinkStartInt: " << *SinkStartInt << '\n');
  DiffChecks.emplace_back(SrcStartInt, SinkStartInt, AllocSize,
                          Src->NeedsFreeze || Sink->NeedsFreeze);
  return true;
}

SmallVector<RuntimePointerCheck, 4> RuntimePointerChecking::generateChecks() {
  SmallVector<RuntimePointerCheck, 4> Checks;

  for (unsigned I = 0; I < CheckingGroups.size(); ++I) {
    for (unsigned J = I + 1; J < CheckingGroups.size(); ++J) {
      const RuntimeCheckingPtrGroup &CGI = CheckingGroups[I];
      const RuntimeCheckingPtrGroup &CGJ = CheckingGroups[J];

      if (needsChecking(CGI, CGJ)) {
        CanUseDiffCheck = CanUseDiffCheck && tryToCreateDiffCheck(CGI, CGJ);
        Checks.emplace_back(&CGI, &CGJ);
      }
    }
  }
  return Checks;
}

void RuntimePointerChecking::generateChecks(
    MemoryDepChecker::DepCandidates &DepCands, bool UseDependencies) {
  assert(Checks.empty() && "Checks is not empty");
  groupChecks(DepCands, UseDependencies);
  Checks = generateChecks();
}

bool RuntimePointerChecking::needsChecking(
    const RuntimeCheckingPtrGroup &M, const RuntimeCheckingPtrGroup &N) const {
  for (const auto &I : M.Members)
    for (const auto &J : N.Members)
      if (needsChecking(I, J))
        return true;
  return false;
}

/// Compare \p I and \p J and return the minimum.
/// Return nullptr in case we couldn't find an answer.
static const SCEV *getMinFromExprs(const SCEV *I, const SCEV *J,
                                   ScalarEvolution *SE) {
  std::optional<APInt> Diff = SE->computeConstantDifference(J, I);
  if (!Diff)
    return nullptr;
  return Diff->isNegative() ? J : I;
}

bool RuntimeCheckingPtrGroup::addPointer(
    unsigned Index, const RuntimePointerChecking &RtCheck) {
  return addPointer(
      Index, RtCheck.Pointers[Index].Start, RtCheck.Pointers[Index].End,
      RtCheck.Pointers[Index].PointerValue->getType()->getPointerAddressSpace(),
      RtCheck.Pointers[Index].NeedsFreeze, *RtCheck.SE);
}

bool RuntimeCheckingPtrGroup::addPointer(unsigned Index, const SCEV *Start,
                                         const SCEV *End, unsigned AS,
                                         bool NeedsFreeze,
                                         ScalarEvolution &SE) {
  assert(AddressSpace == AS &&
         "all pointers in a checking group must be in the same address space");

  // Compare the starts and ends with the known minimum and maximum
  // of this set. We need to know how we compare against the min/max
  // of the set in order to be able to emit memchecks.
  const SCEV *Min0 = getMinFromExprs(Start, Low, &SE);
  if (!Min0)
    return false;

  const SCEV *Min1 = getMinFromExprs(End, High, &SE);
  if (!Min1)
    return false;

  // Update the low bound  expression if we've found a new min value.
  if (Min0 == Start)
    Low = Start;

  // Update the high bound expression if we've found a new max value.
  if (Min1 != End)
    High = End;

  Members.push_back(Index);
  this->NeedsFreeze |= NeedsFreeze;
  return true;
}

void RuntimePointerChecking::groupChecks(
    MemoryDepChecker::DepCandidates &DepCands, bool UseDependencies) {
  // We build the groups from dependency candidates equivalence classes
  // because:
  //    - We know that pointers in the same equivalence class share
  //      the same underlying object and therefore there is a chance
  //      that we can compare pointers
  //    - We wouldn't be able to merge two pointers for which we need
  //      to emit a memcheck. The classes in DepCands are already
  //      conveniently built such that no two pointers in the same
  //      class need checking against each other.

  // We use the following (greedy) algorithm to construct the groups
  // For every pointer in the equivalence class:
  //   For each existing group:
  //   - if the difference between this pointer and the min/max bounds
  //     of the group is a constant, then make the pointer part of the
  //     group and update the min/max bounds of that group as required.

  CheckingGroups.clear();

  // If we need to check two pointers to the same underlying object
  // with a non-constant difference, we shouldn't perform any pointer
  // grouping with those pointers. This is because we can easily get
  // into cases where the resulting check would return false, even when
  // the accesses are safe.
  //
  // The following example shows this:
  // for (i = 0; i < 1000; ++i)
  //   a[5000 + i * m] = a[i] + a[i + 9000]
  //
  // Here grouping gives a check of (5000, 5000 + 1000 * m) against
  // (0, 10000) which is always false. However, if m is 1, there is no
  // dependence. Not grouping the checks for a[i] and a[i + 9000] allows
  // us to perform an accurate check in this case.
  //
  // In the above case, we have a non-constant distance and an Unknown
  // dependence between accesses to the same underlying object, and could retry
  // with runtime checks. Therefore UseDependencies is false. In this case we
  // will use the fallback path and create separate checking groups for all
  // pointers.

  // If we don't have the dependency partitions, construct a new
  // checking pointer group for each pointer. This is also required
  // for correctness, because in this case we can have checking between
  // pointers to the same underlying object.
  if (!UseDependencies) {
    for (unsigned I = 0; I < Pointers.size(); ++I)
      CheckingGroups.emplace_back(I, *this);
    return;
  }

  unsigned TotalComparisons = 0;

  DenseMap<Value *, SmallVector<unsigned>> PositionMap;
  for (unsigned Index = 0; Index < Pointers.size(); ++Index)
    PositionMap[Pointers[Index].PointerValue].push_back(Index);

  // We need to keep track of what pointers we've already seen so we
  // don't process them twice.
  SmallSet<unsigned, 2> Seen;

  // Go through all equivalence classes, get the "pointer check groups"
  // and add them to the overall solution. We use the order in which accesses
  // appear in 'Pointers' to enforce determinism.
  for (unsigned I = 0; I < Pointers.size(); ++I) {
    // We've seen this pointer before, and therefore already processed
    // its equivalence class.
    if (Seen.contains(I))
      continue;

    MemoryDepChecker::MemAccessInfo Access(Pointers[I].PointerValue,
                                           Pointers[I].IsWritePtr);

    SmallVector<RuntimeCheckingPtrGroup, 2> Groups;

    // Because DepCands is constructed by visiting accesses in the order in
    // which they appear in alias sets (which is deterministic) and the
    // iteration order within an equivalence class member is only dependent on
    // the order in which unions and insertions are performed on the
    // equivalence class, the iteration order is deterministic.
    for (auto M : DepCands.members(Access)) {
      auto PointerI = PositionMap.find(M.getPointer());
      // If we can't find the pointer in PositionMap that means we can't
      // generate a memcheck for it.
      if (PointerI == PositionMap.end())
        continue;
      for (unsigned Pointer : PointerI->second) {
        bool Merged = false;
        // Mark this pointer as seen.
        Seen.insert(Pointer);

        // Go through all the existing sets and see if we can find one
        // which can include this pointer.
        for (RuntimeCheckingPtrGroup &Group : Groups) {
          // Don't perform more than a certain amount of comparisons.
          // This should limit the cost of grouping the pointers to something
          // reasonable.  If we do end up hitting this threshold, the algorithm
          // will create separate groups for all remaining pointers.
          if (TotalComparisons > MemoryCheckMergeThreshold)
            break;

          TotalComparisons++;

          if (Group.addPointer(Pointer, *this)) {
            Merged = true;
            break;
          }
        }

        if (!Merged)
          // We couldn't add this pointer to any existing set or the threshold
          // for the number of comparisons has been reached. Create a new group
          // to hold the current pointer.
          Groups.emplace_back(Pointer, *this);
      }
    }

    // We've computed the grouped checks for this partition.
    // Save the results and continue with the next one.
    llvm::append_range(CheckingGroups, Groups);
  }
}

bool RuntimePointerChecking::arePointersInSamePartition(
    const SmallVectorImpl<int> &PtrToPartition, unsigned PtrIdx1,
    unsigned PtrIdx2) {
  return (PtrToPartition[PtrIdx1] != -1 &&
          PtrToPartition[PtrIdx1] == PtrToPartition[PtrIdx2]);
}

bool RuntimePointerChecking::needsChecking(unsigned I, unsigned J) const {
  const PointerInfo &PointerI = Pointers[I];
  const PointerInfo &PointerJ = Pointers[J];

  // No need to check if two readonly pointers intersect.
  if (!PointerI.IsWritePtr && !PointerJ.IsWritePtr)
    return false;

  // Only need to check pointers between two different dependency sets.
  if (PointerI.DependencySetId == PointerJ.DependencySetId)
    return false;

  // Only need to check pointers in the same alias set.
  return PointerI.AliasSetId == PointerJ.AliasSetId;
}

/// Assign each RuntimeCheckingPtrGroup pointer an index for stable UTC output.
static DenseMap<const RuntimeCheckingPtrGroup *, unsigned>
getPtrToIdxMap(ArrayRef<RuntimeCheckingPtrGroup> CheckingGroups) {
  DenseMap<const RuntimeCheckingPtrGroup *, unsigned> PtrIndices;
  for (const auto &[Idx, CG] : enumerate(CheckingGroups))
    PtrIndices[&CG] = Idx;
  return PtrIndices;
}

void RuntimePointerChecking::printChecks(
    raw_ostream &OS, const SmallVectorImpl<RuntimePointerCheck> &Checks,
    unsigned Depth) const {
  unsigned N = 0;
  auto PtrIndices = getPtrToIdxMap(CheckingGroups);
  for (const auto &[Check1, Check2] : Checks) {
    const auto &First = Check1->Members, &Second = Check2->Members;
    OS.indent(Depth) << "Check " << N++ << ":\n";
    OS.indent(Depth + 2) << "Comparing group GRP" << PtrIndices.at(Check1)
                         << ":\n";
    for (unsigned K : First)
      OS.indent(Depth + 2) << *Pointers[K].PointerValue << "\n";
    OS.indent(Depth + 2) << "Against group GRP" << PtrIndices.at(Check2)
                         << ":\n";
    for (unsigned K : Second)
      OS.indent(Depth + 2) << *Pointers[K].PointerValue << "\n";
  }
}

void RuntimePointerChecking::print(raw_ostream &OS, unsigned Depth) const {

  OS.indent(Depth) << "Run-time memory checks:\n";
  printChecks(OS, Checks, Depth);

  OS.indent(Depth) << "Grouped accesses:\n";
  auto PtrIndices = getPtrToIdxMap(CheckingGroups);
  for (const auto &CG : CheckingGroups) {
    OS.indent(Depth + 2) << "Group GRP" << PtrIndices.at(&CG) << ":\n";
    OS.indent(Depth + 4) << "(Low: " << *CG.Low << " High: " << *CG.High
                         << ")\n";
    for (unsigned Member : CG.Members) {
      OS.indent(Depth + 6) << "Member: " << *Pointers[Member].Expr << "\n";
    }
  }
}

namespace {

/// Analyses memory accesses in a loop.
///
/// Checks whether run time pointer checks are needed and builds sets for data
/// dependence checking.
class AccessAnalysis {
public:
  /// Read or write access location.
  typedef PointerIntPair<Value *, 1, bool> MemAccessInfo;
  typedef SmallVector<MemAccessInfo, 8> MemAccessInfoList;

  AccessAnalysis(const Loop *TheLoop, AAResults *AA, const LoopInfo *LI,
                 MemoryDepChecker::DepCandidates &DA,
                 PredicatedScalarEvolution &PSE,
                 SmallPtrSetImpl<MDNode *> &LoopAliasScopes)
      : TheLoop(TheLoop), BAA(*AA), AST(BAA), LI(LI), DepCands(DA), PSE(PSE),
        LoopAliasScopes(LoopAliasScopes) {
    // We're analyzing dependences across loop iterations.
    BAA.enableCrossIterationMode();
  }

  /// Register a load  and whether it is only read from.
  void addLoad(const MemoryLocation &Loc, Type *AccessTy, bool IsReadOnly) {
    Value *Ptr = const_cast<Value *>(Loc.Ptr);
    AST.add(adjustLoc(Loc));
    Accesses[MemAccessInfo(Ptr, false)].insert(AccessTy);
    if (IsReadOnly)
      ReadOnlyPtr.insert(Ptr);
  }

  /// Register a store.
  void addStore(const MemoryLocation &Loc, Type *AccessTy) {
    Value *Ptr = const_cast<Value *>(Loc.Ptr);
    AST.add(adjustLoc(Loc));
    Accesses[MemAccessInfo(Ptr, true)].insert(AccessTy);
  }

  /// Check if we can emit a run-time no-alias check for \p Access.
  ///
  /// Returns true if we can emit a run-time no alias check for \p Access.
  /// If we can check this access, this also adds it to a dependence set and
  /// adds a run-time to check for it to \p RtCheck. If \p Assume is true,
  /// we will attempt to use additional run-time checks in order to get
  /// the bounds of the pointer.
  bool createCheckForAccess(RuntimePointerChecking &RtCheck,
                            MemAccessInfo Access, Type *AccessTy,
                            const DenseMap<Value *, const SCEV *> &Strides,
                            DenseMap<Value *, unsigned> &DepSetId,
                            Loop *TheLoop, unsigned &RunningDepId,
                            unsigned ASId, bool Assume);

  /// Check whether we can check the pointers at runtime for
  /// non-intersection.
  ///
  /// Returns true if we need no check or if we do and we can generate them
  /// (i.e. the pointers have computable bounds). A return value of false means
  /// we couldn't analyze and generate runtime checks for all pointers in the
  /// loop, but if \p AllowPartial is set then we will have checks for those
  /// pointers we could analyze.
  bool canCheckPtrAtRT(RuntimePointerChecking &RtCheck, Loop *TheLoop,
                       const DenseMap<Value *, const SCEV *> &Strides,
                       Value *&UncomputablePtr, bool AllowPartial);

  /// Goes over all memory accesses, checks whether a RT check is needed
  /// and builds sets of dependent accesses.
  void buildDependenceSets() {
    processMemAccesses();
  }

  /// Initial processing of memory accesses determined that we need to
  /// perform dependency checking.
  ///
  /// Note that this can later be cleared if we retry memcheck analysis without
  /// dependency checking (i.e. ShouldRetryWithRuntimeChecks).
  bool isDependencyCheckNeeded() const { return !CheckDeps.empty(); }

  /// We decided that no dependence analysis would be used.  Reset the state.
  void resetDepChecks(MemoryDepChecker &DepChecker) {
    CheckDeps.clear();
    DepChecker.clearDependences();
  }

  const MemAccessInfoList &getDependenciesToCheck() const { return CheckDeps; }

private:
  typedef MapVector<MemAccessInfo, SmallSetVector<Type *, 1>> PtrAccessMap;

  /// Adjust the MemoryLocation so that it represents accesses to this
  /// location across all iterations, rather than a single one.
  MemoryLocation adjustLoc(MemoryLocation Loc) const {
    // The accessed location varies within the loop, but remains within the
    // underlying object.
    Loc.Size = LocationSize::beforeOrAfterPointer();
    Loc.AATags.Scope = adjustAliasScopeList(Loc.AATags.Scope);
    Loc.AATags.NoAlias = adjustAliasScopeList(Loc.AATags.NoAlias);
    return Loc;
  }

  /// Drop alias scopes that are only valid within a single loop iteration.
  MDNode *adjustAliasScopeList(MDNode *ScopeList) const {
    if (!ScopeList)
      return nullptr;

    // For the sake of simplicity, drop the whole scope list if any scope is
    // iteration-local.
    if (any_of(ScopeList->operands(), [&](Metadata *Scope) {
          return LoopAliasScopes.contains(cast<MDNode>(Scope));
        }))
      return nullptr;

    return ScopeList;
  }

  /// Go over all memory access and check whether runtime pointer checks
  /// are needed and build sets of dependency check candidates.
  void processMemAccesses();

  /// Map of all accesses. Values are the types used to access memory pointed to
  /// by the pointer.
  PtrAccessMap Accesses;

  /// The loop being checked.
  const Loop *TheLoop;

  /// List of accesses that need a further dependence check.
  MemAccessInfoList CheckDeps;

  /// Set of pointers that are read only.
  SmallPtrSet<Value*, 16> ReadOnlyPtr;

  /// Batched alias analysis results.
  BatchAAResults BAA;

  /// An alias set tracker to partition the access set by underlying object and
  //intrinsic property (such as TBAA metadata).
  AliasSetTracker AST;

  /// The LoopInfo of the loop being checked.
  const LoopInfo *LI;

  /// Sets of potentially dependent accesses - members of one set share an
  /// underlying pointer. The set "CheckDeps" identfies which sets really need a
  /// dependence check.
  MemoryDepChecker::DepCandidates &DepCands;

  /// Initial processing of memory accesses determined that we may need
  /// to add memchecks.  Perform the analysis to determine the necessary checks.
  ///
  /// Note that, this is different from isDependencyCheckNeeded.  When we retry
  /// memcheck analysis without dependency checking
  /// (i.e. ShouldRetryWithRuntimeChecks), isDependencyCheckNeeded is
  /// cleared while this remains set if we have potentially dependent accesses.
  bool IsRTCheckAnalysisNeeded = false;

  /// The SCEV predicate containing all the SCEV-related assumptions.
  PredicatedScalarEvolution &PSE;

  DenseMap<Value *, SmallVector<const Value *, 16>> UnderlyingObjects;

  /// Alias scopes that are declared inside the loop, and as such not valid
  /// across iterations.
  SmallPtrSetImpl<MDNode *> &LoopAliasScopes;
};

} // end anonymous namespace

/// Try to compute a constant stride for \p AR. Used by getPtrStride and
/// isNoWrap.
static std::optional<int64_t>
getStrideFromAddRec(const SCEVAddRecExpr *AR, const Loop *Lp, Type *AccessTy,
                    Value *Ptr, PredicatedScalarEvolution &PSE) {
  // The access function must stride over the innermost loop.
  if (Lp != AR->getLoop()) {
    LLVM_DEBUG({
      dbgs() << "LAA: Bad stride - Not striding over innermost loop ";
      if (Ptr)
        dbgs() << *Ptr << " ";

      dbgs() << "SCEV: " << *AR << "\n";
    });
    return std::nullopt;
  }

  // Check the step is constant.
  const SCEV *Step = AR->getStepRecurrence(*PSE.getSE());

  // Calculate the pointer stride and check if it is constant.
  const APInt *APStepVal;
  if (!match(Step, m_scev_APInt(APStepVal))) {
    LLVM_DEBUG({
      dbgs() << "LAA: Bad stride - Not a constant strided ";
      if (Ptr)
        dbgs() << *Ptr << " ";
      dbgs() << "SCEV: " << *AR << "\n";
    });
    return std::nullopt;
  }

  const auto &DL = Lp->getHeader()->getDataLayout();
  TypeSize AllocSize = DL.getTypeAllocSize(AccessTy);
  int64_t Size = AllocSize.getFixedValue();

  // Huge step value - give up.
  std::optional<int64_t> StepVal = APStepVal->trySExtValue();
  if (!StepVal)
    return std::nullopt;

  // Strided access.
  return *StepVal % Size ? std::nullopt : std::make_optional(*StepVal / Size);
}

/// Check whether \p AR is a non-wrapping AddRec. If \p Ptr is not nullptr, use
/// informating from the IR pointer value to determine no-wrap.
static bool isNoWrap(PredicatedScalarEvolution &PSE, const SCEVAddRecExpr *AR,
                     Value *Ptr, Type *AccessTy, const Loop *L, bool Assume,
                     std::optional<int64_t> Stride = std::nullopt) {
  // FIXME: This should probably only return true for NUW.
  if (AR->getNoWrapFlags(SCEV::NoWrapMask))
    return true;

  if (Ptr && PSE.hasNoOverflow(Ptr, SCEVWrapPredicate::IncrementNUSW))
    return true;

  // An nusw getelementptr that is an AddRec cannot wrap. If it would wrap,
  // the distance between the previously accessed location and the wrapped
  // location will be larger than half the pointer index type space. In that
  // case, the GEP would be  poison and any memory access dependent on it would
  // be immediate UB when executed.
  if (auto *GEP = dyn_cast_if_present<GetElementPtrInst>(Ptr);
      GEP && GEP->hasNoUnsignedSignedWrap())
    return true;

  if (!Stride)
    Stride = getStrideFromAddRec(AR, L, AccessTy, Ptr, PSE);
  if (Stride) {
    // If the null pointer is undefined, then a access sequence which would
    // otherwise access it can be assumed not to unsigned wrap.  Note that this
    // assumes the object in memory is aligned to the natural alignment.
    unsigned AddrSpace = AR->getType()->getPointerAddressSpace();
    if (!NullPointerIsDefined(L->getHeader()->getParent(), AddrSpace) &&
        (Stride == 1 || Stride == -1))
      return true;
  }

  if (Ptr && Assume) {
    PSE.setNoOverflow(Ptr, SCEVWrapPredicate::IncrementNUSW);
    LLVM_DEBUG(dbgs() << "LAA: Pointer may wrap:\n"
                      << "LAA:   Pointer: " << *Ptr << "\n"
                      << "LAA:   SCEV: " << *AR << "\n"
                      << "LAA:   Added an overflow assumption\n");
    return true;
  }

  return false;
}

static void visitPointers(Value *StartPtr, const Loop &InnermostLoop,
                          function_ref<void(Value *)> AddPointer) {
  SmallPtrSet<Value *, 8> Visited;
  SmallVector<Value *> WorkList;
  WorkList.push_back(StartPtr);

  while (!WorkList.empty()) {
    Value *Ptr = WorkList.pop_back_val();
    if (!Visited.insert(Ptr).second)
      continue;
    auto *PN = dyn_cast<PHINode>(Ptr);
    // SCEV does not look through non-header PHIs inside the loop. Such phis
    // can be analyzed by adding separate accesses for each incoming pointer
    // value.
    if (PN && InnermostLoop.contains(PN->getParent()) &&
        PN->getParent() != InnermostLoop.getHeader()) {
      llvm::append_range(WorkList, PN->incoming_values());
    } else
      AddPointer(Ptr);
  }
}

// Walk back through the IR for a pointer, looking for a select like the
// following:
//
//  %offset = select i1 %cmp, i64 %a, i64 %b
//  %addr = getelementptr double, double* %base, i64 %offset
//  %ld = load double, double* %addr, align 8
//
// We won't be able to form a single SCEVAddRecExpr from this since the
// address for each loop iteration depends on %cmp. We could potentially
// produce multiple valid SCEVAddRecExprs, though, and check all of them for
// memory safety/aliasing if needed.
//
// If we encounter some IR we don't yet handle, or something obviously fine
// like a constant, then we just add the SCEV for that term to the list passed
// in by the caller. If we have a node that may potentially yield a valid
// SCEVAddRecExpr then we decompose it into parts and build the SCEV terms
// ourselves before adding to the list.
static void findForkedSCEVs(
    ScalarEvolution *SE, const Loop *L, Value *Ptr,
    SmallVectorImpl<PointerIntPair<const SCEV *, 1, bool>> &ScevList,
    unsigned Depth) {
  // If our Value is a SCEVAddRecExpr, loop invariant, not an instruction, or
  // we've exceeded our limit on recursion, just return whatever we have
  // regardless of whether it can be used for a forked pointer or not, along
  // with an indication of whether it might be a poison or undef value.
  const SCEV *Scev = SE->getSCEV(Ptr);
  if (isa<SCEVAddRecExpr>(Scev) || L->isLoopInvariant(Ptr) ||
      !isa<Instruction>(Ptr) || Depth == 0) {
    ScevList.emplace_back(Scev, !isGuaranteedNotToBeUndefOrPoison(Ptr));
    return;
  }

  Depth--;

  auto UndefPoisonCheck = [](PointerIntPair<const SCEV *, 1, bool> S) {
    return get<1>(S);
  };

  auto GetBinOpExpr = [&SE](unsigned Opcode, const SCEV *L, const SCEV *R) {
    switch (Opcode) {
    case Instruction::Add:
      return SE->getAddExpr(L, R);
    case Instruction::Sub:
      return SE->getMinusSCEV(L, R);
    default:
      llvm_unreachable("Unexpected binary operator when walking ForkedPtrs");
    }
  };

  Instruction *I = cast<Instruction>(Ptr);
  unsigned Opcode = I->getOpcode();
  switch (Opcode) {
  case Instruction::GetElementPtr: {
    auto *GEP = cast<GetElementPtrInst>(I);
    Type *SourceTy = GEP->getSourceElementType();
    // We only handle base + single offset GEPs here for now.
    // Not dealing with preexisting gathers yet, so no vectors.
    if (I->getNumOperands() != 2 || SourceTy->isVectorTy()) {
      ScevList.emplace_back(Scev, !isGuaranteedNotToBeUndefOrPoison(GEP));
      break;
    }
    SmallVector<PointerIntPair<const SCEV *, 1, bool>, 2> BaseScevs;
    SmallVector<PointerIntPair<const SCEV *, 1, bool>, 2> OffsetScevs;
    findForkedSCEVs(SE, L, I->getOperand(0), BaseScevs, Depth);
    findForkedSCEVs(SE, L, I->getOperand(1), OffsetScevs, Depth);

    // See if we need to freeze our fork...
    bool NeedsFreeze = any_of(BaseScevs, UndefPoisonCheck) ||
                       any_of(OffsetScevs, UndefPoisonCheck);

    // Check that we only have a single fork, on either the base or the offset.
    // Copy the SCEV across for the one without a fork in order to generate
    // the full SCEV for both sides of the GEP.
    if (OffsetScevs.size() == 2 && BaseScevs.size() == 1)
      BaseScevs.push_back(BaseScevs[0]);
    else if (BaseScevs.size() == 2 && OffsetScevs.size() == 1)
      OffsetScevs.push_back(OffsetScevs[0]);
    else {
      ScevList.emplace_back(Scev, NeedsFreeze);
      break;
    }

    Type *IntPtrTy = SE->getEffectiveSCEVType(GEP->getPointerOperandType());

    // Find the size of the type being pointed to. We only have a single
    // index term (guarded above) so we don't need to index into arrays or
    // structures, just get the size of the scalar value.
    const SCEV *Size = SE->getSizeOfExpr(IntPtrTy, SourceTy);

    for (auto [B, O] : zip(BaseScevs, OffsetScevs)) {
      const SCEV *Base = get<0>(B);
      const SCEV *Offset = get<0>(O);

      // Scale up the offsets by the size of the type, then add to the bases.
      const SCEV *Scaled =
          SE->getMulExpr(Size, SE->getTruncateOrSignExtend(Offset, IntPtrTy));
      ScevList.emplace_back(SE->getAddExpr(Base, Scaled), NeedsFreeze);
    }
    break;
  }
  case Instruction::Select: {
    SmallVector<PointerIntPair<const SCEV *, 1, bool>, 2> ChildScevs;
    // A select means we've found a forked pointer, but we currently only
    // support a single select per pointer so if there's another behind this
    // then we just bail out and return the generic SCEV.
    findForkedSCEVs(SE, L, I->getOperand(1), ChildScevs, Depth);
    findForkedSCEVs(SE, L, I->getOperand(2), ChildScevs, Depth);
    if (ChildScevs.size() == 2)
      append_range(ScevList, ChildScevs);
    else
      ScevList.emplace_back(Scev, !isGuaranteedNotToBeUndefOrPoison(Ptr));
    break;
  }
  case Instruction::PHI: {
    SmallVector<PointerIntPair<const SCEV *, 1, bool>, 2> ChildScevs;
    // A phi means we've found a forked pointer, but we currently only
    // support a single phi per pointer so if there's another behind this
    // then we just bail out and return the generic SCEV.
    if (I->getNumOperands() == 2) {
      findForkedSCEVs(SE, L, I->getOperand(0), ChildScevs, Depth);
      findForkedSCEVs(SE, L, I->getOperand(1), ChildScevs, Depth);
    }
    if (ChildScevs.size() == 2)
      append_range(ScevList, ChildScevs);
    else
      ScevList.emplace_back(Scev, !isGuaranteedNotToBeUndefOrPoison(Ptr));
    break;
  }
  case Instruction::Add:
  case Instruction::Sub: {
    SmallVector<PointerIntPair<const SCEV *, 1, bool>> LScevs;
    SmallVector<PointerIntPair<const SCEV *, 1, bool>> RScevs;
    findForkedSCEVs(SE, L, I->getOperand(0), LScevs, Depth);
    findForkedSCEVs(SE, L, I->getOperand(1), RScevs, Depth);

    // See if we need to freeze our fork...
    bool NeedsFreeze =
        any_of(LScevs, UndefPoisonCheck) || any_of(RScevs, UndefPoisonCheck);

    // Check that we only have a single fork, on either the left or right side.
    // Copy the SCEV across for the one without a fork in order to generate
    // the full SCEV for both sides of the BinOp.
    if (LScevs.size() == 2 && RScevs.size() == 1)
      RScevs.push_back(RScevs[0]);
    else if (RScevs.size() == 2 && LScevs.size() == 1)
      LScevs.push_back(LScevs[0]);
    else {
      ScevList.emplace_back(Scev, NeedsFreeze);
      break;
    }

    for (auto [L, R] : zip(LScevs, RScevs))
      ScevList.emplace_back(GetBinOpExpr(Opcode, get<0>(L), get<0>(R)),
                            NeedsFreeze);
    break;
  }
  default:
    // Just return the current SCEV if we haven't handled the instruction yet.
    LLVM_DEBUG(dbgs() << "ForkedPtr unhandled instruction: " << *I << "\n");
    ScevList.emplace_back(Scev, !isGuaranteedNotToBeUndefOrPoison(Ptr));
    break;
  }
}

static SmallVector<PointerIntPair<const SCEV *, 1, bool>>
findForkedPointer(PredicatedScalarEvolution &PSE,
                  const DenseMap<Value *, const SCEV *> &StridesMap, Value *Ptr,
                  const Loop *L) {
  ScalarEvolution *SE = PSE.getSE();
  assert(SE->isSCEVable(Ptr->getType()) && "Value is not SCEVable!");
  SmallVector<PointerIntPair<const SCEV *, 1, bool>> Scevs;
  findForkedSCEVs(SE, L, Ptr, Scevs, MaxForkedSCEVDepth);

  // For now, we will only accept a forked pointer with two possible SCEVs
  // that are either SCEVAddRecExprs or loop invariant.
  if (Scevs.size() == 2 &&
      (isa<SCEVAddRecExpr>(get<0>(Scevs[0])) ||
       SE->isLoopInvariant(get<0>(Scevs[0]), L)) &&
      (isa<SCEVAddRecExpr>(get<0>(Scevs[1])) ||
       SE->isLoopInvariant(get<0>(Scevs[1]), L))) {
    LLVM_DEBUG(dbgs() << "LAA: Found forked pointer: " << *Ptr << "\n");
    LLVM_DEBUG(dbgs() << "\t(1) " << *get<0>(Scevs[0]) << "\n");
    LLVM_DEBUG(dbgs() << "\t(2) " << *get<0>(Scevs[1]) << "\n");
    return Scevs;
  }

  return {{replaceSymbolicStrideSCEV(PSE, StridesMap, Ptr), false}};
}

bool AccessAnalysis::createCheckForAccess(
    RuntimePointerChecking &RtCheck, MemAccessInfo Access, Type *AccessTy,
    const DenseMap<Value *, const SCEV *> &StridesMap,
    DenseMap<Value *, unsigned> &DepSetId, Loop *TheLoop,
    unsigned &RunningDepId, unsigned ASId, bool Assume) {
  Value *Ptr = Access.getPointer();

  SmallVector<PointerIntPair<const SCEV *, 1, bool>> TranslatedPtrs =
      findForkedPointer(PSE, StridesMap, Ptr, TheLoop);
  assert(!TranslatedPtrs.empty() && "must have some translated pointers");

  /// Check whether all pointers can participate in a runtime bounds check. They
  /// must either be invariant or AddRecs. If ShouldCheckWrap is true, they also
  /// must not wrap.
  for (auto &P : TranslatedPtrs) {
    // The bounds for loop-invariant pointer is trivial.
    if (PSE.getSE()->isLoopInvariant(P.getPointer(), TheLoop))
      continue;

    const SCEVAddRecExpr *AR = dyn_cast<SCEVAddRecExpr>(P.getPointer());
    if (!AR && Assume)
      AR = PSE.getAsAddRec(Ptr);
    if (!AR || !AR->isAffine())
      return false;

    // If there's only one option for Ptr, look it up after bounds and wrap
    // checking, because assumptions might have been added to PSE.
    if (TranslatedPtrs.size() == 1) {
      AR =
          cast<SCEVAddRecExpr>(replaceSymbolicStrideSCEV(PSE, StridesMap, Ptr));
      P.setPointer(AR);
    }

    // When we run after a failing dependency check we have to make sure
    // we don't have wrapping pointers.
    if (!isNoWrap(PSE, AR, TranslatedPtrs.size() == 1 ? Ptr : nullptr, AccessTy,
                  TheLoop, Assume)) {
      return false;
    }
  }

  for (auto [PtrExpr, NeedsFreeze] : TranslatedPtrs) {
    // The id of the dependence set.
    unsigned DepId;

    if (isDependencyCheckNeeded()) {
      Value *Leader = DepCands.getLeaderValue(Access).getPointer();
      unsigned &LeaderId = DepSetId[Leader];
      if (!LeaderId)
        LeaderId = RunningDepId++;
      DepId = LeaderId;
    } else
      // Each access has its own dependence set.
      DepId = RunningDepId++;

    bool IsWrite = Access.getInt();
    RtCheck.insert(TheLoop, Ptr, PtrExpr, AccessTy, IsWrite, DepId, ASId, PSE,
                   NeedsFreeze);
    LLVM_DEBUG(dbgs() << "LAA: Found a runtime check ptr:" << *Ptr << '\n');
  }

  return true;
}

bool AccessAnalysis::canCheckPtrAtRT(
    RuntimePointerChecking &RtCheck, Loop *TheLoop,
    const DenseMap<Value *, const SCEV *> &StridesMap, Value *&UncomputablePtr,
    bool AllowPartial) {
  // Find pointers with computable bounds. We are going to use this information
  // to place a runtime bound check.
  bool CanDoRT = true;

  bool MayNeedRTCheck = false;
  if (!IsRTCheckAnalysisNeeded) return true;

  bool IsDepCheckNeeded = isDependencyCheckNeeded();

  // We assign a consecutive id to access from different alias sets.
  // Accesses between different groups doesn't need to be checked.
  unsigned ASId = 0;
  for (const auto &AS : AST) {
    int NumReadPtrChecks = 0;
    int NumWritePtrChecks = 0;
    bool CanDoAliasSetRT = true;
    ++ASId;
    auto ASPointers = AS.getPointers();

    // We assign consecutive id to access from different dependence sets.
    // Accesses within the same set don't need a runtime check.
    unsigned RunningDepId = 1;
    DenseMap<Value *, unsigned> DepSetId;

    SmallVector<std::pair<MemAccessInfo, Type *>, 4> Retries;

    // First, count how many write and read accesses are in the alias set. Also
    // collect MemAccessInfos for later.
    SmallVector<MemAccessInfo, 4> AccessInfos;
    for (const Value *ConstPtr : ASPointers) {
      Value *Ptr = const_cast<Value *>(ConstPtr);
      bool IsWrite = Accesses.contains(MemAccessInfo(Ptr, true));
      if (IsWrite)
        ++NumWritePtrChecks;
      else
        ++NumReadPtrChecks;
      AccessInfos.emplace_back(Ptr, IsWrite);
    }

    // We do not need runtime checks for this alias set, if there are no writes
    // or a single write and no reads.
    if (NumWritePtrChecks == 0 ||
        (NumWritePtrChecks == 1 && NumReadPtrChecks == 0)) {
      assert((ASPointers.size() <= 1 ||
              all_of(ASPointers,
                     [this](const Value *Ptr) {
                       MemAccessInfo AccessWrite(const_cast<Value *>(Ptr),
                                                 true);
                       return !DepCands.contains(AccessWrite);
                     })) &&
             "Can only skip updating CanDoRT below, if all entries in AS "
             "are reads or there is at most 1 entry");
      continue;
    }

    for (auto &Access : AccessInfos) {
      for (const auto &AccessTy : Accesses[Access]) {
        if (!createCheckForAccess(RtCheck, Access, AccessTy, StridesMap,
                                  DepSetId, TheLoop, RunningDepId, ASId,
                                  false)) {
          LLVM_DEBUG(dbgs() << "LAA: Can't find bounds for ptr:"
                            << *Access.getPointer() << '\n');
          Retries.emplace_back(Access, AccessTy);
          CanDoAliasSetRT = false;
        }
      }
    }

    // Note that this function computes CanDoRT and MayNeedRTCheck
    // independently. For example CanDoRT=false, MayNeedRTCheck=false means that
    // we have a pointer for which we couldn't find the bounds but we don't
    // actually need to emit any checks so it does not matter.
    //
    // We need runtime checks for this alias set, if there are at least 2
    // dependence sets (in which case RunningDepId > 2) or if we need to re-try
    // any bound checks (because in that case the number of dependence sets is
    // incomplete).
    bool NeedsAliasSetRTCheck = RunningDepId > 2 || !Retries.empty();

    // We need to perform run-time alias checks, but some pointers had bounds
    // that couldn't be checked.
    if (NeedsAliasSetRTCheck && !CanDoAliasSetRT) {
      // Reset the CanDoSetRt flag and retry all accesses that have failed.
      // We know that we need these checks, so we can now be more aggressive
      // and add further checks if required (overflow checks).
      CanDoAliasSetRT = true;
      for (const auto &[Access, AccessTy] : Retries) {
        if (!createCheckForAccess(RtCheck, Access, AccessTy, StridesMap,
                                  DepSetId, TheLoop, RunningDepId, ASId,
                                  /*Assume=*/true)) {
          CanDoAliasSetRT = false;
          UncomputablePtr = Access.getPointer();
          if (!AllowPartial)
            break;
        }
      }
    }

    CanDoRT &= CanDoAliasSetRT;
    MayNeedRTCheck |= NeedsAliasSetRTCheck;
    ++ASId;
  }

  // If the pointers that we would use for the bounds comparison have different
  // address spaces, assume the values aren't directly comparable, so we can't
  // use them for the runtime check. We also have to assume they could
  // overlap. In the future there should be metadata for whether address spaces
  // are disjoint.
  unsigned NumPointers = RtCheck.Pointers.size();
  for (unsigned i = 0; i < NumPointers; ++i) {
    for (unsigned j = i + 1; j < NumPointers; ++j) {
      // Only need to check pointers between two different dependency sets.
      if (RtCheck.Pointers[i].DependencySetId ==
          RtCheck.Pointers[j].DependencySetId)
       continue;
      // Only need to check pointers in the same alias set.
      if (RtCheck.Pointers[i].AliasSetId != RtCheck.Pointers[j].AliasSetId)
        continue;

      Value *PtrI = RtCheck.Pointers[i].PointerValue;
      Value *PtrJ = RtCheck.Pointers[j].PointerValue;

      unsigned ASi = PtrI->getType()->getPointerAddressSpace();
      unsigned ASj = PtrJ->getType()->getPointerAddressSpace();
      if (ASi != ASj) {
        LLVM_DEBUG(
            dbgs() << "LAA: Runtime check would require comparison between"
                      " different address spaces\n");
        return false;
      }
    }
  }

  if (MayNeedRTCheck && (CanDoRT || AllowPartial))
    RtCheck.generateChecks(DepCands, IsDepCheckNeeded);

  LLVM_DEBUG(dbgs() << "LAA: We need to do " << RtCheck.getNumberOfChecks()
                    << " pointer comparisons.\n");

  // If we can do run-time checks, but there are no checks, no runtime checks
  // are needed. This can happen when all pointers point to the same underlying
  // object for example.
  RtCheck.Need = CanDoRT ? RtCheck.getNumberOfChecks() != 0 : MayNeedRTCheck;

  bool CanDoRTIfNeeded = !RtCheck.Need || CanDoRT;
  assert(CanDoRTIfNeeded == (CanDoRT || !MayNeedRTCheck) &&
         "CanDoRTIfNeeded depends on RtCheck.Need");
  if (!CanDoRTIfNeeded && !AllowPartial)
    RtCheck.reset();
  return CanDoRTIfNeeded;
}

void AccessAnalysis::processMemAccesses() {
  // We process the set twice: first we process read-write pointers, last we
  // process read-only pointers. This allows us to skip dependence tests for
  // read-only pointers.

  LLVM_DEBUG(dbgs() << "LAA: Processing memory accesses...\n");
  LLVM_DEBUG(dbgs() << "  AST: "; AST.dump());
  LLVM_DEBUG(dbgs() << "LAA:   Accesses(" << Accesses.size() << "):\n");
  LLVM_DEBUG({
    for (const auto &[A, _] : Accesses)
      dbgs() << "\t" << *A.getPointer() << " ("
             << (A.getInt()
                     ? "write"
                     : (ReadOnlyPtr.contains(A.getPointer()) ? "read-only"
                                                             : "read"))
             << ")\n";
  });

  // The AliasSetTracker has nicely partitioned our pointers by metadata
  // compatibility and potential for underlying-object overlap. As a result, we
  // only need to check for potential pointer dependencies within each alias
  // set.
  for (const auto &AS : AST) {
    // Note that both the alias-set tracker and the alias sets themselves used
    // ordered collections internally and so the iteration order here is
    // deterministic.
    auto ASPointers = AS.getPointers();

    bool SetHasWrite = false;

    // Map of (pointer to underlying objects, accessed address space) to last
    // access encountered.
    typedef DenseMap<std::pair<const Value *, unsigned>, MemAccessInfo>
        UnderlyingObjToAccessMap;
    UnderlyingObjToAccessMap ObjToLastAccess;

    // Set of access to check after all writes have been processed.
    PtrAccessMap DeferredAccesses;

    // Iterate over each alias set twice, once to process read/write pointers,
    // and then to process read-only pointers.
    for (int SetIteration = 0; SetIteration < 2; ++SetIteration) {
      bool UseDeferred = SetIteration > 0;
      PtrAccessMap &S = UseDeferred ? DeferredAccesses : Accesses;

      for (const Value *ConstPtr : ASPointers) {
        Value *Ptr = const_cast<Value *>(ConstPtr);

        // For a single memory access in AliasSetTracker, Accesses may contain
        // both read and write, and they both need to be handled for CheckDeps.
        for (const auto &[AC, _] : S) {
          if (AC.getPointer() != Ptr)
            continue;

          bool IsWrite = AC.getInt();

          // If we're using the deferred access set, then it contains only
          // reads.
          bool IsReadOnlyPtr = ReadOnlyPtr.contains(Ptr) && !IsWrite;
          if (UseDeferred && !IsReadOnlyPtr)
            continue;
          // Otherwise, the pointer must be in the PtrAccessSet, either as a
          // read or a write.
          assert(((IsReadOnlyPtr && UseDeferred) || IsWrite ||
                  S.contains(MemAccessInfo(Ptr, false))) &&
                 "Alias-set pointer not in the access set?");

          MemAccessInfo Access(Ptr, IsWrite);
          DepCands.insert(Access);

          // Memorize read-only pointers for later processing and skip them in
          // the first round (they need to be checked after we have seen all
          // write pointers). Note: we also mark pointer that are not
          // consecutive as "read-only" pointers (so that we check
          // "a[b[i]] +="). Hence, we need the second check for "!IsWrite".
          if (!UseDeferred && IsReadOnlyPtr) {
            // We only use the pointer keys, the types vector values don't
            // matter.
            DeferredAccesses.insert({Access, {}});
            continue;
          }

          // If this is a write - check other reads and writes for conflicts. If
          // this is a read only check other writes for conflicts (but only if
          // there is no other write to the ptr - this is an optimization to
          // catch "a[i] = a[i] + " without having to do a dependence check).
          if ((IsWrite || IsReadOnlyPtr) && SetHasWrite) {
            CheckDeps.push_back(Access);
            IsRTCheckAnalysisNeeded = true;
          }

          if (IsWrite)
            SetHasWrite = true;

          // Create sets of pointers connected by a shared alias set and
          // underlying object.
          SmallVector<const Value *, 16> &UOs = UnderlyingObjects[Ptr];
          UOs = {};
          ::getUnderlyingObjects(Ptr, UOs, LI);
          LLVM_DEBUG(dbgs()
                     << "Underlying objects for pointer " << *Ptr << "\n");
          for (const Value *UnderlyingObj : UOs) {
            // nullptr never alias, don't join sets for pointer that have "null"
            // in their UnderlyingObjects list.
            if (isa<ConstantPointerNull>(UnderlyingObj) &&
                !NullPointerIsDefined(
                    TheLoop->getHeader()->getParent(),
                    UnderlyingObj->getType()->getPointerAddressSpace()))
              continue;

            auto [It, Inserted] = ObjToLastAccess.try_emplace(
                {UnderlyingObj,
                 cast<PointerType>(Ptr->getType())->getAddressSpace()},
                Access);
            if (!Inserted) {
              DepCands.unionSets(Access, It->second);
              It->second = Access;
            }

            LLVM_DEBUG(dbgs() << "  " << *UnderlyingObj << "\n");
          }
        }
      }
    }
  }
}

/// Check whether the access through \p Ptr has a constant stride.
std::optional<int64_t>
llvm::getPtrStride(PredicatedScalarEvolution &PSE, Type *AccessTy, Value *Ptr,
                   const Loop *Lp,
                   const DenseMap<Value *, const SCEV *> &StridesMap,
                   bool Assume, bool ShouldCheckWrap) {
  const SCEV *PtrScev = replaceSymbolicStrideSCEV(PSE, StridesMap, Ptr);
  if (PSE.getSE()->isLoopInvariant(PtrScev, Lp))
    return 0;

  assert(Ptr->getType()->isPointerTy() && "Unexpected non-ptr");
  if (isa<ScalableVectorType>(AccessTy)) {
    LLVM_DEBUG(dbgs() << "LAA: Bad stride - Scalable object: " << *AccessTy
                      << "\n");
    return std::nullopt;
  }

  const SCEVAddRecExpr *AR = dyn_cast<SCEVAddRecExpr>(PtrScev);
  if (Assume && !AR)
    AR = PSE.getAsAddRec(Ptr);

  if (!AR) {
    LLVM_DEBUG(dbgs() << "LAA: Bad stride - Not an AddRecExpr pointer " << *Ptr
                      << " SCEV: " << *PtrScev << "\n");
    return std::nullopt;
  }

  std::optional<int64_t> Stride =
      getStrideFromAddRec(AR, Lp, AccessTy, Ptr, PSE);
  if (!ShouldCheckWrap || !Stride)
    return Stride;

  if (isNoWrap(PSE, AR, Ptr, AccessTy, Lp, Assume, Stride))
    return Stride;

  LLVM_DEBUG(
      dbgs() << "LAA: Bad stride - Pointer may wrap in the address space "
             << *Ptr << " SCEV: " << *AR << "\n");
  return std::nullopt;
}

std::optional<int64_t> llvm::getPointersDiff(Type *ElemTyA, Value *PtrA,
                                             Type *ElemTyB, Value *PtrB,
                                             const DataLayout &DL,
                                             ScalarEvolution &SE,
                                             bool StrictCheck, bool CheckType) {
  assert(PtrA && PtrB && "Expected non-nullptr pointers.");

  // Make sure that A and B are different pointers.
  if (PtrA == PtrB)
    return 0;

  // Make sure that the element types are the same if required.
  if (CheckType && ElemTyA != ElemTyB)
    return std::nullopt;

  unsigned ASA = PtrA->getType()->getPointerAddressSpace();
  unsigned ASB = PtrB->getType()->getPointerAddressSpace();

  // Check that the address spaces match.
  if (ASA != ASB)
    return std::nullopt;
  unsigned IdxWidth = DL.getIndexSizeInBits(ASA);

  APInt OffsetA(IdxWidth, 0), OffsetB(IdxWidth, 0);
  const Value *PtrA1 = PtrA->stripAndAccumulateConstantOffsets(
      DL, OffsetA, /*AllowNonInbounds=*/true);
  const Value *PtrB1 = PtrB->stripAndAccumulateConstantOffsets(
      DL, OffsetB, /*AllowNonInbounds=*/true);

  std::optional<int64_t> Val;
  if (PtrA1 == PtrB1) {
    // Retrieve the address space again as pointer stripping now tracks through
    // `addrspacecast`.
    ASA = cast<PointerType>(PtrA1->getType())->getAddressSpace();
    ASB = cast<PointerType>(PtrB1->getType())->getAddressSpace();
    // Check that the address spaces match and that the pointers are valid.
    if (ASA != ASB)
      return std::nullopt;

    IdxWidth = DL.getIndexSizeInBits(ASA);
    OffsetA = OffsetA.sextOrTrunc(IdxWidth);
    OffsetB = OffsetB.sextOrTrunc(IdxWidth);

    OffsetB -= OffsetA;
    Val = OffsetB.trySExtValue();
  } else {
    // Otherwise compute the distance with SCEV between the base pointers.
    const SCEV *PtrSCEVA = SE.getSCEV(PtrA);
    const SCEV *PtrSCEVB = SE.getSCEV(PtrB);
    std::optional<APInt> Diff =
        SE.computeConstantDifference(PtrSCEVB, PtrSCEVA);
    if (!Diff)
      return std::nullopt;
    Val = Diff->trySExtValue();
  }

  if (!Val)
    return std::nullopt;

  int64_t Size = DL.getTypeStoreSize(ElemTyA);
  int64_t Dist = *Val / Size;

  // Ensure that the calculated distance matches the type-based one after all
  // the bitcasts removal in the provided pointers.
  if (!StrictCheck || Dist * Size == Val)
    return Dist;
  return std::nullopt;
}

bool llvm::sortPtrAccesses(ArrayRef<Value *> VL, Type *ElemTy,
                           const DataLayout &DL, ScalarEvolution &SE,
                           SmallVectorImpl<unsigned> &SortedIndices) {
  assert(llvm::all_of(
             VL, [](const Value *V) { return V->getType()->isPointerTy(); }) &&
         "Expected list of pointer operands.");
  // Walk over the pointers, and map each of them to an offset relative to
  // first pointer in the array.
  Value *Ptr0 = VL[0];

  using DistOrdPair = std::pair<int64_t, unsigned>;
  auto Compare = llvm::less_first();
  std::set<DistOrdPair, decltype(Compare)> Offsets(Compare);
  Offsets.emplace(0, 0);
  bool IsConsecutive = true;
  for (auto [Idx, Ptr] : drop_begin(enumerate(VL))) {
    std::optional<int64_t> Diff =
        getPointersDiff(ElemTy, Ptr0, ElemTy, Ptr, DL, SE,
                        /*StrictCheck=*/true);
    if (!Diff)
      return false;

    // Check if the pointer with the same offset is found.
    int64_t Offset = *Diff;
    auto [It, IsInserted] = Offsets.emplace(Offset, Idx);
    if (!IsInserted)
      return false;
    // Consecutive order if the inserted element is the last one.
    IsConsecutive &= std::next(It) == Offsets.end();
  }
  SortedIndices.clear();
  if (!IsConsecutive) {
    // Fill SortedIndices array only if it is non-consecutive.
    SortedIndices.resize(VL.size());
    for (auto [Idx, Off] : enumerate(Offsets))
      SortedIndices[Idx] = Off.second;
  }
  return true;
}

/// Returns true if the memory operations \p A and \p B are consecutive.
bool llvm::isConsecutiveAccess(Value *A, Value *B, const DataLayout &DL,
                               ScalarEvolution &SE, bool CheckType) {
  Value *PtrA = getLoadStorePointerOperand(A);
  Value *PtrB = getLoadStorePointerOperand(B);
  if (!PtrA || !PtrB)
    return false;
  Type *ElemTyA = getLoadStoreType(A);
  Type *ElemTyB = getLoadStoreType(B);
  std::optional<int64_t> Diff =
      getPointersDiff(ElemTyA, PtrA, ElemTyB, PtrB, DL, SE,
                      /*StrictCheck=*/true, CheckType);
  return Diff == 1;
}

void MemoryDepChecker::addAccess(StoreInst *SI) {
  visitPointers(SI->getPointerOperand(), *InnermostLoop,
                [this, SI](Value *Ptr) {
                  Accesses[MemAccessInfo(Ptr, true)].push_back(AccessIdx);
                  InstMap.push_back(SI);
                  ++AccessIdx;
                });
}

void MemoryDepChecker::addAccess(LoadInst *LI) {
  visitPointers(LI->getPointerOperand(), *InnermostLoop,
                [this, LI](Value *Ptr) {
                  Accesses[MemAccessInfo(Ptr, false)].push_back(AccessIdx);
                  InstMap.push_back(LI);
                  ++AccessIdx;
                });
}

MemoryDepChecker::VectorizationSafetyStatus
MemoryDepChecker::Dependence::isSafeForVectorization(DepType Type) {
  switch (Type) {
  case NoDep:
  case Forward:
  case BackwardVectorizable:
    return VectorizationSafetyStatus::Safe;

  case Unknown:
    return VectorizationSafetyStatus::PossiblySafeWithRtChecks;
  case ForwardButPreventsForwarding:
  case Backward:
  case BackwardVectorizableButPreventsForwarding:
  case IndirectUnsafe:
    return VectorizationSafetyStatus::Unsafe;
  }
  llvm_unreachable("unexpected DepType!");
}

bool MemoryDepChecker::Dependence::isBackward() const {
  switch (Type) {
  case NoDep:
  case Forward:
  case ForwardButPreventsForwarding:
  case Unknown:
  case IndirectUnsafe:
    return false;

  case BackwardVectorizable:
  case Backward:
  case BackwardVectorizableButPreventsForwarding:
    return true;
  }
  llvm_unreachable("unexpected DepType!");
}

bool MemoryDepChecker::Dependence::isPossiblyBackward() const {
  return isBackward() || Type == Unknown || Type == IndirectUnsafe;
}

bool MemoryDepChecker::Dependence::isForward() const {
  switch (Type) {
  case Forward:
  case ForwardButPreventsForwarding:
    return true;

  case NoDep:
  case Unknown:
  case BackwardVectorizable:
  case Backward:
  case BackwardVectorizableButPreventsForwarding:
  case IndirectUnsafe:
    return false;
  }
  llvm_unreachable("unexpected DepType!");
}

bool MemoryDepChecker::couldPreventStoreLoadForward(uint64_t Distance,
                                                    uint64_t TypeByteSize,
                                                    unsigned CommonStride) {
  // If loads occur at a distance that is not a multiple of a feasible vector
  // factor store-load forwarding does not take place.
  // Positive dependences might cause troubles because vectorizing them might
  // prevent store-load forwarding making vectorized code run a lot slower.
  //   a[i] = a[i-3] ^ a[i-8];
  //   The stores to a[i:i+1] don't align with the stores to a[i-3:i-2] and
  //   hence on your typical architecture store-load forwarding does not take
  //   place. Vectorizing in such cases does not make sense.
  // Store-load forwarding distance.

  // After this many iterations store-to-load forwarding conflicts should not
  // cause any slowdowns.
  const uint64_t NumItersForStoreLoadThroughMemory = 8 * TypeByteSize;
  // Maximum vector factor.
  uint64_t MaxVFWithoutSLForwardIssuesPowerOf2 =
      std::min(VectorizerParams::MaxVectorWidth * TypeByteSize,
               MaxPowerOf2StoreLoadForwardSafeDistanceInBits);
  uint64_t MaxVFWithoutSLForwardIssuesNonPowerOf2 = 0;

  // Compute the smallest VF at which the store and load would be misaligned.
  for (uint64_t VF = 2 * TypeByteSize;
       VF <= MaxVFWithoutSLForwardIssuesPowerOf2; VF *= 2) {
    // If the number of vector iteration between the store and the load are
    // small we could incur conflicts.
    if (Distance % VF && Distance / VF < NumItersForStoreLoadThroughMemory) {
      MaxVFWithoutSLForwardIssuesPowerOf2 = (VF >> 1);
      break;
    }
  }
  // If target supports active vector length, then it supports non-power-2
  // vector factor. So, we iterate in a backward order to find largest VF, which
  // allows aligned stores-loads or the number of iterations between conflicting
  // memory addresses is not less than 8 (NumItersForStoreLoadThroughMemory).
  if (AllowNonPow2Deps) {
    MaxVFWithoutSLForwardIssuesNonPowerOf2 =
        std::min(8 * VectorizerParams::MaxVectorWidth / TypeByteSize,
                 MaxNonPowerOf2StoreLoadForwardSafeDistanceInBits);

    for (uint64_t VF = MaxVFWithoutSLForwardIssuesNonPowerOf2;
         VF > MaxVFWithoutSLForwardIssuesPowerOf2; VF -= TypeByteSize) {
      if (Distance % VF == 0 ||
          Distance / VF >= NumItersForStoreLoadThroughMemory) {
        uint64_t GCD =
            isSafeForAnyStoreLoadForwardDistances()
                ? VF
                : std::gcd(MaxNonPowerOf2StoreLoadForwardSafeDistanceInBits,
                           VF);
        MaxVFWithoutSLForwardIssuesNonPowerOf2 = GCD;
        break;
      }
    }
  }

  if (MaxVFWithoutSLForwardIssuesPowerOf2 < 2 * TypeByteSize &&
      MaxVFWithoutSLForwardIssuesNonPowerOf2 < 2 * TypeByteSize) {
    LLVM_DEBUG(
        dbgs() << "LAA: Distance " << Distance
               << " that could cause a store-load forwarding conflict\n");
    return true;
  }

  // Handle non-power-2 store-load forwarding distance, power-of-2 distance can
  // be calculated.
  if (AllowNonPow2Deps && CommonStride &&
      MaxVFWithoutSLForwardIssuesNonPowerOf2 <
          MaxNonPowerOf2StoreLoadForwardSafeDistanceInBits &&
      MaxVFWithoutSLForwardIssuesNonPowerOf2 !=
          8 * VectorizerParams::MaxVectorWidth / TypeByteSize) {
    uint64_t MaxVF = MaxVFWithoutSLForwardIssuesNonPowerOf2 / CommonStride;
    uint64_t MaxVFInBits = MaxVF * TypeByteSize * 8;
    MaxNonPowerOf2StoreLoadForwardSafeDistanceInBits =
        std::min(MaxNonPowerOf2StoreLoadForwardSafeDistanceInBits, MaxVFInBits);
  }

  if (CommonStride &&
      MaxVFWithoutSLForwardIssuesPowerOf2 <
          MaxPowerOf2StoreLoadForwardSafeDistanceInBits &&
      MaxVFWithoutSLForwardIssuesPowerOf2 !=
          VectorizerParams::MaxVectorWidth * TypeByteSize) {
    uint64_t MaxVF =
        bit_floor(MaxVFWithoutSLForwardIssuesPowerOf2 / CommonStride);
    uint64_t MaxVFInBits = MaxVF * TypeByteSize * 8;
    MaxPowerOf2StoreLoadForwardSafeDistanceInBits =
        std::min(MaxPowerOf2StoreLoadForwardSafeDistanceInBits, MaxVFInBits);
  }
  return false;
}

void MemoryDepChecker::mergeInStatus(VectorizationSafetyStatus S) {
  if (Status < S)
    Status = S;
}

/// Given a dependence-distance \p Dist between two memory accesses, that have
/// strides in the same direction whose absolute value of the maximum stride is
/// given in \p MaxStride, in a loop whose maximum backedge taken count is \p
/// MaxBTC, check if it is possible to prove statically that the dependence
/// distance is larger than the range that the accesses will travel through the
/// execution of the loop. If so, return true; false otherwise. This is useful
/// for example in loops such as the following (PR31098):
///
///     for (i = 0; i < D; ++i) {
///                = out[i];
///       out[i+D] =
///     }
static bool isSafeDependenceDistance(const DataLayout &DL, ScalarEvolution &SE,
                                     const SCEV &MaxBTC, const SCEV &Dist,
                                     uint64_t MaxStride) {

  // If we can prove that
  //      (**) |Dist| > MaxBTC * Step
  // where Step is the absolute stride of the memory accesses in bytes,
  // then there is no dependence.
  //
  // Rationale:
  // We basically want to check if the absolute distance (|Dist/Step|)
  // is >= the loop iteration count (or > MaxBTC).
  // This is equivalent to the Strong SIV Test (Practical Dependence Testing,
  // Section 4.2.1); Note, that for vectorization it is sufficient to prove
  // that the dependence distance is >= VF; This is checked elsewhere.
  // But in some cases we can prune dependence distances early, and
  // even before selecting the VF, and without a runtime test, by comparing
  // the distance against the loop iteration count. Since the vectorized code
  // will be executed only if LoopCount >= VF, proving distance >= LoopCount
  // also guarantees that distance >= VF.
  //
  const SCEV *Step = SE.getConstant(MaxBTC.getType(), MaxStride);
  const SCEV *Product = SE.getMulExpr(&MaxBTC, Step);

  const SCEV *CastedDist = &Dist;
  const SCEV *CastedProduct = Product;
  uint64_t DistTypeSizeBits = DL.getTypeSizeInBits(Dist.getType());
  uint64_t ProductTypeSizeBits = DL.getTypeSizeInBits(Product->getType());

  // The dependence distance can be positive/negative, so we sign extend Dist;
  // The multiplication of the absolute stride in bytes and the
  // backedgeTakenCount is non-negative, so we zero extend Product.
  if (DistTypeSizeBits > ProductTypeSizeBits)
    CastedProduct = SE.getZeroExtendExpr(Product, Dist.getType());
  else
    CastedDist = SE.getNoopOrSignExtend(&Dist, Product->getType());

  // Is  Dist - (MaxBTC * Step) > 0 ?
  // (If so, then we have proven (**) because |Dist| >= Dist)
  const SCEV *Minus = SE.getMinusSCEV(CastedDist, CastedProduct);
  if (SE.isKnownPositive(Minus))
    return true;

  // Second try: Is  -Dist - (MaxBTC * Step) > 0 ?
  // (If so, then we have proven (**) because |Dist| >= -1*Dist)
  const SCEV *NegDist = SE.getNegativeSCEV(CastedDist);
  Minus = SE.getMinusSCEV(NegDist, CastedProduct);
  return SE.isKnownPositive(Minus);
}

/// Check the dependence for two accesses with the same stride \p Stride.
/// \p Distance is the positive distance in bytes, and \p TypeByteSize is type
/// size in bytes.
///
/// \returns true if they are independent.
static bool areStridedAccessesIndependent(uint64_t Distance, uint64_t Stride,
                                          uint64_t TypeByteSize) {
  assert(Stride > 1 && "The stride must be greater than 1");
  assert(TypeByteSize > 0 && "The type size in byte must be non-zero");
  assert(Distance > 0 && "The distance must be non-zero");

  // Skip if the distance is not multiple of type byte size.
  if (Distance % TypeByteSize)
    return false;

  // No dependence if the distance is not multiple of the stride.
  // E.g.
  //      for (i = 0; i < 1024 ; i += 4)
  //        A[i+2] = A[i] + 1;
  //
  // Two accesses in memory (distance is 2, stride is 4):
  //     | A[0] |      |      |      | A[4] |      |      |      |
  //     |      |      | A[2] |      |      |      | A[6] |      |
  //
  // E.g.
  //      for (i = 0; i < 1024 ; i += 3)
  //        A[i+4] = A[i] + 1;
  //
  // Two accesses in memory (distance is 4, stride is 3):
  //     | A[0] |      |      | A[3] |      |      | A[6] |      |      |
  //     |      |      |      |      | A[4] |      |      | A[7] |      |
  return Distance % Stride;
}

bool MemoryDepChecker::areAccessesCompletelyBeforeOrAfter(const SCEV *Src,
                                                          Type *SrcTy,
                                                          const SCEV *Sink,
                                                          Type *SinkTy) {
  const SCEV *BTC = PSE.getBackedgeTakenCount();
  const SCEV *SymbolicMaxBTC = PSE.getSymbolicMaxBackedgeTakenCount();
  ScalarEvolution &SE = *PSE.getSE();
  const auto &[SrcStart_, SrcEnd_] =
      getStartAndEndForAccess(InnermostLoop, Src, SrcTy, BTC, SymbolicMaxBTC,
                              &SE, &PointerBounds, DT, AC);
  if (isa<SCEVCouldNotCompute>(SrcStart_) || isa<SCEVCouldNotCompute>(SrcEnd_))
    return false;

  const auto &[SinkStart_, SinkEnd_] =
      getStartAndEndForAccess(InnermostLoop, Sink, SinkTy, BTC, SymbolicMaxBTC,
                              &SE, &PointerBounds, DT, AC);
  if (isa<SCEVCouldNotCompute>(SinkStart_) ||
      isa<SCEVCouldNotCompute>(SinkEnd_))
    return false;

  if (!LoopGuards)
    LoopGuards.emplace(ScalarEvolution::LoopGuards::collect(InnermostLoop, SE));

  auto SrcEnd = SE.applyLoopGuards(SrcEnd_, *LoopGuards);
  auto SinkStart = SE.applyLoopGuards(SinkStart_, *LoopGuards);
  if (SE.isKnownPredicate(CmpInst::ICMP_ULE, SrcEnd, SinkStart))
    return true;

  auto SinkEnd = SE.applyLoopGuards(SinkEnd_, *LoopGuards);
  auto SrcStart = SE.applyLoopGuards(SrcStart_, *LoopGuards);
  return SE.isKnownPredicate(CmpInst::ICMP_ULE, SinkEnd, SrcStart);
}

std::variant<MemoryDepChecker::Dependence::DepType,
             MemoryDepChecker::DepDistanceStrideAndSizeInfo>
MemoryDepChecker::getDependenceDistanceStrideAndSize(
    const AccessAnalysis::MemAccessInfo &A, Instruction *AInst,
    const AccessAnalysis::MemAccessInfo &B, Instruction *BInst) {
  const auto &DL = InnermostLoop->getHeader()->getDataLayout();
  auto &SE = *PSE.getSE();
  const auto &[APtr, AIsWrite] = A;
  const auto &[BPtr, BIsWrite] = B;

  // Two reads are independent.
  if (!AIsWrite && !BIsWrite)
    return MemoryDepChecker::Dependence::NoDep;

  Type *ATy = getLoadStoreType(AInst);
  Type *BTy = getLoadStoreType(BInst);

  // We cannot check pointers in different address spaces.
  if (APtr->getType()->getPointerAddressSpace() !=
      BPtr->getType()->getPointerAddressSpace())
    return MemoryDepChecker::Dependence::Unknown;

  std::optional<int64_t> StrideAPtr =
      getPtrStride(PSE, ATy, APtr, InnermostLoop, SymbolicStrides, true, true);
  std::optional<int64_t> StrideBPtr =
      getPtrStride(PSE, BTy, BPtr, InnermostLoop, SymbolicStrides, true, true);

  const SCEV *Src = PSE.getSCEV(APtr);
  const SCEV *Sink = PSE.getSCEV(BPtr);

  // If the induction step is negative we have to invert source and sink of the
  // dependence when measuring the distance between them. We should not swap
  // AIsWrite with BIsWrite, as their uses expect them in program order.
  if (StrideAPtr && *StrideAPtr < 0) {
    std::swap(Src, Sink);
    std::swap(AInst, BInst);
    std::swap(ATy, BTy);
    std::swap(StrideAPtr, StrideBPtr);
  }

  const SCEV *Dist = SE.getMinusSCEV(Sink, Src);

  LLVM_DEBUG(dbgs() << "LAA: Src Scev: " << *Src << "Sink Scev: " << *Sink
                    << "\n");
  LLVM_DEBUG(dbgs() << "LAA: Distance for " << *AInst << " to " << *BInst
                    << ": " << *Dist << "\n");

  // Need accesses with constant strides and the same direction for further
  // dependence analysis. We don't want to vectorize "A[B[i]] += ..." and
  // similar code or pointer arithmetic that could wrap in the address space.

  // If either Src or Sink are not strided (i.e. not a non-wrapping AddRec) and
  // not loop-invariant (stride will be 0 in that case), we cannot analyze the
  // dependence further and also cannot generate runtime checks.
  if (!StrideAPtr || !StrideBPtr) {
    LLVM_DEBUG(dbgs() << "Pointer access with non-constant stride\n");
    return MemoryDepChecker::Dependence::IndirectUnsafe;
  }

  int64_t StrideAPtrInt = *StrideAPtr;
  int64_t StrideBPtrInt = *StrideBPtr;
  LLVM_DEBUG(dbgs() << "LAA:  Src induction step: " << StrideAPtrInt
                    << " Sink induction step: " << StrideBPtrInt << "\n");
  // At least Src or Sink are loop invariant and the other is strided or
  // invariant. We can generate a runtime check to disambiguate the accesses.
  if (!StrideAPtrInt || !StrideBPtrInt)
    return MemoryDepChecker::Dependence::Unknown;

  // Both Src and Sink have a constant stride, check if they are in the same
  // direction.
  if ((StrideAPtrInt > 0) != (StrideBPtrInt > 0)) {
    LLVM_DEBUG(
        dbgs() << "Pointer access with strides in different directions\n");
    return MemoryDepChecker::Dependence::Unknown;
  }

  TypeSize AStoreSz = DL.getTypeStoreSize(ATy);
  TypeSize BStoreSz = DL.getTypeStoreSize(BTy);

  // If store sizes are not the same, set TypeByteSize to zero, so we can check
  // it in the caller isDependent.
  uint64_t ASz = DL.getTypeAllocSize(ATy);
  uint64_t BSz = DL.getTypeAllocSize(BTy);
  uint64_t TypeByteSize = (AStoreSz == BStoreSz) ? BSz : 0;

  uint64_t StrideAScaled = std::abs(StrideAPtrInt) * ASz;
  uint64_t StrideBScaled = std::abs(StrideBPtrInt) * BSz;

  uint64_t MaxStride = std::max(StrideAScaled, StrideBScaled);

  std::optional<uint64_t> CommonStride;
  if (StrideAScaled == StrideBScaled)
    CommonStride = StrideAScaled;

  // TODO: Historically, we didn't retry with runtime checks when (unscaled)
  // strides were different but there is no inherent reason to.
  if (!isa<SCEVConstant>(Dist))
    ShouldRetryWithRuntimeChecks |= StrideAPtrInt == StrideBPtrInt;

  // If distance is a SCEVCouldNotCompute, return Unknown immediately.
  if (isa<SCEVCouldNotCompute>(Dist)) {
    LLVM_DEBUG(dbgs() << "LAA: Uncomputable distance.\n");
    return Dependence::Unknown;
  }

  return DepDistanceStrideAndSizeInfo(Dist, MaxStride, CommonStride,
                                      TypeByteSize, AIsWrite, BIsWrite);
}

MemoryDepChecker::Dependence::DepType
MemoryDepChecker::isDependent(const MemAccessInfo &A, unsigned AIdx,
                              const MemAccessInfo &B, unsigned BIdx) {
  assert(AIdx < BIdx && "Must pass arguments in program order");

  // Check if we can prove that Sink only accesses memory after Src's end or
  // vice versa. The helper is used to perform the checks only on the exit paths
  // where it helps to improve the analysis result.
  auto CheckCompletelyBeforeOrAfter = [&]() {
    auto *APtr = A.getPointer();
    auto *BPtr = B.getPointer();
    Type *ATy = getLoadStoreType(InstMap[AIdx]);
    Type *BTy = getLoadStoreType(InstMap[BIdx]);
    const SCEV *Src = PSE.getSCEV(APtr);
    const SCEV *Sink = PSE.getSCEV(BPtr);
    return areAccessesCompletelyBeforeOrAfter(Src, ATy, Sink, BTy);
  };

  // Get the dependence distance, stride, type size and what access writes for
  // the dependence between A and B.
  auto Res =
      getDependenceDistanceStrideAndSize(A, InstMap[AIdx], B, InstMap[BIdx]);
  if (std::holds_alternative<Dependence::DepType>(Res)) {
    if (std::get<Dependence::DepType>(Res) == Dependence::Unknown &&
        CheckCompletelyBeforeOrAfter())
      return Dependence::NoDep;
    return std::get<Dependence::DepType>(Res);
  }

  auto &[Dist, MaxStride, CommonStride, TypeByteSize, AIsWrite, BIsWrite] =
      std::get<DepDistanceStrideAndSizeInfo>(Res);
  bool HasSameSize = TypeByteSize > 0;

  ScalarEvolution &SE = *PSE.getSE();
  auto &DL = InnermostLoop->getHeader()->getDataLayout();

  // If the distance between the acecsses is larger than their maximum absolute
  // stride multiplied by the symbolic maximum backedge taken count (which is an
  // upper bound of the number of iterations), the accesses are independet, i.e.
  // they are far enough appart that accesses won't access the same location
  // across all loop ierations.
  if (HasSameSize &&
      isSafeDependenceDistance(
          DL, SE, *(PSE.getSymbolicMaxBackedgeTakenCount()), *Dist, MaxStride))
    return Dependence::NoDep;

  // The rest of this function relies on ConstDist being at most 64-bits, which
  // is checked earlier. Will assert if the calling code changes.
  const APInt *APDist = nullptr;
  uint64_t ConstDist =
      match(Dist, m_scev_APInt(APDist)) ? APDist->abs().getZExtValue() : 0;

  // Attempt to prove strided accesses independent.
  if (APDist) {
    // If the distance between accesses and their strides are known constants,
    // check whether the accesses interlace each other.
    if (ConstDist > 0 && CommonStride && CommonStride > 1 && HasSameSize &&
        areStridedAccessesIndependent(ConstDist, *CommonStride, TypeByteSize)) {
      LLVM_DEBUG(dbgs() << "LAA: Strided accesses are independent\n");
      return Dependence::NoDep;
    }
  } else {
    if (!LoopGuards)
      LoopGuards.emplace(
          ScalarEvolution::LoopGuards::collect(InnermostLoop, SE));
    Dist = SE.applyLoopGuards(Dist, *LoopGuards);
  }

  // Negative distances are not plausible dependencies.
  if (SE.isKnownNonPositive(Dist)) {
    if (SE.isKnownNonNegative(Dist)) {
      if (HasSameSize) {
        // Write to the same location with the same size.
        return Dependence::Forward;
      }
      LLVM_DEBUG(dbgs() << "LAA: possibly zero dependence difference but "
                           "different type sizes\n");
      return Dependence::Unknown;
    }

    bool IsTrueDataDependence = (AIsWrite && !BIsWrite);
    // Check if the first access writes to a location that is read in a later
    // iteration, where the distance between them is not a multiple of a vector
    // factor and relatively small.
    //
    // NOTE: There is no need to update MaxSafeVectorWidthInBits after call to
    // couldPreventStoreLoadForward, even if it changed MinDepDistBytes, since a
    // forward dependency will allow vectorization using any width.

    if (IsTrueDataDependence && EnableForwardingConflictDetection) {
      if (!ConstDist) {
        return CheckCompletelyBeforeOrAfter() ? Dependence::NoDep
                                              : Dependence::Unknown;
      }
      if (!HasSameSize ||
          couldPreventStoreLoadForward(ConstDist, TypeByteSize)) {
        LLVM_DEBUG(
            dbgs() << "LAA: Forward but may prevent st->ld forwarding\n");
        return Dependence::ForwardButPreventsForwarding;
      }
    }

    LLVM_DEBUG(dbgs() << "LAA: Dependence is negative\n");
    return Dependence::Forward;
  }

  int64_t MinDistance = SE.getSignedRangeMin(Dist).getSExtValue();
  // Below we only handle strictly positive distances.
  if (MinDistance <= 0) {
    return CheckCompletelyBeforeOrAfter() ? Dependence::NoDep
                                          : Dependence::Unknown;
  }

  if (!HasSameSize) {
    if (CheckCompletelyBeforeOrAfter())
      return Dependence::NoDep;
    LLVM_DEBUG(dbgs() << "LAA: ReadWrite-Write positive dependency with "
                         "different type sizes\n");
    return Dependence::Unknown;
  }
  // Bail out early if passed-in parameters make vectorization not feasible.
  unsigned ForcedFactor = (VectorizerParams::VectorizationFactor ?
                           VectorizerParams::VectorizationFactor : 1);
  unsigned ForcedUnroll = (VectorizerParams::VectorizationInterleave ?
                           VectorizerParams::VectorizationInterleave : 1);
  // The minimum number of iterations for a vectorized/unrolled version.
  unsigned MinNumIter = std::max(ForcedFactor * ForcedUnroll, 2U);

  // It's not vectorizable if the distance is smaller than the minimum distance
  // needed for a vectroized/unrolled version. Vectorizing one iteration in
  // front needs MaxStride. Vectorizing the last iteration needs TypeByteSize.
  // (No need to plus the last gap distance).
  //
  // E.g. Assume one char is 1 byte in memory and one int is 4 bytes.
  //      foo(int *A) {
  //        int *B = (int *)((char *)A + 14);
  //        for (i = 0 ; i < 1024 ; i += 2)
  //          B[i] = A[i] + 1;
  //      }
  //
  // Two accesses in memory (stride is 4 * 2):
  //     | A[0] |      | A[2] |      | A[4] |      | A[6] |      |
  //                              | B[0] |      | B[2] |      | B[4] |
  //
  // MinDistance needs for vectorizing iterations except the last iteration:
  // 4 * 2 * (MinNumIter - 1). MinDistance needs for the last iteration: 4.
  // So the minimum distance needed is: 4 * 2 * (MinNumIter - 1) + 4.
  //
  // If MinNumIter is 2, it is vectorizable as the minimum distance needed is
  // 12, which is less than distance.
  //
  // If MinNumIter is 4 (Say if a user forces the vectorization factor to be 4),
  // the minimum distance needed is 28, which is greater than distance. It is
  // not safe to do vectorization.
  //
  // We use MaxStride (maximum of src and sink strides) to get a conservative
  // lower bound on the MinDistanceNeeded in case of different strides.

  // We know that Dist is positive, but it may not be constant. Use the signed
  // minimum for computations below, as this ensures we compute the closest
  // possible dependence distance.
  uint64_t MinDistanceNeeded = MaxStride * (MinNumIter - 1) + TypeByteSize;
  if (MinDistanceNeeded > static_cast<uint64_t>(MinDistance)) {
    if (!ConstDist) {
      // For non-constant distances, we checked the lower bound of the
      // dependence distance and the distance may be larger at runtime (and safe
      // for vectorization). Classify it as Unknown, so we re-try with runtime
      // checks, unless we can prove both accesses cannot overlap.
      return CheckCompletelyBeforeOrAfter() ? Dependence::NoDep
                                            : Dependence::Unknown;
    }
    LLVM_DEBUG(dbgs() << "LAA: Failure because of positive minimum distance "
                      << MinDistance << '\n');
    return Dependence::Backward;
  }

  // Unsafe if the minimum distance needed is greater than smallest dependence
  // distance distance.
  if (MinDistanceNeeded > MinDepDistBytes) {
    LLVM_DEBUG(dbgs() << "LAA: Failure because it needs at least "
                      << MinDistanceNeeded << " size in bytes\n");
    return Dependence::Backward;
  }

  MinDepDistBytes =
      std::min(static_cast<uint64_t>(MinDistance), MinDepDistBytes);

  bool IsTrueDataDependence = (!AIsWrite && BIsWrite);
  if (IsTrueDataDependence && EnableForwardingConflictDetection && ConstDist &&
      couldPreventStoreLoadForward(MinDistance, TypeByteSize, *CommonStride))
    return Dependence::BackwardVectorizableButPreventsForwarding;

  uint64_t MaxVF = MinDepDistBytes / MaxStride;
  LLVM_DEBUG(dbgs() << "LAA: Positive min distance " << MinDistance
                    << " with max VF = " << MaxVF << '\n');

  uint64_t MaxVFInBits = MaxVF * TypeByteSize * 8;
  if (!ConstDist && MaxVFInBits < MaxTargetVectorWidthInBits) {
    // For non-constant distances, we checked the lower bound of the dependence
    // distance and the distance may be larger at runtime (and safe for
    // vectorization). Classify it as Unknown, so we re-try with runtime checks,
    // unless we can prove both accesses cannot overlap.
    return CheckCompletelyBeforeOrAfter() ? Dependence::NoDep
                                          : Dependence::Unknown;
  }

  if (CheckCompletelyBeforeOrAfter())
    return Dependence::NoDep;

  MaxSafeVectorWidthInBits = std::min(MaxSafeVectorWidthInBits, MaxVFInBits);
  return Dependence::BackwardVectorizable;
}

bool MemoryDepChecker::areDepsSafe(const DepCandidates &DepCands,
                                   const MemAccessInfoList &CheckDeps) {

  MinDepDistBytes = -1;
  SmallPtrSet<MemAccessInfo, 8> Visited;
  for (MemAccessInfo CurAccess : CheckDeps) {
    if (Visited.contains(CurAccess))
      continue;

    // Check accesses within this set.
    EquivalenceClasses<MemAccessInfo>::member_iterator AI =
        DepCands.findLeader(CurAccess);
    EquivalenceClasses<MemAccessInfo>::member_iterator AE =
        DepCands.member_end();

    // Check every access pair.
    while (AI != AE) {
      Visited.insert(*AI);
      bool AIIsWrite = AI->getInt();
      // Check loads only against next equivalent class, but stores also against
      // other stores in the same equivalence class - to the same address.
      EquivalenceClasses<MemAccessInfo>::member_iterator OI =
          (AIIsWrite ? AI : std::next(AI));
      while (OI != AE) {
        // Check every accessing instruction pair in program order.
        auto &Acc = Accesses[*AI];
        for (std::vector<unsigned>::iterator I1 = Acc.begin(), I1E = Acc.end();
             I1 != I1E; ++I1)
          // Scan all accesses of another equivalence class, but only the next
          // accesses of the same equivalent class.
          for (std::vector<unsigned>::iterator
                   I2 = (OI == AI ? std::next(I1) : Accesses[*OI].begin()),
                   I2E = (OI == AI ? I1E : Accesses[*OI].end());
               I2 != I2E; ++I2) {
            auto A = std::make_pair(&*AI, *I1);
            auto B = std::make_pair(&*OI, *I2);

            assert(*I1 != *I2);
            if (*I1 > *I2)
              std::swap(A, B);

            Dependence::DepType Type =
                isDependent(*A.first, A.second, *B.first, B.second);
            mergeInStatus(Dependence::isSafeForVectorization(Type));

            // Gather dependences unless we accumulated MaxDependences
            // dependences.  In that case return as soon as we find the first
            // unsafe dependence.  This puts a limit on this quadratic
            // algorithm.
            if (RecordDependences) {
              if (Type != Dependence::NoDep)
                Dependences.emplace_back(A.second, B.second, Type);

              if (Dependences.size() >= MaxDependences) {
                RecordDependences = false;
                Dependences.clear();
                LLVM_DEBUG(dbgs()
                           << "Too many dependences, stopped recording\n");
              }
            }
            if (!RecordDependences && !isSafeForVectorization())
              return false;
          }
        ++OI;
      }
      ++AI;
    }
  }

  LLVM_DEBUG(dbgs() << "Total Dependences: " << Dependences.size() << "\n");
  return isSafeForVectorization();
}

SmallVector<Instruction *, 4>
MemoryDepChecker::getInstructionsForAccess(Value *Ptr, bool IsWrite) const {
  MemAccessInfo Access(Ptr, IsWrite);
  auto &IndexVector = Accesses.find(Access)->second;

  SmallVector<Instruction *, 4> Insts;
  transform(IndexVector,
                 std::back_inserter(Insts),
                 [&](unsigned Idx) { return this->InstMap[Idx]; });
  return Insts;
}

const char *MemoryDepChecker::Dependence::DepName[] = {
    "NoDep",
    "Unknown",
    "IndirectUnsafe",
    "Forward",
    "ForwardButPreventsForwarding",
    "Backward",
    "BackwardVectorizable",
    "BackwardVectorizableButPreventsForwarding"};

void MemoryDepChecker::Dependence::print(
    raw_ostream &OS, unsigned Depth,
    const SmallVectorImpl<Instruction *> &Instrs) const {
  OS.indent(Depth) << DepName[Type] << ":\n";
  OS.indent(Depth + 2) << *Instrs[Source] << " -> \n";
  OS.indent(Depth + 2) << *Instrs[Destination] << "\n";
}

bool LoopAccessInfo::canAnalyzeLoop() {
  // We need to have a loop header.
  LLVM_DEBUG(dbgs() << "\nLAA: Checking a loop in '"
                    << TheLoop->getHeader()->getParent()->getName() << "' from "
                    << TheLoop->getLocStr() << "\n");

  // We can only analyze innermost loops.
  if (!TheLoop->isInnermost()) {
    LLVM_DEBUG(dbgs() << "LAA: loop is not the innermost loop\n");
    recordAnalysis("NotInnerMostLoop") << "loop is not the innermost loop";
    return false;
  }

  // We must have a single backedge.
  if (TheLoop->getNumBackEdges() != 1) {
    LLVM_DEBUG(
        dbgs() << "LAA: loop control flow is not understood by analyzer\n");
    recordAnalysis("CFGNotUnderstood")
        << "loop control flow is not understood by analyzer";
    return false;
  }

  // ScalarEvolution needs to be able to find the symbolic max backedge taken
  // count, which is an upper bound on the number of loop iterations. The loop
  // may execute fewer iterations, if it exits via an uncountable exit.
  const SCEV *ExitCount = PSE->getSymbolicMaxBackedgeTakenCount();
  if (isa<SCEVCouldNotCompute>(ExitCount)) {
    recordAnalysis("CantComputeNumberOfIterations")
        << "could not determine number of loop iterations";
    LLVM_DEBUG(dbgs() << "LAA: SCEV could not compute the loop exit count.\n");
    return false;
  }

  LLVM_DEBUG(dbgs() << "LAA: Found an analyzable loop: "
                    << TheLoop->getHeader()->getName() << "\n");
  return true;
}

bool LoopAccessInfo::analyzeLoop(AAResults *AA, const LoopInfo *LI,
                                 const TargetLibraryInfo *TLI,
                                 DominatorTree *DT) {
  // Holds the Load and Store instructions.
  SmallVector<LoadInst *, 16> Loads;
  SmallVector<StoreInst *, 16> Stores;
  SmallPtrSet<MDNode *, 8> LoopAliasScopes;

  // Holds all the different accesses in the loop.
  unsigned NumReads = 0;
  unsigned NumReadWrites = 0;

  bool HasComplexMemInst = false;

  // A runtime check is only legal to insert if there are no convergent calls.
  HasConvergentOp = false;

  PtrRtChecking->Pointers.clear();
  PtrRtChecking->Need = false;

  const bool IsAnnotatedParallel = TheLoop->isAnnotatedParallel();

  const bool EnableMemAccessVersioningOfLoop =
      EnableMemAccessVersioning &&
      !TheLoop->getHeader()->getParent()->hasOptSize();

  // Traverse blocks in fixed RPOT order, regardless of their storage in the
  // loop info, as it may be arbitrary.
  LoopBlocksRPO RPOT(TheLoop);
  RPOT.perform(LI);
  for (BasicBlock *BB : RPOT) {
    // Scan the BB and collect legal loads and stores. Also detect any
    // convergent instructions.
    for (Instruction &I : *BB) {
      if (auto *Call = dyn_cast<CallBase>(&I)) {
        if (Call->isConvergent())
          HasConvergentOp = true;
      }

      // With both a non-vectorizable memory instruction and a convergent
      // operation, found in this loop, no reason to continue the search.
      if (HasComplexMemInst && HasConvergentOp)
        return false;

      // Avoid hitting recordAnalysis multiple times.
      if (HasComplexMemInst)
        continue;

      // Record alias scopes defined inside the loop.
      if (auto *Decl = dyn_cast<NoAliasScopeDeclInst>(&I))
        for (Metadata *Op : Decl->getScopeList()->operands())
          LoopAliasScopes.insert(cast<MDNode>(Op));

      // Many math library functions read the rounding mode. We will only
      // vectorize a loop if it contains known function calls that don't set
      // the flag. Therefore, it is safe to ignore this read from memory.
      auto *Call = dyn_cast<CallInst>(&I);
      if (Call && getVectorIntrinsicIDForCall(Call, TLI))
        continue;

      // If this is a load, save it. If this instruction can read from memory
      // but is not a load, we only allow it if it's a call to a function with a
      // vector mapping and no pointer arguments.
      if (I.mayReadFromMemory()) {
        auto hasPointerArgs = [](CallBase *CB) {
          return any_of(CB->args(), [](Value const *Arg) {
            return Arg->getType()->isPointerTy();
          });
        };

        // If the function has an explicit vectorized counterpart, and does not
        // take output/input pointers, we can safely assume that it can be
        // vectorized.
        if (Call && !Call->isNoBuiltin() && Call->getCalledFunction() &&
            !hasPointerArgs(Call) && !VFDatabase::getMappings(*Call).empty())
          continue;

        auto *Ld = dyn_cast<LoadInst>(&I);
        if (!Ld) {
          recordAnalysis("CantVectorizeInstruction", Ld)
            << "instruction cannot be vectorized";
          HasComplexMemInst = true;
          continue;
        }
        if (!Ld->isSimple() && !IsAnnotatedParallel) {
          recordAnalysis("NonSimpleLoad", Ld)
              << "read with atomic ordering or volatile read";
          LLVM_DEBUG(dbgs() << "LAA: Found a non-simple load.\n");
          HasComplexMemInst = true;
          continue;
        }
        NumLoads++;
        Loads.push_back(Ld);
        DepChecker->addAccess(Ld);
        if (EnableMemAccessVersioningOfLoop)
          collectStridedAccess(Ld);
        continue;
      }

      // Save 'store' instructions. Abort if other instructions write to memory.
      if (I.mayWriteToMemory()) {
        auto *St = dyn_cast<StoreInst>(&I);
        if (!St) {
          recordAnalysis("CantVectorizeInstruction", St)
              << "instruction cannot be vectorized";
          HasComplexMemInst = true;
          continue;
        }
        if (!St->isSimple() && !IsAnnotatedParallel) {
          recordAnalysis("NonSimpleStore", St)
              << "write with atomic ordering or volatile write";
          LLVM_DEBUG(dbgs() << "LAA: Found a non-simple store.\n");
          HasComplexMemInst = true;
          continue;
        }
        NumStores++;
        Stores.push_back(St);
        DepChecker->addAccess(St);
        if (EnableMemAccessVersioningOfLoop)
          collectStridedAccess(St);
      }
    } // Next instr.
  } // Next block.

  if (HasComplexMemInst)
    return false;

  // Now we have two lists that hold the loads and the stores.
  // Next, we find the pointers that they use.

  // Check if we see any stores. If there are no stores, then we don't
  // care if the pointers are *restrict*.
  if (!Stores.size()) {
    LLVM_DEBUG(dbgs() << "LAA: Found a read-only loop!\n");
    return true;
  }

  MemoryDepChecker::DepCandidates DepCands;
  AccessAnalysis Accesses(TheLoop, AA, LI, DepCands, *PSE, LoopAliasScopes);

  // Holds the analyzed pointers. We don't want to call getUnderlyingObjects
  // multiple times on the same object. If the ptr is accessed twice, once
  // for read and once for write, it will only appear once (on the write
  // list). This is okay, since we are going to check for conflicts between
  // writes and between reads and writes, but not between reads and reads.
  SmallSet<std::pair<Value *, Type *>, 16> Seen;

  // Record uniform store addresses to identify if we have multiple stores
  // to the same address.
  SmallPtrSet<Value *, 16> UniformStores;

  for (StoreInst *ST : Stores) {
    Value *Ptr = ST->getPointerOperand();

    if (isInvariant(Ptr)) {
      // Record store instructions to loop invariant addresses
      StoresToInvariantAddresses.push_back(ST);
      HasStoreStoreDependenceInvolvingLoopInvariantAddress |=
          !UniformStores.insert(Ptr).second;
    }

    // If we did *not* see this pointer before, insert it to  the read-write
    // list. At this phase it is only a 'write' list.
    Type *AccessTy = getLoadStoreType(ST);
    if (Seen.insert({Ptr, AccessTy}).second) {
      ++NumReadWrites;

      MemoryLocation Loc = MemoryLocation::get(ST);
      // The TBAA metadata could have a control dependency on the predication
      // condition, so we cannot rely on it when determining whether or not we
      // need runtime pointer checks.
      if (blockNeedsPredication(ST->getParent(), TheLoop, DT))
        Loc.AATags.TBAA = nullptr;

      visitPointers(const_cast<Value *>(Loc.Ptr), *TheLoop,
                    [&Accesses, AccessTy, Loc](Value *Ptr) {
                      MemoryLocation NewLoc = Loc.getWithNewPtr(Ptr);
                      Accesses.addStore(NewLoc, AccessTy);
                    });
    }
  }

  if (IsAnnotatedParallel) {
    LLVM_DEBUG(
        dbgs() << "LAA: A loop annotated parallel, ignore memory dependency "
               << "checks.\n");
    return true;
  }

  for (LoadInst *LD : Loads) {
    Value *Ptr = LD->getPointerOperand();
    // If we did *not* see this pointer before, insert it to the
    // read list. If we *did* see it before, then it is already in
    // the read-write list. This allows us to vectorize expressions
    // such as A[i] += x;  Because the address of A[i] is a read-write
    // pointer. This only works if the index of A[i] is consecutive.
    // If the address of i is unknown (for example A[B[i]]) then we may
    // read a few words, modify, and write a few words, and some of the
    // words may be written to the same address.
    bool IsReadOnlyPtr = false;
    Type *AccessTy = getLoadStoreType(LD);
    if (Seen.insert({Ptr, AccessTy}).second ||
        !getPtrStride(*PSE, AccessTy, Ptr, TheLoop, SymbolicStrides)) {
      ++NumReads;
      IsReadOnlyPtr = true;
    }

    // See if there is an unsafe dependency between a load to a uniform address and
    // store to the same uniform address.
    if (UniformStores.contains(Ptr)) {
      LLVM_DEBUG(dbgs() << "LAA: Found an unsafe dependency between a uniform "
                           "load and uniform store to the same address!\n");
      HasLoadStoreDependenceInvolvingLoopInvariantAddress = true;
    }

    MemoryLocation Loc = MemoryLocation::get(LD);
    // The TBAA metadata could have a control dependency on the predication
    // condition, so we cannot rely on it when determining whether or not we
    // need runtime pointer checks.
    if (blockNeedsPredication(LD->getParent(), TheLoop, DT))
      Loc.AATags.TBAA = nullptr;

    visitPointers(const_cast<Value *>(Loc.Ptr), *TheLoop,
                  [&Accesses, AccessTy, Loc, IsReadOnlyPtr](Value *Ptr) {
                    MemoryLocation NewLoc = Loc.getWithNewPtr(Ptr);
                    Accesses.addLoad(NewLoc, AccessTy, IsReadOnlyPtr);
                  });
  }

  // If we write (or read-write) to a single destination and there are no
  // other reads in this loop then is it safe to vectorize.
  if (NumReadWrites == 1 && NumReads == 0) {
    LLVM_DEBUG(dbgs() << "LAA: Found a write-only loop!\n");
    return true;
  }

  // Build dependence sets and check whether we need a runtime pointer bounds
  // check.
  Accesses.buildDependenceSets();

  // Find pointers with computable bounds. We are going to use this information
  // to place a runtime bound check.
  Value *UncomputablePtr = nullptr;
  HasCompletePtrRtChecking = Accesses.canCheckPtrAtRT(
      *PtrRtChecking, TheLoop, SymbolicStrides, UncomputablePtr, AllowPartial);
  if (!HasCompletePtrRtChecking) {
    const auto *I = dyn_cast_or_null<Instruction>(UncomputablePtr);
    recordAnalysis("CantIdentifyArrayBounds", I)
        << "cannot identify array bounds";
    LLVM_DEBUG(dbgs() << "LAA: We can't vectorize because we can't find "
                      << "the array bounds.\n");
    return false;
  }

  LLVM_DEBUG(
    dbgs() << "LAA: May be able to perform a memory runtime check if needed.\n");

  bool DepsAreSafe = true;
  if (Accesses.isDependencyCheckNeeded()) {
    LLVM_DEBUG(dbgs() << "LAA: Checking memory dependencies\n");
    DepsAreSafe =
        DepChecker->areDepsSafe(DepCands, Accesses.getDependenciesToCheck());

    if (!DepsAreSafe && DepChecker->shouldRetryWithRuntimeChecks()) {
      LLVM_DEBUG(dbgs() << "LAA: Retrying with memory checks\n");

      // Clear the dependency checks. We assume they are not needed.
      Accesses.resetDepChecks(*DepChecker);

      PtrRtChecking->reset();
      PtrRtChecking->Need = true;

      UncomputablePtr = nullptr;
      HasCompletePtrRtChecking =
          Accesses.canCheckPtrAtRT(*PtrRtChecking, TheLoop, SymbolicStrides,
                                   UncomputablePtr, AllowPartial);

      // Check that we found the bounds for the pointer.
      if (!HasCompletePtrRtChecking) {
        auto *I = dyn_cast_or_null<Instruction>(UncomputablePtr);
        recordAnalysis("CantCheckMemDepsAtRunTime", I)
            << "cannot check memory dependencies at runtime";
        LLVM_DEBUG(dbgs() << "LAA: Can't vectorize with memory checks\n");
        return false;
      }
      DepsAreSafe = true;
    }
  }

  if (HasConvergentOp) {
    recordAnalysis("CantInsertRuntimeCheckWithConvergent")
        << "cannot add control dependency to convergent operation";
    LLVM_DEBUG(dbgs() << "LAA: We can't vectorize because a runtime check "
                         "would be needed with a convergent operation\n");
    return false;
  }

  if (DepsAreSafe) {
    LLVM_DEBUG(
        dbgs() << "LAA: No unsafe dependent memory operations in loop.  We"
               << (PtrRtChecking->Need ? "" : " don't")
               << " need runtime memory checks.\n");
    return true;
  }

  emitUnsafeDependenceRemark();
  return false;
}

void LoopAccessInfo::emitUnsafeDependenceRemark() {
  const auto *Deps = getDepChecker().getDependences();
  if (!Deps)
    return;
  const auto *Found =
      llvm::find_if(*Deps, [](const MemoryDepChecker::Dependence &D) {
        return MemoryDepChecker::Dependence::isSafeForVectorization(D.Type) !=
               MemoryDepChecker::VectorizationSafetyStatus::Safe;
      });
  if (Found == Deps->end())
    return;
  MemoryDepChecker::Dependence Dep = *Found;

  LLVM_DEBUG(dbgs() << "LAA: unsafe dependent memory operations in loop\n");

  // Emit remark for first unsafe dependence
  bool HasForcedDistribution = false;
  std::optional<const MDOperand *> Value =
      findStringMetadataForLoop(TheLoop, "llvm.loop.distribute.enable");
  if (Value) {
    const MDOperand *Op = *Value;
    assert(Op && mdconst::hasa<ConstantInt>(*Op) && "invalid metadata");
    HasForcedDistribution = mdconst::extract<ConstantInt>(*Op)->getZExtValue();
  }

  const std::string Info =
      HasForcedDistribution
          ? "unsafe dependent memory operations in loop."
          : "unsafe dependent memory operations in loop. Use "
            "#pragma clang loop distribute(enable) to allow loop distribution "
            "to attempt to isolate the offending operations into a separate "
            "loop";
  OptimizationRemarkAnalysis &R =
      recordAnalysis("UnsafeDep", Dep.getDestination(getDepChecker())) << Info;

  switch (Dep.Type) {
  case MemoryDepChecker::Dependence::NoDep:
  case MemoryDepChecker::Dependence::Forward:
  case MemoryDepChecker::Dependence::BackwardVectorizable:
    llvm_unreachable("Unexpected dependence");
  case MemoryDepChecker::Dependence::Backward:
    R << "\nBackward loop carried data dependence.";
    break;
  case MemoryDepChecker::Dependence::ForwardButPreventsForwarding:
    R << "\nForward loop carried data dependence that prevents "
         "store-to-load forwarding.";
    break;
  case MemoryDepChecker::Dependence::BackwardVectorizableButPreventsForwarding:
    R << "\nBackward loop carried data dependence that prevents "
         "store-to-load forwarding.";
    break;
  case MemoryDepChecker::Dependence::IndirectUnsafe:
    R << "\nUnsafe indirect dependence.";
    break;
  case MemoryDepChecker::Dependence::Unknown:
    R << "\nUnknown data dependence.";
    break;
  }

  if (Instruction *I = Dep.getSource(getDepChecker())) {
    DebugLoc SourceLoc = I->getDebugLoc();
    if (auto *DD = dyn_cast_or_null<Instruction>(getPointerOperand(I)))
      SourceLoc = DD->getDebugLoc();
    if (SourceLoc)
      R << " Memory location is the same as accessed at "
        << ore::NV("Location", SourceLoc);
  }
}

bool LoopAccessInfo::blockNeedsPredication(BasicBlock *BB, Loop *TheLoop,
                                           DominatorTree *DT)  {
  assert(TheLoop->contains(BB) && "Unknown block used");

  // Blocks that do not dominate the latch need predication.
  const BasicBlock *Latch = TheLoop->getLoopLatch();
  return !DT->dominates(BB, Latch);
}

OptimizationRemarkAnalysis &
LoopAccessInfo::recordAnalysis(StringRef RemarkName, const Instruction *I) {
  assert(!Report && "Multiple reports generated");

  const BasicBlock *CodeRegion = TheLoop->getHeader();
  DebugLoc DL = TheLoop->getStartLoc();

  if (I) {
    CodeRegion = I->getParent();
    // If there is no debug location attached to the instruction, revert back to
    // using the loop's.
    if (I->getDebugLoc())
      DL = I->getDebugLoc();
  }

  Report = std::make_unique<OptimizationRemarkAnalysis>(DEBUG_TYPE, RemarkName,
                                                        DL, CodeRegion);
  return *Report;
}

bool LoopAccessInfo::isInvariant(Value *V) const {
  auto *SE = PSE->getSE();
  if (TheLoop->isLoopInvariant(V))
    return true;
  if (!SE->isSCEVable(V->getType()))
    return false;
  const SCEV *S = SE->getSCEV(V);
  return SE->isLoopInvariant(S, TheLoop);
}

/// If \p Ptr is a GEP, which has a loop-variant operand, return that operand.
/// Otherwise, return \p Ptr.
static Value *getLoopVariantGEPOperand(Value *Ptr, ScalarEvolution *SE,
                                       Loop *Lp) {
  auto *GEP = dyn_cast<GetElementPtrInst>(Ptr);
  if (!GEP)
    return Ptr;

  Value *V = Ptr;
  for (const Use &U : GEP->operands()) {
    if (!SE->isLoopInvariant(SE->getSCEV(U), Lp)) {
      if (V == Ptr)
        V = U;
      else
        // There must be exactly one loop-variant operand.
        return Ptr;
    }
  }
  return V;
}

/// Get the stride of a pointer access in a loop. Looks for symbolic
/// strides "a[i*stride]". Returns the symbolic stride, or null otherwise.
static const SCEV *getStrideFromPointer(Value *Ptr, ScalarEvolution *SE, Loop *Lp) {
  auto *PtrTy = dyn_cast<PointerType>(Ptr->getType());
  if (!PtrTy)
    return nullptr;

  // Try to remove a gep instruction to make the pointer (actually index at this
  // point) easier analyzable. If OrigPtr is equal to Ptr we are analyzing the
  // pointer, otherwise, we are analyzing the index.
  Value *OrigPtr = Ptr;

  Ptr = getLoopVariantGEPOperand(Ptr, SE, Lp);
  const SCEV *V = SE->getSCEV(Ptr);

  if (Ptr != OrigPtr)
    // Strip off casts.
    while (auto *C = dyn_cast<SCEVIntegralCastExpr>(V))
      V = C->getOperand();

  if (!match(V, m_scev_AffineAddRec(m_SCEV(), m_SCEV(V), m_SpecificLoop(Lp))))
    return nullptr;

  // Note that the restriction after this loop invariant check are only
  // profitability restrictions.
  if (!SE->isLoopInvariant(V, Lp))
    return nullptr;

  // Look for the loop invariant symbolic value.
  if (isa<SCEVUnknown>(V))
    return V;

  if (auto *C = dyn_cast<SCEVIntegralCastExpr>(V))
    if (isa<SCEVUnknown>(C->getOperand()))
      return V;

  return nullptr;
}

void LoopAccessInfo::collectStridedAccess(Value *MemAccess) {
  Value *Ptr = getLoadStorePointerOperand(MemAccess);
  if (!Ptr)
    return;

  // Note: getStrideFromPointer is a *profitability* heuristic.  We
  // could broaden the scope of values returned here - to anything
  // which happens to be loop invariant and contributes to the
  // computation of an interesting IV - but we chose not to as we
  // don't have a cost model here, and broadening the scope exposes
  // far too many unprofitable cases.
  const SCEV *StrideExpr = getStrideFromPointer(Ptr, PSE->getSE(), TheLoop);
  if (!StrideExpr)
    return;

  LLVM_DEBUG(dbgs() << "LAA: Found a strided access that is a candidate for "
                       "versioning:");
  LLVM_DEBUG(dbgs() << "  Ptr: " << *Ptr << " Stride: " << *StrideExpr << "\n");

  if (!SpeculateUnitStride) {
    LLVM_DEBUG(dbgs() << "  Chose not to due to -laa-speculate-unit-stride\n");
    return;
  }

  // Avoid adding the "Stride == 1" predicate when we know that
  // Stride >= Trip-Count. Such a predicate will effectively optimize a single
  // or zero iteration loop, as Trip-Count <= Stride == 1.
  //
  // TODO: We are currently not making a very informed decision on when it is
  // beneficial to apply stride versioning. It might make more sense that the
  // users of this analysis (such as the vectorizer) will trigger it, based on
  // their specific cost considerations; For example, in cases where stride
  // versioning does  not help resolving memory accesses/dependences, the
  // vectorizer should evaluate the cost of the runtime test, and the benefit
  // of various possible stride specializations, considering the alternatives
  // of using gather/scatters (if available).

  const SCEV *MaxBTC = PSE->getSymbolicMaxBackedgeTakenCount();

  // Match the types so we can compare the stride and the MaxBTC.
  // The Stride can be positive/negative, so we sign extend Stride;
  // The backedgeTakenCount is non-negative, so we zero extend MaxBTC.
  const DataLayout &DL = TheLoop->getHeader()->getDataLayout();
  uint64_t StrideTypeSizeBits = DL.getTypeSizeInBits(StrideExpr->getType());
  uint64_t BETypeSizeBits = DL.getTypeSizeInBits(MaxBTC->getType());
  const SCEV *CastedStride = StrideExpr;
  const SCEV *CastedBECount = MaxBTC;
  ScalarEvolution *SE = PSE->getSE();
  if (BETypeSizeBits >= StrideTypeSizeBits)
    CastedStride = SE->getNoopOrSignExtend(StrideExpr, MaxBTC->getType());
  else
    CastedBECount = SE->getZeroExtendExpr(MaxBTC, StrideExpr->getType());
  const SCEV *StrideMinusBETaken = SE->getMinusSCEV(CastedStride, CastedBECount);
  // Since TripCount == BackEdgeTakenCount + 1, checking:
  // "Stride >= TripCount" is equivalent to checking:
  // Stride - MaxBTC> 0
  if (SE->isKnownPositive(StrideMinusBETaken)) {
    LLVM_DEBUG(
        dbgs() << "LAA: Stride>=TripCount; No point in versioning as the "
                  "Stride==1 predicate will imply that the loop executes "
                  "at most once.\n");
    return;
  }
  LLVM_DEBUG(dbgs() << "LAA: Found a strided access that we can version.\n");

  // Strip back off the integer cast, and check that our result is a
  // SCEVUnknown as we expect.
  const SCEV *StrideBase = StrideExpr;
  if (const auto *C = dyn_cast<SCEVIntegralCastExpr>(StrideBase))
    StrideBase = C->getOperand();
  SymbolicStrides[Ptr] = cast<SCEVUnknown>(StrideBase);
}

LoopAccessInfo::LoopAccessInfo(Loop *L, ScalarEvolution *SE,
                               const TargetTransformInfo *TTI,
                               const TargetLibraryInfo *TLI, AAResults *AA,
                               DominatorTree *DT, LoopInfo *LI,
                               AssumptionCache *AC, bool AllowPartial)
    : PSE(std::make_unique<PredicatedScalarEvolution>(*SE, *L)),
      PtrRtChecking(nullptr), TheLoop(L), AllowPartial(AllowPartial) {
  unsigned MaxTargetVectorWidthInBits = std::numeric_limits<unsigned>::max();
  if (TTI && !TTI->enableScalableVectorization())
    // Scale the vector width by 2 as rough estimate to also consider
    // interleaving.
    MaxTargetVectorWidthInBits =
        TTI->getRegisterBitWidth(TargetTransformInfo::RGK_FixedWidthVector) * 2;

  DepChecker = std::make_unique<MemoryDepChecker>(
<<<<<<< HEAD
      *PSE, L, SymbolicStrides, MaxTargetVectorWidthInBits,
      TTI && TTI->hasActiveVectorLength());
=======
      *PSE, AC, DT, L, SymbolicStrides, MaxTargetVectorWidthInBits);
>>>>>>> e27831ff
  PtrRtChecking = std::make_unique<RuntimePointerChecking>(*DepChecker, SE);
  if (canAnalyzeLoop())
    CanVecMem = analyzeLoop(AA, LI, TLI, DT);
}

void LoopAccessInfo::print(raw_ostream &OS, unsigned Depth) const {
  if (CanVecMem) {
    OS.indent(Depth) << "Memory dependences are safe";
    const MemoryDepChecker &DC = getDepChecker();
    if (!DC.isSafeForAnyVectorWidth())
      OS << " with a maximum safe vector width of "
         << DC.getMaxSafeVectorWidthInBits() << " bits";
    if (!DC.isSafeForAnyStoreLoadForwardDistances()) {
      uint64_t SLDist = DC.getNonPowerOf2StoreLoadForwardSafeDistanceInBits();
      if (SLDist == std::numeric_limits<uint64_t>::max())
        SLDist = DC.getPowerOf2StoreLoadForwardSafeDistanceInBits();
      OS << ", with a maximum safe store-load forward width of " << SLDist
         << " bits";
    }
    if (PtrRtChecking->Need)
      OS << " with run-time checks";
    OS << "\n";
  }

  if (HasConvergentOp)
    OS.indent(Depth) << "Has convergent operation in loop\n";

  if (Report)
    OS.indent(Depth) << "Report: " << Report->getMsg() << "\n";

  if (auto *Dependences = DepChecker->getDependences()) {
    OS.indent(Depth) << "Dependences:\n";
    for (const auto &Dep : *Dependences) {
      Dep.print(OS, Depth + 2, DepChecker->getMemoryInstructions());
      OS << "\n";
    }
  } else
    OS.indent(Depth) << "Too many dependences, not recorded\n";

  // List the pair of accesses need run-time checks to prove independence.
  PtrRtChecking->print(OS, Depth);
  if (PtrRtChecking->Need && !HasCompletePtrRtChecking)
    OS.indent(Depth) << "Generated run-time checks are incomplete\n";
  OS << "\n";

  OS.indent(Depth)
      << "Non vectorizable stores to invariant address were "
      << (HasStoreStoreDependenceInvolvingLoopInvariantAddress ||
                  HasLoadStoreDependenceInvolvingLoopInvariantAddress
              ? ""
              : "not ")
      << "found in loop.\n";

  OS.indent(Depth) << "SCEV assumptions:\n";
  PSE->getPredicate().print(OS, Depth);

  OS << "\n";

  OS.indent(Depth) << "Expressions re-written:\n";
  PSE->print(OS, Depth);
}

const LoopAccessInfo &LoopAccessInfoManager::getInfo(Loop &L,
                                                     bool AllowPartial) {
  const auto &[It, Inserted] = LoopAccessInfoMap.try_emplace(&L);

  // We need to create the LoopAccessInfo if either we don't already have one,
  // or if it was created with a different value of AllowPartial.
  if (Inserted || It->second->hasAllowPartial() != AllowPartial)
    It->second = std::make_unique<LoopAccessInfo>(&L, &SE, TTI, TLI, &AA, &DT,
                                                  &LI, AC, AllowPartial);

  return *It->second;
}
void LoopAccessInfoManager::clear() {
  // Collect LoopAccessInfo entries that may keep references to IR outside the
  // analyzed loop or SCEVs that may have been modified or invalidated. At the
  // moment, that is loops requiring memory or SCEV runtime checks, as those cache
  // SCEVs, e.g. for pointer expressions.
  for (const auto &[L, LAI] : LoopAccessInfoMap) {
    if (LAI->getRuntimePointerChecking()->getChecks().empty() &&
        LAI->getPSE().getPredicate().isAlwaysTrue())
      continue;
    LoopAccessInfoMap.erase(L);
  }
}

bool LoopAccessInfoManager::invalidate(
    Function &F, const PreservedAnalyses &PA,
    FunctionAnalysisManager::Invalidator &Inv) {
  // Check whether our analysis is preserved.
  auto PAC = PA.getChecker<LoopAccessAnalysis>();
  if (!PAC.preserved() && !PAC.preservedSet<AllAnalysesOn<Function>>())
    // If not, give up now.
    return true;

  // Check whether the analyses we depend on became invalid for any reason.
  // Skip checking TargetLibraryAnalysis as it is immutable and can't become
  // invalid.
  return Inv.invalidate<AAManager>(F, PA) ||
         Inv.invalidate<ScalarEvolutionAnalysis>(F, PA) ||
         Inv.invalidate<LoopAnalysis>(F, PA) ||
         Inv.invalidate<DominatorTreeAnalysis>(F, PA);
}

LoopAccessInfoManager LoopAccessAnalysis::run(Function &F,
                                              FunctionAnalysisManager &FAM) {
  auto &SE = FAM.getResult<ScalarEvolutionAnalysis>(F);
  auto &AA = FAM.getResult<AAManager>(F);
  auto &DT = FAM.getResult<DominatorTreeAnalysis>(F);
  auto &LI = FAM.getResult<LoopAnalysis>(F);
  auto &TTI = FAM.getResult<TargetIRAnalysis>(F);
  auto &TLI = FAM.getResult<TargetLibraryAnalysis>(F);
  auto &AC = FAM.getResult<AssumptionAnalysis>(F);
  return LoopAccessInfoManager(SE, AA, DT, LI, &TTI, &TLI, &AC);
}

AnalysisKey LoopAccessAnalysis::Key;<|MERGE_RESOLUTION|>--- conflicted
+++ resolved
@@ -1851,21 +1851,28 @@
       break;
     }
   }
-  // If target supports active vector length, then it supports non-power-2
-  // vector factor. So, we iterate in a backward order to find largest VF, which
-  // allows aligned stores-loads or the number of iterations between conflicting
-  // memory addresses is not less than 8 (NumItersForStoreLoadThroughMemory).
-  if (AllowNonPow2Deps) {
+  // If target supports non-power-of-2 store-load forwarding distances, then it
+  // supports non-power-of-2 vector factor. So, we iterate in a backward order
+  // to find largest VF, which allows aligned stores-loads or the number of
+  // iterations between conflicting memory addresses is not less than 8
+  // (NumItersForStoreLoadThroughMemory). If the HW supports non-power-of-2
+  // store-load forwarding distance, we can choose any vector factor, which is
+  // the whole divider of the MaxVFWithoutSLForwardIssuesNonPowerOf2. Say, if
+  // MaxVFWithoutSLForwardIssuesNonPowerOf2 is 9, then we can use vector factors
+  // 3 and 9. If it is 6, we can use vector factors 2, 3, 6. All these are safe.
+  if (AllowNonPow2StoreLoadForwardDistance) {
     MaxVFWithoutSLForwardIssuesNonPowerOf2 =
         std::min(8 * VectorizerParams::MaxVectorWidth / TypeByteSize,
                  MaxNonPowerOf2StoreLoadForwardSafeDistanceInBits);
 
+    const bool IsSafeForAnyStoreLoadForwardDistances =
+        isSafeForAnyStoreLoadForwardDistances();
     for (uint64_t VF = MaxVFWithoutSLForwardIssuesNonPowerOf2;
          VF > MaxVFWithoutSLForwardIssuesPowerOf2; VF -= TypeByteSize) {
       if (Distance % VF == 0 ||
           Distance / VF >= NumItersForStoreLoadThroughMemory) {
         uint64_t GCD =
-            isSafeForAnyStoreLoadForwardDistances()
+            IsSafeForAnyStoreLoadForwardDistances
                 ? VF
                 : std::gcd(MaxNonPowerOf2StoreLoadForwardSafeDistanceInBits,
                            VF);
@@ -1885,7 +1892,7 @@
 
   // Handle non-power-2 store-load forwarding distance, power-of-2 distance can
   // be calculated.
-  if (AllowNonPow2Deps && CommonStride &&
+  if (AllowNonPow2StoreLoadForwardDistance && CommonStride &&
       MaxVFWithoutSLForwardIssuesNonPowerOf2 <
           MaxNonPowerOf2StoreLoadForwardSafeDistanceInBits &&
       MaxVFWithoutSLForwardIssuesNonPowerOf2 !=
@@ -3072,12 +3079,8 @@
         TTI->getRegisterBitWidth(TargetTransformInfo::RGK_FixedWidthVector) * 2;
 
   DepChecker = std::make_unique<MemoryDepChecker>(
-<<<<<<< HEAD
-      *PSE, L, SymbolicStrides, MaxTargetVectorWidthInBits,
+      *PSE, AC, DT, L, SymbolicStrides, MaxTargetVectorWidthInBits,
       TTI && TTI->hasActiveVectorLength());
-=======
-      *PSE, AC, DT, L, SymbolicStrides, MaxTargetVectorWidthInBits);
->>>>>>> e27831ff
   PtrRtChecking = std::make_unique<RuntimePointerChecking>(*DepChecker, SE);
   if (canAnalyzeLoop())
     CanVecMem = analyzeLoop(AA, LI, TLI, DT);
