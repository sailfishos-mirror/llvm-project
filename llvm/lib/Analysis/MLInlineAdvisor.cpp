//===- MLInlineAdvisor.cpp - machine learned InlineAdvisor ----------------===//
//
// Part of the LLVM Project, under the Apache License v2.0 with LLVM Exceptions.
// See https://llvm.org/LICENSE.txt for license information.
// SPDX-License-Identifier: Apache-2.0 WITH LLVM-exception
//
//===----------------------------------------------------------------------===//
//
// This file implements the interface between the inliner and a learned model.
// It delegates model evaluation to either the AOT compiled model (the
// 'release' mode) or a runtime-loaded model (the 'development' case).
//
//===----------------------------------------------------------------------===//
#include "llvm/Analysis/MLInlineAdvisor.h"
#include "llvm/ADT/SCCIterator.h"
#include "llvm/Analysis/AssumptionCache.h"
#include "llvm/Analysis/BlockFrequencyInfo.h"
#include "llvm/Analysis/CallGraph.h"
#include "llvm/Analysis/FunctionPropertiesAnalysis.h"
#include "llvm/Analysis/InlineCost.h"
#include "llvm/Analysis/InlineModelFeatureMaps.h"
#include "llvm/Analysis/InteractiveModelRunner.h"
#include "llvm/Analysis/LazyCallGraph.h"
#include "llvm/Analysis/LoopInfo.h"
#include "llvm/Analysis/MLModelRunner.h"
#include "llvm/Analysis/OptimizationRemarkEmitter.h"
#include "llvm/Analysis/ProfileSummaryInfo.h"
#include "llvm/Analysis/ReleaseModeModelRunner.h"
#include "llvm/Analysis/TargetTransformInfo.h"
#include "llvm/IR/Dominators.h"
#include "llvm/IR/InstIterator.h"
#include "llvm/IR/Module.h"
#include "llvm/IR/PassManager.h"
#include "llvm/Support/CommandLine.h"

using namespace llvm;

static cl::opt<std::string> InteractiveChannelBaseName(
    "inliner-interactive-channel-base", cl::Hidden,
    cl::desc(
        "Base file path for the interactive mode. The incoming filename should "
        "have the name <inliner-interactive-channel-base>.in, while the "
        "outgoing name should be <inliner-interactive-channel-base>.out"));
static const std::string InclDefaultMsg =
    (Twine("In interactive mode, also send the default policy decision: ") +
     DefaultDecisionName + ".")
        .str();
static cl::opt<bool>
    InteractiveIncludeDefault("inliner-interactive-include-default", cl::Hidden,
                              cl::desc(InclDefaultMsg));

enum class SkipMLPolicyCriteria { Never, IfCallerIsNotCold };

static cl::opt<SkipMLPolicyCriteria> SkipPolicy(
    "ml-inliner-skip-policy", cl::Hidden, cl::init(SkipMLPolicyCriteria::Never),
    cl::values(clEnumValN(SkipMLPolicyCriteria::Never, "never", "never"),
               clEnumValN(SkipMLPolicyCriteria::IfCallerIsNotCold,
                          "if-caller-not-cold", "if the caller is not cold")));

static cl::opt<std::string> ModelSelector("ml-inliner-model-selector",
                                          cl::Hidden, cl::init(""));

#if defined(LLVM_HAVE_TF_AOT_INLINERSIZEMODEL)
// codegen-ed file
#include "InlinerSizeModel.h" // NOLINT
using CompiledModelType = llvm::InlinerSizeModel;
#else
using CompiledModelType = NoopSavedModelImpl;
#endif

std::unique_ptr<InlineAdvisor>
llvm::getReleaseModeAdvisor(Module &M, ModuleAnalysisManager &MAM,
                            std::function<bool(CallBase &)> GetDefaultAdvice) {
  if (!llvm::isEmbeddedModelEvaluatorValid<CompiledModelType>() &&
      InteractiveChannelBaseName.empty())
    return nullptr;
  std::unique_ptr<MLModelRunner> AOTRunner;
  if (InteractiveChannelBaseName.empty())
    AOTRunner = std::make_unique<ReleaseModeModelRunner<CompiledModelType>>(
        M.getContext(), FeatureMap, DecisionName,
        EmbeddedModelRunnerOptions().setModelSelector(ModelSelector));
  else {
    auto Features = FeatureMap;
    if (InteractiveIncludeDefault)
      Features.push_back(DefaultDecisionSpec);
    AOTRunner = std::make_unique<InteractiveModelRunner>(
        M.getContext(), Features, InlineDecisionSpec,
        InteractiveChannelBaseName + ".out",
        InteractiveChannelBaseName + ".in");
  }
  return std::make_unique<MLInlineAdvisor>(M, MAM, std::move(AOTRunner),
                                           GetDefaultAdvice);
}

#define DEBUG_TYPE "inline-ml"

static cl::opt<float> SizeIncreaseThreshold(
    "ml-advisor-size-increase-threshold", cl::Hidden,
    cl::desc("Maximum factor by which expected native size may increase before "
             "blocking any further inlining."),
    cl::init(2.0));

static cl::opt<bool> KeepFPICache(
    "ml-advisor-keep-fpi-cache", cl::Hidden,
    cl::desc(
        "For test - keep the ML Inline advisor's FunctionPropertiesInfo cache"),
    cl::init(false));

// clang-format off
const std::vector<TensorSpec> llvm::FeatureMap{
#define POPULATE_NAMES(DTYPE, SHAPE, NAME, __) TensorSpec::createSpec<DTYPE>(#NAME, SHAPE),
// InlineCost features - these must come first
  INLINE_COST_FEATURE_ITERATOR(POPULATE_NAMES)

// Non-cost features
  INLINE_FEATURE_ITERATOR(POPULATE_NAMES)
#undef POPULATE_NAMES
};
// clang-format on

const char *const llvm::DecisionName = "inlining_decision";
const TensorSpec llvm::InlineDecisionSpec =
    TensorSpec::createSpec<int64_t>(DecisionName, {1});
const char *const llvm::DefaultDecisionName = "inlining_default";
const TensorSpec llvm::DefaultDecisionSpec =
    TensorSpec::createSpec<int64_t>(DefaultDecisionName, {1});
const char *const llvm::RewardName = "delta_size";

CallBase *getInlinableCS(Instruction &I) {
  if (auto *CS = dyn_cast<CallBase>(&I))
    if (Function *Callee = CS->getCalledFunction()) {
      if (!Callee->isDeclaration()) {
        return CS;
      }
    }
  return nullptr;
}

MLInlineAdvisor::MLInlineAdvisor(
    Module &M, ModuleAnalysisManager &MAM,
    std::unique_ptr<MLModelRunner> Runner,
    std::function<bool(CallBase &)> GetDefaultAdvice)
    : InlineAdvisor(
          M, MAM.getResult<FunctionAnalysisManagerModuleProxy>(M).getManager()),
      ModelRunner(std::move(Runner)), GetDefaultAdvice(GetDefaultAdvice),
      CG(MAM.getResult<LazyCallGraphAnalysis>(M)),
      InitialIRSize(getModuleIRSize()), CurrentIRSize(InitialIRSize),
      PSI(MAM.getResult<ProfileSummaryAnalysis>(M)) {
  assert(ModelRunner);
  ModelRunner->switchContext("");
  // Extract the 'call site height' feature - the position of a call site
  // relative to the farthest statically reachable SCC node. We don't mutate
  // this value while inlining happens. Empirically, this feature proved
  // critical in behavioral cloning - i.e. training a model to mimic the manual
  // heuristic's decisions - and, thus, equally important for training for
  // improvement.
  CallGraph CGraph(M);
  for (auto I = scc_begin(&CGraph); !I.isAtEnd(); ++I) {
    const std::vector<CallGraphNode *> &CGNodes = *I;
    unsigned Level = 0;
    for (auto *CGNode : CGNodes) {
      Function *F = CGNode->getFunction();
      if (!F || F->isDeclaration())
        continue;
      for (auto &I : instructions(F)) {
        if (auto *CS = getInlinableCS(I)) {
          auto *Called = CS->getCalledFunction();
          auto Pos = FunctionLevels.find(&CG.get(*Called));
          // In bottom up traversal, an inlinable callee is either in the
          // same SCC, or to a function in a visited SCC. So not finding its
          // level means we haven't visited it yet, meaning it's in this SCC.
          if (Pos == FunctionLevels.end())
            continue;
          Level = std::max(Level, Pos->second + 1);
        }
      }
    }
    for (auto *CGNode : CGNodes) {
      Function *F = CGNode->getFunction();
      if (F && !F->isDeclaration())
        FunctionLevels[&CG.get(*F)] = Level;
    }
  }
  for (auto KVP : FunctionLevels) {
    AllNodes.insert(KVP.first);
    EdgeCount += getLocalCalls(KVP.first->getFunction());
  }
  NodeCount = AllNodes.size();
}

unsigned MLInlineAdvisor::getInitialFunctionLevel(const Function &F) const {
  return CG.lookup(F) ? FunctionLevels.at(CG.lookup(F)) : 0;
}

void MLInlineAdvisor::onPassEntry(LazyCallGraph::SCC *CurSCC) {
  if (!CurSCC || ForceStop)
    return;
  FPICache.clear();
  // Function passes executed between InlinerPass runs may have changed the
  // module-wide features.
  // The cgscc pass manager rules are such that:
  // - if a pass leads to merging SCCs, then the pipeline is restarted on the
  // merged SCC
  // - if a pass leads to splitting the SCC, then we continue with one of the
  // splits
  // This means that the NodesInLastSCC is a superset (not strict) of the nodes
  // that subsequent passes would have processed
  // - in addition, if new Nodes were created by a pass (e.g. CoroSplit),
  // they'd be adjacent to Nodes in the last SCC. So we just need to check the
  // boundary of Nodes in NodesInLastSCC for Nodes we haven't seen. We don't
  // care about the nature of the Edge (call or ref). `FunctionLevels`-wise, we
  // record them at the same level as the original node (this is a choice, may
  // need revisiting).
<<<<<<< HEAD
=======
  // - nodes are only deleted at the end of a call graph walk where they are
  // batch deleted, so we shouldn't see any dead nodes here.
>>>>>>> 3a497065
  while (!NodesInLastSCC.empty()) {
    const auto *N = *NodesInLastSCC.begin();
    assert(!N->isDead());
    NodesInLastSCC.erase(N);
<<<<<<< HEAD
    // The Function wrapped by N could have been deleted since we last saw it.
    if (N->isDead()) {
      assert(!N->getFunction().isDeclaration());
      continue;
    }
=======
>>>>>>> 3a497065
    EdgeCount += getLocalCalls(N->getFunction());
    const auto NLevel = FunctionLevels.at(N);
    for (const auto &E : *(*N)) {
      const auto *AdjNode = &E.getNode();
      assert(!AdjNode->isDead() && !AdjNode->getFunction().isDeclaration());
      auto I = AllNodes.insert(AdjNode);
      // We've discovered a new function.
      if (I.second) {
        ++NodeCount;
        NodesInLastSCC.insert(AdjNode);
        FunctionLevels[AdjNode] = NLevel;
      }
    }
  }

  EdgeCount -= EdgesOfLastSeenNodes;
  EdgesOfLastSeenNodes = 0;

  // (Re)use NodesInLastSCC to remember the nodes in the SCC right now,
  // in case the SCC is split before onPassExit and some nodes are split out
  assert(NodesInLastSCC.empty());
  for (const auto &N : *CurSCC)
    NodesInLastSCC.insert(&N);
}

void MLInlineAdvisor::onPassExit(LazyCallGraph::SCC *CurSCC) {
  // No need to keep this around - function passes will invalidate it.
  if (!KeepFPICache)
    FPICache.clear();
  if (!CurSCC || ForceStop)
    return;
  // Keep track of the nodes and edges we last saw. Then, in onPassEntry,
  // we update the node count and edge count from the subset of these nodes that
  // survived.
  EdgesOfLastSeenNodes = 0;

  // Check on nodes that were in SCC onPassEntry
  for (const LazyCallGraph::Node *N : NodesInLastSCC) {
    assert(!N->isDead());
    EdgesOfLastSeenNodes += getLocalCalls(N->getFunction());
  }

  // Check on nodes that may have got added to SCC
  for (const auto &N : *CurSCC) {
    assert(!N.isDead());
    auto I = NodesInLastSCC.insert(&N);
    if (I.second)
      EdgesOfLastSeenNodes += getLocalCalls(N.getFunction());
  }
  assert(NodeCount >= NodesInLastSCC.size());
  assert(EdgeCount >= EdgesOfLastSeenNodes);
}

int64_t MLInlineAdvisor::getLocalCalls(Function &F) {
  return getCachedFPI(F).DirectCallsToDefinedFunctions;
}

// Update the internal state of the advisor, and force invalidate feature
// analysis. Currently, we maintain minimal (and very simple) global state - the
// number of functions and the number of static calls. We also keep track of the
// total IR size in this module, to stop misbehaving policies at a certain bloat
// factor (SizeIncreaseThreshold)
void MLInlineAdvisor::onSuccessfulInlining(const MLInlineAdvice &Advice,
                                           bool CalleeWasDeleted) {
  assert(!ForceStop);
  Function *Caller = Advice.getCaller();
  Function *Callee = Advice.getCallee();
  // The caller features aren't valid anymore.
  {
    PreservedAnalyses PA = PreservedAnalyses::all();
    PA.abandon<FunctionPropertiesAnalysis>();
    PA.abandon<DominatorTreeAnalysis>();
    PA.abandon<LoopAnalysis>();
    FAM.invalidate(*Caller, PA);
  }
  Advice.updateCachedCallerFPI(FAM);
  int64_t IRSizeAfter =
      getIRSize(*Caller) + (CalleeWasDeleted ? 0 : Advice.CalleeIRSize);
  CurrentIRSize += IRSizeAfter - (Advice.CallerIRSize + Advice.CalleeIRSize);
  if (CurrentIRSize > SizeIncreaseThreshold * InitialIRSize)
    ForceStop = true;

  // We can delta-update module-wide features. We know the inlining only changed
  // the caller, and maybe the callee (by deleting the latter).
  // Nodes are simple to update.
  // For edges, we 'forget' the edges that the caller and callee used to have
  // before inlining, and add back what they currently have together.
  int64_t NewCallerAndCalleeEdges =
      getCachedFPI(*Caller).DirectCallsToDefinedFunctions;

<<<<<<< HEAD
  if (CalleeWasDeleted) {
    --NodeCount;
=======
  // A dead function's node is not actually removed from the call graph until
  // the end of the call graph walk, but the node no longer belongs to any valid
  // SCC.
  if (CalleeWasDeleted) {
    --NodeCount;
    NodesInLastSCC.erase(CG.lookup(*Callee));
>>>>>>> 3a497065
    DeadFunctions.insert(Callee);
  } else {
    NewCallerAndCalleeEdges +=
        getCachedFPI(*Callee).DirectCallsToDefinedFunctions;
  }
  EdgeCount += (NewCallerAndCalleeEdges - Advice.CallerAndCalleeEdges);
  assert(CurrentIRSize >= 0 && EdgeCount >= 0 && NodeCount >= 0);
}

int64_t MLInlineAdvisor::getModuleIRSize() const {
  int64_t Ret = 0;
  for (auto &F : M)
    if (!F.isDeclaration())
      Ret += getIRSize(F);
  return Ret;
}

FunctionPropertiesInfo &MLInlineAdvisor::getCachedFPI(Function &F) const {
  auto InsertPair =
      FPICache.insert(std::make_pair(&F, FunctionPropertiesInfo()));
  if (!InsertPair.second)
    return InsertPair.first->second;
  InsertPair.first->second = FAM.getResult<FunctionPropertiesAnalysis>(F);
  return InsertPair.first->second;
}

std::unique_ptr<InlineAdvice> MLInlineAdvisor::getAdviceImpl(CallBase &CB) {
  if (auto Skip = getSkipAdviceIfUnreachableCallsite(CB))
    return Skip;

  auto &Caller = *CB.getCaller();
  auto &Callee = *CB.getCalledFunction();

  auto GetAssumptionCache = [&](Function &F) -> AssumptionCache & {
    return FAM.getResult<AssumptionAnalysis>(F);
  };
  auto &TIR = FAM.getResult<TargetIRAnalysis>(Callee);
  auto &ORE = FAM.getResult<OptimizationRemarkEmitterAnalysis>(Caller);

  if (SkipPolicy == SkipMLPolicyCriteria::IfCallerIsNotCold) {
    if (!PSI.isFunctionEntryCold(&Caller))
      return std::make_unique<InlineAdvice>(this, CB, ORE,
                                            GetDefaultAdvice(CB));
  }
  auto MandatoryKind = InlineAdvisor::getMandatoryKind(CB, FAM, ORE);
  // If this is a "never inline" case, there won't be any changes to internal
  // state we need to track, so we can just return the base InlineAdvice, which
  // will do nothing interesting.
  // Same thing if this is a recursive case.
  if (MandatoryKind == InlineAdvisor::MandatoryInliningKind::Never ||
      &Caller == &Callee)
    return getMandatoryAdvice(CB, false);

  bool Mandatory =
      MandatoryKind == InlineAdvisor::MandatoryInliningKind::Always;

  // If we need to stop, we won't want to track anymore any state changes, so
  // we just return the base InlineAdvice, which acts as a noop.
  if (ForceStop) {
    ORE.emit([&] {
      return OptimizationRemarkMissed(DEBUG_TYPE, "ForceStop", &CB)
             << "Won't attempt inlining because module size grew too much.";
    });
    return std::make_unique<InlineAdvice>(this, CB, ORE, Mandatory);
  }

  int CostEstimate = 0;
  if (!Mandatory) {
    auto IsCallSiteInlinable =
        llvm::getInliningCostEstimate(CB, TIR, GetAssumptionCache);
    if (!IsCallSiteInlinable) {
      // We can't inline this for correctness reasons, so return the base
      // InlineAdvice, as we don't care about tracking any state changes (which
      // won't happen).
      return std::make_unique<InlineAdvice>(this, CB, ORE, false);
    }
    CostEstimate = *IsCallSiteInlinable;
  }

  const auto CostFeatures =
      llvm::getInliningCostFeatures(CB, TIR, GetAssumptionCache);
  if (!CostFeatures) {
    return std::make_unique<InlineAdvice>(this, CB, ORE, false);
  }

  if (Mandatory)
    return getMandatoryAdvice(CB, true);

  auto NrCtantParams = 0;
  for (auto I = CB.arg_begin(), E = CB.arg_end(); I != E; ++I) {
    NrCtantParams += (isa<Constant>(*I));
  }

  auto &CallerBefore = getCachedFPI(Caller);
  auto &CalleeBefore = getCachedFPI(Callee);

  *ModelRunner->getTensor<int64_t>(FeatureIndex::callee_basic_block_count) =
      CalleeBefore.BasicBlockCount;
  *ModelRunner->getTensor<int64_t>(FeatureIndex::callsite_height) =
      getInitialFunctionLevel(Caller);
  *ModelRunner->getTensor<int64_t>(FeatureIndex::node_count) = NodeCount;
  *ModelRunner->getTensor<int64_t>(FeatureIndex::nr_ctant_params) =
      NrCtantParams;
  *ModelRunner->getTensor<int64_t>(FeatureIndex::edge_count) = EdgeCount;
  *ModelRunner->getTensor<int64_t>(FeatureIndex::caller_users) =
      CallerBefore.Uses;
  *ModelRunner->getTensor<int64_t>(
      FeatureIndex::caller_conditionally_executed_blocks) =
      CallerBefore.BlocksReachedFromConditionalInstruction;
  *ModelRunner->getTensor<int64_t>(FeatureIndex::caller_basic_block_count) =
      CallerBefore.BasicBlockCount;
  *ModelRunner->getTensor<int64_t>(
      FeatureIndex::callee_conditionally_executed_blocks) =
      CalleeBefore.BlocksReachedFromConditionalInstruction;
  *ModelRunner->getTensor<int64_t>(FeatureIndex::callee_users) =
      CalleeBefore.Uses;
  *ModelRunner->getTensor<int64_t>(FeatureIndex::cost_estimate) = CostEstimate;
  *ModelRunner->getTensor<int64_t>(FeatureIndex::is_callee_avail_external) =
      Callee.hasAvailableExternallyLinkage();
  *ModelRunner->getTensor<int64_t>(FeatureIndex::is_caller_avail_external) =
      Caller.hasAvailableExternallyLinkage();

  // Add the cost features
  for (size_t I = 0;
       I < static_cast<size_t>(InlineCostFeatureIndex::NumberOfFeatures); ++I) {
    *ModelRunner->getTensor<int64_t>(inlineCostFeatureToMlFeature(
        static_cast<InlineCostFeatureIndex>(I))) = CostFeatures->at(I);
  }
  // This one would have been set up to be right at the end.
  if (!InteractiveChannelBaseName.empty() && InteractiveIncludeDefault)
    *ModelRunner->getTensor<int64_t>(InlineCostFeatureIndex::NumberOfFeatures) =
        GetDefaultAdvice(CB);
  return getAdviceFromModel(CB, ORE);
}

std::unique_ptr<MLInlineAdvice>
MLInlineAdvisor::getAdviceFromModel(CallBase &CB,
                                    OptimizationRemarkEmitter &ORE) {
  return std::make_unique<MLInlineAdvice>(
      this, CB, ORE, static_cast<bool>(ModelRunner->evaluate<int64_t>()));
}

std::unique_ptr<InlineAdvice>
MLInlineAdvisor::getSkipAdviceIfUnreachableCallsite(CallBase &CB) {
  if (!FAM.getResult<DominatorTreeAnalysis>(*CB.getCaller())
           .isReachableFromEntry(CB.getParent()))
    return std::make_unique<InlineAdvice>(this, CB, getCallerORE(CB), false);
  return nullptr;
}

std::unique_ptr<InlineAdvice> MLInlineAdvisor::getMandatoryAdvice(CallBase &CB,
                                                                  bool Advice) {
  // Make sure we track inlinings in all cases - mandatory or not.
  if (auto Skip = getSkipAdviceIfUnreachableCallsite(CB))
    return Skip;
  if (Advice && !ForceStop)
    return getMandatoryAdviceImpl(CB);

  // If this is a "never inline" case, there won't be any changes to internal
  // state we need to track, so we can just return the base InlineAdvice, which
  // will do nothing interesting.
  // Same if we are forced to stop - we don't track anymore.
  return std::make_unique<InlineAdvice>(this, CB, getCallerORE(CB), Advice);
}

std::unique_ptr<MLInlineAdvice>
MLInlineAdvisor::getMandatoryAdviceImpl(CallBase &CB) {
  return std::make_unique<MLInlineAdvice>(this, CB, getCallerORE(CB), true);
}

void MLInlineAdvisor::print(raw_ostream &OS) const {
  OS << "[MLInlineAdvisor] Nodes: " << NodeCount << " Edges: " << EdgeCount
     << " EdgesOfLastSeenNodes: " << EdgesOfLastSeenNodes << "\n";
  OS << "[MLInlineAdvisor] FPI:\n";
  for (auto I : FPICache) {
    OS << I.first->getName() << ":\n";
    I.second.print(OS);
    OS << "\n";
  }
  OS << "\n";
  OS << "[MLInlineAdvisor] FuncLevels:\n";
  for (auto I : FunctionLevels)
    OS << (DeadFunctions.contains(&I.first->getFunction())
               ? "<deleted>"
               : I.first->getFunction().getName())
       << " : " << I.second << "\n";

  OS << "\n";
}

MLInlineAdvice::MLInlineAdvice(MLInlineAdvisor *Advisor, CallBase &CB,
                               OptimizationRemarkEmitter &ORE,
                               bool Recommendation)
    : InlineAdvice(Advisor, CB, ORE, Recommendation),
      CallerIRSize(Advisor->isForcedToStop() ? 0 : Advisor->getIRSize(*Caller)),
      CalleeIRSize(Advisor->isForcedToStop() ? 0 : Advisor->getIRSize(*Callee)),
      CallerAndCalleeEdges(Advisor->isForcedToStop()
                               ? 0
                               : (Advisor->getLocalCalls(*Caller) +
                                  Advisor->getLocalCalls(*Callee))),
      PreInlineCallerFPI(Advisor->getCachedFPI(*Caller)) {
  if (Recommendation)
    FPU.emplace(Advisor->getCachedFPI(*getCaller()), CB);
}

void MLInlineAdvice::reportContextForRemark(
    DiagnosticInfoOptimizationBase &OR) {
  using namespace ore;
  OR << NV("Callee", Callee->getName());
  for (size_t I = 0; I < NumberOfFeatures; ++I)
    OR << NV(FeatureMap[I].name(),
             *getAdvisor()->getModelRunner().getTensor<int64_t>(I));
  OR << NV("ShouldInline", isInliningRecommended());
}

void MLInlineAdvice::updateCachedCallerFPI(FunctionAnalysisManager &FAM) const {
  FPU->finish(FAM);
}

void MLInlineAdvice::recordInliningImpl() {
  ORE.emit([&]() {
    OptimizationRemark R(DEBUG_TYPE, "InliningSuccess", DLoc, Block);
    reportContextForRemark(R);
    return R;
  });
  getAdvisor()->onSuccessfulInlining(*this, /*CalleeWasDeleted*/ false);
}

void MLInlineAdvice::recordInliningWithCalleeDeletedImpl() {
  ORE.emit([&]() {
    OptimizationRemark R(DEBUG_TYPE, "InliningSuccessWithCalleeDeleted", DLoc,
                         Block);
    reportContextForRemark(R);
    return R;
  });
  getAdvisor()->onSuccessfulInlining(*this, /*CalleeWasDeleted*/ true);
}

void MLInlineAdvice::recordUnsuccessfulInliningImpl(
    const InlineResult &Result) {
  getAdvisor()->getCachedFPI(*Caller) = PreInlineCallerFPI;
  ORE.emit([&]() {
    OptimizationRemarkMissed R(DEBUG_TYPE, "InliningAttemptedAndUnsuccessful",
                               DLoc, Block);
    reportContextForRemark(R);
    return R;
  });
}
void MLInlineAdvice::recordUnattemptedInliningImpl() {
  assert(!FPU);
  ORE.emit([&]() {
    OptimizationRemarkMissed R(DEBUG_TYPE, "IniningNotAttempted", DLoc, Block);
    reportContextForRemark(R);
    return R;
  });
}<|MERGE_RESOLUTION|>--- conflicted
+++ resolved
@@ -211,23 +211,12 @@
   // care about the nature of the Edge (call or ref). `FunctionLevels`-wise, we
   // record them at the same level as the original node (this is a choice, may
   // need revisiting).
-<<<<<<< HEAD
-=======
   // - nodes are only deleted at the end of a call graph walk where they are
   // batch deleted, so we shouldn't see any dead nodes here.
->>>>>>> 3a497065
   while (!NodesInLastSCC.empty()) {
     const auto *N = *NodesInLastSCC.begin();
     assert(!N->isDead());
     NodesInLastSCC.erase(N);
-<<<<<<< HEAD
-    // The Function wrapped by N could have been deleted since we last saw it.
-    if (N->isDead()) {
-      assert(!N->getFunction().isDeclaration());
-      continue;
-    }
-=======
->>>>>>> 3a497065
     EdgeCount += getLocalCalls(N->getFunction());
     const auto NLevel = FunctionLevels.at(N);
     for (const auto &E : *(*N)) {
@@ -318,17 +307,12 @@
   int64_t NewCallerAndCalleeEdges =
       getCachedFPI(*Caller).DirectCallsToDefinedFunctions;
 
-<<<<<<< HEAD
-  if (CalleeWasDeleted) {
-    --NodeCount;
-=======
   // A dead function's node is not actually removed from the call graph until
   // the end of the call graph walk, but the node no longer belongs to any valid
   // SCC.
   if (CalleeWasDeleted) {
     --NodeCount;
     NodesInLastSCC.erase(CG.lookup(*Callee));
->>>>>>> 3a497065
     DeadFunctions.insert(Callee);
   } else {
     NewCallerAndCalleeEdges +=
