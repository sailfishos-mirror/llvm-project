--- conflicted
+++ resolved
@@ -45,8 +45,6 @@
     "memprof-callsite-cold-threshold", cl::init(100), cl::Hidden,
     cl::desc("Min percent of cold bytes at a callsite to discard non-cold "
              "contexts"));
-<<<<<<< HEAD
-=======
 
 // Enable saving context size information for largest cold contexts, which can
 // be used to flag contexts for more aggressive cloning and reporting.
@@ -66,7 +64,6 @@
   return metadataMayIncludeContextSizeInfo() ||
          MinCallsiteColdBytePercent < 100;
 }
->>>>>>> eb0f1dc0
 
 MDNode *llvm::memprof::buildCallstackMetadata(ArrayRef<uint64_t> CallStack,
                                               LLVMContext &Ctx) {
@@ -190,12 +187,8 @@
 static MDNode *createMIBNode(LLVMContext &Ctx, ArrayRef<uint64_t> MIBCallStack,
                              AllocationType AllocType,
                              ArrayRef<ContextTotalSize> ContextSizeInfo,
-<<<<<<< HEAD
-                             uint64_t &TotalBytes, uint64_t &ColdBytes) {
-=======
                              const uint64_t MaxColdSize, uint64_t &TotalBytes,
                              uint64_t &ColdBytes) {
->>>>>>> eb0f1dc0
   SmallVector<Metadata *> MIBPayload(
       {buildCallstackMetadata(MIBCallStack, Ctx)});
   MIBPayload.push_back(
@@ -211,14 +204,6 @@
 
   for (const auto &[FullStackId, TotalSize] : ContextSizeInfo) {
     TotalBytes += TotalSize;
-<<<<<<< HEAD
-    if (AllocType == AllocationType::Cold)
-      ColdBytes += TotalSize;
-    // Only add the context size info as metadata if we need it in the thin
-    // link (currently if reporting of hinted sizes is enabled or we have
-    // specified a threshold for marking allocations cold after cloning).
-    if (MemProfReportHintedSizes || MinClonedColdBytePercent < 100) {
-=======
     bool LargeColdContext = false;
     if (AllocType == AllocationType::Cold) {
       ColdBytes += TotalSize;
@@ -234,7 +219,6 @@
     // specified a threshold for marking allocations cold after cloning, or we
     // have identified this as a large cold context of interest above).
     if (metadataIncludesAllContextSizeInfo() || LargeColdContext) {
->>>>>>> eb0f1dc0
       auto *FullStackIdMD = ValueAsMetadata::get(
           ConstantInt::get(Type::getInt64Ty(Ctx), FullStackId));
       auto *TotalSizeMD = ValueAsMetadata::get(
@@ -402,15 +386,9 @@
   if (hasSingleAllocType(Node->AllocTypes)) {
     std::vector<ContextTotalSize> ContextSizeInfo;
     collectContextSizeInfo(Node, ContextSizeInfo);
-<<<<<<< HEAD
-    MIBNodes.push_back(createMIBNode(Ctx, MIBCallStack,
-                                     (AllocationType)Node->AllocTypes,
-                                     ContextSizeInfo, TotalBytes, ColdBytes));
-=======
     MIBNodes.push_back(
         createMIBNode(Ctx, MIBCallStack, (AllocationType)Node->AllocTypes,
                       ContextSizeInfo, MaxColdSize, TotalBytes, ColdBytes));
->>>>>>> eb0f1dc0
     return true;
   }
 
@@ -464,12 +442,8 @@
   std::vector<ContextTotalSize> ContextSizeInfo;
   collectContextSizeInfo(Node, ContextSizeInfo);
   MIBNodes.push_back(createMIBNode(Ctx, MIBCallStack, AllocationType::NotCold,
-<<<<<<< HEAD
-                                   ContextSizeInfo, TotalBytes, ColdBytes));
-=======
                                    ContextSizeInfo, MaxColdSize, TotalBytes,
                                    ColdBytes));
->>>>>>> eb0f1dc0
   return true;
 }
 
