--- conflicted
+++ resolved
@@ -23,11 +23,7 @@
       UseToVisit NewU = {
         UseToVisit::UseAndIsOffsetKnownPair(&U, IsOffsetKnown),
         Offset,
-<<<<<<< HEAD
-        ProtectedField,
-=======
         ProtectedFieldDisc,
->>>>>>> 3c357436
       };
       Worklist.push_back(std::move(NewU));
     }
