--- conflicted
+++ resolved
@@ -76,13 +76,6 @@
         return std::move(E);
 
       auto Constants = *ConstantsOrErr;
-<<<<<<< HEAD
-      RootConstantsYaml ConstantYaml;
-      ConstantYaml.Num32BitValues = Constants.Num32BitValues;
-      ConstantYaml.ShaderRegister = Constants.ShaderRegister;
-      ConstantYaml.RegisterSpace = Constants.RegisterSpace;
-      NewP.Data = ConstantYaml;
-=======
       RootParameterLocationYaml Location(Header);
       RootConstantsYaml &ConstantYaml =
           RootSigDesc.Parameters.getOrInsertConstants(Location);
@@ -91,7 +84,6 @@
       ConstantYaml.ShaderRegister = Constants.ShaderRegister;
       ConstantYaml.RegisterSpace = Constants.RegisterSpace;
 
->>>>>>> ead27e69
     } else if (auto *RDV =
                    dyn_cast<object::DirectX::RootDescriptorView>(&ParamView)) {
       llvm::Expected<dxbc::RTS0::v2::RootDescriptor> DescriptorOrErr =
@@ -99,15 +91,11 @@
       if (Error E = DescriptorOrErr.takeError())
         return std::move(E);
       auto Descriptor = *DescriptorOrErr;
-<<<<<<< HEAD
-      RootDescriptorYaml YamlDescriptor;
-=======
       RootParameterLocationYaml Location(Header);
       RootDescriptorYaml &YamlDescriptor =
           RootSigDesc.Parameters.getOrInsertDescriptor(Location);
       RootSigDesc.Parameters.insertLocation(Location);
 
->>>>>>> ead27e69
       YamlDescriptor.ShaderRegister = Descriptor.ShaderRegister;
       YamlDescriptor.RegisterSpace = Descriptor.RegisterSpace;
       if (Version > 1) {
@@ -117,7 +105,6 @@
        llvm::to_underlying(dxbc::RootDescriptorFlag::Val)) > 0;
 #include "llvm/BinaryFormat/DXContainerConstants.def"
       }
-      NewP.Data = YamlDescriptor;
     } else if (auto *DTV =
                    dyn_cast<object::DirectX::DescriptorTableView>(&ParamView)) {
       llvm::Expected<object::DirectX::DescriptorTable> TableOrErr =
@@ -125,7 +112,11 @@
       if (Error E = TableOrErr.takeError())
         return std::move(E);
       auto Table = *TableOrErr;
-      DescriptorTableYaml TableYaml;
+      RootParameterLocationYaml Location(Header);
+      DescriptorTableYaml &TableYaml =
+          RootSigDesc.Parameters.getOrInsertTable(Location);
+      RootSigDesc.Parameters.insertLocation(Location);
+
       TableYaml.NumRanges = Table.NumRanges;
       TableYaml.RangesOffset = Table.RangesOffset;
 
@@ -146,7 +137,6 @@
         }
         TableYaml.Ranges.push_back(NewR);
       }
-      NewP.Data = TableYaml;
     }
   }
 #define ROOT_ELEMENT_FLAG(Num, Val)                                            \
@@ -354,47 +344,6 @@
 #include "llvm/BinaryFormat/DXContainerConstants.def"
 }
 
-void MappingContextTraits<DXContainerYAML::RootParameterLocationYaml,
-                          DXContainerYAML::RootSignatureYamlDesc>::
-    mapping(IO &IO, DXContainerYAML::RootParameterLocationYaml &L,
-            DXContainerYAML::RootSignatureYamlDesc &S) {
-  IO.mapRequired("ParameterType", L.Header.Type);
-  IO.mapRequired("ShaderVisibility", L.Header.Visibility);
-
-  switch (L.Header.Type) {
-  case llvm::to_underlying(dxbc::RootParameterType::Constants32Bit): {
-    DXContainerYAML::RootConstantsYaml &Constants =
-        S.Parameters.getOrInsertConstants(L);
-    IO.mapRequired("Constants", Constants);
-    break;
-  }
-  case llvm::to_underlying(dxbc::RootParameterType::CBV):
-  case llvm::to_underlying(dxbc::RootParameterType::SRV):
-  case llvm::to_underlying(dxbc::RootParameterType::UAV): {
-    DXContainerYAML::RootDescriptorYaml &Descriptor =
-        S.Parameters.getOrInsertDescriptor(L);
-    IO.mapRequired("Descriptor", Descriptor);
-    break;
-  }
-  }
-}
-
-void MappingTraits<llvm::DXContainerYAML::RootConstantsYaml>::mapping(
-    IO &IO, llvm::DXContainerYAML::RootConstantsYaml &C) {
-  IO.mapRequired("Num32BitValues", C.Num32BitValues);
-  IO.mapRequired("RegisterSpace", C.RegisterSpace);
-  IO.mapRequired("ShaderRegister", C.ShaderRegister);
-}
-
-void MappingTraits<llvm::DXContainerYAML::RootDescriptorYaml>::mapping(
-    IO &IO, llvm::DXContainerYAML::RootDescriptorYaml &D) {
-  IO.mapRequired("RegisterSpace", D.RegisterSpace);
-  IO.mapRequired("ShaderRegister", D.ShaderRegister);
-#define ROOT_DESCRIPTOR_FLAG(Num, Val) IO.mapOptional(#Val, D.Val, false);
-#include "llvm/BinaryFormat/DXContainerConstants.def"
-}
-
-<<<<<<< HEAD
 void MappingTraits<llvm::DXContainerYAML::DescriptorRangeYaml>::mapping(
     IO &IO, llvm::DXContainerYAML::DescriptorRangeYaml &R) {
   IO.mapRequired("RangeType", R.RangeType);
@@ -426,44 +375,52 @@
   IO.mapRequired("Ranges", T.Ranges);
 }
 
-void MappingTraits<llvm::DXContainerYAML::RootParameterYamlDesc>::mapping(
-    IO &IO, llvm::DXContainerYAML::RootParameterYamlDesc &P) {
-  IO.mapRequired("ParameterType", P.Type);
-  IO.mapRequired("ShaderVisibility", P.Visibility);
-
-  switch (P.Type) {
+void MappingContextTraits<DXContainerYAML::RootParameterLocationYaml,
+                          DXContainerYAML::RootSignatureYamlDesc>::
+    mapping(IO &IO, DXContainerYAML::RootParameterLocationYaml &L,
+            DXContainerYAML::RootSignatureYamlDesc &S) {
+  IO.mapRequired("ParameterType", L.Header.Type);
+  IO.mapRequired("ShaderVisibility", L.Header.Visibility);
+
+  switch (L.Header.Type) {
   case llvm::to_underlying(dxbc::RootParameterType::Constants32Bit): {
-    DXContainerYAML::RootConstantsYaml Constants;
-    if (IO.outputting())
-      Constants = std::get<DXContainerYAML::RootConstantsYaml>(P.Data);
+    DXContainerYAML::RootConstantsYaml &Constants =
+        S.Parameters.getOrInsertConstants(L);
     IO.mapRequired("Constants", Constants);
-    if (!IO.outputting())
-      P.Data = Constants;
-  } break;
+    break;
+  }
   case llvm::to_underlying(dxbc::RootParameterType::CBV):
   case llvm::to_underlying(dxbc::RootParameterType::SRV):
   case llvm::to_underlying(dxbc::RootParameterType::UAV): {
-    DXContainerYAML::RootDescriptorYaml Descriptor;
-    if (IO.outputting())
-      Descriptor = std::get<DXContainerYAML::RootDescriptorYaml>(P.Data);
+    DXContainerYAML::RootDescriptorYaml &Descriptor =
+        S.Parameters.getOrInsertDescriptor(L);
     IO.mapRequired("Descriptor", Descriptor);
-    if (!IO.outputting())
-      P.Data = Descriptor;
-  } break;
+    break;
+  }
   case llvm::to_underlying(dxbc::RootParameterType::DescriptorTable): {
-    DXContainerYAML::DescriptorTableYaml Table;
-    if (IO.outputting())
-      Table = std::get<DXContainerYAML::DescriptorTableYaml>(P.Data);
+    DXContainerYAML::DescriptorTableYaml &Table =
+        S.Parameters.getOrInsertTable(L);
     IO.mapRequired("Table", Table);
-    P.Data = Table;
-
-    break;
-  }
-  }
-}
-
-=======
->>>>>>> ead27e69
+    break;
+  }
+  }
+}
+
+void MappingTraits<llvm::DXContainerYAML::RootConstantsYaml>::mapping(
+    IO &IO, llvm::DXContainerYAML::RootConstantsYaml &C) {
+  IO.mapRequired("Num32BitValues", C.Num32BitValues);
+  IO.mapRequired("RegisterSpace", C.RegisterSpace);
+  IO.mapRequired("ShaderRegister", C.ShaderRegister);
+}
+
+void MappingTraits<llvm::DXContainerYAML::RootDescriptorYaml>::mapping(
+    IO &IO, llvm::DXContainerYAML::RootDescriptorYaml &D) {
+  IO.mapRequired("RegisterSpace", D.RegisterSpace);
+  IO.mapRequired("ShaderRegister", D.ShaderRegister);
+#define ROOT_DESCRIPTOR_FLAG(Num, Val) IO.mapOptional(#Val, D.Val, false);
+#include "llvm/BinaryFormat/DXContainerConstants.def"
+}
+
 void MappingTraits<DXContainerYAML::Part>::mapping(IO &IO,
                                                    DXContainerYAML::Part &P) {
   IO.mapRequired("Name", P.Name);
