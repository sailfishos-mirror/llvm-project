--- conflicted
+++ resolved
@@ -273,18 +273,6 @@
       RS.NumStaticSamplers = P.RootSignature->NumStaticSamplers;
       RS.StaticSamplersOffset = P.RootSignature->StaticSamplersOffset;
 
-<<<<<<< HEAD
-      for (const auto &Param : P.RootSignature->Parameters) {
-        auto Header = dxbc::RootParameterHeader{Param.Type, Param.Visibility,
-                                                Param.Offset};
-
-        switch (Param.Type) {
-        case llvm::to_underlying(dxbc::RootParameterType::Constants32Bit):
-          dxbc::RootConstants Constants;
-          Constants.Num32BitValues = Param.Constants.Num32BitValues;
-          Constants.RegisterSpace = Param.Constants.RegisterSpace;
-          Constants.ShaderRegister = Param.Constants.ShaderRegister;
-=======
       for (DXContainerYAML::RootParameterLocationYaml &L :
            P.RootSignature->Parameters.Locations) {
         dxbc::RTS0::v1::RootParameterHeader Header{L.Header.Type, L.Header.Visibility,
@@ -298,25 +286,10 @@
           Constants.Num32BitValues = ConstantYaml.Num32BitValues;
           Constants.RegisterSpace = ConstantYaml.RegisterSpace;
           Constants.ShaderRegister = ConstantYaml.ShaderRegister;
->>>>>>> def17cd3
           RS.ParametersContainer.addParameter(Header, Constants);
           break;
         }
         case llvm::to_underlying(dxbc::RootParameterType::CBV):
-<<<<<<< HEAD
-          if (RS.Version == 1) {
-            dxbc::RTS0::v1::RootDescriptor Descriptor;
-            Descriptor.RegisterSpace = Param.Descriptor.RegisterSpace;
-            Descriptor.ShaderRegister = Param.Descriptor.ShaderRegister;
-            RS.ParametersContainer.addParameter(Header, Descriptor);
-          } else {
-            dxbc::RTS0::v2::RootDescriptor Descriptor;
-            Descriptor.RegisterSpace = Param.Descriptor.RegisterSpace;
-            Descriptor.ShaderRegister = Param.Descriptor.ShaderRegister;
-            Descriptor.Flags = Param.Descriptor.getEncodedFlags();
-            RS.ParametersContainer.addParameter(Header, Descriptor);
-          }
-=======
         case llvm::to_underlying(dxbc::RootParameterType::SRV):
         case llvm::to_underlying(dxbc::RootParameterType::UAV): {
           const DXContainerYAML::RootDescriptorYaml &DescriptorYaml =
@@ -328,16 +301,8 @@
           if (RS.Version > 1)
             Descriptor.Flags = DescriptorYaml.getEncodedFlags();
           RS.ParametersContainer.addParameter(Header, Descriptor);
->>>>>>> def17cd3
           break;
-        default:
-          // Handling invalid parameter type edge case. We intentionally let
-          // obj2yaml/yaml2obj parse and emit invalid dxcontainer data, in order
-          // for that to be used as a testing tool more effectively.
-          RS.ParametersContainer.addInfo(Header, -1);
-        }
-<<<<<<< HEAD
-=======
+        }
         case llvm::to_underlying(dxbc::RootParameterType::DescriptorTable): {
           const DXContainerYAML::DescriptorTableYaml &TableYaml =
               P.RootSignature->Parameters.getOrInsertTable(L);
@@ -383,7 +348,6 @@
         NewSampler.ShaderVisibility = Param.ShaderVisibility;
 
         RS.StaticSamplers.push_back(NewSampler);
->>>>>>> def17cd3
       }
 
       RS.write(OS);
