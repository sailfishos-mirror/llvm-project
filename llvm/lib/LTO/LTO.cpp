//===-LTO.cpp - LLVM Link Time Optimizer ----------------------------------===//
//
// Part of the LLVM Project, under the Apache License v2.0 with LLVM Exceptions.
// See https://llvm.org/LICENSE.txt for license information.
// SPDX-License-Identifier: Apache-2.0 WITH LLVM-exception
//
//===----------------------------------------------------------------------===//
//
// This file implements functions and classes used to support LTO.
//
//===----------------------------------------------------------------------===//

#include "llvm/LTO/LTO.h"
#include "llvm/ADT/ScopeExit.h"
#include "llvm/ADT/SmallSet.h"
#include "llvm/ADT/Statistic.h"
#include "llvm/ADT/StringExtras.h"
#include "llvm/Analysis/OptimizationRemarkEmitter.h"
#include "llvm/Analysis/StackSafetyAnalysis.h"
#include "llvm/Analysis/TargetLibraryInfo.h"
#include "llvm/Analysis/TargetTransformInfo.h"
#include "llvm/Bitcode/BitcodeReader.h"
#include "llvm/Bitcode/BitcodeWriter.h"
#include "llvm/CodeGen/Analysis.h"
#include "llvm/Config/llvm-config.h"
#include "llvm/IR/AutoUpgrade.h"
#include "llvm/IR/DiagnosticPrinter.h"
#include "llvm/IR/Intrinsics.h"
#include "llvm/IR/LLVMRemarkStreamer.h"
#include "llvm/IR/LegacyPassManager.h"
#include "llvm/IR/Mangler.h"
#include "llvm/IR/Metadata.h"
#include "llvm/LTO/LTOBackend.h"
#include "llvm/LTO/SummaryBasedOptimizations.h"
#include "llvm/Linker/IRMover.h"
#include "llvm/MC/TargetRegistry.h"
#include "llvm/Object/IRObjectFile.h"
#include "llvm/Support/CommandLine.h"
#include "llvm/Support/Error.h"
#include "llvm/Support/FileSystem.h"
#include "llvm/Support/ManagedStatic.h"
#include "llvm/Support/MemoryBuffer.h"
#include "llvm/Support/Path.h"
#include "llvm/Support/SHA1.h"
#include "llvm/Support/SourceMgr.h"
#include "llvm/Support/ThreadPool.h"
#include "llvm/Support/Threading.h"
#include "llvm/Support/TimeProfiler.h"
#include "llvm/Support/ToolOutputFile.h"
#include "llvm/Support/VCSRevision.h"
#include "llvm/Support/raw_ostream.h"
#include "llvm/Target/TargetOptions.h"
#include "llvm/Transforms/IPO.h"
#include "llvm/Transforms/IPO/MemProfContextDisambiguation.h"
#include "llvm/Transforms/IPO/WholeProgramDevirt.h"
#include "llvm/Transforms/Utils/FunctionImportUtils.h"
#include "llvm/Transforms/Utils/SplitModule.h"

#include <optional>
#include <set>

using namespace llvm;
using namespace lto;
using namespace object;

#define DEBUG_TYPE "lto"

static cl::opt<bool>
    DumpThinCGSCCs("dump-thin-cg-sccs", cl::init(false), cl::Hidden,
                   cl::desc("Dump the SCCs in the ThinLTO index's callgraph"));

namespace llvm {
/// Enable global value internalization in LTO.
cl::opt<bool> EnableLTOInternalization(
    "enable-lto-internalization", cl::init(true), cl::Hidden,
    cl::desc("Enable global value internalization in LTO"));

/// Indicate we are linking with an allocator that supports hot/cold operator
/// new interfaces.
extern cl::opt<bool> SupportsHotColdNew;

/// Enable MemProf context disambiguation for thin link.
extern cl::opt<bool> EnableMemProfContextDisambiguation;
} // namespace llvm

// Computes a unique hash for the Module considering the current list of
// export/import and other global analysis results.
// The hash is produced in \p Key.
void llvm::computeLTOCacheKey(
    SmallString<40> &Key, const Config &Conf, const ModuleSummaryIndex &Index,
    StringRef ModuleID, const FunctionImporter::ImportMapTy &ImportList,
    const FunctionImporter::ExportSetTy &ExportList,
    const std::map<GlobalValue::GUID, GlobalValue::LinkageTypes> &ResolvedODR,
    const GVSummaryMapTy &DefinedGlobals,
    const std::set<GlobalValue::GUID> &CfiFunctionDefs,
    const std::set<GlobalValue::GUID> &CfiFunctionDecls) {
  // Compute the unique hash for this entry.
  // This is based on the current compiler version, the module itself, the
  // export list, the hash for every single module in the import list, the
  // list of ResolvedODR for the module, and the list of preserved symbols.
  SHA1 Hasher;

  // Start with the compiler revision
  Hasher.update(LLVM_VERSION_STRING);
#ifdef LLVM_REVISION
  Hasher.update(LLVM_REVISION);
#endif

  // Include the parts of the LTO configuration that affect code generation.
  auto AddString = [&](StringRef Str) {
    Hasher.update(Str);
    Hasher.update(ArrayRef<uint8_t>{0});
  };
  auto AddUnsigned = [&](unsigned I) {
    uint8_t Data[4];
    support::endian::write32le(Data, I);
    Hasher.update(Data);
  };
  auto AddUint64 = [&](uint64_t I) {
    uint8_t Data[8];
    support::endian::write64le(Data, I);
    Hasher.update(Data);
  };
  auto AddUint8 = [&](const uint8_t I) {
    Hasher.update(ArrayRef<uint8_t>((const uint8_t *)&I, 1));
  };
  AddString(Conf.CPU);
  // FIXME: Hash more of Options. For now all clients initialize Options from
  // command-line flags (which is unsupported in production), but may set
  // X86RelaxRelocations. The clang driver can also pass FunctionSections,
  // DataSections and DebuggerTuning via command line flags.
  AddUnsigned(Conf.Options.MCOptions.X86RelaxRelocations);
  AddUnsigned(Conf.Options.FunctionSections);
  AddUnsigned(Conf.Options.DataSections);
  AddUnsigned((unsigned)Conf.Options.DebuggerTuning);
  for (auto &A : Conf.MAttrs)
    AddString(A);
  if (Conf.RelocModel)
    AddUnsigned(*Conf.RelocModel);
  else
    AddUnsigned(-1);
  if (Conf.CodeModel)
    AddUnsigned(*Conf.CodeModel);
  else
    AddUnsigned(-1);
  for (const auto &S : Conf.MllvmArgs)
    AddString(S);
  AddUnsigned(static_cast<int>(Conf.CGOptLevel));
  AddUnsigned(static_cast<int>(Conf.CGFileType));
  AddUnsigned(Conf.OptLevel);
  AddUnsigned(Conf.Freestanding);
  AddString(Conf.OptPipeline);
  AddString(Conf.AAPipeline);
  AddString(Conf.OverrideTriple);
  AddString(Conf.DefaultTriple);
  AddString(Conf.DwoDir);

  // Include the hash for the current module
  auto ModHash = Index.getModuleHash(ModuleID);
  Hasher.update(ArrayRef<uint8_t>((uint8_t *)&ModHash[0], sizeof(ModHash)));

  std::vector<std::pair<uint64_t, uint8_t>> ExportsGUID;
  ExportsGUID.reserve(ExportList.size());
  for (const auto &[VI, ExportType] : ExportList)
    ExportsGUID.push_back(
        std::make_pair(VI.getGUID(), static_cast<uint8_t>(ExportType)));

  // Sort the export list elements GUIDs.
  llvm::sort(ExportsGUID);
  for (auto [GUID, ExportType] : ExportsGUID) {
    // The export list can impact the internalization, be conservative here
    Hasher.update(ArrayRef<uint8_t>((uint8_t *)&GUID, sizeof(GUID)));
    AddUint8(ExportType);
  }

  // Include the hash for every module we import functions from. The set of
  // imported symbols for each module may affect code generation and is
  // sensitive to link order, so include that as well.
  using ImportMapIteratorTy = FunctionImporter::ImportMapTy::const_iterator;
  struct ImportModule {
    ImportMapIteratorTy ModIt;
    const ModuleSummaryIndex::ModuleInfo *ModInfo;

    StringRef getIdentifier() const { return ModIt->getFirst(); }
    const FunctionImporter::FunctionsToImportTy &getFunctions() const {
      return ModIt->second;
    }

    const ModuleHash &getHash() const { return ModInfo->second; }
  };

  std::vector<ImportModule> ImportModulesVector;
  ImportModulesVector.reserve(ImportList.size());

  for (ImportMapIteratorTy It = ImportList.begin(); It != ImportList.end();
       ++It) {
    ImportModulesVector.push_back({It, Index.getModule(It->getFirst())});
  }
  // Order using module hash, to be both independent of module name and
  // module order.
  llvm::sort(ImportModulesVector,
             [](const ImportModule &Lhs, const ImportModule &Rhs) -> bool {
               return Lhs.getHash() < Rhs.getHash();
             });
<<<<<<< HEAD
  std::vector<uint64_t> ImportedGUIDs;
=======
  std::vector<std::pair<uint64_t, uint8_t>> ImportedGUIDs;
>>>>>>> 97025bd9
  for (const ImportModule &Entry : ImportModulesVector) {
    auto ModHash = Entry.getHash();
    Hasher.update(ArrayRef<uint8_t>((uint8_t *)&ModHash[0], sizeof(ModHash)));

    AddUint64(Entry.getFunctions().size());

    ImportedGUIDs.clear();
<<<<<<< HEAD
    for (auto &Fn : Entry.getFunctions())
      ImportedGUIDs.push_back(Fn);
    llvm::sort(ImportedGUIDs);
    for (auto &GUID : ImportedGUIDs)
      AddUint64(GUID);
=======
    for (auto &[Fn, ImportType] : Entry.getFunctions())
      ImportedGUIDs.push_back(std::make_pair(Fn, ImportType));
    llvm::sort(ImportedGUIDs);
    for (auto &[GUID, Type] : ImportedGUIDs) {
      AddUint64(GUID);
      AddUint8(Type);
    }
>>>>>>> 97025bd9
  }

  // Include the hash for the resolved ODR.
  for (auto &Entry : ResolvedODR) {
    Hasher.update(ArrayRef<uint8_t>((const uint8_t *)&Entry.first,
                                    sizeof(GlobalValue::GUID)));
    Hasher.update(ArrayRef<uint8_t>((const uint8_t *)&Entry.second,
                                    sizeof(GlobalValue::LinkageTypes)));
  }

  // Members of CfiFunctionDefs and CfiFunctionDecls that are referenced or
  // defined in this module.
  std::set<GlobalValue::GUID> UsedCfiDefs;
  std::set<GlobalValue::GUID> UsedCfiDecls;

  // Typeids used in this module.
  std::set<GlobalValue::GUID> UsedTypeIds;

  auto AddUsedCfiGlobal = [&](GlobalValue::GUID ValueGUID) {
    if (CfiFunctionDefs.count(ValueGUID))
      UsedCfiDefs.insert(ValueGUID);
    if (CfiFunctionDecls.count(ValueGUID))
      UsedCfiDecls.insert(ValueGUID);
  };

  auto AddUsedThings = [&](GlobalValueSummary *GS) {
    if (!GS) return;
    AddUnsigned(GS->getVisibility());
    AddUnsigned(GS->isLive());
    AddUnsigned(GS->canAutoHide());
    for (const ValueInfo &VI : GS->refs()) {
      AddUnsigned(VI.isDSOLocal(Index.withDSOLocalPropagation()));
      AddUsedCfiGlobal(VI.getGUID());
    }
    if (auto *GVS = dyn_cast<GlobalVarSummary>(GS)) {
      AddUnsigned(GVS->maybeReadOnly());
      AddUnsigned(GVS->maybeWriteOnly());
    }
    if (auto *FS = dyn_cast<FunctionSummary>(GS)) {
      for (auto &TT : FS->type_tests())
        UsedTypeIds.insert(TT);
      for (auto &TT : FS->type_test_assume_vcalls())
        UsedTypeIds.insert(TT.GUID);
      for (auto &TT : FS->type_checked_load_vcalls())
        UsedTypeIds.insert(TT.GUID);
      for (auto &TT : FS->type_test_assume_const_vcalls())
        UsedTypeIds.insert(TT.VFunc.GUID);
      for (auto &TT : FS->type_checked_load_const_vcalls())
        UsedTypeIds.insert(TT.VFunc.GUID);
      for (auto &ET : FS->calls()) {
        AddUnsigned(ET.first.isDSOLocal(Index.withDSOLocalPropagation()));
        AddUsedCfiGlobal(ET.first.getGUID());
      }
    }
  };

  // Include the hash for the linkage type to reflect internalization and weak
  // resolution, and collect any used type identifier resolutions.
  for (auto &GS : DefinedGlobals) {
    GlobalValue::LinkageTypes Linkage = GS.second->linkage();
    Hasher.update(
        ArrayRef<uint8_t>((const uint8_t *)&Linkage, sizeof(Linkage)));
    AddUsedCfiGlobal(GS.first);
    AddUsedThings(GS.second);
  }

  // Imported functions may introduce new uses of type identifier resolutions,
  // so we need to collect their used resolutions as well.
  for (const ImportModule &ImpM : ImportModulesVector)
    for (auto &[GUID, UnusedImportType] : ImpM.getFunctions()) {
      GlobalValueSummary *S =
          Index.findSummaryInModule(GUID, ImpM.getIdentifier());
      AddUsedThings(S);
      // If this is an alias, we also care about any types/etc. that the aliasee
      // may reference.
      if (auto *AS = dyn_cast_or_null<AliasSummary>(S))
        AddUsedThings(AS->getBaseObject());
    }

  auto AddTypeIdSummary = [&](StringRef TId, const TypeIdSummary &S) {
    AddString(TId);

    AddUnsigned(S.TTRes.TheKind);
    AddUnsigned(S.TTRes.SizeM1BitWidth);

    AddUint64(S.TTRes.AlignLog2);
    AddUint64(S.TTRes.SizeM1);
    AddUint64(S.TTRes.BitMask);
    AddUint64(S.TTRes.InlineBits);

    AddUint64(S.WPDRes.size());
    for (auto &WPD : S.WPDRes) {
      AddUnsigned(WPD.first);
      AddUnsigned(WPD.second.TheKind);
      AddString(WPD.second.SingleImplName);

      AddUint64(WPD.second.ResByArg.size());
      for (auto &ByArg : WPD.second.ResByArg) {
        AddUint64(ByArg.first.size());
        for (uint64_t Arg : ByArg.first)
          AddUint64(Arg);
        AddUnsigned(ByArg.second.TheKind);
        AddUint64(ByArg.second.Info);
        AddUnsigned(ByArg.second.Byte);
        AddUnsigned(ByArg.second.Bit);
      }
    }
  };

  // Include the hash for all type identifiers used by this module.
  for (GlobalValue::GUID TId : UsedTypeIds) {
    auto TidIter = Index.typeIds().equal_range(TId);
    for (auto It = TidIter.first; It != TidIter.second; ++It)
      AddTypeIdSummary(It->second.first, It->second.second);
  }

  AddUnsigned(UsedCfiDefs.size());
  for (auto &V : UsedCfiDefs)
    AddUint64(V);

  AddUnsigned(UsedCfiDecls.size());
  for (auto &V : UsedCfiDecls)
    AddUint64(V);

  if (!Conf.SampleProfile.empty()) {
    auto FileOrErr = MemoryBuffer::getFile(Conf.SampleProfile);
    if (FileOrErr) {
      Hasher.update(FileOrErr.get()->getBuffer());

      if (!Conf.ProfileRemapping.empty()) {
        FileOrErr = MemoryBuffer::getFile(Conf.ProfileRemapping);
        if (FileOrErr)
          Hasher.update(FileOrErr.get()->getBuffer());
      }
    }
  }

  Key = toHex(Hasher.result());
}

static void thinLTOResolvePrevailingGUID(
    const Config &C, ValueInfo VI,
    DenseSet<GlobalValueSummary *> &GlobalInvolvedWithAlias,
    function_ref<bool(GlobalValue::GUID, const GlobalValueSummary *)>
        isPrevailing,
    function_ref<void(StringRef, GlobalValue::GUID, GlobalValue::LinkageTypes)>
        recordNewLinkage,
    const DenseSet<GlobalValue::GUID> &GUIDPreservedSymbols) {
  GlobalValue::VisibilityTypes Visibility =
      C.VisibilityScheme == Config::ELF ? VI.getELFVisibility()
                                        : GlobalValue::DefaultVisibility;
  for (auto &S : VI.getSummaryList()) {
    GlobalValue::LinkageTypes OriginalLinkage = S->linkage();
    // Ignore local and appending linkage values since the linker
    // doesn't resolve them.
    if (GlobalValue::isLocalLinkage(OriginalLinkage) ||
        GlobalValue::isAppendingLinkage(S->linkage()))
      continue;
    // We need to emit only one of these. The prevailing module will keep it,
    // but turned into a weak, while the others will drop it when possible.
    // This is both a compile-time optimization and a correctness
    // transformation. This is necessary for correctness when we have exported
    // a reference - we need to convert the linkonce to weak to
    // ensure a copy is kept to satisfy the exported reference.
    // FIXME: We may want to split the compile time and correctness
    // aspects into separate routines.
    if (isPrevailing(VI.getGUID(), S.get())) {
      if (GlobalValue::isLinkOnceLinkage(OriginalLinkage)) {
        S->setLinkage(GlobalValue::getWeakLinkage(
            GlobalValue::isLinkOnceODRLinkage(OriginalLinkage)));
        // The kept copy is eligible for auto-hiding (hidden visibility) if all
        // copies were (i.e. they were all linkonce_odr global unnamed addr).
        // If any copy is not (e.g. it was originally weak_odr), then the symbol
        // must remain externally available (e.g. a weak_odr from an explicitly
        // instantiated template). Additionally, if it is in the
        // GUIDPreservedSymbols set, that means that it is visibile outside
        // the summary (e.g. in a native object or a bitcode file without
        // summary), and in that case we cannot hide it as it isn't possible to
        // check all copies.
        S->setCanAutoHide(VI.canAutoHide() &&
                          !GUIDPreservedSymbols.count(VI.getGUID()));
      }
      if (C.VisibilityScheme == Config::FromPrevailing)
        Visibility = S->getVisibility();
    }
    // Alias and aliasee can't be turned into available_externally.
    else if (!isa<AliasSummary>(S.get()) &&
             !GlobalInvolvedWithAlias.count(S.get()))
      S->setLinkage(GlobalValue::AvailableExternallyLinkage);

    // For ELF, set visibility to the computed visibility from summaries. We
    // don't track visibility from declarations so this may be more relaxed than
    // the most constraining one.
    if (C.VisibilityScheme == Config::ELF)
      S->setVisibility(Visibility);

    if (S->linkage() != OriginalLinkage)
      recordNewLinkage(S->modulePath(), VI.getGUID(), S->linkage());
  }

  if (C.VisibilityScheme == Config::FromPrevailing) {
    for (auto &S : VI.getSummaryList()) {
      GlobalValue::LinkageTypes OriginalLinkage = S->linkage();
      if (GlobalValue::isLocalLinkage(OriginalLinkage) ||
          GlobalValue::isAppendingLinkage(S->linkage()))
        continue;
      S->setVisibility(Visibility);
    }
  }
}

/// Resolve linkage for prevailing symbols in the \p Index.
//
// We'd like to drop these functions if they are no longer referenced in the
// current module. However there is a chance that another module is still
// referencing them because of the import. We make sure we always emit at least
// one copy.
void llvm::thinLTOResolvePrevailingInIndex(
    const Config &C, ModuleSummaryIndex &Index,
    function_ref<bool(GlobalValue::GUID, const GlobalValueSummary *)>
        isPrevailing,
    function_ref<void(StringRef, GlobalValue::GUID, GlobalValue::LinkageTypes)>
        recordNewLinkage,
    const DenseSet<GlobalValue::GUID> &GUIDPreservedSymbols) {
  // We won't optimize the globals that are referenced by an alias for now
  // Ideally we should turn the alias into a global and duplicate the definition
  // when needed.
  DenseSet<GlobalValueSummary *> GlobalInvolvedWithAlias;
  for (auto &I : Index)
    for (auto &S : I.second.SummaryList)
      if (auto AS = dyn_cast<AliasSummary>(S.get()))
        GlobalInvolvedWithAlias.insert(&AS->getAliasee());

  for (auto &I : Index)
    thinLTOResolvePrevailingGUID(C, Index.getValueInfo(I),
                                 GlobalInvolvedWithAlias, isPrevailing,
                                 recordNewLinkage, GUIDPreservedSymbols);
}

static void thinLTOInternalizeAndPromoteGUID(
    ValueInfo VI, function_ref<bool(StringRef, ValueInfo)> isExported,
    function_ref<bool(GlobalValue::GUID, const GlobalValueSummary *)>
        isPrevailing) {
  auto ExternallyVisibleCopies =
      llvm::count_if(VI.getSummaryList(),
                     [](const std::unique_ptr<GlobalValueSummary> &Summary) {
                       return !GlobalValue::isLocalLinkage(Summary->linkage());
                     });

  for (auto &S : VI.getSummaryList()) {
    // First see if we need to promote an internal value because it is not
    // exported.
    if (isExported(S->modulePath(), VI)) {
      if (GlobalValue::isLocalLinkage(S->linkage()))
        S->setLinkage(GlobalValue::ExternalLinkage);
      continue;
    }

    // Otherwise, see if we can internalize.
    if (!EnableLTOInternalization)
      continue;

    // Non-exported values with external linkage can be internalized.
    if (GlobalValue::isExternalLinkage(S->linkage())) {
      S->setLinkage(GlobalValue::InternalLinkage);
      continue;
    }

    // Non-exported function and variable definitions with a weak-for-linker
    // linkage can be internalized in certain cases. The minimum legality
    // requirements would be that they are not address taken to ensure that we
    // don't break pointer equality checks, and that variables are either read-
    // or write-only. For functions, this is the case if either all copies are
    // [local_]unnamed_addr, or we can propagate reference edge attributes
    // (which is how this is guaranteed for variables, when analyzing whether
    // they are read or write-only).
    //
    // However, we only get to this code for weak-for-linkage values in one of
    // two cases:
    // 1) The prevailing copy is not in IR (it is in native code).
    // 2) The prevailing copy in IR is not exported from its module.
    // Additionally, at least for the new LTO API, case 2 will only happen if
    // there is exactly one definition of the value (i.e. in exactly one
    // module), as duplicate defs are result in the value being marked exported.
    // Likely, users of the legacy LTO API are similar, however, currently there
    // are llvm-lto based tests of the legacy LTO API that do not mark
    // duplicate linkonce_odr copies as exported via the tool, so we need
    // to handle that case below by checking the number of copies.
    //
    // Generally, we only want to internalize a weak-for-linker value in case
    // 2, because in case 1 we cannot see how the value is used to know if it
    // is read or write-only. We also don't want to bloat the binary with
    // multiple internalized copies of non-prevailing linkonce/weak functions.
    // Note if we don't internalize, we will convert non-prevailing copies to
    // available_externally anyway, so that we drop them after inlining. The
    // only reason to internalize such a function is if we indeed have a single
    // copy, because internalizing it won't increase binary size, and enables
    // use of inliner heuristics that are more aggressive in the face of a
    // single call to a static (local). For variables, internalizing a read or
    // write only variable can enable more aggressive optimization. However, we
    // already perform this elsewhere in the ThinLTO backend handling for
    // read or write-only variables (processGlobalForThinLTO).
    //
    // Therefore, only internalize linkonce/weak if there is a single copy, that
    // is prevailing in this IR module. We can do so aggressively, without
    // requiring the address to be insignificant, or that a variable be read or
    // write-only.
    if (!GlobalValue::isWeakForLinker(S->linkage()) ||
        GlobalValue::isExternalWeakLinkage(S->linkage()))
      continue;

    if (isPrevailing(VI.getGUID(), S.get()) && ExternallyVisibleCopies == 1)
      S->setLinkage(GlobalValue::InternalLinkage);
  }
}

// Update the linkages in the given \p Index to mark exported values
// as external and non-exported values as internal.
void llvm::thinLTOInternalizeAndPromoteInIndex(
    ModuleSummaryIndex &Index,
    function_ref<bool(StringRef, ValueInfo)> isExported,
    function_ref<bool(GlobalValue::GUID, const GlobalValueSummary *)>
        isPrevailing) {
  for (auto &I : Index)
    thinLTOInternalizeAndPromoteGUID(Index.getValueInfo(I), isExported,
                                     isPrevailing);
}

// Requires a destructor for std::vector<InputModule>.
InputFile::~InputFile() = default;

Expected<std::unique_ptr<InputFile>> InputFile::create(MemoryBufferRef Object) {
  std::unique_ptr<InputFile> File(new InputFile);

  Expected<IRSymtabFile> FOrErr = readIRSymtab(Object);
  if (!FOrErr)
    return FOrErr.takeError();

  File->TargetTriple = FOrErr->TheReader.getTargetTriple();
  File->SourceFileName = FOrErr->TheReader.getSourceFileName();
  File->COFFLinkerOpts = FOrErr->TheReader.getCOFFLinkerOpts();
  File->DependentLibraries = FOrErr->TheReader.getDependentLibraries();
  File->ComdatTable = FOrErr->TheReader.getComdatTable();

  for (unsigned I = 0; I != FOrErr->Mods.size(); ++I) {
    size_t Begin = File->Symbols.size();
    for (const irsymtab::Reader::SymbolRef &Sym :
         FOrErr->TheReader.module_symbols(I))
      // Skip symbols that are irrelevant to LTO. Note that this condition needs
      // to match the one in Skip() in LTO::addRegularLTO().
      if (Sym.isGlobal() && !Sym.isFormatSpecific())
        File->Symbols.push_back(Sym);
    File->ModuleSymIndices.push_back({Begin, File->Symbols.size()});
  }

  File->Mods = FOrErr->Mods;
  File->Strtab = std::move(FOrErr->Strtab);
  return std::move(File);
}

StringRef InputFile::getName() const {
  return Mods[0].getModuleIdentifier();
}

BitcodeModule &InputFile::getSingleBitcodeModule() {
  assert(Mods.size() == 1 && "Expect only one bitcode module");
  return Mods[0];
}

LTO::RegularLTOState::RegularLTOState(unsigned ParallelCodeGenParallelismLevel,
                                      const Config &Conf)
    : ParallelCodeGenParallelismLevel(ParallelCodeGenParallelismLevel),
      Ctx(Conf), CombinedModule(std::make_unique<Module>("ld-temp.o", Ctx)),
      Mover(std::make_unique<IRMover>(*CombinedModule)) {
  CombinedModule->IsNewDbgInfoFormat = UseNewDbgInfoFormat;
}

LTO::ThinLTOState::ThinLTOState(ThinBackend Backend)
    : Backend(Backend), CombinedIndex(/*HaveGVs*/ false) {
  if (!Backend)
    this->Backend =
        createInProcessThinBackend(llvm::heavyweight_hardware_concurrency());
}

LTO::LTO(Config Conf, ThinBackend Backend,
         unsigned ParallelCodeGenParallelismLevel, LTOKind LTOMode)
    : Conf(std::move(Conf)),
      RegularLTO(ParallelCodeGenParallelismLevel, this->Conf),
      ThinLTO(std::move(Backend)),
      GlobalResolutions(std::make_optional<StringMap<GlobalResolution>>()),
      LTOMode(LTOMode) {}

// Requires a destructor for MapVector<BitcodeModule>.
LTO::~LTO() = default;

// Add the symbols in the given module to the GlobalResolutions map, and resolve
// their partitions.
void LTO::addModuleToGlobalRes(ArrayRef<InputFile::Symbol> Syms,
                               ArrayRef<SymbolResolution> Res,
                               unsigned Partition, bool InSummary) {
  auto *ResI = Res.begin();
  auto *ResE = Res.end();
  (void)ResE;
  const Triple TT(RegularLTO.CombinedModule->getTargetTriple());
  for (const InputFile::Symbol &Sym : Syms) {
    assert(ResI != ResE);
    SymbolResolution Res = *ResI++;

    auto &GlobalRes = (*GlobalResolutions)[Sym.getName()];
    GlobalRes.UnnamedAddr &= Sym.isUnnamedAddr();
    if (Res.Prevailing) {
      assert(!GlobalRes.Prevailing &&
             "Multiple prevailing defs are not allowed");
      GlobalRes.Prevailing = true;
      GlobalRes.IRName = std::string(Sym.getIRName());
    } else if (!GlobalRes.Prevailing && GlobalRes.IRName.empty()) {
      // Sometimes it can be two copies of symbol in a module and prevailing
      // symbol can have no IR name. That might happen if symbol is defined in
      // module level inline asm block. In case we have multiple modules with
      // the same symbol we want to use IR name of the prevailing symbol.
      // Otherwise, if we haven't seen a prevailing symbol, set the name so that
      // we can later use it to check if there is any prevailing copy in IR.
      GlobalRes.IRName = std::string(Sym.getIRName());
    }

    // In rare occasion, the symbol used to initialize GlobalRes has a different
    // IRName from the inspected Symbol. This can happen on macOS + iOS, when a
    // symbol is referenced through its mangled name, say @"\01_symbol" while
    // the IRName is @symbol (the prefix underscore comes from MachO mangling).
    // In that case, we have the same actual Symbol that can get two different
    // GUID, leading to some invalid internalization. Workaround this by marking
    // the GlobalRes external.

    // FIXME: instead of this check, it would be desirable to compute GUIDs
    // based on mangled name, but this requires an access to the Target Triple
    // and would be relatively invasive on the codebase.
    if (GlobalRes.IRName != Sym.getIRName()) {
      GlobalRes.Partition = GlobalResolution::External;
      GlobalRes.VisibleOutsideSummary = true;
    }

    // Set the partition to external if we know it is re-defined by the linker
    // with -defsym or -wrap options, used elsewhere, e.g. it is visible to a
    // regular object, is referenced from llvm.compiler.used/llvm.used, or was
    // already recorded as being referenced from a different partition.
    if (Res.LinkerRedefined || Res.VisibleToRegularObj || Sym.isUsed() ||
        (GlobalRes.Partition != GlobalResolution::Unknown &&
         GlobalRes.Partition != Partition)) {
      GlobalRes.Partition = GlobalResolution::External;
    } else
      // First recorded reference, save the current partition.
      GlobalRes.Partition = Partition;

    // Flag as visible outside of summary if visible from a regular object or
    // from a module that does not have a summary.
    GlobalRes.VisibleOutsideSummary |=
        (Res.VisibleToRegularObj || Sym.isUsed() || !InSummary);

    GlobalRes.ExportDynamic |= Res.ExportDynamic;
  }
}

static void writeToResolutionFile(raw_ostream &OS, InputFile *Input,
                                  ArrayRef<SymbolResolution> Res) {
  StringRef Path = Input->getName();
  OS << Path << '\n';
  auto ResI = Res.begin();
  for (const InputFile::Symbol &Sym : Input->symbols()) {
    assert(ResI != Res.end());
    SymbolResolution Res = *ResI++;

    OS << "-r=" << Path << ',' << Sym.getName() << ',';
    if (Res.Prevailing)
      OS << 'p';
    if (Res.FinalDefinitionInLinkageUnit)
      OS << 'l';
    if (Res.VisibleToRegularObj)
      OS << 'x';
    if (Res.LinkerRedefined)
      OS << 'r';
    OS << '\n';
  }
  OS.flush();
  assert(ResI == Res.end());
}

Error LTO::add(std::unique_ptr<InputFile> Input,
               ArrayRef<SymbolResolution> Res) {
  assert(!CalledGetMaxTasks);

  if (Conf.ResolutionFile)
    writeToResolutionFile(*Conf.ResolutionFile, Input.get(), Res);

  if (RegularLTO.CombinedModule->getTargetTriple().empty()) {
    RegularLTO.CombinedModule->setTargetTriple(Input->getTargetTriple());
    if (Triple(Input->getTargetTriple()).isOSBinFormatELF())
      Conf.VisibilityScheme = Config::ELF;
  }

  const SymbolResolution *ResI = Res.begin();
  for (unsigned I = 0; I != Input->Mods.size(); ++I)
    if (Error Err = addModule(*Input, I, ResI, Res.end()))
      return Err;

  assert(ResI == Res.end());
  return Error::success();
}

Error LTO::addModule(InputFile &Input, unsigned ModI,
                     const SymbolResolution *&ResI,
                     const SymbolResolution *ResE) {
  Expected<BitcodeLTOInfo> LTOInfo = Input.Mods[ModI].getLTOInfo();
  if (!LTOInfo)
    return LTOInfo.takeError();

  if (EnableSplitLTOUnit) {
    // If only some modules were split, flag this in the index so that
    // we can skip or error on optimizations that need consistently split
    // modules (whole program devirt and lower type tests).
    if (*EnableSplitLTOUnit != LTOInfo->EnableSplitLTOUnit)
      ThinLTO.CombinedIndex.setPartiallySplitLTOUnits();
  } else
    EnableSplitLTOUnit = LTOInfo->EnableSplitLTOUnit;

  BitcodeModule BM = Input.Mods[ModI];

  if ((LTOMode == LTOK_UnifiedRegular || LTOMode == LTOK_UnifiedThin) &&
      !LTOInfo->UnifiedLTO)
    return make_error<StringError>(
        "unified LTO compilation must use "
        "compatible bitcode modules (use -funified-lto)",
        inconvertibleErrorCode());

  if (LTOInfo->UnifiedLTO && LTOMode == LTOK_Default)
    LTOMode = LTOK_UnifiedThin;

  bool IsThinLTO = LTOInfo->IsThinLTO && (LTOMode != LTOK_UnifiedRegular);

  auto ModSyms = Input.module_symbols(ModI);
  addModuleToGlobalRes(ModSyms, {ResI, ResE},
                       IsThinLTO ? ThinLTO.ModuleMap.size() + 1 : 0,
                       LTOInfo->HasSummary);

  if (IsThinLTO)
    return addThinLTO(BM, ModSyms, ResI, ResE);

  RegularLTO.EmptyCombinedModule = false;
  Expected<RegularLTOState::AddedModule> ModOrErr =
      addRegularLTO(BM, ModSyms, ResI, ResE);
  if (!ModOrErr)
    return ModOrErr.takeError();

  if (!LTOInfo->HasSummary)
    return linkRegularLTO(std::move(*ModOrErr), /*LivenessFromIndex=*/false);

  // Regular LTO module summaries are added to a dummy module that represents
  // the combined regular LTO module.
  if (Error Err = BM.readSummary(ThinLTO.CombinedIndex, ""))
    return Err;
  RegularLTO.ModsWithSummaries.push_back(std::move(*ModOrErr));
  return Error::success();
}

// Checks whether the given global value is in a non-prevailing comdat
// (comdat containing values the linker indicated were not prevailing,
// which we then dropped to available_externally), and if so, removes
// it from the comdat. This is called for all global values to ensure the
// comdat is empty rather than leaving an incomplete comdat. It is needed for
// regular LTO modules, in case we are in a mixed-LTO mode (both regular
// and thin LTO modules) compilation. Since the regular LTO module will be
// linked first in the final native link, we want to make sure the linker
// doesn't select any of these incomplete comdats that would be left
// in the regular LTO module without this cleanup.
static void
handleNonPrevailingComdat(GlobalValue &GV,
                          std::set<const Comdat *> &NonPrevailingComdats) {
  Comdat *C = GV.getComdat();
  if (!C)
    return;

  if (!NonPrevailingComdats.count(C))
    return;

  // Additionally need to drop all global values from the comdat to
  // available_externally, to satisfy the COMDAT requirement that all members
  // are discarded as a unit. The non-local linkage global values avoid
  // duplicate definition linker errors.
  GV.setLinkage(GlobalValue::AvailableExternallyLinkage);

  if (auto GO = dyn_cast<GlobalObject>(&GV))
    GO->setComdat(nullptr);
}

// Add a regular LTO object to the link.
// The resulting module needs to be linked into the combined LTO module with
// linkRegularLTO.
Expected<LTO::RegularLTOState::AddedModule>
LTO::addRegularLTO(BitcodeModule BM, ArrayRef<InputFile::Symbol> Syms,
                   const SymbolResolution *&ResI,
                   const SymbolResolution *ResE) {
  RegularLTOState::AddedModule Mod;
  Expected<std::unique_ptr<Module>> MOrErr =
      BM.getLazyModule(RegularLTO.Ctx, /*ShouldLazyLoadMetadata*/ true,
                       /*IsImporting*/ false);
  if (!MOrErr)
    return MOrErr.takeError();
  Module &M = **MOrErr;
  Mod.M = std::move(*MOrErr);

  if (Error Err = M.materializeMetadata())
    return std::move(Err);

  // If cfi.functions is present and we are in regular LTO mode, LowerTypeTests
  // will rename local functions in the merged module as "<function name>.1".
  // This causes linking errors, since other parts of the module expect the
  // original function name.
  if (LTOMode == LTOK_UnifiedRegular)
    if (NamedMDNode *CfiFunctionsMD = M.getNamedMetadata("cfi.functions"))
      M.eraseNamedMetadata(CfiFunctionsMD);

  UpgradeDebugInfo(M);

  ModuleSymbolTable SymTab;
  SymTab.addModule(&M);

  for (GlobalVariable &GV : M.globals())
    if (GV.hasAppendingLinkage())
      Mod.Keep.push_back(&GV);

  DenseSet<GlobalObject *> AliasedGlobals;
  for (auto &GA : M.aliases())
    if (GlobalObject *GO = GA.getAliaseeObject())
      AliasedGlobals.insert(GO);

  // In this function we need IR GlobalValues matching the symbols in Syms
  // (which is not backed by a module), so we need to enumerate them in the same
  // order. The symbol enumeration order of a ModuleSymbolTable intentionally
  // matches the order of an irsymtab, but when we read the irsymtab in
  // InputFile::create we omit some symbols that are irrelevant to LTO. The
  // Skip() function skips the same symbols from the module as InputFile does
  // from the symbol table.
  auto MsymI = SymTab.symbols().begin(), MsymE = SymTab.symbols().end();
  auto Skip = [&]() {
    while (MsymI != MsymE) {
      auto Flags = SymTab.getSymbolFlags(*MsymI);
      if ((Flags & object::BasicSymbolRef::SF_Global) &&
          !(Flags & object::BasicSymbolRef::SF_FormatSpecific))
        return;
      ++MsymI;
    }
  };
  Skip();

  std::set<const Comdat *> NonPrevailingComdats;
  SmallSet<StringRef, 2> NonPrevailingAsmSymbols;
  for (const InputFile::Symbol &Sym : Syms) {
    assert(ResI != ResE);
    SymbolResolution Res = *ResI++;

    assert(MsymI != MsymE);
    ModuleSymbolTable::Symbol Msym = *MsymI++;
    Skip();

    if (GlobalValue *GV = dyn_cast_if_present<GlobalValue *>(Msym)) {
      if (Res.Prevailing) {
        if (Sym.isUndefined())
          continue;
        Mod.Keep.push_back(GV);
        // For symbols re-defined with linker -wrap and -defsym options,
        // set the linkage to weak to inhibit IPO. The linkage will be
        // restored by the linker.
        if (Res.LinkerRedefined)
          GV->setLinkage(GlobalValue::WeakAnyLinkage);

        GlobalValue::LinkageTypes OriginalLinkage = GV->getLinkage();
        if (GlobalValue::isLinkOnceLinkage(OriginalLinkage))
          GV->setLinkage(GlobalValue::getWeakLinkage(
              GlobalValue::isLinkOnceODRLinkage(OriginalLinkage)));
      } else if (isa<GlobalObject>(GV) &&
                 (GV->hasLinkOnceODRLinkage() || GV->hasWeakODRLinkage() ||
                  GV->hasAvailableExternallyLinkage()) &&
                 !AliasedGlobals.count(cast<GlobalObject>(GV))) {
        // Any of the above three types of linkage indicates that the
        // chosen prevailing symbol will have the same semantics as this copy of
        // the symbol, so we may be able to link it with available_externally
        // linkage. We will decide later whether to do that when we link this
        // module (in linkRegularLTO), based on whether it is undefined.
        Mod.Keep.push_back(GV);
        GV->setLinkage(GlobalValue::AvailableExternallyLinkage);
        if (GV->hasComdat())
          NonPrevailingComdats.insert(GV->getComdat());
        cast<GlobalObject>(GV)->setComdat(nullptr);
      }

      // Set the 'local' flag based on the linker resolution for this symbol.
      if (Res.FinalDefinitionInLinkageUnit) {
        GV->setDSOLocal(true);
        if (GV->hasDLLImportStorageClass())
          GV->setDLLStorageClass(GlobalValue::DLLStorageClassTypes::
                                 DefaultStorageClass);
      }
    } else if (auto *AS =
                   dyn_cast_if_present<ModuleSymbolTable::AsmSymbol *>(Msym)) {
      // Collect non-prevailing symbols.
      if (!Res.Prevailing)
        NonPrevailingAsmSymbols.insert(AS->first);
    } else {
      llvm_unreachable("unknown symbol type");
    }

    // Common resolution: collect the maximum size/alignment over all commons.
    // We also record if we see an instance of a common as prevailing, so that
    // if none is prevailing we can ignore it later.
    if (Sym.isCommon()) {
      // FIXME: We should figure out what to do about commons defined by asm.
      // For now they aren't reported correctly by ModuleSymbolTable.
      auto &CommonRes = RegularLTO.Commons[std::string(Sym.getIRName())];
      CommonRes.Size = std::max(CommonRes.Size, Sym.getCommonSize());
      if (uint32_t SymAlignValue = Sym.getCommonAlignment()) {
        CommonRes.Alignment =
            std::max(Align(SymAlignValue), CommonRes.Alignment);
      }
      CommonRes.Prevailing |= Res.Prevailing;
    }
  }

  if (!M.getComdatSymbolTable().empty())
    for (GlobalValue &GV : M.global_values())
      handleNonPrevailingComdat(GV, NonPrevailingComdats);

  // Prepend ".lto_discard <sym>, <sym>*" directive to each module inline asm
  // block.
  if (!M.getModuleInlineAsm().empty()) {
    std::string NewIA = ".lto_discard";
    if (!NonPrevailingAsmSymbols.empty()) {
      // Don't dicard a symbol if there is a live .symver for it.
      ModuleSymbolTable::CollectAsmSymvers(
          M, [&](StringRef Name, StringRef Alias) {
            if (!NonPrevailingAsmSymbols.count(Alias))
              NonPrevailingAsmSymbols.erase(Name);
          });
      NewIA += " " + llvm::join(NonPrevailingAsmSymbols, ", ");
    }
    NewIA += "\n";
    M.setModuleInlineAsm(NewIA + M.getModuleInlineAsm());
  }

  assert(MsymI == MsymE);
  return std::move(Mod);
}

Error LTO::linkRegularLTO(RegularLTOState::AddedModule Mod,
                          bool LivenessFromIndex) {
  std::vector<GlobalValue *> Keep;
  for (GlobalValue *GV : Mod.Keep) {
    if (LivenessFromIndex && !ThinLTO.CombinedIndex.isGUIDLive(GV->getGUID())) {
      if (Function *F = dyn_cast<Function>(GV)) {
        if (DiagnosticOutputFile) {
          if (Error Err = F->materialize())
            return Err;
          OptimizationRemarkEmitter ORE(F, nullptr);
          ORE.emit(OptimizationRemark(DEBUG_TYPE, "deadfunction", F)
                   << ore::NV("Function", F)
                   << " not added to the combined module ");
        }
      }
      continue;
    }

    if (!GV->hasAvailableExternallyLinkage()) {
      Keep.push_back(GV);
      continue;
    }

    // Only link available_externally definitions if we don't already have a
    // definition.
    GlobalValue *CombinedGV =
        RegularLTO.CombinedModule->getNamedValue(GV->getName());
    if (CombinedGV && !CombinedGV->isDeclaration())
      continue;

    Keep.push_back(GV);
  }

  return RegularLTO.Mover->move(std::move(Mod.M), Keep, nullptr,
                                /* IsPerformingImport */ false);
}

// Add a ThinLTO module to the link.
Error LTO::addThinLTO(BitcodeModule BM, ArrayRef<InputFile::Symbol> Syms,
                      const SymbolResolution *&ResI,
                      const SymbolResolution *ResE) {
  const SymbolResolution *ResITmp = ResI;
  for (const InputFile::Symbol &Sym : Syms) {
    assert(ResITmp != ResE);
    SymbolResolution Res = *ResITmp++;

    if (!Sym.getIRName().empty()) {
      auto GUID = GlobalValue::getGUID(GlobalValue::getGlobalIdentifier(
          Sym.getIRName(), GlobalValue::ExternalLinkage, ""));
      if (Res.Prevailing)
        ThinLTO.PrevailingModuleForGUID[GUID] = BM.getModuleIdentifier();
    }
  }

  if (Error Err =
          BM.readSummary(ThinLTO.CombinedIndex, BM.getModuleIdentifier(),
                         [&](GlobalValue::GUID GUID) {
                           return ThinLTO.PrevailingModuleForGUID[GUID] ==
                                  BM.getModuleIdentifier();
                         }))
    return Err;
  LLVM_DEBUG(dbgs() << "Module " << BM.getModuleIdentifier() << "\n");

  for (const InputFile::Symbol &Sym : Syms) {
    assert(ResI != ResE);
    SymbolResolution Res = *ResI++;

    if (!Sym.getIRName().empty()) {
      auto GUID = GlobalValue::getGUID(GlobalValue::getGlobalIdentifier(
          Sym.getIRName(), GlobalValue::ExternalLinkage, ""));
      if (Res.Prevailing) {
        assert(ThinLTO.PrevailingModuleForGUID[GUID] ==
               BM.getModuleIdentifier());

        // For linker redefined symbols (via --wrap or --defsym) we want to
        // switch the linkage to `weak` to prevent IPOs from happening.
        // Find the summary in the module for this very GV and record the new
        // linkage so that we can switch it when we import the GV.
        if (Res.LinkerRedefined)
          if (auto S = ThinLTO.CombinedIndex.findSummaryInModule(
                  GUID, BM.getModuleIdentifier()))
            S->setLinkage(GlobalValue::WeakAnyLinkage);
      }

      // If the linker resolved the symbol to a local definition then mark it
      // as local in the summary for the module we are adding.
      if (Res.FinalDefinitionInLinkageUnit) {
        if (auto S = ThinLTO.CombinedIndex.findSummaryInModule(
                GUID, BM.getModuleIdentifier())) {
          S->setDSOLocal(true);
        }
      }
    }
  }

  if (!ThinLTO.ModuleMap.insert({BM.getModuleIdentifier(), BM}).second)
    return make_error<StringError>(
        "Expected at most one ThinLTO module per bitcode file",
        inconvertibleErrorCode());

  if (!Conf.ThinLTOModulesToCompile.empty()) {
    if (!ThinLTO.ModulesToCompile)
      ThinLTO.ModulesToCompile = ModuleMapType();
    // This is a fuzzy name matching where only modules with name containing the
    // specified switch values are going to be compiled.
    for (const std::string &Name : Conf.ThinLTOModulesToCompile) {
      if (BM.getModuleIdentifier().contains(Name)) {
        ThinLTO.ModulesToCompile->insert({BM.getModuleIdentifier(), BM});
        llvm::errs() << "[ThinLTO] Selecting " << BM.getModuleIdentifier()
                     << " to compile\n";
      }
    }
  }

  return Error::success();
}

unsigned LTO::getMaxTasks() const {
  CalledGetMaxTasks = true;
  auto ModuleCount = ThinLTO.ModulesToCompile ? ThinLTO.ModulesToCompile->size()
                                              : ThinLTO.ModuleMap.size();
  return RegularLTO.ParallelCodeGenParallelismLevel + ModuleCount;
}

// If only some of the modules were split, we cannot correctly handle
// code that contains type tests or type checked loads.
Error LTO::checkPartiallySplit() {
  if (!ThinLTO.CombinedIndex.partiallySplitLTOUnits())
    return Error::success();

  Function *TypeTestFunc = RegularLTO.CombinedModule->getFunction(
      Intrinsic::getName(Intrinsic::type_test));
  Function *TypeCheckedLoadFunc = RegularLTO.CombinedModule->getFunction(
      Intrinsic::getName(Intrinsic::type_checked_load));
  Function *TypeCheckedLoadRelativeFunc =
      RegularLTO.CombinedModule->getFunction(
          Intrinsic::getName(Intrinsic::type_checked_load_relative));

  // First check if there are type tests / type checked loads in the
  // merged regular LTO module IR.
  if ((TypeTestFunc && !TypeTestFunc->use_empty()) ||
      (TypeCheckedLoadFunc && !TypeCheckedLoadFunc->use_empty()) ||
      (TypeCheckedLoadRelativeFunc &&
       !TypeCheckedLoadRelativeFunc->use_empty()))
    return make_error<StringError>(
        "inconsistent LTO Unit splitting (recompile with -fsplit-lto-unit)",
        inconvertibleErrorCode());

  // Otherwise check if there are any recorded in the combined summary from the
  // ThinLTO modules.
  for (auto &P : ThinLTO.CombinedIndex) {
    for (auto &S : P.second.SummaryList) {
      auto *FS = dyn_cast<FunctionSummary>(S.get());
      if (!FS)
        continue;
      if (!FS->type_test_assume_vcalls().empty() ||
          !FS->type_checked_load_vcalls().empty() ||
          !FS->type_test_assume_const_vcalls().empty() ||
          !FS->type_checked_load_const_vcalls().empty() ||
          !FS->type_tests().empty())
        return make_error<StringError>(
            "inconsistent LTO Unit splitting (recompile with -fsplit-lto-unit)",
            inconvertibleErrorCode());
    }
  }
  return Error::success();
}

Error LTO::run(AddStreamFn AddStream, FileCache Cache) {
  // Compute "dead" symbols, we don't want to import/export these!
  DenseSet<GlobalValue::GUID> GUIDPreservedSymbols;
  DenseMap<GlobalValue::GUID, PrevailingType> GUIDPrevailingResolutions;
  for (auto &Res : *GlobalResolutions) {
    // Normally resolution have IR name of symbol. We can do nothing here
    // otherwise. See comments in GlobalResolution struct for more details.
    if (Res.second.IRName.empty())
      continue;

    GlobalValue::GUID GUID = GlobalValue::getGUID(
        GlobalValue::dropLLVMManglingEscape(Res.second.IRName));

    if (Res.second.VisibleOutsideSummary && Res.second.Prevailing)
      GUIDPreservedSymbols.insert(GUID);

    if (Res.second.ExportDynamic)
      DynamicExportSymbols.insert(GUID);

    GUIDPrevailingResolutions[GUID] =
        Res.second.Prevailing ? PrevailingType::Yes : PrevailingType::No;
  }

  auto isPrevailing = [&](GlobalValue::GUID G) {
    auto It = GUIDPrevailingResolutions.find(G);
    if (It == GUIDPrevailingResolutions.end())
      return PrevailingType::Unknown;
    return It->second;
  };
  computeDeadSymbolsWithConstProp(ThinLTO.CombinedIndex, GUIDPreservedSymbols,
                                  isPrevailing, Conf.OptLevel > 0);

  // Setup output file to emit statistics.
  auto StatsFileOrErr = setupStatsFile(Conf.StatsFile);
  if (!StatsFileOrErr)
    return StatsFileOrErr.takeError();
  std::unique_ptr<ToolOutputFile> StatsFile = std::move(StatsFileOrErr.get());

  // TODO: Ideally this would be controlled automatically by detecting that we
  // are linking with an allocator that supports these interfaces, rather than
  // an internal option (which would still be needed for tests, however). For
  // example, if the library exported a symbol like __malloc_hot_cold the linker
  // could recognize that and set a flag in the lto::Config.
  if (SupportsHotColdNew)
    ThinLTO.CombinedIndex.setWithSupportsHotColdNew();

  Error Result = runRegularLTO(AddStream);
  if (!Result)
    // This will reset the GlobalResolutions optional once done with it to
    // reduce peak memory before importing.
    Result = runThinLTO(AddStream, Cache, GUIDPreservedSymbols);

  if (StatsFile)
    PrintStatisticsJSON(StatsFile->os());

  return Result;
}

void lto::updateMemProfAttributes(Module &Mod,
                                  const ModuleSummaryIndex &Index) {
  if (Index.withSupportsHotColdNew())
    return;

  // The profile matcher applies hotness attributes directly for allocations,
  // and those will cause us to generate calls to the hot/cold interfaces
  // unconditionally. If supports-hot-cold-new was not enabled in the LTO
  // link then assume we don't want these calls (e.g. not linking with
  // the appropriate library, or otherwise trying to disable this behavior).
  for (auto &F : Mod) {
    for (auto &BB : F) {
      for (auto &I : BB) {
        auto *CI = dyn_cast<CallBase>(&I);
        if (!CI)
          continue;
        if (CI->hasFnAttr("memprof"))
          CI->removeFnAttr("memprof");
        // Strip off all memprof metadata as it is no longer needed.
        // Importantly, this avoids the addition of new memprof attributes
        // after inlining propagation.
        // TODO: If we support additional types of MemProf metadata beyond hot
        // and cold, we will need to update the metadata based on the allocator
        // APIs supported instead of completely stripping all.
        CI->setMetadata(LLVMContext::MD_memprof, nullptr);
        CI->setMetadata(LLVMContext::MD_callsite, nullptr);
      }
    }
  }
}

Error LTO::runRegularLTO(AddStreamFn AddStream) {
  // Setup optimization remarks.
  auto DiagFileOrErr = lto::setupLLVMOptimizationRemarks(
      RegularLTO.CombinedModule->getContext(), Conf.RemarksFilename,
      Conf.RemarksPasses, Conf.RemarksFormat, Conf.RemarksWithHotness,
      Conf.RemarksHotnessThreshold);
  LLVM_DEBUG(dbgs() << "Running regular LTO\n");
  if (!DiagFileOrErr)
    return DiagFileOrErr.takeError();
  DiagnosticOutputFile = std::move(*DiagFileOrErr);

  // Finalize linking of regular LTO modules containing summaries now that
  // we have computed liveness information.
  for (auto &M : RegularLTO.ModsWithSummaries)
    if (Error Err = linkRegularLTO(std::move(M),
                                   /*LivenessFromIndex=*/true))
      return Err;

  // Ensure we don't have inconsistently split LTO units with type tests.
  // FIXME: this checks both LTO and ThinLTO. It happens to work as we take
  // this path both cases but eventually this should be split into two and
  // do the ThinLTO checks in `runThinLTO`.
  if (Error Err = checkPartiallySplit())
    return Err;

  // Make sure commons have the right size/alignment: we kept the largest from
  // all the prevailing when adding the inputs, and we apply it here.
  const DataLayout &DL = RegularLTO.CombinedModule->getDataLayout();
  for (auto &I : RegularLTO.Commons) {
    if (!I.second.Prevailing)
      // Don't do anything if no instance of this common was prevailing.
      continue;
    GlobalVariable *OldGV = RegularLTO.CombinedModule->getNamedGlobal(I.first);
    if (OldGV && DL.getTypeAllocSize(OldGV->getValueType()) == I.second.Size) {
      // Don't create a new global if the type is already correct, just make
      // sure the alignment is correct.
      OldGV->setAlignment(I.second.Alignment);
      continue;
    }
    ArrayType *Ty =
        ArrayType::get(Type::getInt8Ty(RegularLTO.Ctx), I.second.Size);
    auto *GV = new GlobalVariable(*RegularLTO.CombinedModule, Ty, false,
                                  GlobalValue::CommonLinkage,
                                  ConstantAggregateZero::get(Ty), "");
    GV->setAlignment(I.second.Alignment);
    if (OldGV) {
      OldGV->replaceAllUsesWith(GV);
      GV->takeName(OldGV);
      OldGV->eraseFromParent();
    } else {
      GV->setName(I.first);
    }
  }

  updateMemProfAttributes(*RegularLTO.CombinedModule, ThinLTO.CombinedIndex);

  bool WholeProgramVisibilityEnabledInLTO =
      Conf.HasWholeProgramVisibility &&
      // If validation is enabled, upgrade visibility only when all vtables
      // have typeinfos.
      (!Conf.ValidateAllVtablesHaveTypeInfos || Conf.AllVtablesHaveTypeInfos);

  // This returns true when the name is local or not defined. Locals are
  // expected to be handled separately.
  auto IsVisibleToRegularObj = [&](StringRef name) {
    auto It = GlobalResolutions->find(name);
    return (It == GlobalResolutions->end() || It->second.VisibleOutsideSummary);
  };

  // If allowed, upgrade public vcall visibility metadata to linkage unit
  // visibility before whole program devirtualization in the optimizer.
  updateVCallVisibilityInModule(
      *RegularLTO.CombinedModule, WholeProgramVisibilityEnabledInLTO,
      DynamicExportSymbols, Conf.ValidateAllVtablesHaveTypeInfos,
      IsVisibleToRegularObj);
  updatePublicTypeTestCalls(*RegularLTO.CombinedModule,
                            WholeProgramVisibilityEnabledInLTO);

  if (Conf.PreOptModuleHook &&
      !Conf.PreOptModuleHook(0, *RegularLTO.CombinedModule))
    return finalizeOptimizationRemarks(std::move(DiagnosticOutputFile));

  if (!Conf.CodeGenOnly) {
    for (const auto &R : *GlobalResolutions) {
      GlobalValue *GV =
          RegularLTO.CombinedModule->getNamedValue(R.second.IRName);
      if (!R.second.isPrevailingIRSymbol())
        continue;
      if (R.second.Partition != 0 &&
          R.second.Partition != GlobalResolution::External)
        continue;

      // Ignore symbols defined in other partitions.
      // Also skip declarations, which are not allowed to have internal linkage.
      if (!GV || GV->hasLocalLinkage() || GV->isDeclaration())
        continue;

      // Symbols that are marked DLLImport or DLLExport should not be
      // internalized, as they are either externally visible or referencing
      // external symbols. Symbols that have AvailableExternally or Appending
      // linkage might be used by future passes and should be kept as is.
      // These linkages are seen in Unified regular LTO, because the process
      // of creating split LTO units introduces symbols with that linkage into
      // one of the created modules. Normally, only the ThinLTO backend would
      // compile this module, but Unified Regular LTO processes both
      // modules created by the splitting process as regular LTO modules.
      if ((LTOMode == LTOKind::LTOK_UnifiedRegular) &&
          ((GV->getDLLStorageClass() != GlobalValue::DefaultStorageClass) ||
           GV->hasAvailableExternallyLinkage() || GV->hasAppendingLinkage()))
        continue;

      GV->setUnnamedAddr(R.second.UnnamedAddr ? GlobalValue::UnnamedAddr::Global
                                              : GlobalValue::UnnamedAddr::None);
      if (EnableLTOInternalization && R.second.Partition == 0)
        GV->setLinkage(GlobalValue::InternalLinkage);
    }

    if (Conf.PostInternalizeModuleHook &&
        !Conf.PostInternalizeModuleHook(0, *RegularLTO.CombinedModule))
      return finalizeOptimizationRemarks(std::move(DiagnosticOutputFile));
  }

  if (!RegularLTO.EmptyCombinedModule || Conf.AlwaysEmitRegularLTOObj) {
    if (Error Err =
            backend(Conf, AddStream, RegularLTO.ParallelCodeGenParallelismLevel,
                    *RegularLTO.CombinedModule, ThinLTO.CombinedIndex))
      return Err;
  }

  return finalizeOptimizationRemarks(std::move(DiagnosticOutputFile));
}

static const char *libcallRoutineNames[] = {
#define HANDLE_LIBCALL(code, name) name,
#include "llvm/IR/RuntimeLibcalls.def"
#undef HANDLE_LIBCALL
};

ArrayRef<const char*> LTO::getRuntimeLibcallSymbols() {
  return ArrayRef(libcallRoutineNames);
}

/// This class defines the interface to the ThinLTO backend.
class lto::ThinBackendProc {
protected:
  const Config &Conf;
  ModuleSummaryIndex &CombinedIndex;
  const DenseMap<StringRef, GVSummaryMapTy> &ModuleToDefinedGVSummaries;
  lto::IndexWriteCallback OnWrite;
  bool ShouldEmitImportsFiles;

public:
  ThinBackendProc(
      const Config &Conf, ModuleSummaryIndex &CombinedIndex,
      const DenseMap<StringRef, GVSummaryMapTy> &ModuleToDefinedGVSummaries,
      lto::IndexWriteCallback OnWrite, bool ShouldEmitImportsFiles)
      : Conf(Conf), CombinedIndex(CombinedIndex),
        ModuleToDefinedGVSummaries(ModuleToDefinedGVSummaries),
        OnWrite(OnWrite), ShouldEmitImportsFiles(ShouldEmitImportsFiles) {}

  virtual ~ThinBackendProc() = default;
  virtual Error start(
      unsigned Task, BitcodeModule BM,
      const FunctionImporter::ImportMapTy &ImportList,
      const FunctionImporter::ExportSetTy &ExportList,
      const std::map<GlobalValue::GUID, GlobalValue::LinkageTypes> &ResolvedODR,
      MapVector<StringRef, BitcodeModule> &ModuleMap) = 0;
  virtual Error wait() = 0;
  virtual unsigned getThreadCount() = 0;

  // Write sharded indices and (optionally) imports to disk
  Error emitFiles(const FunctionImporter::ImportMapTy &ImportList,
                  llvm::StringRef ModulePath,
                  const std::string &NewModulePath) {
    std::map<std::string, GVSummaryMapTy> ModuleToSummariesForIndex;

    std::error_code EC;
    gatherImportedSummariesForModule(ModulePath, ModuleToDefinedGVSummaries,
                                     ImportList, ModuleToSummariesForIndex);

    raw_fd_ostream OS(NewModulePath + ".thinlto.bc", EC,
                      sys::fs::OpenFlags::OF_None);
    if (EC)
      return errorCodeToError(EC);

    // TODO: Serialize declaration bits to bitcode.
    writeIndexToFile(CombinedIndex, OS, &ModuleToSummariesForIndex);

    if (ShouldEmitImportsFiles) {
      EC = EmitImportsFiles(ModulePath, NewModulePath + ".imports",
                            ModuleToSummariesForIndex);
      if (EC)
        return errorCodeToError(EC);
    }
    return Error::success();
  }
};

namespace {
class InProcessThinBackend : public ThinBackendProc {
  DefaultThreadPool BackendThreadPool;
  AddStreamFn AddStream;
  FileCache Cache;
  std::set<GlobalValue::GUID> CfiFunctionDefs;
  std::set<GlobalValue::GUID> CfiFunctionDecls;

  std::optional<Error> Err;
  std::mutex ErrMu;

  bool ShouldEmitIndexFiles;

public:
  InProcessThinBackend(
      const Config &Conf, ModuleSummaryIndex &CombinedIndex,
      ThreadPoolStrategy ThinLTOParallelism,
      const DenseMap<StringRef, GVSummaryMapTy> &ModuleToDefinedGVSummaries,
      AddStreamFn AddStream, FileCache Cache, lto::IndexWriteCallback OnWrite,
      bool ShouldEmitIndexFiles, bool ShouldEmitImportsFiles)
      : ThinBackendProc(Conf, CombinedIndex, ModuleToDefinedGVSummaries,
                        OnWrite, ShouldEmitImportsFiles),
        BackendThreadPool(ThinLTOParallelism), AddStream(std::move(AddStream)),
        Cache(std::move(Cache)), ShouldEmitIndexFiles(ShouldEmitIndexFiles) {
    for (auto &Name : CombinedIndex.cfiFunctionDefs())
      CfiFunctionDefs.insert(
          GlobalValue::getGUID(GlobalValue::dropLLVMManglingEscape(Name)));
    for (auto &Name : CombinedIndex.cfiFunctionDecls())
      CfiFunctionDecls.insert(
          GlobalValue::getGUID(GlobalValue::dropLLVMManglingEscape(Name)));
  }

  Error runThinLTOBackendThread(
      AddStreamFn AddStream, FileCache Cache, unsigned Task, BitcodeModule BM,
      ModuleSummaryIndex &CombinedIndex,
      const FunctionImporter::ImportMapTy &ImportList,
      const FunctionImporter::ExportSetTy &ExportList,
      const std::map<GlobalValue::GUID, GlobalValue::LinkageTypes> &ResolvedODR,
      const GVSummaryMapTy &DefinedGlobals,
      MapVector<StringRef, BitcodeModule> &ModuleMap) {
    auto RunThinBackend = [&](AddStreamFn AddStream) {
      LTOLLVMContext BackendContext(Conf);
      Expected<std::unique_ptr<Module>> MOrErr = BM.parseModule(BackendContext);
      if (!MOrErr)
        return MOrErr.takeError();

      return thinBackend(Conf, Task, AddStream, **MOrErr, CombinedIndex,
                         ImportList, DefinedGlobals, &ModuleMap);
    };

    auto ModuleID = BM.getModuleIdentifier();

    if (ShouldEmitIndexFiles) {
      if (auto E = emitFiles(ImportList, ModuleID, ModuleID.str()))
        return E;
    }

    if (!Cache || !CombinedIndex.modulePaths().count(ModuleID) ||
        all_of(CombinedIndex.getModuleHash(ModuleID),
               [](uint32_t V) { return V == 0; }))
      // Cache disabled or no entry for this module in the combined index or
      // no module hash.
      return RunThinBackend(AddStream);

    SmallString<40> Key;
    // The module may be cached, this helps handling it.
    computeLTOCacheKey(Key, Conf, CombinedIndex, ModuleID, ImportList,
                       ExportList, ResolvedODR, DefinedGlobals, CfiFunctionDefs,
                       CfiFunctionDecls);
    Expected<AddStreamFn> CacheAddStreamOrErr = Cache(Task, Key, ModuleID);
    if (Error Err = CacheAddStreamOrErr.takeError())
      return Err;
    AddStreamFn &CacheAddStream = *CacheAddStreamOrErr;
    if (CacheAddStream)
      return RunThinBackend(CacheAddStream);

    return Error::success();
  }

  Error start(
      unsigned Task, BitcodeModule BM,
      const FunctionImporter::ImportMapTy &ImportList,
      const FunctionImporter::ExportSetTy &ExportList,
      const std::map<GlobalValue::GUID, GlobalValue::LinkageTypes> &ResolvedODR,
      MapVector<StringRef, BitcodeModule> &ModuleMap) override {
    StringRef ModulePath = BM.getModuleIdentifier();
    assert(ModuleToDefinedGVSummaries.count(ModulePath));
    const GVSummaryMapTy &DefinedGlobals =
        ModuleToDefinedGVSummaries.find(ModulePath)->second;
    BackendThreadPool.async(
        [=](BitcodeModule BM, ModuleSummaryIndex &CombinedIndex,
            const FunctionImporter::ImportMapTy &ImportList,
            const FunctionImporter::ExportSetTy &ExportList,
            const std::map<GlobalValue::GUID, GlobalValue::LinkageTypes>
                &ResolvedODR,
            const GVSummaryMapTy &DefinedGlobals,
            MapVector<StringRef, BitcodeModule> &ModuleMap) {
          if (LLVM_ENABLE_THREADS && Conf.TimeTraceEnabled)
            timeTraceProfilerInitialize(Conf.TimeTraceGranularity,
                                        "thin backend");
          Error E = runThinLTOBackendThread(
              AddStream, Cache, Task, BM, CombinedIndex, ImportList, ExportList,
              ResolvedODR, DefinedGlobals, ModuleMap);
          if (E) {
            std::unique_lock<std::mutex> L(ErrMu);
            if (Err)
              Err = joinErrors(std::move(*Err), std::move(E));
            else
              Err = std::move(E);
          }
          if (LLVM_ENABLE_THREADS && Conf.TimeTraceEnabled)
            timeTraceProfilerFinishThread();
        },
        BM, std::ref(CombinedIndex), std::ref(ImportList), std::ref(ExportList),
        std::ref(ResolvedODR), std::ref(DefinedGlobals), std::ref(ModuleMap));

    if (OnWrite)
      OnWrite(std::string(ModulePath));
    return Error::success();
  }

  Error wait() override {
    BackendThreadPool.wait();
    if (Err)
      return std::move(*Err);
    else
      return Error::success();
  }

  unsigned getThreadCount() override {
    return BackendThreadPool.getMaxConcurrency();
  }
};
} // end anonymous namespace

ThinBackend lto::createInProcessThinBackend(ThreadPoolStrategy Parallelism,
                                            lto::IndexWriteCallback OnWrite,
                                            bool ShouldEmitIndexFiles,
                                            bool ShouldEmitImportsFiles) {
  return
      [=](const Config &Conf, ModuleSummaryIndex &CombinedIndex,
          const DenseMap<StringRef, GVSummaryMapTy> &ModuleToDefinedGVSummaries,
          AddStreamFn AddStream, FileCache Cache) {
        return std::make_unique<InProcessThinBackend>(
            Conf, CombinedIndex, Parallelism, ModuleToDefinedGVSummaries,
            AddStream, Cache, OnWrite, ShouldEmitIndexFiles,
            ShouldEmitImportsFiles);
      };
}

StringLiteral lto::getThinLTODefaultCPU(const Triple &TheTriple) {
  if (!TheTriple.isOSDarwin())
    return "";
  if (TheTriple.getArch() == Triple::x86_64)
    return "core2";
  if (TheTriple.getArch() == Triple::x86)
    return "yonah";
  if (TheTriple.isArm64e())
    return "apple-a12";
  if (TheTriple.getArch() == Triple::aarch64 ||
      TheTriple.getArch() == Triple::aarch64_32)
    return "cyclone";
  return "";
}

// Given the original \p Path to an output file, replace any path
// prefix matching \p OldPrefix with \p NewPrefix. Also, create the
// resulting directory if it does not yet exist.
std::string lto::getThinLTOOutputFile(StringRef Path, StringRef OldPrefix,
                                      StringRef NewPrefix) {
  if (OldPrefix.empty() && NewPrefix.empty())
    return std::string(Path);
  SmallString<128> NewPath(Path);
  llvm::sys::path::replace_path_prefix(NewPath, OldPrefix, NewPrefix);
  StringRef ParentPath = llvm::sys::path::parent_path(NewPath.str());
  if (!ParentPath.empty()) {
    // Make sure the new directory exists, creating it if necessary.
    if (std::error_code EC = llvm::sys::fs::create_directories(ParentPath))
      llvm::errs() << "warning: could not create directory '" << ParentPath
                   << "': " << EC.message() << '\n';
  }
  return std::string(NewPath);
}

namespace {
class WriteIndexesThinBackend : public ThinBackendProc {
  std::string OldPrefix, NewPrefix, NativeObjectPrefix;
  raw_fd_ostream *LinkedObjectsFile;

public:
  WriteIndexesThinBackend(
      const Config &Conf, ModuleSummaryIndex &CombinedIndex,
      const DenseMap<StringRef, GVSummaryMapTy> &ModuleToDefinedGVSummaries,
      std::string OldPrefix, std::string NewPrefix,
      std::string NativeObjectPrefix, bool ShouldEmitImportsFiles,
      raw_fd_ostream *LinkedObjectsFile, lto::IndexWriteCallback OnWrite)
      : ThinBackendProc(Conf, CombinedIndex, ModuleToDefinedGVSummaries,
                        OnWrite, ShouldEmitImportsFiles),
        OldPrefix(OldPrefix), NewPrefix(NewPrefix),
        NativeObjectPrefix(NativeObjectPrefix),
        LinkedObjectsFile(LinkedObjectsFile) {}

  Error start(
      unsigned Task, BitcodeModule BM,
      const FunctionImporter::ImportMapTy &ImportList,
      const FunctionImporter::ExportSetTy &ExportList,
      const std::map<GlobalValue::GUID, GlobalValue::LinkageTypes> &ResolvedODR,
      MapVector<StringRef, BitcodeModule> &ModuleMap) override {
    StringRef ModulePath = BM.getModuleIdentifier();
    std::string NewModulePath =
        getThinLTOOutputFile(ModulePath, OldPrefix, NewPrefix);

    if (LinkedObjectsFile) {
      std::string ObjectPrefix =
          NativeObjectPrefix.empty() ? NewPrefix : NativeObjectPrefix;
      std::string LinkedObjectsFilePath =
          getThinLTOOutputFile(ModulePath, OldPrefix, ObjectPrefix);
      *LinkedObjectsFile << LinkedObjectsFilePath << '\n';
    }

    if (auto E = emitFiles(ImportList, ModulePath, NewModulePath))
      return E;

    if (OnWrite)
      OnWrite(std::string(ModulePath));
    return Error::success();
  }

  Error wait() override { return Error::success(); }

  // WriteIndexesThinBackend should always return 1 to prevent module
  // re-ordering and avoid non-determinism in the final link.
  unsigned getThreadCount() override { return 1; }
};
} // end anonymous namespace

ThinBackend lto::createWriteIndexesThinBackend(
    std::string OldPrefix, std::string NewPrefix,
    std::string NativeObjectPrefix, bool ShouldEmitImportsFiles,
    raw_fd_ostream *LinkedObjectsFile, IndexWriteCallback OnWrite) {
  return
      [=](const Config &Conf, ModuleSummaryIndex &CombinedIndex,
          const DenseMap<StringRef, GVSummaryMapTy> &ModuleToDefinedGVSummaries,
          AddStreamFn AddStream, FileCache Cache) {
        return std::make_unique<WriteIndexesThinBackend>(
            Conf, CombinedIndex, ModuleToDefinedGVSummaries, OldPrefix,
            NewPrefix, NativeObjectPrefix, ShouldEmitImportsFiles,
            LinkedObjectsFile, OnWrite);
      };
}

Error LTO::runThinLTO(AddStreamFn AddStream, FileCache Cache,
                      const DenseSet<GlobalValue::GUID> &GUIDPreservedSymbols) {
  LLVM_DEBUG(dbgs() << "Running ThinLTO\n");
  ThinLTO.CombinedIndex.releaseTemporaryMemory();
  timeTraceProfilerBegin("ThinLink", StringRef(""));
  auto TimeTraceScopeExit = llvm::make_scope_exit([]() {
    if (llvm::timeTraceProfilerEnabled())
      llvm::timeTraceProfilerEnd();
  });
  if (ThinLTO.ModuleMap.empty())
    return Error::success();

  if (ThinLTO.ModulesToCompile && ThinLTO.ModulesToCompile->empty()) {
    llvm::errs() << "warning: [ThinLTO] No module compiled\n";
    return Error::success();
  }

  if (Conf.CombinedIndexHook &&
      !Conf.CombinedIndexHook(ThinLTO.CombinedIndex, GUIDPreservedSymbols))
    return Error::success();

  // Collect for each module the list of function it defines (GUID ->
  // Summary).
  DenseMap<StringRef, GVSummaryMapTy> ModuleToDefinedGVSummaries(
      ThinLTO.ModuleMap.size());
  ThinLTO.CombinedIndex.collectDefinedGVSummariesPerModule(
      ModuleToDefinedGVSummaries);
  // Create entries for any modules that didn't have any GV summaries
  // (either they didn't have any GVs to start with, or we suppressed
  // generation of the summaries because they e.g. had inline assembly
  // uses that couldn't be promoted/renamed on export). This is so
  // InProcessThinBackend::start can still launch a backend thread, which
  // is passed the map of summaries for the module, without any special
  // handling for this case.
  for (auto &Mod : ThinLTO.ModuleMap)
    if (!ModuleToDefinedGVSummaries.count(Mod.first))
      ModuleToDefinedGVSummaries.try_emplace(Mod.first);

  // Synthesize entry counts for functions in the CombinedIndex.
  computeSyntheticCounts(ThinLTO.CombinedIndex);

  DenseMap<StringRef, FunctionImporter::ImportMapTy> ImportLists(
      ThinLTO.ModuleMap.size());
  DenseMap<StringRef, FunctionImporter::ExportSetTy> ExportLists(
      ThinLTO.ModuleMap.size());
  StringMap<std::map<GlobalValue::GUID, GlobalValue::LinkageTypes>> ResolvedODR;

  if (DumpThinCGSCCs)
    ThinLTO.CombinedIndex.dumpSCCs(outs());

  std::set<GlobalValue::GUID> ExportedGUIDs;

  bool WholeProgramVisibilityEnabledInLTO =
      Conf.HasWholeProgramVisibility &&
      // If validation is enabled, upgrade visibility only when all vtables
      // have typeinfos.
      (!Conf.ValidateAllVtablesHaveTypeInfos || Conf.AllVtablesHaveTypeInfos);
  if (hasWholeProgramVisibility(WholeProgramVisibilityEnabledInLTO))
    ThinLTO.CombinedIndex.setWithWholeProgramVisibility();

  // If we're validating, get the vtable symbols that should not be
  // upgraded because they correspond to typeIDs outside of index-based
  // WPD info.
  DenseSet<GlobalValue::GUID> VisibleToRegularObjSymbols;
  if (WholeProgramVisibilityEnabledInLTO &&
      Conf.ValidateAllVtablesHaveTypeInfos) {
    // This returns true when the name is local or not defined. Locals are
    // expected to be handled separately.
    auto IsVisibleToRegularObj = [&](StringRef name) {
      auto It = GlobalResolutions->find(name);
      return (It == GlobalResolutions->end() ||
              It->second.VisibleOutsideSummary);
    };

    getVisibleToRegularObjVtableGUIDs(ThinLTO.CombinedIndex,
                                      VisibleToRegularObjSymbols,
                                      IsVisibleToRegularObj);
  }

  // If allowed, upgrade public vcall visibility to linkage unit visibility in
  // the summaries before whole program devirtualization below.
  updateVCallVisibilityInIndex(
      ThinLTO.CombinedIndex, WholeProgramVisibilityEnabledInLTO,
      DynamicExportSymbols, VisibleToRegularObjSymbols);

  // Perform index-based WPD. This will return immediately if there are
  // no index entries in the typeIdMetadata map (e.g. if we are instead
  // performing IR-based WPD in hybrid regular/thin LTO mode).
  std::map<ValueInfo, std::vector<VTableSlotSummary>> LocalWPDTargetsMap;
  runWholeProgramDevirtOnIndex(ThinLTO.CombinedIndex, ExportedGUIDs,
                               LocalWPDTargetsMap);

  auto isPrevailing = [&](GlobalValue::GUID GUID, const GlobalValueSummary *S) {
    return ThinLTO.PrevailingModuleForGUID[GUID] == S->modulePath();
  };
  if (EnableMemProfContextDisambiguation) {
    MemProfContextDisambiguation ContextDisambiguation;
    ContextDisambiguation.run(ThinLTO.CombinedIndex, isPrevailing);
  }

  // Figure out which symbols need to be internalized. This also needs to happen
  // at -O0 because summary-based DCE is implemented using internalization, and
  // we must apply DCE consistently with the full LTO module in order to avoid
  // undefined references during the final link.
  for (auto &Res : *GlobalResolutions) {
    // If the symbol does not have external references or it is not prevailing,
    // then not need to mark it as exported from a ThinLTO partition.
    if (Res.second.Partition != GlobalResolution::External ||
        !Res.second.isPrevailingIRSymbol())
      continue;
    auto GUID = GlobalValue::getGUID(
        GlobalValue::dropLLVMManglingEscape(Res.second.IRName));
    // Mark exported unless index-based analysis determined it to be dead.
    if (ThinLTO.CombinedIndex.isGUIDLive(GUID))
      ExportedGUIDs.insert(GUID);
  }

  // Reset the GlobalResolutions to deallocate the associated memory, as there
  // are no further accesses. We specifically want to do this before computing
  // cross module importing, which adds to peak memory via the computed import
  // and export lists.
  GlobalResolutions.reset();

  if (Conf.OptLevel > 0)
    ComputeCrossModuleImport(ThinLTO.CombinedIndex, ModuleToDefinedGVSummaries,
                             isPrevailing, ImportLists, ExportLists);

  // Any functions referenced by the jump table in the regular LTO object must
  // be exported.
  for (auto &Def : ThinLTO.CombinedIndex.cfiFunctionDefs())
    ExportedGUIDs.insert(
        GlobalValue::getGUID(GlobalValue::dropLLVMManglingEscape(Def)));
  for (auto &Decl : ThinLTO.CombinedIndex.cfiFunctionDecls())
    ExportedGUIDs.insert(
        GlobalValue::getGUID(GlobalValue::dropLLVMManglingEscape(Decl)));

  auto isExported = [&](StringRef ModuleIdentifier, ValueInfo VI) {
    const auto &ExportList = ExportLists.find(ModuleIdentifier);
    return (ExportList != ExportLists.end() && ExportList->second.count(VI)) ||
           ExportedGUIDs.count(VI.getGUID());
  };

  // Update local devirtualized targets that were exported by cross-module
  // importing or by other devirtualizations marked in the ExportedGUIDs set.
  updateIndexWPDForExports(ThinLTO.CombinedIndex, isExported,
                           LocalWPDTargetsMap);

  thinLTOInternalizeAndPromoteInIndex(ThinLTO.CombinedIndex, isExported,
                                      isPrevailing);

  auto recordNewLinkage = [&](StringRef ModuleIdentifier,
                              GlobalValue::GUID GUID,
                              GlobalValue::LinkageTypes NewLinkage) {
    ResolvedODR[ModuleIdentifier][GUID] = NewLinkage;
  };
  thinLTOResolvePrevailingInIndex(Conf, ThinLTO.CombinedIndex, isPrevailing,
                                  recordNewLinkage, GUIDPreservedSymbols);

  thinLTOPropagateFunctionAttrs(ThinLTO.CombinedIndex, isPrevailing);

  generateParamAccessSummary(ThinLTO.CombinedIndex);

  if (llvm::timeTraceProfilerEnabled())
    llvm::timeTraceProfilerEnd();

  TimeTraceScopeExit.release();

  std::unique_ptr<ThinBackendProc> BackendProc =
      ThinLTO.Backend(Conf, ThinLTO.CombinedIndex, ModuleToDefinedGVSummaries,
                      AddStream, Cache);

  auto &ModuleMap =
      ThinLTO.ModulesToCompile ? *ThinLTO.ModulesToCompile : ThinLTO.ModuleMap;

  auto ProcessOneModule = [&](int I) -> Error {
    auto &Mod = *(ModuleMap.begin() + I);
    // Tasks 0 through ParallelCodeGenParallelismLevel-1 are reserved for
    // combined module and parallel code generation partitions.
    return BackendProc->start(RegularLTO.ParallelCodeGenParallelismLevel + I,
                              Mod.second, ImportLists[Mod.first],
                              ExportLists[Mod.first], ResolvedODR[Mod.first],
                              ThinLTO.ModuleMap);
  };

  if (BackendProc->getThreadCount() == 1) {
    // Process the modules in the order they were provided on the command-line.
    // It is important for this codepath to be used for WriteIndexesThinBackend,
    // to ensure the emitted LinkedObjectsFile lists ThinLTO objects in the same
    // order as the inputs, which otherwise would affect the final link order.
    for (int I = 0, E = ModuleMap.size(); I != E; ++I)
      if (Error E = ProcessOneModule(I))
        return E;
  } else {
    // When executing in parallel, process largest bitsize modules first to
    // improve parallelism, and avoid starving the thread pool near the end.
    // This saves about 15 sec on a 36-core machine while link `clang.exe` (out
    // of 100 sec).
    std::vector<BitcodeModule *> ModulesVec;
    ModulesVec.reserve(ModuleMap.size());
    for (auto &Mod : ModuleMap)
      ModulesVec.push_back(&Mod.second);
    for (int I : generateModulesOrdering(ModulesVec))
      if (Error E = ProcessOneModule(I))
        return E;
  }
  return BackendProc->wait();
}

Expected<std::unique_ptr<ToolOutputFile>> lto::setupLLVMOptimizationRemarks(
    LLVMContext &Context, StringRef RemarksFilename, StringRef RemarksPasses,
    StringRef RemarksFormat, bool RemarksWithHotness,
    std::optional<uint64_t> RemarksHotnessThreshold, int Count) {
  std::string Filename = std::string(RemarksFilename);
  // For ThinLTO, file.opt.<format> becomes
  // file.opt.<format>.thin.<num>.<format>.
  if (!Filename.empty() && Count != -1)
    Filename =
        (Twine(Filename) + ".thin." + llvm::utostr(Count) + "." + RemarksFormat)
            .str();

  auto ResultOrErr = llvm::setupLLVMOptimizationRemarks(
      Context, Filename, RemarksPasses, RemarksFormat, RemarksWithHotness,
      RemarksHotnessThreshold);
  if (Error E = ResultOrErr.takeError())
    return std::move(E);

  if (*ResultOrErr)
    (*ResultOrErr)->keep();

  return ResultOrErr;
}

Expected<std::unique_ptr<ToolOutputFile>>
lto::setupStatsFile(StringRef StatsFilename) {
  // Setup output file to emit statistics.
  if (StatsFilename.empty())
    return nullptr;

  llvm::EnableStatistics(false);
  std::error_code EC;
  auto StatsFile =
      std::make_unique<ToolOutputFile>(StatsFilename, EC, sys::fs::OF_None);
  if (EC)
    return errorCodeToError(EC);

  StatsFile->keep();
  return std::move(StatsFile);
}

// Compute the ordering we will process the inputs: the rough heuristic here
// is to sort them per size so that the largest module get schedule as soon as
// possible. This is purely a compile-time optimization.
std::vector<int> lto::generateModulesOrdering(ArrayRef<BitcodeModule *> R) {
  auto Seq = llvm::seq<int>(0, R.size());
  std::vector<int> ModulesOrdering(Seq.begin(), Seq.end());
  llvm::sort(ModulesOrdering, [&](int LeftIndex, int RightIndex) {
    auto LSize = R[LeftIndex]->getBuffer().size();
    auto RSize = R[RightIndex]->getBuffer().size();
    return LSize > RSize;
  });
  return ModulesOrdering;
}<|MERGE_RESOLUTION|>--- conflicted
+++ resolved
@@ -202,11 +202,7 @@
              [](const ImportModule &Lhs, const ImportModule &Rhs) -> bool {
                return Lhs.getHash() < Rhs.getHash();
              });
-<<<<<<< HEAD
-  std::vector<uint64_t> ImportedGUIDs;
-=======
   std::vector<std::pair<uint64_t, uint8_t>> ImportedGUIDs;
->>>>>>> 97025bd9
   for (const ImportModule &Entry : ImportModulesVector) {
     auto ModHash = Entry.getHash();
     Hasher.update(ArrayRef<uint8_t>((uint8_t *)&ModHash[0], sizeof(ModHash)));
@@ -214,13 +210,6 @@
     AddUint64(Entry.getFunctions().size());
 
     ImportedGUIDs.clear();
-<<<<<<< HEAD
-    for (auto &Fn : Entry.getFunctions())
-      ImportedGUIDs.push_back(Fn);
-    llvm::sort(ImportedGUIDs);
-    for (auto &GUID : ImportedGUIDs)
-      AddUint64(GUID);
-=======
     for (auto &[Fn, ImportType] : Entry.getFunctions())
       ImportedGUIDs.push_back(std::make_pair(Fn, ImportType));
     llvm::sort(ImportedGUIDs);
@@ -228,7 +217,6 @@
       AddUint64(GUID);
       AddUint8(Type);
     }
->>>>>>> 97025bd9
   }
 
   // Include the hash for the resolved ODR.
