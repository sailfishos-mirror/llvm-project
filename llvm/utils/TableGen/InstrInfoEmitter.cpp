//===- InstrInfoEmitter.cpp - Generate a Instruction Set Desc. --*- C++ -*-===//
//
// Part of the LLVM Project, under the Apache License v2.0 with LLVM Exceptions.
// See https://llvm.org/LICENSE.txt for license information.
// SPDX-License-Identifier: Apache-2.0 WITH LLVM-exception
//
//===----------------------------------------------------------------------===//
//
// This tablegen backend is responsible for emitting a description of the target
// instruction set for the code generator.
//
//===----------------------------------------------------------------------===//

#include "Basic/SequenceToOffsetTable.h"
#include "Common/CodeGenDAGPatterns.h"
#include "Common/CodeGenInstruction.h"
#include "Common/CodeGenSchedule.h"
#include "Common/CodeGenTarget.h"
#include "Common/PredicateExpander.h"
#include "Common/SubtargetFeatureInfo.h"
#include "Common/Types.h"
#include "TableGenBackends.h"
#include "llvm/ADT/ArrayRef.h"
#include "llvm/ADT/STLExtras.h"
#include "llvm/ADT/SmallVector.h"
#include "llvm/ADT/StringExtras.h"
#include "llvm/Support/Casting.h"
#include "llvm/Support/raw_ostream.h"
#include "llvm/TableGen/Error.h"
#include "llvm/TableGen/Record.h"
#include "llvm/TableGen/TGTimer.h"
#include "llvm/TableGen/TableGenBackend.h"
#include <cassert>
#include <cstdint>
#include <iterator>
#include <map>
#include <string>
#include <utility>
#include <vector>

using namespace llvm;

static cl::OptionCategory InstrInfoEmitterCat("Options for -gen-instr-info");
static cl::opt<bool> ExpandMIOperandInfo(
    "instr-info-expand-mi-operand-info",
    cl::desc("Expand operand's MIOperandInfo DAG into suboperands"),
    cl::cat(InstrInfoEmitterCat), cl::init(true));

namespace {

class InstrInfoEmitter {
  const RecordKeeper &Records;
  const CodeGenDAGPatterns CDP;
  const CodeGenSchedModels &SchedModels;

public:
  InstrInfoEmitter(const RecordKeeper &R)
      : Records(R), CDP(R), SchedModels(CDP.getTargetInfo().getSchedModels()) {}

  // run - Output the instruction set description.
  void run(raw_ostream &OS);

private:
  void emitEnums(raw_ostream &OS,
                 ArrayRef<const CodeGenInstruction *> NumberedInstructions);

  typedef std::vector<std::string> OperandInfoTy;
  typedef std::vector<OperandInfoTy> OperandInfoListTy;
  typedef std::map<OperandInfoTy, unsigned> OperandInfoMapTy;

  /// Generate member functions in the target-specific GenInstrInfo class.
  ///
  /// This method is used to custom expand TIIPredicate definitions.
  /// See file llvm/Target/TargetInstPredicates.td for a description of what is
  /// a TIIPredicate and how to use it.
  void emitTIIHelperMethods(raw_ostream &OS, StringRef TargetName,
                            bool ExpandDefinition = true);

  /// Expand TIIPredicate definitions to functions that accept a const MCInst
  /// reference.
  void emitMCIIHelperMethods(raw_ostream &OS, StringRef TargetName);

  /// Write verifyInstructionPredicates methods.
  void emitFeatureVerifier(raw_ostream &OS, const CodeGenTarget &Target);
  void emitRecord(const CodeGenInstruction &Inst, unsigned Num,
                  const Record *InstrInfo,
                  std::map<std::vector<const Record *>, unsigned> &EL,
                  const OperandInfoMapTy &OperandInfo, raw_ostream &OS);
  void emitOperandTypeMappings(
      raw_ostream &OS, const CodeGenTarget &Target,
      ArrayRef<const CodeGenInstruction *> NumberedInstructions);
  void emitOperandNameMappings(
      raw_ostream &OS, const CodeGenTarget &Target,
      ArrayRef<const CodeGenInstruction *> NumberedInstructions);
  void emitLogicalOperandSizeMappings(
      raw_ostream &OS, StringRef Namespace,
      ArrayRef<const CodeGenInstruction *> NumberedInstructions);

  // Operand information.
  unsigned CollectOperandInfo(OperandInfoListTy &OperandInfoList,
                              OperandInfoMapTy &OperandInfoMap);
  void EmitOperandInfo(raw_ostream &OS, OperandInfoListTy &OperandInfoList);
  OperandInfoTy GetOperandInfo(const CodeGenInstruction &Inst);
};

} // end anonymous namespace

//===----------------------------------------------------------------------===//
// Operand Info Emission.
//===----------------------------------------------------------------------===//

InstrInfoEmitter::OperandInfoTy
InstrInfoEmitter::GetOperandInfo(const CodeGenInstruction &Inst) {
  OperandInfoTy Result;

  for (auto &Op : Inst.Operands) {
    // Handle aggregate operands and normal operands the same way by expanding
    // either case into a list of operands for this op.
    std::vector<CGIOperandList::OperandInfo> OperandList;

    // This might be a multiple operand thing. Targets like X86 have registers
    // in their multi-operand operands. It may also be an anonymous operand,
    // which has a single operand, but no declared class for the operand.
    const DagInit *MIOI = Op.MIOperandInfo;

    if (!MIOI || MIOI->getNumArgs() == 0) {
      // Single, anonymous, operand.
      OperandList.push_back(Op);
    } else {
      for (unsigned j = 0, e = Op.MINumOperands; j != e; ++j) {
        OperandList.push_back(Op);

        auto *OpR = cast<DefInit>(MIOI->getArg(j))->getDef();
        OperandList.back().Rec = OpR;
      }
    }

    for (const auto &[OpInfo, Constraint] :
         zip_equal(OperandList, Op.Constraints)) {
      const Record *OpR = OpInfo.Rec;
      std::string Res;

      if (OpR->isSubClassOf("RegisterOperand"))
        OpR = OpR->getValueAsDef("RegClass");
      if (OpR->isSubClassOf("RegisterClass"))
        Res += getQualifiedName(OpR) + "RegClassID, ";
      else if (OpR->isSubClassOf("PointerLikeRegClass"))
        Res += utostr(OpR->getValueAsInt("RegClassKind")) + ", ";
      else
        // -1 means the operand does not have a fixed register class.
        Res += "-1, ";

      // Fill in applicable flags.
      Res += "0";

      // Ptr value whose register class is resolved via callback.
      if (OpR->isSubClassOf("PointerLikeRegClass"))
        Res += "|(1<<MCOI::LookupPtrRegClass)";

      // Predicate operands.  Check to see if the original unexpanded operand
      // was of type PredicateOp.
      if (Op.Rec->isSubClassOf("PredicateOp"))
        Res += "|(1<<MCOI::Predicate)";

      // Optional def operands.  Check to see if the original unexpanded operand
      // was of type OptionalDefOperand.
      if (Op.Rec->isSubClassOf("OptionalDefOperand"))
        Res += "|(1<<MCOI::OptionalDef)";

      // Branch target operands.  Check to see if the original unexpanded
      // operand was of type BranchTargetOperand.
      if (Op.Rec->isSubClassOf("BranchTargetOperand"))
        Res += "|(1<<MCOI::BranchTarget)";

      // Fill in operand type.
      Res += ", ";
      assert(!Op.OperandType.empty() && "Invalid operand type.");
      Res += Op.OperandType;

      // Fill in constraint info.
      Res += ", ";

      if (Constraint.isNone()) {
        Res += "0";
      } else if (Constraint.isEarlyClobber()) {
        Res += "MCOI_EARLY_CLOBBER";
      } else {
        assert(Constraint.isTied());
        Res += "MCOI_TIED_TO(" + utostr(Constraint.getTiedOperand()) + ")";
      }

      Result.push_back(Res);
    }
  }

  return Result;
}

unsigned
InstrInfoEmitter::CollectOperandInfo(OperandInfoListTy &OperandInfoList,
                                     OperandInfoMapTy &OperandInfoMap) {
  const CodeGenTarget &Target = CDP.getTargetInfo();
  unsigned Offset = 0;
  for (const CodeGenInstruction *Inst : Target.getInstructionsByEnumValue()) {
    OperandInfoTy OperandInfo = GetOperandInfo(*Inst);
    if (OperandInfoMap.try_emplace(OperandInfo, Offset).second) {
      OperandInfoList.push_back(OperandInfo);
      Offset += OperandInfo.size();
    }
  }
  return Offset;
}

void InstrInfoEmitter::EmitOperandInfo(raw_ostream &OS,
                                       OperandInfoListTy &OperandInfoList) {
  unsigned Offset = 0;
  for (auto &OperandInfo : OperandInfoList) {
    OS << "    /* " << Offset << " */";
    for (auto &Info : OperandInfo)
      OS << " { " << Info << " },";
    OS << '\n';
    Offset += OperandInfo.size();
  }
}

/// Generate a table and function for looking up the indices of operands by
/// name.
///
/// This code generates:
/// - An enum in the llvm::TargetNamespace::OpName namespace, with one entry
///   for each operand name.
/// - A 2-dimensional table called OperandMap for mapping OpName enum values to
///   operand indices.
/// - A function called getNamedOperandIdx(uint16_t Opcode, uint16_t NamedIdx)
///   for looking up the operand index for an instruction, given a value from
///   OpName enum
void InstrInfoEmitter::emitOperandNameMappings(
    raw_ostream &OS, const CodeGenTarget &Target,
    ArrayRef<const CodeGenInstruction *> NumberedInstructions) {
  StringRef Namespace = Target.getInstNamespace();

  /// To facilitate assigning OpName enum values in the sorted alphabetical
  /// order, we go through an indirection from OpName -> ID, and Enum -> ID.
  /// This allows us to build the OpList and assign IDs to OpNames in a single
  /// scan of the instructions below.

  // Map of operand names to their ID.
  std::map<StringRef, unsigned> OperandNameToID;
  // Map from operand name enum value -> ID.
  std::vector<unsigned> OperandEnumToID;

  /// The keys of this map is a map which have OpName ID values as their keys
  /// and instruction operand indices as their values. The values of this map
  /// are lists of instruction names. This map helps to unique entries among
  /// instructions that have identical OpName -> Operand index mapping.
  std::map<std::map<unsigned, unsigned>, std::vector<StringRef>> OperandMap;

  // Max operand index seen.
  unsigned MaxOperandNo = 0;

  // Fixed/Predefined instructions do not have UseNamedOperandTable enabled, so
  // we can just skip them.
  const unsigned NumFixedInsts = Target.getNumFixedInstructions();
  for (const CodeGenInstruction *Inst :
       NumberedInstructions.drop_front(NumFixedInsts)) {
    if (!Inst->TheDef->getValueAsBit("UseNamedOperandTable"))
      continue;
    std::map<unsigned, unsigned> OpList;
    for (const auto &Info : Inst->Operands) {
      unsigned ID =
          OperandNameToID.try_emplace(Info.Name, OperandNameToID.size())
              .first->second;
      OpList[ID] = Info.MIOperandNo;
      MaxOperandNo = std::max(MaxOperandNo, Info.MIOperandNo);
    }
    OperandMap[OpList].push_back(Inst->TheDef->getName());
  }

  const size_t NumOperandNames = OperandNameToID.size();
  OperandEnumToID.reserve(NumOperandNames);
  for (const auto &Op : OperandNameToID)
    OperandEnumToID.push_back(Op.second);

  OS << "#ifdef GET_INSTRINFO_OPERAND_ENUM\n";
  OS << "#undef GET_INSTRINFO_OPERAND_ENUM\n";
  OS << "namespace llvm::" << Namespace << " {\n";
  OS << "enum class OpName {\n";
  for (const auto &[I, Op] : enumerate(OperandNameToID))
    OS << "  " << Op.first << " = " << I << ",\n";
  OS << "  NUM_OPERAND_NAMES = " << NumOperandNames << ",\n";
  OS << "}; // enum class OpName\n\n";
  OS << "LLVM_READONLY\n";
  OS << "int16_t getNamedOperandIdx(uint16_t Opcode, OpName Name);\n";
  OS << "} // end namespace llvm::" << Namespace << '\n';
  OS << "#endif //GET_INSTRINFO_OPERAND_ENUM\n\n";

  OS << "#ifdef GET_INSTRINFO_NAMED_OPS\n";
  OS << "#undef GET_INSTRINFO_NAMED_OPS\n";
  OS << "namespace llvm::" << Namespace << " {\n";
  OS << "LLVM_READONLY\n";
  OS << "int16_t getNamedOperandIdx(uint16_t Opcode, OpName Name) {\n";
  OS << "  assert(Name != OpName::NUM_OPERAND_NAMES);\n";
  if (NumOperandNames != 0) {
    assert(MaxOperandNo <= INT16_MAX &&
           "Too many operands for the operand name -> index table");
    StringRef Type = MaxOperandNo <= INT8_MAX ? "int8_t" : "int16_t";
    OS << "  static constexpr " << Type << " OperandMap[][" << NumOperandNames
       << "] = {\n";
    for (const auto &Entry : OperandMap) {
      const std::map<unsigned, unsigned> &OpList = Entry.first;

      // Emit a row of the OperandMap table.
      OS << "    {";
      for (unsigned ID : OperandEnumToID) {
        auto Iter = OpList.find(ID);
        OS << (Iter != OpList.end() ? (int)Iter->second : -1) << ", ";
      }
      OS << "},\n";
    }
    OS << "  };\n";

    OS << "  switch(Opcode) {\n";
    for (const auto &[TableIndex, Entry] : enumerate(OperandMap)) {
      for (StringRef Name : Entry.second)
        OS << "  case " << Namespace << "::" << Name << ":\n";
      OS << "    return OperandMap[" << TableIndex
         << "][static_cast<unsigned>(Name)];\n";
    }
    OS << "  default: return -1;\n";
    OS << "  }\n";
  } else {
    // There are no operands, so no need to emit anything
    OS << "  return -1;\n";
  }
  OS << "}\n";
  OS << "} // end namespace llvm::" << Namespace << '\n';
  OS << "#endif //GET_INSTRINFO_NAMED_OPS\n\n";
}

/// Generate an enum for all the operand types for this target, under the
/// llvm::TargetNamespace::OpTypes namespace.
/// Operand types are all definitions derived of the Operand Target.td class.
///
void InstrInfoEmitter::emitOperandTypeMappings(
    raw_ostream &OS, const CodeGenTarget &Target,
    ArrayRef<const CodeGenInstruction *> NumberedInstructions) {
  StringRef Namespace = Target.getInstNamespace();

  // These generated functions are used only by the X86 target
  // (in bolt/lib/Target/X86/X86MCPlusBuilder.cpp). So emit them only
  // for X86.
  if (Namespace != "X86")
    return;

  ArrayRef<const Record *> Operands =
      Records.getAllDerivedDefinitions("Operand");
  ArrayRef<const Record *> RegisterOperands =
      Records.getAllDerivedDefinitions("RegisterOperand");
  ArrayRef<const Record *> RegisterClasses =
      Records.getAllDerivedDefinitions("RegisterClass");

  OS << "#ifdef GET_INSTRINFO_OPERAND_TYPES_ENUM\n";
  OS << "#undef GET_INSTRINFO_OPERAND_TYPES_ENUM\n";
  OS << "namespace llvm::" << Namespace << "::OpTypes {\n";
  OS << "enum OperandType {\n";

  unsigned EnumVal = 0;
  for (ArrayRef<const Record *> RecordsToAdd :
       {Operands, RegisterOperands, RegisterClasses}) {
    for (const Record *Op : RecordsToAdd) {
      if (!Op->isAnonymous())
        OS << "  " << Op->getName() << " = " << EnumVal << ",\n";
      ++EnumVal;
    }
  }

  OS << "  OPERAND_TYPE_LIST_END"
     << "\n};\n";
  OS << "} // end namespace llvm::" << Namespace << "::OpTypes\n";
  OS << "#endif // GET_INSTRINFO_OPERAND_TYPES_ENUM\n\n";

  OS << "#ifdef GET_INSTRINFO_OPERAND_TYPE\n";
  OS << "#undef GET_INSTRINFO_OPERAND_TYPE\n";
  OS << "namespace llvm::" << Namespace << " {\n";
  OS << "LLVM_READONLY\n";
  OS << "static int getOperandType(uint16_t Opcode, uint16_t OpIdx) {\n";
  auto getInstrName = [&](int I) -> StringRef {
    return NumberedInstructions[I]->TheDef->getName();
  };
  // TODO: Factor out duplicate operand lists to compress the tables.
  std::vector<size_t> OperandOffsets;
  std::vector<const Record *> OperandRecords;
  size_t CurrentOffset = 0;
  for (const CodeGenInstruction *Inst : NumberedInstructions) {
    OperandOffsets.push_back(CurrentOffset);
    for (const auto &Op : Inst->Operands) {
      const DagInit *MIOI = Op.MIOperandInfo;
      if (!ExpandMIOperandInfo || !MIOI || MIOI->getNumArgs() == 0) {
        // Single, anonymous, operand.
        OperandRecords.push_back(Op.Rec);
        ++CurrentOffset;
      } else {
        for (const Init *Arg : MIOI->getArgs()) {
          OperandRecords.push_back(cast<DefInit>(Arg)->getDef());
          ++CurrentOffset;
        }
      }
    }
  }

  // Emit the table of offsets (indexes) into the operand type table.
  // Size the unsigned integer offset to save space.
  assert(OperandRecords.size() <= UINT32_MAX &&
         "Too many operands for offset table");
  OS << "  static constexpr " << getMinimalTypeForRange(OperandRecords.size());
  OS << " Offsets[] = {\n";
  for (const auto &[Idx, Offset] : enumerate(OperandOffsets))
    OS << "    " << Offset << ", // " << getInstrName(Idx) << '\n';
  OS << "  };\n";

  // Add an entry for the end so that we don't need to special case it below.
  OperandOffsets.push_back(OperandRecords.size());

  // Emit the actual operand types in a flat table.
  // Size the signed integer operand type to save space.
  assert(EnumVal <= INT16_MAX &&
         "Too many operand types for operand types table");
  OS << "\n  using namespace OpTypes;\n";
  OS << "  static";
  OS << (EnumVal <= INT8_MAX ? " constexpr int8_t" : " constexpr int16_t");
  OS << " OpcodeOperandTypes[] = {";
  size_t CurOffset = 0;
  for (auto [Idx, OpR] : enumerate(OperandRecords)) {
    // We print each Opcode's operands in its own row.
    if (Idx == OperandOffsets[CurOffset]) {
      OS << "\n    /* " << getInstrName(CurOffset) << " */\n    ";
      while (OperandOffsets[++CurOffset] == Idx)
        OS << "/* " << getInstrName(CurOffset) << " */\n    ";
    }
    if ((OpR->isSubClassOf("Operand") || OpR->isSubClassOf("RegisterOperand") ||
         OpR->isSubClassOf("RegisterClass")) &&
        !OpR->isAnonymous())
      OS << OpR->getName();
    else
      OS << -1;
    OS << ", ";
  }
  OS << "\n  };\n";

  OS << "  return OpcodeOperandTypes[Offsets[Opcode] + OpIdx];\n";
  OS << "}\n";
  OS << "} // end namespace llvm::" << Namespace << '\n';
  OS << "#endif // GET_INSTRINFO_OPERAND_TYPE\n\n";

  OS << "#ifdef GET_INSTRINFO_MEM_OPERAND_SIZE\n";
  OS << "#undef GET_INSTRINFO_MEM_OPERAND_SIZE\n";
  OS << "namespace llvm::" << Namespace << " {\n";
  OS << "LLVM_READONLY\n";
  OS << "static int getMemOperandSize(int OpType) {\n";
  OS << "  switch (OpType) {\n";
  std::map<int, SmallVector<StringRef, 0>> SizeToOperandName;
  for (const Record *Op : Operands) {
    if (!Op->isSubClassOf("X86MemOperand"))
      continue;
    if (int Size = Op->getValueAsInt("Size"))
      SizeToOperandName[Size].push_back(Op->getName());
  }
  OS << "  default: return 0;\n";
  for (const auto &[Size, OperandNames] : SizeToOperandName) {
    for (const StringRef &OperandName : OperandNames)
      OS << "  case OpTypes::" << OperandName << ":\n";
    OS << "    return " << Size << ";\n\n";
  }
  OS << "  }\n}\n";
  OS << "} // end namespace llvm::" << Namespace << '\n';
  OS << "#endif // GET_INSTRINFO_MEM_OPERAND_SIZE\n\n";
}

void InstrInfoEmitter::emitLogicalOperandSizeMappings(
    raw_ostream &OS, StringRef Namespace,
    ArrayRef<const CodeGenInstruction *> NumberedInstructions) {
  std::map<std::vector<unsigned>, unsigned> LogicalOpSizeMap;
  std::map<unsigned, std::vector<std::string>> InstMap;

  size_t LogicalOpListSize = 0U;
  std::vector<unsigned> LogicalOpList;

  // Fixed/Predefined instructions do not have UseLogicalOperandMappings
  // enabled, so we can just skip them.
  const unsigned NumFixedInsts = CDP.getTargetInfo().getNumFixedInstructions();
  for (const auto *Inst : NumberedInstructions.drop_front(NumFixedInsts)) {
    if (!Inst->TheDef->getValueAsBit("UseLogicalOperandMappings"))
      continue;

    LogicalOpList.clear();
    llvm::transform(Inst->Operands, std::back_inserter(LogicalOpList),
                    [](const CGIOperandList::OperandInfo &Op) -> unsigned {
                      auto *MIOI = Op.MIOperandInfo;
                      if (!MIOI || MIOI->getNumArgs() == 0)
                        return 1;
                      return MIOI->getNumArgs();
                    });
    LogicalOpListSize = std::max(LogicalOpList.size(), LogicalOpListSize);

    auto I =
        LogicalOpSizeMap.try_emplace(LogicalOpList, LogicalOpSizeMap.size())
            .first;
    InstMap[I->second].push_back(
        (Namespace + "::" + Inst->TheDef->getName()).str());
  }

  OS << "#ifdef GET_INSTRINFO_LOGICAL_OPERAND_SIZE_MAP\n";
  OS << "#undef GET_INSTRINFO_LOGICAL_OPERAND_SIZE_MAP\n";
  OS << "namespace llvm::" << Namespace << " {\n";
  OS << "LLVM_READONLY static unsigned\n";
  OS << "getLogicalOperandSize(uint16_t Opcode, uint16_t LogicalOpIdx) {\n";
  if (!InstMap.empty()) {
    std::vector<const std::vector<unsigned> *> LogicalOpSizeList(
        LogicalOpSizeMap.size());
    for (auto &P : LogicalOpSizeMap) {
      LogicalOpSizeList[P.second] = &P.first;
    }
    OS << "  static const unsigned SizeMap[][" << LogicalOpListSize
       << "] = {\n";
    for (auto &R : LogicalOpSizeList) {
      const auto &Row = *R;
      OS << "   {";
      int i;
      for (i = 0; i < static_cast<int>(Row.size()); ++i) {
        OS << Row[i] << ", ";
      }
      for (; i < static_cast<int>(LogicalOpListSize); ++i) {
        OS << "0, ";
      }
      OS << "}, \n";
    }
    OS << "  };\n";

    OS << "  switch (Opcode) {\n";
    OS << "  default: return LogicalOpIdx;\n";
    for (auto &P : InstMap) {
      auto OpMapIdx = P.first;
      const auto &Insts = P.second;
      for (const auto &Inst : Insts) {
        OS << "  case " << Inst << ":\n";
      }
      OS << "    return SizeMap[" << OpMapIdx << "][LogicalOpIdx];\n";
    }
    OS << "  }\n";
  } else {
    OS << "  return LogicalOpIdx;\n";
  }
  OS << "}\n";

  OS << "LLVM_READONLY static inline unsigned\n";
  OS << "getLogicalOperandIdx(uint16_t Opcode, uint16_t LogicalOpIdx) {\n";
  OS << "  auto S = 0U;\n";
  OS << "  for (auto i = 0U; i < LogicalOpIdx; ++i)\n";
  OS << "    S += getLogicalOperandSize(Opcode, i);\n";
  OS << "  return S;\n";
  OS << "}\n";

  OS << "} // end namespace llvm::" << Namespace << '\n';
  OS << "#endif // GET_INSTRINFO_LOGICAL_OPERAND_SIZE_MAP\n\n";
}

void InstrInfoEmitter::emitMCIIHelperMethods(raw_ostream &OS,
                                             StringRef TargetName) {
  ArrayRef<const Record *> TIIPredicates =
      Records.getAllDerivedDefinitions("TIIPredicate");

  OS << "#ifdef GET_INSTRINFO_MC_HELPER_DECLS\n";
  OS << "#undef GET_INSTRINFO_MC_HELPER_DECLS\n\n";

  OS << "namespace llvm {\n";
  OS << "class MCInst;\n";
  OS << "class FeatureBitset;\n\n";

  OS << "namespace " << TargetName << "_MC {\n\n";

  for (const Record *Rec : TIIPredicates) {
    OS << "bool " << Rec->getValueAsString("FunctionName")
       << "(const MCInst &MI);\n";
  }

  OS << "void verifyInstructionPredicates(unsigned Opcode, const FeatureBitset "
        "&Features);\n";

  OS << "\n} // end namespace " << TargetName << "_MC\n";
  OS << "} // end namespace llvm\n\n";

  OS << "#endif // GET_INSTRINFO_MC_HELPER_DECLS\n\n";

  OS << "#ifdef GET_INSTRINFO_MC_HELPERS\n";
  OS << "#undef GET_INSTRINFO_MC_HELPERS\n\n";

  OS << "namespace llvm::" << TargetName << "_MC {\n";

  PredicateExpander PE(TargetName);
  PE.setExpandForMC(true);

  for (const Record *Rec : TIIPredicates) {
    OS << "bool " << Rec->getValueAsString("FunctionName");
    OS << "(const MCInst &MI) {\n";

    OS << PE.getIndent();
    PE.expandStatement(OS, Rec->getValueAsDef("Body"));
    OS << "\n}\n\n";
  }

  OS << "} // end namespace llvm::" << TargetName << "_MC\n";

  OS << "#endif // GET_GENISTRINFO_MC_HELPERS\n\n";
}

static std::string
getNameForFeatureBitset(ArrayRef<const Record *> FeatureBitset) {
  std::string Name = "CEFBS";
  for (const Record *Feature : FeatureBitset)
    Name += ("_" + Feature->getName()).str();
  return Name;
}

void InstrInfoEmitter::emitFeatureVerifier(raw_ostream &OS,
                                           const CodeGenTarget &Target) {
  const auto &All = SubtargetFeatureInfo::getAll(Records);
  SubtargetFeatureInfoMap SubtargetFeatures;
  SubtargetFeatures.insert(All.begin(), All.end());

  OS << "#if (defined(ENABLE_INSTR_PREDICATE_VERIFIER) && !defined(NDEBUG)) "
     << "||\\\n"
     << "    defined(GET_AVAILABLE_OPCODE_CHECKER)\n"
     << "#define GET_COMPUTE_FEATURES\n"
     << "#endif\n";
  OS << "#ifdef GET_COMPUTE_FEATURES\n"
     << "#undef GET_COMPUTE_FEATURES\n"
     << "namespace llvm::" << Target.getName() << "_MC {\n";

  // Emit the subtarget feature enumeration.
  SubtargetFeatureInfo::emitSubtargetFeatureBitEnumeration(SubtargetFeatures,
                                                           OS);
  // Emit the available features compute function.
  OS << "inline ";
  SubtargetFeatureInfo::emitComputeAssemblerAvailableFeatures(
      Target.getName(), "", "computeAvailableFeatures", SubtargetFeatures, OS);

  std::vector<std::vector<const Record *>> FeatureBitsets;
  for (const CodeGenInstruction *Inst : Target.getInstructionsByEnumValue()) {
    FeatureBitsets.emplace_back();
    for (const Record *Predicate :
         Inst->TheDef->getValueAsListOfDefs("Predicates")) {
      const auto &I = SubtargetFeatures.find(Predicate);
      if (I != SubtargetFeatures.end())
        FeatureBitsets.back().push_back(I->second.TheDef);
    }
  }

  llvm::sort(FeatureBitsets, [&](ArrayRef<const Record *> A,
                                 ArrayRef<const Record *> B) {
    if (A.size() < B.size())
      return true;
    if (A.size() > B.size())
      return false;
    for (auto Pair : zip(A, B)) {
      if (std::get<0>(Pair)->getName() < std::get<1>(Pair)->getName())
        return true;
      if (std::get<0>(Pair)->getName() > std::get<1>(Pair)->getName())
        return false;
    }
    return false;
  });
  FeatureBitsets.erase(llvm::unique(FeatureBitsets), FeatureBitsets.end());
  OS << "inline FeatureBitset computeRequiredFeatures(unsigned Opcode) {\n"
     << "  enum : " << getMinimalTypeForRange(FeatureBitsets.size()) << " {\n"
     << "    CEFBS_None,\n";
  for (const auto &FeatureBitset : FeatureBitsets) {
    if (FeatureBitset.empty())
      continue;
    OS << "    " << getNameForFeatureBitset(FeatureBitset) << ",\n";
  }
  OS << "  };\n\n"
     << "  static constexpr FeatureBitset FeatureBitsets[] = {\n"
     << "    {}, // CEFBS_None\n";
  for (const auto &FeatureBitset : FeatureBitsets) {
    if (FeatureBitset.empty())
      continue;
    OS << "    {";
    for (const auto &Feature : FeatureBitset) {
      const auto &I = SubtargetFeatures.find(Feature);
      assert(I != SubtargetFeatures.end() && "Didn't import predicate?");
      OS << I->second.getEnumBitName() << ", ";
    }
    OS << "},\n";
  }
  OS << "  };\n"
     << "  static constexpr " << getMinimalTypeForRange(FeatureBitsets.size())
     << " RequiredFeaturesRefs[] = {\n";
  unsigned InstIdx = 0;
  for (const CodeGenInstruction *Inst : Target.getInstructionsByEnumValue()) {
    OS << "    CEFBS";
    unsigned NumPredicates = 0;
    for (const Record *Predicate :
         Inst->TheDef->getValueAsListOfDefs("Predicates")) {
      const auto &I = SubtargetFeatures.find(Predicate);
      if (I != SubtargetFeatures.end()) {
        OS << '_' << I->second.TheDef->getName();
        NumPredicates++;
      }
    }
    if (!NumPredicates)
      OS << "_None";
    OS << ", // " << Inst->TheDef->getName() << " = " << InstIdx << '\n';
    InstIdx++;
  }
  OS << "  };\n\n"
     << "  assert(Opcode < " << InstIdx << ");\n"
     << "  return FeatureBitsets[RequiredFeaturesRefs[Opcode]];\n"
     << "}\n\n";

  OS << "} // end namespace llvm::" << Target.getName() << "_MC\n"
     << "#endif // GET_COMPUTE_FEATURES\n\n";

  OS << "#ifdef GET_AVAILABLE_OPCODE_CHECKER\n"
     << "#undef GET_AVAILABLE_OPCODE_CHECKER\n"
     << "namespace llvm::" << Target.getName() << "_MC {\n";
  OS << "bool isOpcodeAvailable("
     << "unsigned Opcode, const FeatureBitset &Features) {\n"
     << "  FeatureBitset AvailableFeatures = "
     << "computeAvailableFeatures(Features);\n"
     << "  FeatureBitset RequiredFeatures = "
     << "computeRequiredFeatures(Opcode);\n"
     << "  FeatureBitset MissingFeatures =\n"
     << "      (AvailableFeatures & RequiredFeatures) ^\n"
     << "      RequiredFeatures;\n"
     << "  return !MissingFeatures.any();\n"
     << "}\n";
  OS << "} // end namespace llvm::" << Target.getName() << "_MC\n"
     << "#endif // GET_AVAILABLE_OPCODE_CHECKER\n\n";

  OS << "#ifdef ENABLE_INSTR_PREDICATE_VERIFIER\n"
     << "#undef ENABLE_INSTR_PREDICATE_VERIFIER\n"
     << "#include <sstream>\n\n";

  OS << "namespace llvm::" << Target.getName() << "_MC {\n";

  // Emit the name table for error messages.
  OS << "#ifndef NDEBUG\n";
  SubtargetFeatureInfo::emitNameTable(SubtargetFeatures, OS);
  OS << "#endif // NDEBUG\n\n";

  // Emit the predicate verifier.
  OS << "void verifyInstructionPredicates(\n"
     << "    unsigned Opcode, const FeatureBitset &Features) {\n"
     << "#ifndef NDEBUG\n";
  OS << "  FeatureBitset AvailableFeatures = "
        "computeAvailableFeatures(Features);\n";
  OS << "  FeatureBitset RequiredFeatures = "
     << "computeRequiredFeatures(Opcode);\n";
  OS << "  FeatureBitset MissingFeatures =\n"
     << "      (AvailableFeatures & RequiredFeatures) ^\n"
     << "      RequiredFeatures;\n"
     << "  if (MissingFeatures.any()) {\n"
     << "    std::ostringstream Msg;\n"
     << "    Msg << \"Attempting to emit \" << &" << Target.getName()
     << "InstrNameData[" << Target.getName() << "InstrNameIndices[Opcode]]\n"
     << "        << \" instruction but the \";\n"
     << "    for (unsigned i = 0, e = MissingFeatures.size(); i != e; ++i)\n"
     << "      if (MissingFeatures.test(i))\n"
     << "        Msg << SubtargetFeatureNames[i] << \" \";\n"
     << "    Msg << \"predicate(s) are not met\";\n"
     << "    report_fatal_error(Msg.str().c_str());\n"
     << "  }\n"
     << "#endif // NDEBUG\n";
  OS << "}\n";
  OS << "} // end namespace llvm::" << Target.getName() << "_MC\n";
  OS << "#endif // ENABLE_INSTR_PREDICATE_VERIFIER\n\n";
}

void InstrInfoEmitter::emitTIIHelperMethods(raw_ostream &OS,
                                            StringRef TargetName,
                                            bool ExpandDefinition) {
  ArrayRef<const Record *> TIIPredicates =
      Records.getAllDerivedDefinitions("TIIPredicate");
  if (TIIPredicates.empty())
    return;

  PredicateExpander PE(TargetName);
  PE.setExpandForMC(false);

  for (const Record *Rec : TIIPredicates) {
    OS << (ExpandDefinition ? "" : "static ") << "bool ";
    if (ExpandDefinition)
      OS << TargetName << "InstrInfo::";
    OS << Rec->getValueAsString("FunctionName");
    OS << "(const MachineInstr &MI)";
    if (!ExpandDefinition) {
      OS << ";\n";
      continue;
    }

    OS << " {\n";
    OS << PE.getIndent();
    PE.expandStatement(OS, Rec->getValueAsDef("Body"));
    OS << "\n}\n\n";
  }
}

//===----------------------------------------------------------------------===//
// Main Output.
//===----------------------------------------------------------------------===//

// run - Emit the main instruction description records for the target...
void InstrInfoEmitter::run(raw_ostream &OS) {
  TGTimer &Timer = Records.getTimer();
  Timer.startTimer("Analyze DAG patterns");

  emitSourceFileHeader("Target Instruction Enum Values and Descriptors", OS);

  const CodeGenTarget &Target = CDP.getTargetInfo();
  ArrayRef<const CodeGenInstruction *> NumberedInstructions =
      Target.getInstructionsByEnumValue();

  emitEnums(OS, NumberedInstructions);

  StringRef TargetName = Target.getName();
  const Record *InstrInfo = Target.getInstructionSet();

  // Collect all of the operand info records.
  Timer.startTimer("Collect operand info");
  OperandInfoListTy OperandInfoList;
  OperandInfoMapTy OperandInfoMap;
  unsigned OperandInfoSize =
      CollectOperandInfo(OperandInfoList, OperandInfoMap);

  // Collect all of the instruction's implicit uses and defs.
  // Also collect which features are enabled by instructions to control
  // emission of various mappings.

  bool HasUseLogicalOperandMappings = false;
  bool HasUseNamedOperandTable = false;

  Timer.startTimer("Collect uses/defs");
  std::map<std::vector<const Record *>, unsigned> EmittedLists;
  std::vector<std::vector<const Record *>> ImplicitLists;
  unsigned ImplicitListSize = 0;
  for (const CodeGenInstruction *Inst : NumberedInstructions) {
    HasUseLogicalOperandMappings |=
        Inst->TheDef->getValueAsBit("UseLogicalOperandMappings");
    HasUseNamedOperandTable |=
        Inst->TheDef->getValueAsBit("UseNamedOperandTable");

    std::vector<const Record *> ImplicitOps = Inst->ImplicitUses;
    llvm::append_range(ImplicitOps, Inst->ImplicitDefs);
<<<<<<< HEAD
    if (EmittedLists.insert({ImplicitOps, ImplicitListSize}).second) {
=======
    if (EmittedLists.try_emplace(ImplicitOps, ImplicitListSize).second) {
>>>>>>> eb0f1dc0
      ImplicitLists.push_back(ImplicitOps);
      ImplicitListSize += ImplicitOps.size();
    }
  }

  OS << "#if defined(GET_INSTRINFO_MC_DESC) || "
        "defined(GET_INSTRINFO_CTOR_DTOR)\n";
  OS << "namespace llvm {\n\n";

  OS << "struct " << TargetName << "InstrTable {\n";
  OS << "  MCInstrDesc Insts[" << NumberedInstructions.size() << "];\n";
  OS << "  static_assert(alignof(MCInstrDesc) >= alignof(MCOperandInfo), "
        "\"Unwanted padding between Insts and OperandInfo\");\n";
  OS << "  MCOperandInfo OperandInfo[" << OperandInfoSize << "];\n";
  OS << "  static_assert(alignof(MCOperandInfo) >= alignof(MCPhysReg), "
        "\"Unwanted padding between OperandInfo and ImplicitOps\");\n";
  OS << "  MCPhysReg ImplicitOps[" << std::max(ImplicitListSize, 1U) << "];\n";
  OS << "};\n\n";

  OS << "} // end namespace llvm\n";
  OS << "#endif // defined(GET_INSTRINFO_MC_DESC) || "
        "defined(GET_INSTRINFO_CTOR_DTOR)\n\n";

  OS << "#ifdef GET_INSTRINFO_MC_DESC\n";
  OS << "#undef GET_INSTRINFO_MC_DESC\n";
  OS << "namespace llvm {\n\n";

  // Emit all of the MCInstrDesc records in reverse ENUM ordering.
  Timer.startTimer("Emit InstrDesc records");
  OS << "static_assert(sizeof(MCOperandInfo) % sizeof(MCPhysReg) == 0);\n";
  OS << "static constexpr unsigned " << TargetName << "ImpOpBase = sizeof "
     << TargetName << "InstrTable::OperandInfo / (sizeof(MCPhysReg));\n\n";

  OS << "extern const " << TargetName << "InstrTable " << TargetName
     << "Descs = {\n  {\n";
  SequenceToOffsetTable<StringRef> InstrNames;
  unsigned Num = NumberedInstructions.size();
  for (const CodeGenInstruction *Inst : reverse(NumberedInstructions)) {
    // Keep a list of the instruction names.
    InstrNames.add(Inst->TheDef->getName());
    // Emit the record into the table.
    emitRecord(*Inst, --Num, InstrInfo, EmittedLists, OperandInfoMap, OS);
  }

  OS << "  }, {\n";

  // Emit all of the operand info records.
  Timer.startTimer("Emit operand info");
  EmitOperandInfo(OS, OperandInfoList);

  OS << "  }, {\n";

  // Emit all of the instruction's implicit uses and defs.
  Timer.startTimer("Emit uses/defs");
  for (auto &List : ImplicitLists) {
    OS << "    /* " << EmittedLists[List] << " */";
    for (auto &Reg : List)
      OS << ' ' << getQualifiedName(Reg) << ',';
    OS << '\n';
  }

  OS << "  }\n};\n\n";

  // Emit the array of instruction names.
  Timer.startTimer("Emit instruction names");
  InstrNames.layout();
  InstrNames.emitStringLiteralDef(OS, Twine("extern const char ") + TargetName +
                                          "InstrNameData[]");

  OS << "extern const unsigned " << TargetName << "InstrNameIndices[] = {";
  Num = 0;
  for (const CodeGenInstruction *Inst : NumberedInstructions) {
    // Newline every eight entries.
    if (Num % 8 == 0)
      OS << "\n    ";
    OS << InstrNames.get(Inst->TheDef->getName()) << "U, ";
    ++Num;
  }
  OS << "\n};\n\n";

  bool HasDeprecationFeatures =
      llvm::any_of(NumberedInstructions, [](const CodeGenInstruction *Inst) {
        return !Inst->HasComplexDeprecationPredicate &&
               !Inst->DeprecatedReason.empty();
      });
  if (HasDeprecationFeatures) {
    OS << "extern const uint8_t " << TargetName
       << "InstrDeprecationFeatures[] = {";
    Num = 0;
    for (const CodeGenInstruction *Inst : NumberedInstructions) {
      if (Num % 8 == 0)
        OS << "\n    ";
      if (!Inst->HasComplexDeprecationPredicate &&
          !Inst->DeprecatedReason.empty())
        OS << Target.getInstNamespace() << "::" << Inst->DeprecatedReason
           << ", ";
      else
        OS << "uint8_t(-1), ";
      ++Num;
    }
    OS << "\n};\n\n";
  }

  bool HasComplexDeprecationInfos =
      llvm::any_of(NumberedInstructions, [](const CodeGenInstruction *Inst) {
        return Inst->HasComplexDeprecationPredicate;
      });
  if (HasComplexDeprecationInfos) {
    OS << "extern const MCInstrInfo::ComplexDeprecationPredicate " << TargetName
       << "InstrComplexDeprecationInfos[] = {";
    Num = 0;
    for (const CodeGenInstruction *Inst : NumberedInstructions) {
      if (Num % 8 == 0)
        OS << "\n    ";
      if (Inst->HasComplexDeprecationPredicate)
        // Emit a function pointer to the complex predicate method.
        OS << "&get" << Inst->DeprecatedReason << "DeprecationInfo, ";
      else
        OS << "nullptr, ";
      ++Num;
    }
    OS << "\n};\n\n";
  }

  // MCInstrInfo initialization routine.
  Timer.startTimer("Emit initialization routine");
  OS << "static inline void Init" << TargetName
     << "MCInstrInfo(MCInstrInfo *II) {\n";
  OS << "  II->InitMCInstrInfo(" << TargetName << "Descs.Insts, " << TargetName
     << "InstrNameIndices, " << TargetName << "InstrNameData, ";
  if (HasDeprecationFeatures)
    OS << TargetName << "InstrDeprecationFeatures, ";
  else
    OS << "nullptr, ";
  if (HasComplexDeprecationInfos)
    OS << TargetName << "InstrComplexDeprecationInfos, ";
  else
    OS << "nullptr, ";
  OS << NumberedInstructions.size() << ");\n}\n\n";

  OS << "} // end namespace llvm\n";

  OS << "#endif // GET_INSTRINFO_MC_DESC\n\n";

  // Create a TargetInstrInfo subclass to hide the MC layer initialization.
  OS << "#ifdef GET_INSTRINFO_HEADER\n";
  OS << "#undef GET_INSTRINFO_HEADER\n";

  Twine ClassName = TargetName + "GenInstrInfo";
  OS << "namespace llvm {\n";
  OS << "struct " << ClassName << " : public TargetInstrInfo {\n"
     << "  explicit " << ClassName
     << "(unsigned CFSetupOpcode = ~0u, unsigned CFDestroyOpcode = ~0u, "
        "unsigned CatchRetOpcode = ~0u, unsigned ReturnOpcode = ~0u);\n"
     << "  ~" << ClassName << "() override = default;\n";

  OS << "\n};\n} // end namespace llvm\n";

  OS << "#endif // GET_INSTRINFO_HEADER\n\n";

  OS << "#ifdef GET_INSTRINFO_HELPER_DECLS\n";
  OS << "#undef GET_INSTRINFO_HELPER_DECLS\n\n";
  emitTIIHelperMethods(OS, TargetName, /* ExpandDefinition = */ false);
  OS << '\n';
  OS << "#endif // GET_INSTRINFO_HELPER_DECLS\n\n";

  OS << "#ifdef GET_INSTRINFO_HELPERS\n";
  OS << "#undef GET_INSTRINFO_HELPERS\n\n";
  emitTIIHelperMethods(OS, TargetName, /* ExpandDefinition = */ true);
  OS << "#endif // GET_INSTRINFO_HELPERS\n\n";

  OS << "#ifdef GET_INSTRINFO_CTOR_DTOR\n";
  OS << "#undef GET_INSTRINFO_CTOR_DTOR\n";

  OS << "namespace llvm {\n";
  OS << "extern const " << TargetName << "InstrTable " << TargetName
     << "Descs;\n";
  OS << "extern const unsigned " << TargetName << "InstrNameIndices[];\n";
  OS << "extern const char " << TargetName << "InstrNameData[];\n";
  if (HasDeprecationFeatures)
    OS << "extern const uint8_t " << TargetName
       << "InstrDeprecationFeatures[];\n";
  if (HasComplexDeprecationInfos)
    OS << "extern const MCInstrInfo::ComplexDeprecationPredicate " << TargetName
       << "InstrComplexDeprecationInfos[];\n";
  OS << ClassName << "::" << ClassName
     << "(unsigned CFSetupOpcode, unsigned CFDestroyOpcode, unsigned "
        "CatchRetOpcode, unsigned ReturnOpcode)\n"
     << "  : TargetInstrInfo(CFSetupOpcode, CFDestroyOpcode, CatchRetOpcode, "
        "ReturnOpcode) {\n"
     << "  InitMCInstrInfo(" << TargetName << "Descs.Insts, " << TargetName
     << "InstrNameIndices, " << TargetName << "InstrNameData, ";
  if (HasDeprecationFeatures)
    OS << TargetName << "InstrDeprecationFeatures, ";
  else
    OS << "nullptr, ";
  if (HasComplexDeprecationInfos)
    OS << TargetName << "InstrComplexDeprecationInfos, ";
  else
    OS << "nullptr, ";
  OS << NumberedInstructions.size() << ");\n}\n";
  OS << "} // end namespace llvm\n";

  OS << "#endif // GET_INSTRINFO_CTOR_DTOR\n\n";

  if (HasUseNamedOperandTable) {
    Timer.startTimer("Emit operand name mappings");
    emitOperandNameMappings(OS, Target, NumberedInstructions);
  }

  Timer.startTimer("Emit operand type mappings");
  emitOperandTypeMappings(OS, Target, NumberedInstructions);

  if (HasUseLogicalOperandMappings) {
    Timer.startTimer("Emit logical operand size mappings");
    emitLogicalOperandSizeMappings(OS, TargetName, NumberedInstructions);
  }

  Timer.startTimer("Emit helper methods");
  emitMCIIHelperMethods(OS, TargetName);

  Timer.startTimer("Emit verifier methods");
  emitFeatureVerifier(OS, Target);

  Timer.startTimer("Emit map table");
  EmitMapTable(Records, OS);
}

void InstrInfoEmitter::emitRecord(
    const CodeGenInstruction &Inst, unsigned Num, const Record *InstrInfo,
    std::map<std::vector<const Record *>, unsigned> &EmittedLists,
    const OperandInfoMapTy &OperandInfoMap, raw_ostream &OS) {
  int MinOperands = 0;
  if (!Inst.Operands.empty())
    // Each logical operand can be multiple MI operands.
    MinOperands =
        Inst.Operands.back().MIOperandNo + Inst.Operands.back().MINumOperands;
  // Even the logical output operand may be multiple MI operands.
  int DefOperands = 0;
  if (Inst.Operands.NumDefs) {
    auto &Opnd = Inst.Operands[Inst.Operands.NumDefs - 1];
    DefOperands = Opnd.MIOperandNo + Opnd.MINumOperands;
  }

  OS << "    { ";
  OS << Num << ",\t" << MinOperands << ",\t" << DefOperands << ",\t"
     << Inst.TheDef->getValueAsInt("Size") << ",\t"
     << SchedModels.getSchedClassIdx(Inst) << ",\t";

  const CodeGenTarget &Target = CDP.getTargetInfo();

  // Emit the implicit use/def list...
  OS << Inst.ImplicitUses.size() << ",\t" << Inst.ImplicitDefs.size() << ",\t";
  std::vector<const Record *> ImplicitOps = Inst.ImplicitUses;
  llvm::append_range(ImplicitOps, Inst.ImplicitDefs);

  // Emit the operand info offset.
  OperandInfoTy OperandInfo = GetOperandInfo(Inst);
  OS << OperandInfoMap.find(OperandInfo)->second << ",\t";

  // Emit implicit operand base.
  OS << Target.getName() << "ImpOpBase + " << EmittedLists[ImplicitOps]
     << ",\t0";

  // Emit all of the target independent flags...
  if (Inst.isPreISelOpcode)
    OS << "|(1ULL<<MCID::PreISelOpcode)";
  if (Inst.isPseudo)
    OS << "|(1ULL<<MCID::Pseudo)";
  if (Inst.isMeta)
    OS << "|(1ULL<<MCID::Meta)";
  if (Inst.isReturn)
    OS << "|(1ULL<<MCID::Return)";
  if (Inst.isEHScopeReturn)
    OS << "|(1ULL<<MCID::EHScopeReturn)";
  if (Inst.isBranch)
    OS << "|(1ULL<<MCID::Branch)";
  if (Inst.isIndirectBranch)
    OS << "|(1ULL<<MCID::IndirectBranch)";
  if (Inst.isCompare)
    OS << "|(1ULL<<MCID::Compare)";
  if (Inst.isMoveImm)
    OS << "|(1ULL<<MCID::MoveImm)";
  if (Inst.isMoveReg)
    OS << "|(1ULL<<MCID::MoveReg)";
  if (Inst.isBitcast)
    OS << "|(1ULL<<MCID::Bitcast)";
  if (Inst.isAdd)
    OS << "|(1ULL<<MCID::Add)";
  if (Inst.isTrap)
    OS << "|(1ULL<<MCID::Trap)";
  if (Inst.isSelect)
    OS << "|(1ULL<<MCID::Select)";
  if (Inst.isBarrier)
    OS << "|(1ULL<<MCID::Barrier)";
  if (Inst.hasDelaySlot)
    OS << "|(1ULL<<MCID::DelaySlot)";
  if (Inst.isCall)
    OS << "|(1ULL<<MCID::Call)";
  if (Inst.canFoldAsLoad)
    OS << "|(1ULL<<MCID::FoldableAsLoad)";
  if (Inst.mayLoad)
    OS << "|(1ULL<<MCID::MayLoad)";
  if (Inst.mayStore)
    OS << "|(1ULL<<MCID::MayStore)";
  if (Inst.mayRaiseFPException)
    OS << "|(1ULL<<MCID::MayRaiseFPException)";
  if (Inst.isPredicable)
    OS << "|(1ULL<<MCID::Predicable)";
  if (Inst.isConvertibleToThreeAddress)
    OS << "|(1ULL<<MCID::ConvertibleTo3Addr)";
  if (Inst.isCommutable)
    OS << "|(1ULL<<MCID::Commutable)";
  if (Inst.isTerminator)
    OS << "|(1ULL<<MCID::Terminator)";
  if (Inst.isReMaterializable)
    OS << "|(1ULL<<MCID::Rematerializable)";
  if (Inst.isNotDuplicable)
    OS << "|(1ULL<<MCID::NotDuplicable)";
  if (Inst.Operands.hasOptionalDef)
    OS << "|(1ULL<<MCID::HasOptionalDef)";
  if (Inst.usesCustomInserter)
    OS << "|(1ULL<<MCID::UsesCustomInserter)";
  if (Inst.hasPostISelHook)
    OS << "|(1ULL<<MCID::HasPostISelHook)";
  if (Inst.Operands.isVariadic)
    OS << "|(1ULL<<MCID::Variadic)";
  if (Inst.hasSideEffects)
    OS << "|(1ULL<<MCID::UnmodeledSideEffects)";
  if (Inst.isAsCheapAsAMove)
    OS << "|(1ULL<<MCID::CheapAsAMove)";
  if (!Target.getAllowRegisterRenaming() || Inst.hasExtraSrcRegAllocReq)
    OS << "|(1ULL<<MCID::ExtraSrcRegAllocReq)";
  if (!Target.getAllowRegisterRenaming() || Inst.hasExtraDefRegAllocReq)
    OS << "|(1ULL<<MCID::ExtraDefRegAllocReq)";
  if (Inst.isRegSequence)
    OS << "|(1ULL<<MCID::RegSequence)";
  if (Inst.isExtractSubreg)
    OS << "|(1ULL<<MCID::ExtractSubreg)";
  if (Inst.isInsertSubreg)
    OS << "|(1ULL<<MCID::InsertSubreg)";
  if (Inst.isConvergent)
    OS << "|(1ULL<<MCID::Convergent)";
  if (Inst.variadicOpsAreDefs)
    OS << "|(1ULL<<MCID::VariadicOpsAreDefs)";
  if (Inst.isAuthenticated)
    OS << "|(1ULL<<MCID::Authenticated)";

  // Emit all of the target-specific flags...
  const BitsInit *TSF = Inst.TheDef->getValueAsBitsInit("TSFlags");
  if (!TSF)
    PrintFatalError(Inst.TheDef->getLoc(), "no TSFlags?");
  uint64_t Value = 0;
  for (unsigned i = 0, e = TSF->getNumBits(); i != e; ++i) {
    if (const auto *Bit = dyn_cast<BitInit>(TSF->getBit(i)))
      Value |= uint64_t(Bit->getValue()) << i;
    else
      PrintFatalError(Inst.TheDef->getLoc(),
                      "Invalid TSFlags bit in " + Inst.TheDef->getName());
  }
  OS << ", 0x";
  OS.write_hex(Value);
  OS << "ULL";

  OS << " },  // Inst #" << Num << " = " << Inst.TheDef->getName() << '\n';
}

// emitEnums - Print out enum values for all of the instructions.
void InstrInfoEmitter::emitEnums(
    raw_ostream &OS,
    ArrayRef<const CodeGenInstruction *> NumberedInstructions) {
  OS << "#ifdef GET_INSTRINFO_ENUM\n";
  OS << "#undef GET_INSTRINFO_ENUM\n";

  const CodeGenTarget &Target = CDP.getTargetInfo();
  StringRef Namespace = Target.getInstNamespace();

  if (Namespace.empty())
    PrintFatalError("No instructions defined!");

  OS << "namespace llvm::" << Namespace << " {\n";

  OS << "  enum {\n";
  for (const CodeGenInstruction *Inst : NumberedInstructions)
    OS << "    " << Inst->TheDef->getName()
       << "\t= " << Target.getInstrIntValue(Inst->TheDef) << ",\n";
  OS << "    INSTRUCTION_LIST_END = " << NumberedInstructions.size() << '\n';
  OS << "  };\n\n";
  OS << "} // end namespace llvm::" << Namespace << '\n';
  OS << "#endif // GET_INSTRINFO_ENUM\n\n";

  OS << "#ifdef GET_INSTRINFO_SCHED_ENUM\n";
  OS << "#undef GET_INSTRINFO_SCHED_ENUM\n";
  OS << "namespace llvm::" << Namespace << "::Sched {\n\n";
  OS << "  enum {\n";
  auto ExplictClasses = SchedModels.explicitSchedClasses();
  for (const auto &[Idx, Class] : enumerate(ExplictClasses))
    OS << "    " << Class.Name << "\t= " << Idx << ",\n";
  OS << "    SCHED_LIST_END = " << ExplictClasses.size() << '\n';
  OS << "  };\n";
  OS << "} // end namespace llvm::" << Namespace << "::Sched\n";

  OS << "#endif // GET_INSTRINFO_SCHED_ENUM\n\n";
}

static TableGen::Emitter::OptClass<InstrInfoEmitter>
    X("gen-instr-info", "Generate instruction descriptions");<|MERGE_RESOLUTION|>--- conflicted
+++ resolved
@@ -851,11 +851,7 @@
 
     std::vector<const Record *> ImplicitOps = Inst->ImplicitUses;
     llvm::append_range(ImplicitOps, Inst->ImplicitDefs);
-<<<<<<< HEAD
-    if (EmittedLists.insert({ImplicitOps, ImplicitListSize}).second) {
-=======
     if (EmittedLists.try_emplace(ImplicitOps, ImplicitListSize).second) {
->>>>>>> eb0f1dc0
       ImplicitLists.push_back(ImplicitOps);
       ImplicitListSize += ImplicitOps.size();
     }
