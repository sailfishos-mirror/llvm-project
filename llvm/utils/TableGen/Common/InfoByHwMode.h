--- conflicted
+++ resolved
@@ -154,11 +154,7 @@
 struct ValueTypeByHwMode : public InfoByHwMode<MVT> {
   ValueTypeByHwMode(const Record *R, const CodeGenHwModes &CGH);
   ValueTypeByHwMode(const Record *R, MVT T);
-<<<<<<< HEAD
-  ValueTypeByHwMode(MVT T) { Map.insert({DefaultMode, T}); }
-=======
   ValueTypeByHwMode(MVT T) { Map.try_emplace(DefaultMode, T); }
->>>>>>> eb0f1dc0
   ValueTypeByHwMode() = default;
 
   bool operator==(const ValueTypeByHwMode &T) const;
@@ -233,13 +229,9 @@
 
 struct SubRegRangeByHwMode : public InfoByHwMode<SubRegRange> {
   SubRegRangeByHwMode(const Record *R, const CodeGenHwModes &CGH);
-<<<<<<< HEAD
-  SubRegRangeByHwMode(SubRegRange Range) { Map.insert({DefaultMode, Range}); }
-=======
   SubRegRangeByHwMode(SubRegRange Range) {
     Map.try_emplace(DefaultMode, Range);
   }
->>>>>>> eb0f1dc0
   SubRegRangeByHwMode() = default;
 
   void insertSubRegRangeForMode(unsigned Mode, SubRegRange Info) {
