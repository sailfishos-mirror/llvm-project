//===- CodeGenSchedule.h - Scheduling Machine Models ------------*- C++ -*-===//
//
// Part of the LLVM Project, under the Apache License v2.0 with LLVM Exceptions.
// See https://llvm.org/LICENSE.txt for license information.
// SPDX-License-Identifier: Apache-2.0 WITH LLVM-exception
//
//===----------------------------------------------------------------------===//
//
// This file defines structures to encapsulate the machine model as described in
// the target description.
//
//===----------------------------------------------------------------------===//

#ifndef LLVM_UTILS_TABLEGEN_COMMON_CODEGENSCHEDULE_H
#define LLVM_UTILS_TABLEGEN_COMMON_CODEGENSCHEDULE_H

#include "llvm/ADT/APInt.h"
#include "llvm/ADT/ArrayRef.h"
#include "llvm/ADT/DenseMap.h"
#include "llvm/ADT/DenseSet.h"
#include "llvm/ADT/STLExtras.h"
#include "llvm/ADT/SmallPtrSet.h"
#include "llvm/ADT/StringRef.h"
#include "llvm/TableGen/Record.h"
#include "llvm/TableGen/SetTheory.h"
#include <cassert>
#include <string>
#include <utility>
#include <vector>

namespace llvm {

class CodeGenTarget;
class CodeGenSchedModels;
class CodeGenInstruction;

using ConstRecVec = std::vector<const Record *>;
using ConstRecIter = ConstRecVec::const_iterator;

using IdxVec = std::vector<unsigned>;
using IdxIter = IdxVec::const_iterator;

/// We have two kinds of SchedReadWrites. Explicitly defined and inferred
/// sequences.  TheDef is nonnull for explicit SchedWrites, but Sequence may or
/// may not be empty. TheDef is null for inferred sequences, and Sequence must
/// be nonempty.
///
/// IsVariadic controls whether the variants are expanded into multiple operands
/// or a sequence of writes on one operand.
struct CodeGenSchedRW {
  unsigned Index;
  std::string Name;
  const Record *TheDef;
  bool IsRead;
  bool IsAlias;
  bool HasVariants;
  bool IsVariadic;
  bool IsSequence;
  IdxVec Sequence;
  ConstRecVec Aliases;

  CodeGenSchedRW()
      : Index(0), TheDef(nullptr), IsRead(false), IsAlias(false),
        HasVariants(false), IsVariadic(false), IsSequence(false) {}
  CodeGenSchedRW(unsigned Idx, const Record *Def)
      : Index(Idx), TheDef(Def), IsAlias(false), IsVariadic(false) {
    Name = Def->getName().str();
    IsRead = Def->isSubClassOf("SchedRead");
    HasVariants = Def->isSubClassOf("SchedVariant");
    if (HasVariants)
      IsVariadic = Def->getValueAsBit("Variadic");

    // Read records don't currently have sequences, but it can be easily
    // added. Note that implicit Reads (from ReadVariant) may have a Sequence
    // (but no record).
    IsSequence = Def->isSubClassOf("WriteSequence");
  }

  CodeGenSchedRW(unsigned Idx, bool Read, ArrayRef<unsigned> Seq,
                 const std::string &Name)
      : Index(Idx), Name(Name), TheDef(nullptr), IsRead(Read), IsAlias(false),
        HasVariants(false), IsVariadic(false), IsSequence(true), Sequence(Seq) {
    assert(Sequence.size() > 1 && "implied sequence needs >1 RWs");
  }

  bool isValid() const {
    assert((!HasVariants || TheDef) && "Variant write needs record def");
    assert((!IsVariadic || HasVariants) && "Variadic write needs variants");
    assert((!IsSequence || !HasVariants) && "Sequence can't have variant");
    assert((!IsSequence || !Sequence.empty()) && "Sequence should be nonempty");
    assert((!IsAlias || Aliases.empty()) && "Alias cannot have aliases");
    return TheDef || !Sequence.empty();
  }

#ifndef NDEBUG
  void dump() const;
#endif
};

/// Represent a transition between SchedClasses induced by SchedVariant.
struct CodeGenSchedTransition {
  unsigned ToClassIdx;
  unsigned ProcIndex;
  ConstRecVec PredTerm;
};

/// Scheduling class.
///
/// Each instruction description will be mapped to a scheduling class. There are
/// four types of classes:
///
/// 1) An explicitly defined itinerary class with ItinClassDef set.
/// Writes and ReadDefs are empty. ProcIndices contains 0 for any processor.
///
/// 2) An implied class with a list of SchedWrites and SchedReads that are
/// defined in an instruction definition and which are common across all
/// subtargets. ProcIndices contains 0 for any processor.
///
/// 3) An implied class with a list of InstRW records that map instructions to
/// SchedWrites and SchedReads per-processor. InstrClassMap should map the same
/// instructions to this class. ProcIndices contains all the processors that
/// provided InstrRW records for this class. ItinClassDef or Writes/Reads may
/// still be defined for processors with no InstRW entry.
///
/// 4) An inferred class represents a variant of another class that may be
/// resolved at runtime. ProcIndices contains the set of processors that may
/// require the class. ProcIndices are propagated through SchedClasses as
/// variants are expanded. Multiple SchedClasses may be inferred from an
/// itinerary class. Each inherits the processor index from the ItinRW record
/// that mapped the itinerary class to the variant Writes or Reads.
struct CodeGenSchedClass {
  unsigned Index;
  std::string Name;
  const Record *ItinClassDef;

  IdxVec Writes;
  IdxVec Reads;
  // Sorted list of ProcIdx, where ProcIdx==0 implies any processor.
  IdxVec ProcIndices;

  std::vector<CodeGenSchedTransition> Transitions;

  // InstRW records associated with this class. These records may refer to an
  // Instruction no longer mapped to this class by InstrClassMap. These
  // Instructions should be ignored by this class because they have been split
  // off to join another inferred class.
  ConstRecVec InstRWs;
  // InstRWs processor indices. Filled in inferFromInstRWs
  DenseSet<unsigned> InstRWProcIndices;

  CodeGenSchedClass(unsigned Index, std::string Name,
                    const Record *ItinClassDef)
      : Index(Index), Name(std::move(Name)), ItinClassDef(ItinClassDef) {}

  bool isKeyEqual(const Record *IC, ArrayRef<unsigned> W,
                  ArrayRef<unsigned> R) const {
    return ItinClassDef == IC && ArrayRef(Writes) == W && ArrayRef(Reads) == R;
  }

  // Is this class generated from a variants if existing classes? Instructions
  // are never mapped directly to inferred scheduling classes.
  bool isInferred() const { return !ItinClassDef; }

#ifndef NDEBUG
  void dump(const CodeGenSchedModels *SchedModels) const;
#endif
};

/// Represent the cost of allocating a register of register class RCDef.
///
/// The cost of allocating a register is equivalent to the number of physical
/// registers used by the register renamer. Register costs are defined at
/// register class granularity.
struct CodeGenRegisterCost {
  const Record *RCDef;
  unsigned Cost;
  bool AllowMoveElimination;
  CodeGenRegisterCost(const Record *RC, unsigned RegisterCost,
                      bool AllowMoveElim = false)
      : RCDef(RC), Cost(RegisterCost), AllowMoveElimination(AllowMoveElim) {}
  CodeGenRegisterCost(const CodeGenRegisterCost &) = default;
  CodeGenRegisterCost &operator=(const CodeGenRegisterCost &) = delete;
};

/// A processor register file.
///
/// This class describes a processor register file. Register file information is
/// currently consumed by external tools like llvm-mca to predict dispatch
/// stalls due to register pressure.
struct CodeGenRegisterFile {
  std::string Name;
  const Record *RegisterFileDef;
  unsigned MaxMovesEliminatedPerCycle;
  bool AllowZeroMoveEliminationOnly;

  unsigned NumPhysRegs = 0;
  std::vector<CodeGenRegisterCost> Costs;

  CodeGenRegisterFile(StringRef name, const Record *def,
                      unsigned MaxMoveElimPerCy = 0,
                      bool AllowZeroMoveElimOnly = false)
      : Name(name), RegisterFileDef(def),
        MaxMovesEliminatedPerCycle(MaxMoveElimPerCy),
        AllowZeroMoveEliminationOnly(AllowZeroMoveElimOnly) {}

  bool hasDefaultCosts() const { return Costs.empty(); }
};

// Processor model.
//
// ModelName is a unique name used to name an instantiation of MCSchedModel.
//
// ModelDef is NULL for inferred Models. This happens when a processor defines
// an itinerary but no machine model. If the processor defines neither a machine
// model nor itinerary, then ModelDef remains pointing to NoModel. NoModel has
// the special "NoModel" field set to true.
//
// ItinsDef always points to a valid record definition, but may point to the
// default NoItineraries. NoItineraries has an empty list of InstrItinData
// records.
//
// ItinDefList orders this processor's InstrItinData records by SchedClass idx.
struct CodeGenProcModel {
  unsigned Index;
  std::string ModelName;
  const Record *ModelDef;
  const Record *ItinsDef;

  // Derived members...

  // Array of InstrItinData records indexed by a CodeGenSchedClass index.
  // This list is empty if the Processor has no value for Itineraries.
  // Initialized by collectProcItins().
  ConstRecVec ItinDefList;

  // Map itinerary classes to per-operand resources.
  // This list is empty if no ItinRW refers to this Processor.
  ConstRecVec ItinRWDefs;

  // List of unsupported feature.
  // This list is empty if the Processor has no UnsupportedFeatures.
  ConstRecVec UnsupportedFeaturesDefs;

  // All read/write resources associated with this processor.
  ConstRecVec WriteResDefs;
  ConstRecVec ReadAdvanceDefs;

  // Map from the WriteType field to the parent WriteRes record.
  DenseMap<const Record *, const Record *> WriteResMap;

  // Map from the ReadType field to the parent ReadAdvance record.
  DenseMap<const Record *, const Record *> ReadAdvanceMap;

  // Set of WriteRes that are referenced by a ReadAdvance.
  SmallPtrSet<const Record *, 8> ReadOfWriteSet;

  // Per-operand machine model resources associated with this processor.
  ConstRecVec ProcResourceDefs;

  // List of Register Files.
  std::vector<CodeGenRegisterFile> RegisterFiles;

  // Optional Retire Control Unit definition.
<<<<<<< HEAD
  const Record *RetireControlUnit;

  // Load/Store queue descriptors.
  const Record *LoadQueue;
  const Record *StoreQueue;

  CodeGenProcModel(unsigned Idx, std::string Name, const Record *MDef,
                   const Record *IDef)
      : Index(Idx), ModelName(std::move(Name)), ModelDef(MDef), ItinsDef(IDef),
        RetireControlUnit(nullptr), LoadQueue(nullptr), StoreQueue(nullptr) {}
=======
  const Record *RetireControlUnit = nullptr;

  // Load/Store queue descriptors.
  const Record *LoadQueue = nullptr;
  const Record *StoreQueue = nullptr;

  CodeGenProcModel(unsigned Idx, std::string Name, const Record *MDef,
                   const Record *IDef)
      : Index(Idx), ModelName(std::move(Name)), ModelDef(MDef), ItinsDef(IDef) {
  }
>>>>>>> 4084ffcf

  bool hasItineraries() const {
    return !ItinsDef->getValueAsListOfDefs("IID").empty();
  }

  bool hasInstrSchedModel() const {
    return !WriteResDefs.empty() || !ItinRWDefs.empty();
  }

  bool hasExtraProcessorInfo() const {
    return RetireControlUnit || LoadQueue || StoreQueue ||
           !RegisterFiles.empty();
  }

  unsigned getProcResourceIdx(const Record *PRDef) const;

  bool isUnsupported(const CodeGenInstruction &Inst) const;

  // Return true if the given write record is referenced by a ReadAdvance.
  bool hasReadOfWrite(const Record *WriteDef) const;

#ifndef NDEBUG
  void dump() const;
#endif
};

/// Used to correlate instructions to MCInstPredicates specified by
/// InstructionEquivalentClass tablegen definitions.
///
/// Example: a XOR of a register with self, is a known zero-idiom for most
/// X86 processors.
///
/// Each processor can use a (potentially different) InstructionEquivalenceClass
///  definition to classify zero-idioms. That means, XORrr is likely to appear
/// in more than one equivalence class (where each class definition is
/// contributed by a different processor).
///
/// There is no guarantee that the same MCInstPredicate will be used to describe
/// equivalence classes that identify XORrr as a zero-idiom.
///
/// To be more specific, the requirements for being a zero-idiom XORrr may be
/// different for different processors.
///
/// Class PredicateInfo identifies a subset of processors that specify the same
/// requirements (i.e. same MCInstPredicate and OperandMask) for an instruction
/// opcode.
///
/// Back to the example. Field `ProcModelMask` will have one bit set for every
/// processor model that sees XORrr as a zero-idiom, and that specifies the same
/// set of constraints.
///
/// By construction, there can be multiple instances of PredicateInfo associated
/// with a same instruction opcode. For example, different processors may define
/// different constraints on the same opcode.
///
/// Field OperandMask can be used as an extra constraint.
/// It may be used to describe conditions that appy only to a subset of the
/// operands of a machine instruction, and the operands subset may not be the
/// same for all processor models.
struct PredicateInfo {
  llvm::APInt ProcModelMask; // A set of processor model indices.
  llvm::APInt OperandMask;   // An operand mask.
  const Record *Predicate;   // MCInstrPredicate definition.
  PredicateInfo(llvm::APInt CpuMask, llvm::APInt Operands, const Record *Pred)
      : ProcModelMask(CpuMask), OperandMask(Operands), Predicate(Pred) {}

  bool operator==(const PredicateInfo &Other) const {
    return ProcModelMask == Other.ProcModelMask &&
           OperandMask == Other.OperandMask && Predicate == Other.Predicate;
  }
};

/// A collection of PredicateInfo objects.
///
/// There is at least one OpcodeInfo object for every opcode specified by a
/// TIPredicate definition.
class OpcodeInfo {
  std::vector<PredicateInfo> Predicates;

  OpcodeInfo(const OpcodeInfo &Other) = delete;
  OpcodeInfo &operator=(const OpcodeInfo &Other) = delete;

public:
  OpcodeInfo() = default;
  OpcodeInfo &operator=(OpcodeInfo &&Other) = default;
  OpcodeInfo(OpcodeInfo &&Other) = default;

  ArrayRef<PredicateInfo> getPredicates() const { return Predicates; }

  void addPredicateForProcModel(const llvm::APInt &CpuMask,
                                const llvm::APInt &OperandMask,
                                const Record *Predicate);
};

/// Used to group together tablegen instruction definitions that are subject
/// to a same set of constraints (identified by an instance of OpcodeInfo).
class OpcodeGroup {
  OpcodeInfo Info;
  std::vector<const Record *> Opcodes;

  OpcodeGroup(const OpcodeGroup &Other) = delete;
  OpcodeGroup &operator=(const OpcodeGroup &Other) = delete;

public:
  OpcodeGroup(OpcodeInfo &&OpInfo) : Info(std::move(OpInfo)) {}
  OpcodeGroup(OpcodeGroup &&Other) = default;

  void addOpcode(const Record *Opcode) {
    assert(!llvm::is_contained(Opcodes, Opcode) && "Opcode already in set!");
    Opcodes.push_back(Opcode);
  }

  ArrayRef<const Record *> getOpcodes() const { return Opcodes; }
  const OpcodeInfo &getOpcodeInfo() const { return Info; }
};

/// An STIPredicateFunction descriptor used by tablegen backends to
/// auto-generate the body of a predicate function as a member of tablegen'd
/// class XXXGenSubtargetInfo.
class STIPredicateFunction {
  const Record *FunctionDeclaration;

  std::vector<const Record *> Definitions;
  std::vector<OpcodeGroup> Groups;

  STIPredicateFunction(const STIPredicateFunction &Other) = delete;
  STIPredicateFunction &operator=(const STIPredicateFunction &Other) = delete;

public:
  STIPredicateFunction(const Record *Rec) : FunctionDeclaration(Rec) {}
  STIPredicateFunction(STIPredicateFunction &&Other) = default;

  bool isCompatibleWith(const STIPredicateFunction &Other) const {
    return FunctionDeclaration == Other.FunctionDeclaration;
  }

  void addDefinition(const Record *Def) { Definitions.push_back(Def); }
  void addOpcode(const Record *OpcodeRec, OpcodeInfo &&Info) {
    if (Groups.empty() ||
        Groups.back().getOpcodeInfo().getPredicates() != Info.getPredicates())
      Groups.emplace_back(std::move(Info));
    Groups.back().addOpcode(OpcodeRec);
  }

  StringRef getName() const {
    return FunctionDeclaration->getValueAsString("Name");
  }
  const Record *getDefaultReturnPredicate() const {
    return FunctionDeclaration->getValueAsDef("DefaultReturnValue");
  }

  const Record *getDeclaration() const { return FunctionDeclaration; }
  ArrayRef<const Record *> getDefinitions() const { return Definitions; }
  ArrayRef<OpcodeGroup> getGroups() const { return Groups; }
};

using ProcModelMapTy = DenseMap<const Record *, unsigned>;

/// Top level container for machine model data.
class CodeGenSchedModels {
  const RecordKeeper &Records;
  const CodeGenTarget &Target;

  // Map dag expressions to Instruction lists.
  SetTheory Sets;

  // List of unique processor models.
  std::vector<CodeGenProcModel> ProcModels;

  // Map Processor's MachineModel or ProcItin to a CodeGenProcModel index.
  ProcModelMapTy ProcModelMap;

  // Per-operand SchedReadWrite types.
  std::vector<CodeGenSchedRW> SchedWrites;
  std::vector<CodeGenSchedRW> SchedReads;

  // List of unique SchedClasses.
  std::vector<CodeGenSchedClass> SchedClasses;

  // Any inferred SchedClass has an index greater than NumInstrSchedClassses.
  unsigned NumInstrSchedClasses;

  ConstRecVec ProcResourceDefs;
  ConstRecVec ProcResGroups;

  // Map each instruction to its unique SchedClass index considering the
  // combination of it's itinerary class, SchedRW list, and InstRW records.
  using InstClassMapTy = DenseMap<const Record *, unsigned>;
  InstClassMapTy InstrClassMap;

  std::vector<STIPredicateFunction> STIPredicates;
  std::vector<unsigned> getAllProcIndices() const;

public:
  CodeGenSchedModels(const RecordKeeper &RK, const CodeGenTarget &TGT);

  const Record *getModelOrItinDef(const Record *ProcDef) const {
    const Record *ModelDef = ProcDef->getValueAsDef("SchedModel");
    const Record *ItinsDef = ProcDef->getValueAsDef("ProcItin");
    if (!ItinsDef->getValueAsListOfDefs("IID").empty()) {
      assert(ModelDef->getValueAsBit("NoModel") &&
             "Itineraries must be defined within SchedMachineModel");
      return ItinsDef;
    }
    return ModelDef;
  }

  const CodeGenProcModel &getModelForProc(const Record *ProcDef) const {
    const Record *ModelDef = getModelOrItinDef(ProcDef);
    auto I = ProcModelMap.find(ModelDef);
    assert(I != ProcModelMap.end() && "missing machine model");
    return ProcModels[I->second];
  }

  const CodeGenProcModel &getProcModel(const Record *ModelDef) const {
    auto I = ProcModelMap.find(ModelDef);
    assert(I != ProcModelMap.end() && "missing machine model");
    return ProcModels[I->second];
  }
  CodeGenProcModel &getProcModel(const Record *ModelDef) {
    return const_cast<CodeGenProcModel &>(
        static_cast<const CodeGenSchedModels &>(*this).getProcModel(ModelDef));
  }

  ArrayRef<CodeGenProcModel> procModels() const { return ProcModels; }

  // Return true if any processors have itineraries.
  bool hasItineraries() const;

  // Get a SchedWrite from its index.
  const CodeGenSchedRW &getSchedWrite(unsigned Idx) const {
    assert(Idx < SchedWrites.size() && "bad SchedWrite index");
    assert(SchedWrites[Idx].isValid() && "invalid SchedWrite");
    return SchedWrites[Idx];
  }
  // Get a SchedWrite from its index.
  const CodeGenSchedRW &getSchedRead(unsigned Idx) const {
    assert(Idx < SchedReads.size() && "bad SchedRead index");
    assert(SchedReads[Idx].isValid() && "invalid SchedRead");
    return SchedReads[Idx];
  }

  const CodeGenSchedRW &getSchedRW(unsigned Idx, bool IsRead) const {
    return IsRead ? getSchedRead(Idx) : getSchedWrite(Idx);
  }
  const CodeGenSchedRW &getSchedRW(const Record *Def) const {
    bool IsRead = Def->isSubClassOf("SchedRead");
    unsigned Idx = getSchedRWIdx(Def, IsRead);
    return IsRead ? getSchedRead(Idx) : getSchedWrite(Idx);
  }
  CodeGenSchedRW &getSchedRW(const Record *Def) {
    return const_cast<CodeGenSchedRW &>(
        static_cast<const CodeGenSchedModels &>(*this).getSchedRW(Def));
  }

  unsigned getSchedRWIdx(const Record *Def, bool IsRead) const;

  // Get a SchedClass from its index.
  CodeGenSchedClass &getSchedClass(unsigned Idx) {
    assert(Idx < SchedClasses.size() && "bad SchedClass index");
    return SchedClasses[Idx];
  }
  const CodeGenSchedClass &getSchedClass(unsigned Idx) const {
    assert(Idx < SchedClasses.size() && "bad SchedClass index");
    return SchedClasses[Idx];
  }

  // Get the SchedClass index for an instruction. Instructions with no
  // itinerary, no SchedReadWrites, and no InstrReadWrites references return 0
  // for NoItinerary.
  unsigned getSchedClassIdx(const CodeGenInstruction &Inst) const;

  ArrayRef<CodeGenSchedClass> schedClasses() const { return SchedClasses; }
  ArrayRef<CodeGenSchedClass> explicitSchedClasses() const {
    return schedClasses().take_front(NumInstrSchedClasses);
  }

  unsigned numInstrSchedClasses() const { return NumInstrSchedClasses; }

  void findRWs(const ConstRecVec &RWDefs, IdxVec &Writes, IdxVec &Reads) const;
  void findRWs(const ConstRecVec &RWDefs, IdxVec &RWs, bool IsRead) const;
  void expandRWSequence(unsigned RWIdx, IdxVec &RWSeq, bool IsRead) const;
  void expandRWSeqForProc(unsigned RWIdx, IdxVec &RWSeq, bool IsRead,
                          const CodeGenProcModel &ProcModel) const;

  unsigned addSchedClass(const Record *ItinDef, ArrayRef<unsigned> OperWrites,
                         ArrayRef<unsigned> OperReads,
                         ArrayRef<unsigned> ProcIndices);

  unsigned findOrInsertRW(ArrayRef<unsigned> Seq, bool IsRead);

  const Record *findProcResUnits(const Record *ProcResKind,
                                 const CodeGenProcModel &PM,
                                 ArrayRef<SMLoc> Loc) const;

  ArrayRef<STIPredicateFunction> getSTIPredicates() const {
    return STIPredicates;
  }

private:
  void collectProcModels();

  // Initialize a new processor model if it is unique.
  void addProcModel(const Record *ProcDef);

  void collectSchedRW();

  std::string genRWName(ArrayRef<unsigned> Seq, bool IsRead);

  void collectSchedClasses();

  void collectRetireControlUnits();

  void collectRegisterFiles();

  void collectOptionalProcessorInfo();

  std::string createSchedClassName(const Record *ItinClassDef,
                                   ArrayRef<unsigned> OperWrites,
                                   ArrayRef<unsigned> OperReads);
  std::string createSchedClassName(const ConstRecVec &InstDefs);
  void createInstRWClass(const Record *InstRWDef);

  void collectProcItins();

  void collectProcItinRW();

  void collectProcUnsupportedFeatures();

  void inferSchedClasses();

  void checkMCInstPredicates() const;

  void checkSTIPredicates() const;

  void collectSTIPredicates();

  void collectLoadStoreQueueInfo();

  void checkCompleteness();

  void inferFromRW(ArrayRef<unsigned> OperWrites, ArrayRef<unsigned> OperReads,
                   unsigned FromClassIdx, ArrayRef<unsigned> ProcIndices);
  void inferFromItinClass(const Record *ItinClassDef, unsigned FromClassIdx);
  void inferFromInstRWs(unsigned SCIdx);

  bool hasSuperGroup(const ConstRecVec &SubUnits, const CodeGenProcModel &PM);
  void verifyProcResourceGroups(const CodeGenProcModel &PM);

  void collectProcResources();

  void collectItinProcResources(const Record *ItinClassDef);

  void collectRWResources(unsigned RWIdx, bool IsRead,
                          ArrayRef<unsigned> ProcIndices);

  void collectRWResources(ArrayRef<unsigned> Writes, ArrayRef<unsigned> Reads,
                          ArrayRef<unsigned> ProcIndices);

  void addProcResource(const Record *ProcResourceKind, CodeGenProcModel &PM,
                       ArrayRef<SMLoc> Loc);

  void addWriteRes(const Record *ProcWriteResDef, CodeGenProcModel &PM);

  void addReadAdvance(const Record *ProcReadAdvanceDef, CodeGenProcModel &PM);
};

} // namespace llvm

#endif // LLVM_UTILS_TABLEGEN_COMMON_CODEGENSCHEDULE_H<|MERGE_RESOLUTION|>--- conflicted
+++ resolved
@@ -261,18 +261,6 @@
   std::vector<CodeGenRegisterFile> RegisterFiles;
 
   // Optional Retire Control Unit definition.
-<<<<<<< HEAD
-  const Record *RetireControlUnit;
-
-  // Load/Store queue descriptors.
-  const Record *LoadQueue;
-  const Record *StoreQueue;
-
-  CodeGenProcModel(unsigned Idx, std::string Name, const Record *MDef,
-                   const Record *IDef)
-      : Index(Idx), ModelName(std::move(Name)), ModelDef(MDef), ItinsDef(IDef),
-        RetireControlUnit(nullptr), LoadQueue(nullptr), StoreQueue(nullptr) {}
-=======
   const Record *RetireControlUnit = nullptr;
 
   // Load/Store queue descriptors.
@@ -283,7 +271,6 @@
                    const Record *IDef)
       : Index(Idx), ModelName(std::move(Name)), ModelDef(MDef), ItinsDef(IDef) {
   }
->>>>>>> 4084ffcf
 
   bool hasItineraries() const {
     return !ItinsDef->getValueAsListOfDefs("IID").empty();
