--- conflicted
+++ resolved
@@ -12,11 +12,7 @@
 # CHECK: # executed command: echo '%{readfile:[[TEMP_PATH]]{{[\\\/]}}absolute-paths.txt.tmp}'
 
 # CHECK-LABEL: FAIL: shtest-readfile :: env.txt ({{[^)]*}})
-<<<<<<< HEAD
-# CHECK: env TEST=hello python3 -c "import os; print(os.environ['TEST'])"
-=======
 # CHECK: env TEST=hello {{.*}} -c "import os; print(os.environ['TEST'])"
->>>>>>> 546e91ba
 # CHECK: # | hello
 
 # CHECK-LABEL: FAIL: shtest-readfile :: file-does-not-exist.txt ({{[^)]*}})
