import abc
import base64
import datetime
import itertools
import json
import os
import tempfile

from xml.sax.saxutils import quoteattr as quo

import lit.Test


def by_suite_and_test_path(test):
    # Suite names are not necessarily unique.  Include object identity in sort
    # key to avoid mixing tests of different suites.
    return (test.suite.name, id(test.suite), test.path_in_suite)


class Report(object):
    def __init__(self, output_file):
        self.output_file = output_file
        # Set by the option parser later.
        self.use_unique_output_file_name = False

    def write_results(self, tests, elapsed):
        if self.use_unique_output_file_name:
            filename, ext = os.path.splitext(os.path.basename(self.output_file))
            fd, _ = tempfile.mkstemp(
                suffix=ext, prefix=f"{filename}.", dir=os.path.dirname(self.output_file)
            )
            report_file = os.fdopen(fd, "w")
        else:
            # Overwrite if the results already exist.
            report_file = open(self.output_file, "w")

        with report_file:
            self._write_results_to_file(tests, elapsed, report_file)

    @abc.abstractmethod
    def _write_results_to_file(self, tests, elapsed, file):
        """Write test results to the file object "file"."""
        pass


class JsonReport(Report):
    def _write_results_to_file(self, tests, elapsed, file):
        unexecuted_codes = {lit.Test.EXCLUDED, lit.Test.SKIPPED}
        tests = [t for t in tests if t.result.code not in unexecuted_codes]
        # Construct the data we will write.
        data = {}
        # Encode the current lit version as a schema version.
        data["__version__"] = lit.__versioninfo__
        data["elapsed"] = elapsed
        # FIXME: Record some information on the lit configuration used?
        # FIXME: Record information from the individual test suites?

        # Encode the tests.
        data["tests"] = tests_data = []
        for test in tests:
            test_data = {
                "name": test.getFullName(),
                "code": test.result.code.name,
                "output": test.result.output,
                "elapsed": test.result.elapsed,
            }

            # Add test metrics, if present.
            if test.result.metrics:
                test_data["metrics"] = metrics_data = {}
                for key, value in test.result.metrics.items():
                    metrics_data[key] = value.todata()

            # Report micro-tests separately, if present
            if test.result.microResults:
                for key, micro_test in test.result.microResults.items():
                    # Expand parent test name with micro test name
                    parent_name = test.getFullName()
                    micro_full_name = parent_name + ":" + key

                    micro_test_data = {
                        "name": micro_full_name,
                        "code": micro_test.code.name,
                        "output": micro_test.output,
                        "elapsed": micro_test.elapsed,
                    }
                    if micro_test.metrics:
                        micro_test_data["metrics"] = micro_metrics_data = {}
                        for key, value in micro_test.metrics.items():
                            micro_metrics_data[key] = value.todata()

                    tests_data.append(micro_test_data)

            tests_data.append(test_data)

        json.dump(data, file, indent=2, sort_keys=True)
        file.write("\n")


_invalid_xml_chars_dict = {
    c: None for c in range(32) if chr(c) not in ("\t", "\n", "\r")
}


def remove_invalid_xml_chars(s):
    # According to the XML 1.0 spec, control characters other than
    # \t,\r, and \n are not permitted anywhere in the document
    # (https://www.w3.org/TR/xml/#charsets) and therefore this function
    # removes them to produce a valid XML document.
    #
    # Note: In XML 1.1 only \0 is illegal (https://www.w3.org/TR/xml11/#charsets)
    # but lit currently produces XML 1.0 output.
    return s.translate(_invalid_xml_chars_dict)


class XunitReport(Report):
    skipped_codes = {lit.Test.EXCLUDED, lit.Test.SKIPPED, lit.Test.UNSUPPORTED}

    def _write_results_to_file(self, tests, elapsed, file):
        tests.sort(key=by_suite_and_test_path)
        tests_by_suite = itertools.groupby(tests, lambda t: t.suite)

        file.write('<?xml version="1.0" encoding="UTF-8"?>\n')
        file.write('<testsuites time="{time:.2f}">\n'.format(time=elapsed))
        for suite, test_iter in tests_by_suite:
            self._write_testsuite(file, suite, list(test_iter))
        file.write("</testsuites>\n")

    def _write_testsuite(self, file, suite, tests):
        skipped = 0
        failures = 0
        time = 0.0

        for t in tests:
            if t.result.code in self.skipped_codes:
                skipped += 1
            if t.isFailure():
                failures += 1
<<<<<<< HEAD
            time += t.result.elapsed
=======
            time += t.result.elapsed or 0.0
>>>>>>> ce7c17d5

        name = suite.config.name.replace(".", "-")
        file.write(
            f'<testsuite name={quo(name)} tests="{len(tests)}" failures="{failures}" skipped="{skipped}" time="{time:.2f}">\n'
        )
        for test in tests:
            self._write_test(file, test, name)
        file.write("</testsuite>\n")

    def _write_test(self, file, test, suite_name):
        path = "/".join(test.path_in_suite[:-1]).replace(".", "_")
        class_name = f"{suite_name}.{path or suite_name}"
        name = test.path_in_suite[-1]
        time = test.result.elapsed or 0.0
        file.write(
            f'<testcase classname={quo(class_name)} name={quo(name)} time="{time:.2f}"'
        )

        if test.isFailure():
            file.write(">\n  <failure><![CDATA[")
            # In the unlikely case that the output contains the CDATA
            # terminator we wrap it by creating a new CDATA block.
            output = test.result.output.replace("]]>", "]]]]><![CDATA[>")
            if isinstance(output, bytes):
                output = output.decode("utf-8", "ignore")

            # Failing test  output sometimes contains control characters like
            # \x1b (e.g. if there was some -fcolor-diagnostics output) which are
            # not allowed inside XML files.
            # This causes problems with CI systems: for example, the Jenkins
            # JUnit XML will throw an exception when ecountering those
            # characters and similar problems also occur with GitLab CI.
            output = remove_invalid_xml_chars(output)
            file.write(output)
            file.write("]]></failure>\n</testcase>\n")
        elif test.result.code in self.skipped_codes:
            reason = self._get_skip_reason(test)
            file.write(f">\n  <skipped message={quo(reason)}/>\n</testcase>\n")
        else:
            file.write("/>\n")

    def _get_skip_reason(self, test):
        code = test.result.code
        if code == lit.Test.EXCLUDED:
            return "Test not selected (--filter, --max-tests)"
        if code == lit.Test.SKIPPED:
            return "User interrupt"

        assert code == lit.Test.UNSUPPORTED
        features = test.getMissingRequiredFeatures()
        if features:
            return "Missing required feature(s): " + ", ".join(features)
        return "Unsupported configuration"


def gen_resultdb_test_entry(
    test_name, start_time, elapsed_time, test_output, result_code, is_expected
):
    test_data = {
        "testId": test_name,
        "start_time": datetime.datetime.fromtimestamp(start_time).isoformat() + "Z",
        "duration": "%.9fs" % elapsed_time,
        "summary_html": '<p><text-artifact artifact-id="artifact-content-in-request"></p>',
        "artifacts": {
            "artifact-content-in-request": {
                "contents": base64.b64encode(test_output.encode("utf-8")).decode(
                    "utf-8"
                ),
            },
        },
        "expected": is_expected,
    }
    if (
        result_code == lit.Test.PASS
        or result_code == lit.Test.XPASS
        or result_code == lit.Test.FLAKYPASS
    ):
        test_data["status"] = "PASS"
    elif result_code == lit.Test.FAIL or result_code == lit.Test.XFAIL:
        test_data["status"] = "FAIL"
    elif (
        result_code == lit.Test.UNSUPPORTED
        or result_code == lit.Test.SKIPPED
        or result_code == lit.Test.EXCLUDED
    ):
        test_data["status"] = "SKIP"
    elif result_code == lit.Test.UNRESOLVED or result_code == lit.Test.TIMEOUT:
        test_data["status"] = "ABORT"
    return test_data


class ResultDBReport(Report):
    def _write_results_to_file(self, tests, elapsed, file):
        unexecuted_codes = {lit.Test.EXCLUDED, lit.Test.SKIPPED}
        tests = [t for t in tests if t.result.code not in unexecuted_codes]
        data = {}
        data["__version__"] = lit.__versioninfo__
        data["elapsed"] = elapsed
        # Encode the tests.
        data["tests"] = tests_data = []
        for test in tests:
            tests_data.append(
                gen_resultdb_test_entry(
                    test_name=test.getFullName(),
                    start_time=test.result.start,
                    elapsed_time=test.result.elapsed,
                    test_output=test.result.output,
                    result_code=test.result.code,
                    is_expected=not test.result.code.isFailure,
                )
            )
            if test.result.microResults:
                for key, micro_test in test.result.microResults.items():
                    # Expand parent test name with micro test name
                    parent_name = test.getFullName()
                    micro_full_name = parent_name + ":" + key + "microres"
                    tests_data.append(
                        gen_resultdb_test_entry(
                            test_name=micro_full_name,
                            start_time=micro_test.start
                            if micro_test.start
                            else test.result.start,
                            elapsed_time=micro_test.elapsed
                            if micro_test.elapsed
                            else test.result.elapsed,
                            test_output=micro_test.output,
                            result_code=micro_test.code,
                            is_expected=not micro_test.code.isFailure,
                        )
                    )

        json.dump(data, file, indent=2, sort_keys=True)
        file.write("\n")


class TimeTraceReport(Report):
    skipped_codes = {lit.Test.EXCLUDED, lit.Test.SKIPPED, lit.Test.UNSUPPORTED}

    def _write_results_to_file(self, tests, elapsed, file):
        # Find when first test started so we can make start times relative.
        first_start_time = min([t.result.start for t in tests])
        events = [
            self._get_test_event(x, first_start_time)
            for x in tests
            if x.result.code not in self.skipped_codes
        ]

        json_data = {"traceEvents": events}

        json.dump(json_data, time_trace_file, indent=2, sort_keys=True)

    def _get_test_event(self, test, first_start_time):
        test_name = test.getFullName()
        elapsed_time = test.result.elapsed or 0.0
        start_time = test.result.start - first_start_time if test.result.start else 0.0
        pid = test.result.pid or 0
        return {
            "pid": pid,
            "tid": 1,
            "ph": "X",
            "ts": int(start_time * 1000000.0),
            "dur": int(elapsed_time * 1000000.0),
            "name": test_name,
        }<|MERGE_RESOLUTION|>--- conflicted
+++ resolved
@@ -136,11 +136,7 @@
                 skipped += 1
             if t.isFailure():
                 failures += 1
-<<<<<<< HEAD
-            time += t.result.elapsed
-=======
             time += t.result.elapsed or 0.0
->>>>>>> ce7c17d5
 
         name = suite.config.name.replace(".", "-")
         file.write(
