--- conflicted
+++ resolved
@@ -735,15 +735,11 @@
                 with open(filePath) as fileHandle:
                     return fileHandle.read()
             except FileNotFoundError:
-<<<<<<< HEAD
-                raise InternalShellError(cmd, "File does not exist: %s" % filePath)
-=======
                 raise InternalShellError(
                     cmd,
                     "File specified in readfile substitution does not exist: %s"
                     % filePath,
                 )
->>>>>>> cfabbf0f
 
         arguments[i] = re.sub(r"%{readfile:([^}]*)}", _replaceReadFile, arg)
 
@@ -2422,20 +2418,6 @@
         status, output, attempts=i + 1, max_allowed_attempts=attempts
     )
 
-def _expandLateSubstitutionsExternal(commandLine):
-    filePaths = []
-    def _replaceReadFile(match):
-        filePath = match.group(1)
-        filePaths.append(filePath)
-        return "$(cat %s)" % filePath
-
-    commandLine = re.sub(r"%{readfile:([^}]*)}", _replaceReadFile, commandLine)
-    # Add test commands before the command to check if the file exists as
-    # cat inside a subshell will never return a non-zero exit code outside
-    # of the subshell.
-    for filePath in filePaths:
-        commandLine = "%s && test -e %s" % (commandLine, filePath)
-    return commandLine
 
 def _expandLateSubstitutionsExternal(commandLine):
     filePaths = []
