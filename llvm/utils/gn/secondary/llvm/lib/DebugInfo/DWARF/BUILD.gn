--- conflicted
+++ resolved
@@ -11,10 +11,7 @@
     "DWARFAbbreviationDeclaration.cpp",
     "DWARFAcceleratorTable.cpp",
     "DWARFAddressRange.cpp",
-<<<<<<< HEAD
-=======
     "DWARFCFIPrinter.cpp",
->>>>>>> eb0f1dc0
     "DWARFCFIProgram.cpp",
     "DWARFCompileUnit.cpp",
     "DWARFContext.cpp",
