static_library("clang-doc") {
  output_name = "clangDoc"
  configs += [ "//llvm/utils/gn/build:clang_code" ]
  deps = [
    "support",
    "//clang/lib/AST",
    "//clang/lib/ASTMatchers",
    "//clang/lib/Analysis",
    "//clang/lib/Basic",
    "//clang/lib/Frontend",
    "//clang/lib/Index",
    "//clang/lib/Lex",
    "//clang/lib/Tooling",
    "//clang/lib/Tooling/Core",
    "//llvm/lib/Bitcode/Reader",
    "//llvm/lib/Bitcode/Writer",
    "//llvm/lib/Support",
  ]
  sources = [
    "BitcodeReader.cpp",
    "BitcodeWriter.cpp",
    "ClangDoc.cpp",
    "Generators.cpp",
    "HTMLGenerator.cpp",
    "HTMLMustacheGenerator.cpp",
<<<<<<< HEAD
=======
    "JSONGenerator.cpp",
>>>>>>> eb0f1dc0
    "MDGenerator.cpp",
    "Mapper.cpp",
    "Representation.cpp",
    "Serialize.cpp",
    "YAMLGenerator.cpp",
  ]
}<|MERGE_RESOLUTION|>--- conflicted
+++ resolved
@@ -23,10 +23,7 @@
     "Generators.cpp",
     "HTMLGenerator.cpp",
     "HTMLMustacheGenerator.cpp",
-<<<<<<< HEAD
-=======
     "JSONGenerator.cpp",
->>>>>>> eb0f1dc0
     "MDGenerator.cpp",
     "Mapper.cpp",
     "Representation.cpp",
