//===- llvm/unittest/IR/DebugInfo.cpp - DebugInfo tests -------------------===//
//
// Part of the LLVM Project, under the Apache License v2.0 with LLVM Exceptions.
// See https://llvm.org/LICENSE.txt for license information.
// SPDX-License-Identifier: Apache-2.0 WITH LLVM-exception
//
//===----------------------------------------------------------------------===//

#include "llvm/IR/DebugInfo.h"
#include "../lib/IR/LLVMContextImpl.h"
#include "llvm/ADT/APSInt.h"
#include "llvm/AsmParser/Parser.h"
#include "llvm/IR/DIBuilder.h"
#include "llvm/IR/DebugInfoMetadata.h"
#include "llvm/IR/DebugProgramInstruction.h"
#include "llvm/IR/IRBuilder.h"
#include "llvm/IR/IntrinsicInst.h"
#include "llvm/IR/LLVMContext.h"
#include "llvm/IR/Metadata.h"
#include "llvm/IR/Module.h"
#include "llvm/IR/Verifier.h"
#include "llvm/Support/Compiler.h"
#include "llvm/Support/SourceMgr.h"
#include "llvm/Transforms/Utils/Local.h"

#include "gtest/gtest.h"

using namespace llvm;

<<<<<<< HEAD
LLVM_ABI extern cl::opt<bool> UseNewDbgInfoFormat;

=======
>>>>>>> 4084ffcf
static std::unique_ptr<Module> parseIR(LLVMContext &C, const char *IR) {
  SMDiagnostic Err;
  std::unique_ptr<Module> Mod = parseAssemblyString(IR, Err, C);
  if (!Mod)
    Err.print("DebugInfoTest", errs());
  return Mod;
}

namespace {

TEST(DINodeTest, getFlag) {
  // Some valid flags.
  EXPECT_EQ(DINode::FlagPublic, DINode::getFlag("DIFlagPublic"));
  EXPECT_EQ(DINode::FlagProtected, DINode::getFlag("DIFlagProtected"));
  EXPECT_EQ(DINode::FlagPrivate, DINode::getFlag("DIFlagPrivate"));
  EXPECT_EQ(DINode::FlagVector, DINode::getFlag("DIFlagVector"));
  EXPECT_EQ(DINode::FlagRValueReference,
            DINode::getFlag("DIFlagRValueReference"));

  // FlagAccessibility shouldn't work.
  EXPECT_EQ(0u, DINode::getFlag("DIFlagAccessibility"));

  // Some other invalid strings.
  EXPECT_EQ(0u, DINode::getFlag("FlagVector"));
  EXPECT_EQ(0u, DINode::getFlag("Vector"));
  EXPECT_EQ(0u, DINode::getFlag("other things"));
  EXPECT_EQ(0u, DINode::getFlag("DIFlagOther"));
}

TEST(DINodeTest, getFlagString) {
  // Some valid flags.
  EXPECT_EQ(StringRef("DIFlagPublic"),
            DINode::getFlagString(DINode::FlagPublic));
  EXPECT_EQ(StringRef("DIFlagProtected"),
            DINode::getFlagString(DINode::FlagProtected));
  EXPECT_EQ(StringRef("DIFlagPrivate"),
            DINode::getFlagString(DINode::FlagPrivate));
  EXPECT_EQ(StringRef("DIFlagVector"),
            DINode::getFlagString(DINode::FlagVector));
  EXPECT_EQ(StringRef("DIFlagRValueReference"),
            DINode::getFlagString(DINode::FlagRValueReference));

  // FlagAccessibility actually equals FlagPublic.
  EXPECT_EQ(StringRef("DIFlagPublic"),
            DINode::getFlagString(DINode::FlagAccessibility));

  // Some other invalid flags.
  EXPECT_EQ(StringRef(),
            DINode::getFlagString(DINode::FlagPublic | DINode::FlagVector));
  EXPECT_EQ(StringRef(), DINode::getFlagString(DINode::FlagFwdDecl |
                                               DINode::FlagArtificial));
  EXPECT_EQ(StringRef(),
            DINode::getFlagString(static_cast<DINode::DIFlags>(0xffff)));
}

TEST(DINodeTest, splitFlags) {
// Some valid flags.
#define CHECK_SPLIT(FLAGS, VECTOR, REMAINDER)                                  \
  {                                                                            \
    SmallVector<DINode::DIFlags, 8> V;                                         \
    EXPECT_EQ(REMAINDER, DINode::splitFlags(FLAGS, V));                        \
    EXPECT_TRUE(ArrayRef(V).equals(VECTOR));                                   \
  }
  CHECK_SPLIT(DINode::FlagPublic, {DINode::FlagPublic}, DINode::FlagZero);
  CHECK_SPLIT(DINode::FlagProtected, {DINode::FlagProtected}, DINode::FlagZero);
  CHECK_SPLIT(DINode::FlagPrivate, {DINode::FlagPrivate}, DINode::FlagZero);
  CHECK_SPLIT(DINode::FlagVector, {DINode::FlagVector}, DINode::FlagZero);
  CHECK_SPLIT(DINode::FlagRValueReference, {DINode::FlagRValueReference},
              DINode::FlagZero);
  DINode::DIFlags Flags[] = {DINode::FlagFwdDecl, DINode::FlagVector};
  CHECK_SPLIT(DINode::FlagFwdDecl | DINode::FlagVector, Flags,
              DINode::FlagZero);
  CHECK_SPLIT(DINode::FlagZero, {}, DINode::FlagZero);
#undef CHECK_SPLIT
}

TEST(StripTest, LoopMetadata) {
  LLVMContext C;
  std::unique_ptr<Module> M = parseIR(C, R"(
    define void @f() !dbg !5 {
      ret void, !dbg !10, !llvm.loop !11
    }

    !llvm.dbg.cu = !{!0}
    !llvm.debugify = !{!3, !3}
    !llvm.module.flags = !{!4}

    !0 = distinct !DICompileUnit(language: DW_LANG_C, file: !1, producer: "debugify", isOptimized: true, runtimeVersion: 0, emissionKind: FullDebug, enums: !2)
    !1 = !DIFile(filename: "loop.ll", directory: "/")
    !2 = !{}
    !3 = !{i32 1}
    !4 = !{i32 2, !"Debug Info Version", i32 3}
    !5 = distinct !DISubprogram(name: "f", linkageName: "f", scope: null, file: !1, line: 1, type: !6, scopeLine: 1, spFlags: DISPFlagDefinition | DISPFlagOptimized, unit: !0, retainedNodes: !7)
    !6 = !DISubroutineType(types: !2)
    !7 = !{!8}
    !8 = !DILocalVariable(name: "1", scope: !5, file: !1, line: 1, type: !9)
    !9 = !DIBasicType(name: "ty32", size: 32, encoding: DW_ATE_unsigned)
    !10 = !DILocation(line: 1, column: 1, scope: !5)
    !11 = distinct !{!11, !10, !10}
)");

  // Look up the debug info emission kind for the CU via the loop metadata
  // attached to the terminator. If, when stripping non-line table debug info,
  // we update the terminator's metadata correctly, we should be able to
  // observe the change in emission kind for the CU.
  auto getEmissionKind = [&]() {
    Instruction &I = *M->getFunction("f")->getEntryBlock().getFirstNonPHIIt();
    MDNode *LoopMD = I.getMetadata(LLVMContext::MD_loop);
    return cast<DILocation>(LoopMD->getOperand(1))
        ->getScope()
        ->getSubprogram()
        ->getUnit()
        ->getEmissionKind();
  };

  EXPECT_EQ(getEmissionKind(), DICompileUnit::FullDebug);

  bool Changed = stripNonLineTableDebugInfo(*M);
  EXPECT_TRUE(Changed);

  EXPECT_EQ(getEmissionKind(), DICompileUnit::LineTablesOnly);

  bool BrokenDebugInfo = false;
  bool HardError = verifyModule(*M, &errs(), &BrokenDebugInfo);
  EXPECT_FALSE(HardError);
  EXPECT_FALSE(BrokenDebugInfo);
}

TEST(MetadataTest, DeleteInstUsedByDbgRecord) {
  LLVMContext C;
  std::unique_ptr<Module> M = parseIR(C, R"(
    define i16 @f(i16 %a) !dbg !6 {
      %b = add i16 %a, 1, !dbg !11
      call void @llvm.dbg.value(metadata i16 %b, metadata !9, metadata !DIExpression()), !dbg !11
      ret i16 0, !dbg !11
    }
    declare void @llvm.dbg.value(metadata, metadata, metadata) #0
    attributes #0 = { nounwind readnone speculatable willreturn }

    !llvm.dbg.cu = !{!0}
    !llvm.module.flags = !{!5}

    !0 = distinct !DICompileUnit(language: DW_LANG_C, file: !1, producer: "debugify", isOptimized: true, runtimeVersion: 0, emissionKind: FullDebug, enums: !2)
    !1 = !DIFile(filename: "t.ll", directory: "/")
    !2 = !{}
    !5 = !{i32 2, !"Debug Info Version", i32 3}
    !6 = distinct !DISubprogram(name: "foo", linkageName: "foo", scope: null, file: !1, line: 1, type: !7, scopeLine: 1, spFlags: DISPFlagDefinition | DISPFlagOptimized, unit: !0, retainedNodes: !8)
    !7 = !DISubroutineType(types: !2)
    !8 = !{!9}
    !9 = !DILocalVariable(name: "1", scope: !6, file: !1, line: 1, type: !10)
    !10 = !DIBasicType(name: "ty16", size: 16, encoding: DW_ATE_unsigned)
    !11 = !DILocation(line: 1, column: 1, scope: !6)
)");

  // Find %b = add ...
  Instruction &I = *M->getFunction("f")->getEntryBlock().getFirstNonPHIIt();

  // Find the dbg.value using %b.
  SmallVector<DbgValueInst *, 1> DVIs;
  SmallVector<DbgVariableRecord *, 1> DVRs;
  findDbgValues(DVIs, &I, &DVRs);

  // Delete %b. The dbg.value should now point to undef.
  I.eraseFromParent();
  EXPECT_EQ(DVRs[0]->getNumVariableLocationOps(), 1u);
  EXPECT_TRUE(isa<UndefValue>(DVRs[0]->getValue(0)));
}

TEST(DbgVariableIntrinsic, EmptyMDIsKillLocation) {
  LLVMContext Ctx;
  std::unique_ptr<Module> M = parseIR(Ctx, R"(
    define dso_local void @fun() local_unnamed_addr #0 !dbg !9 {
    entry:
      call void @llvm.dbg.declare(metadata !{}, metadata !13, metadata !DIExpression()), !dbg !16
      ret void, !dbg !16
    }

    declare void @llvm.dbg.declare(metadata, metadata, metadata)

    !llvm.dbg.cu = !{!0}
    !llvm.module.flags = !{!2, !3}
    !llvm.ident = !{!8}

    !0 = distinct !DICompileUnit(language: DW_LANG_C99, file: !1, producer: "clang version 16.0.0", isOptimized: true, runtimeVersion: 0, emissionKind: FullDebug, splitDebugInlining: false, nameTableKind: None)
    !1 = !DIFile(filename: "test.c", directory: "/")
    !2 = !{i32 7, !"Dwarf Version", i32 5}
    !3 = !{i32 2, !"Debug Info Version", i32 3}
    !8 = !{!"clang version 16.0.0"}
    !9 = distinct !DISubprogram(name: "fun", scope: !1, file: !1, line: 1, type: !10, scopeLine: 1, flags: DIFlagAllCallsDescribed, spFlags: DISPFlagDefinition | DISPFlagOptimized, unit: !0, retainedNodes: !12)
    !10 = !DISubroutineType(types: !11)
    !11 = !{null}
    !12 = !{!13}
    !13 = !DILocalVariable(name: "a", scope: !9, file: !1, line: 1, type: !14)
    !14 = !DIBasicType(name: "int", size: 32, encoding: DW_ATE_signed)
    !16 = !DILocation(line: 1, column: 21, scope: !9)
    )");

  bool BrokenDebugInfo = true;
  verifyModule(*M, &errs(), &BrokenDebugInfo);
  ASSERT_FALSE(BrokenDebugInfo);

  // Get the dbg.declare.
  Function &F = *cast<Function>(M->getNamedValue("fun"));
  DbgVariableRecord *DbgDeclare =
      cast<DbgVariableRecord>(&*F.front().front().getDbgRecordRange().begin());
  // Check that this form counts as a "no location" marker.
  EXPECT_TRUE(DbgDeclare->isKillLocation());
}

// Duplicate of above test, but in DbgVariableRecord representation.
TEST(MetadataTest, DeleteInstUsedByDbgVariableRecord) {
  LLVMContext C;

  std::unique_ptr<Module> M = parseIR(C, R"(
    define i16 @f(i16 %a) !dbg !6 {
      %b = add i16 %a, 1, !dbg !11
      call void @llvm.dbg.value(metadata i16 %b, metadata !9, metadata !DIExpression()), !dbg !11
      call void @llvm.dbg.value(metadata !DIArgList(i16 %a, i16 %b), metadata !9, metadata !DIExpression(DW_OP_LLVM_arg, 0, DW_OP_LLVM_arg, 1, DW_OP_plus)), !dbg !11
      ret i16 0, !dbg !11
    }
    declare void @llvm.dbg.value(metadata, metadata, metadata) #0
    attributes #0 = { nounwind readnone speculatable willreturn }

    !llvm.dbg.cu = !{!0}
    !llvm.module.flags = !{!5}

    !0 = distinct !DICompileUnit(language: DW_LANG_C, file: !1, producer: "debugify", isOptimized: true, runtimeVersion: 0, emissionKind: FullDebug, enums: !2)
    !1 = !DIFile(filename: "t.ll", directory: "/")
    !2 = !{}
    !5 = !{i32 2, !"Debug Info Version", i32 3}
    !6 = distinct !DISubprogram(name: "foo", linkageName: "foo", scope: null, file: !1, line: 1, type: !7, scopeLine: 1, spFlags: DISPFlagDefinition | DISPFlagOptimized, unit: !0, retainedNodes: !8)
    !7 = !DISubroutineType(types: !2)
    !8 = !{!9}
    !9 = !DILocalVariable(name: "1", scope: !6, file: !1, line: 1, type: !10)
    !10 = !DIBasicType(name: "ty16", size: 16, encoding: DW_ATE_unsigned)
    !11 = !DILocation(line: 1, column: 1, scope: !6)
)");

  Instruction &I = *M->getFunction("f")->getEntryBlock().getFirstNonPHIIt();

  // Find the DbgVariableRecords using %b.
  SmallVector<DbgValueInst *, 2> DVIs;
  SmallVector<DbgVariableRecord *, 2> DVRs;
  findDbgValues(DVIs, &I, &DVRs);
  ASSERT_EQ(DVRs.size(), 2u);

  // Delete %b. The DbgVariableRecord should now point to undef.
  I.eraseFromParent();
  EXPECT_EQ(DVRs[0]->getNumVariableLocationOps(), 1u);
  EXPECT_TRUE(isa<UndefValue>(DVRs[0]->getVariableLocationOp(0)));
  EXPECT_TRUE(DVRs[0]->isKillLocation());
  EXPECT_EQ(DVRs[1]->getNumVariableLocationOps(), 2u);
  EXPECT_TRUE(isa<UndefValue>(DVRs[1]->getVariableLocationOp(1)));
  EXPECT_TRUE(DVRs[1]->isKillLocation());
}

// Ensure that the order of dbg.value intrinsics returned by findDbgValues, and
// their corresponding DbgVariableRecord representation, are consistent.
TEST(MetadataTest, OrderingOfDbgVariableRecords) {
  LLVMContext C;
  std::unique_ptr<Module> M = parseIR(C, R"(
    define i16 @f(i16 %a) !dbg !6 {
      %b = add i16 %a, 1, !dbg !11
        #dbg_value(i16 %b, !9, !DIExpression(), !11)
        #dbg_value(i16 %b, !12, !DIExpression(), !11)
      ret i16 0, !dbg !11
    }
    attributes #0 = { nounwind readnone speculatable willreturn }

    !llvm.dbg.cu = !{!0}
    !llvm.module.flags = !{!5}

    !0 = distinct !DICompileUnit(language: DW_LANG_C, file: !1, producer: "debugify", isOptimized: true, runtimeVersion: 0, emissionKind: FullDebug, enums: !2)
    !1 = !DIFile(filename: "t.ll", directory: "/")
    !2 = !{}
    !5 = !{i32 2, !"Debug Info Version", i32 3}
    !6 = distinct !DISubprogram(name: "foo", linkageName: "foo", scope: null, file: !1, line: 1, type: !7, scopeLine: 1, spFlags: DISPFlagDefinition | DISPFlagOptimized, unit: !0, retainedNodes: !8)
    !7 = !DISubroutineType(types: !2)
    !8 = !{!9}
    !9 = !DILocalVariable(name: "foo", scope: !6, file: !1, line: 1, type: !10)
    !10 = !DIBasicType(name: "ty16", size: 16, encoding: DW_ATE_unsigned)
    !11 = !DILocation(line: 1, column: 1, scope: !6)
    !12 = !DILocalVariable(name: "bar", scope: !6, file: !1, line: 1, type: !10)
)");

  Instruction &I = *M->getFunction("f")->getEntryBlock().getFirstNonPHIIt();

  SmallVector<DbgValueInst *, 2> DVIs;
  SmallVector<DbgVariableRecord *, 2> DVRs;

  findDbgValues(DVIs, &I, &DVRs);
  ASSERT_EQ(DVIs.size(), 0u);
  ASSERT_EQ(DVRs.size(), 2u);

  // The correct order of dbg.values is given by their use-list, which becomes
  // the reverse order of creation. Thus the dbg.values should come out as
  // "bar" and then "foo".
  const DILocalVariable *Var0 = DVRs[0]->getVariable();
  EXPECT_TRUE(Var0->getName() == "bar");
  const DILocalVariable *Var1 = DVRs[1]->getVariable();
  EXPECT_TRUE(Var1->getName() == "foo");

  M->convertFromNewDbgValues();
}

TEST(DIBuilder, CreateFile) {
  LLVMContext Ctx;
  std::unique_ptr<Module> M(new Module("MyModule", Ctx));
  DIBuilder DIB(*M);

  DIFile *F = DIB.createFile("main.c", "/");
  EXPECT_EQ(std::nullopt, F->getSource());

  std::optional<DIFile::ChecksumInfo<StringRef>> Checksum;
  std::optional<StringRef> Source;
  F = DIB.createFile("main.c", "/", Checksum, Source);
  EXPECT_EQ(Source, F->getSource());

  Source = "";
  F = DIB.createFile("main.c", "/", Checksum, Source);
  EXPECT_EQ(Source, F->getSource());
}

TEST(DIBuilder, CreateFortranArrayTypeWithAttributes) {
  LLVMContext Ctx;
  std::unique_ptr<Module> M(new Module("MyModule", Ctx));
  DIBuilder DIB(*M);

  DISubrange *Subrange = DIB.getOrCreateSubrange(1,1);
  SmallVector<Metadata*, 4> Subranges;
  Subranges.push_back(Subrange);
  DINodeArray Subscripts = DIB.getOrCreateArray(Subranges);

  auto getDIExpression = [&DIB](int offset) {
    SmallVector<uint64_t, 4> ops;
    ops.push_back(llvm::dwarf::DW_OP_push_object_address);
    DIExpression::appendOffset(ops, offset);
    ops.push_back(llvm::dwarf::DW_OP_deref);

    return DIB.createExpression(ops);
  };

  DIFile *F = DIB.createFile("main.c", "/");
  DICompileUnit *CU = DIB.createCompileUnit(
      dwarf::DW_LANG_C, DIB.createFile("main.c", "/"), "llvm-c", true, "", 0);

  DIVariable *DataLocation =
      DIB.createTempGlobalVariableFwdDecl(CU, "dl", "_dl", F, 1, nullptr, true);
  DIExpression *Associated = getDIExpression(1);
  DIExpression *Allocated = getDIExpression(2);
  DIExpression *Rank = DIB.createConstantValueExpression(3);

  DICompositeType *ArrayType = DIB.createArrayType(0, 0, nullptr, Subscripts,
                                                   DataLocation, Associated,
                                                   Allocated, Rank);

  EXPECT_TRUE(isa_and_nonnull<DICompositeType>(ArrayType));
  EXPECT_EQ(ArrayType->getRawDataLocation(), DataLocation);
  EXPECT_EQ(ArrayType->getRawAssociated(), Associated);
  EXPECT_EQ(ArrayType->getRawAllocated(), Allocated);
  EXPECT_EQ(ArrayType->getRawRank(), Rank);

  // Avoid memory leak.
  DIVariable::deleteTemporary(DataLocation);
}

TEST(DIBuilder, CreateArrayWithBitStride) {
  LLVMContext Ctx;
  std::unique_ptr<Module> M(new Module("MyModule", Ctx));
  DIBuilder DIB(*M);

  Type *Int32Ty = Type::getInt32Ty(Ctx);
  Constant *Ci = ConstantInt::get(Int32Ty, 7);
  Metadata *CM = ConstantAsMetadata::get(Ci);

  StringRef ArrayNameExp = "AnArray";
  DICompositeType *NamedArray =
      DIB.createArrayType(nullptr, ArrayNameExp, nullptr, 0, 8, 8, nullptr, {},
                          nullptr, nullptr, nullptr, nullptr, CM);
  EXPECT_EQ(NamedArray->getTag(), dwarf::DW_TAG_array_type);
  EXPECT_EQ(NamedArray->getRawBitStride(), CM);
  EXPECT_EQ(NamedArray->getBitStrideConst(), Ci);
}

TEST(DIBuilder, CreateSetType) {
  LLVMContext Ctx;
  std::unique_ptr<Module> M(new Module("MyModule", Ctx));
  DIBuilder DIB(*M);
  DIScope *Scope = DISubprogram::getDistinct(
      Ctx, nullptr, "", "", nullptr, 0, nullptr, 0, nullptr, 0, 0,
      DINode::FlagZero, DISubprogram::SPFlagZero, nullptr);
  DIType *Type = DIB.createBasicType("Int", 64, dwarf::DW_ATE_signed);
  DIFile *F = DIB.createFile("main.c", "/");

  DIDerivedType *SetType = DIB.createSetType(Scope, "set1", F, 1, 64, 64, Type);
  EXPECT_TRUE(isa_and_nonnull<DIDerivedType>(SetType));
}

TEST(DIBuilder, CreateStringType) {
  LLVMContext Ctx;
  std::unique_ptr<Module> M(new Module("MyModule", Ctx));
  DIBuilder DIB(*M);
  DIScope *Scope = DISubprogram::getDistinct(
      Ctx, nullptr, "", "", nullptr, 0, nullptr, 0, nullptr, 0, 0,
      DINode::FlagZero, DISubprogram::SPFlagZero, nullptr);
  DIFile *F = DIB.createFile("main.c", "/");
  StringRef StrName = "string";
  DIVariable *StringLen = DIB.createAutoVariable(Scope, StrName, F, 0, nullptr,
                                                 false, DINode::FlagZero, 0);
  auto getDIExpression = [&DIB](int offset) {
    SmallVector<uint64_t, 4> ops;
    ops.push_back(llvm::dwarf::DW_OP_push_object_address);
    DIExpression::appendOffset(ops, offset);
    ops.push_back(llvm::dwarf::DW_OP_deref);

    return DIB.createExpression(ops);
  };
  DIExpression *StringLocationExp = getDIExpression(1);
  DIStringType *StringType =
      DIB.createStringType(StrName, StringLen, StringLocationExp);

  EXPECT_TRUE(isa_and_nonnull<DIStringType>(StringType));
  EXPECT_EQ(StringType->getName(), StrName);
  EXPECT_EQ(StringType->getStringLength(), StringLen);
  EXPECT_EQ(StringType->getStringLocationExp(), StringLocationExp);

  StringRef StrNameExp = "stringexp";
  DIExpression *StringLengthExp = getDIExpression(2);
  DIStringType *StringTypeExp =
      DIB.createStringType(StrNameExp, StringLengthExp, StringLocationExp);

  EXPECT_TRUE(isa_and_nonnull<DIStringType>(StringTypeExp));
  EXPECT_EQ(StringTypeExp->getName(), StrNameExp);
  EXPECT_EQ(StringTypeExp->getStringLocationExp(), StringLocationExp);
  EXPECT_EQ(StringTypeExp->getStringLengthExp(), StringLengthExp);
}

TEST(DIBuilder, DIEnumerator) {
  LLVMContext Ctx;
  std::unique_ptr<Module> M(new Module("MyModule", Ctx));
  DIBuilder DIB(*M);
  APSInt I1(APInt(32, 1));
  APSInt I2(APInt(33, 1));

  auto *E = DIEnumerator::get(Ctx, I1, I1.isSigned(), "name");
  EXPECT_TRUE(E);

  auto *E1 = DIEnumerator::getIfExists(Ctx, I1, I1.isSigned(), "name");
  EXPECT_TRUE(E1);

  auto *E2 = DIEnumerator::getIfExists(Ctx, I2, I1.isSigned(), "name");
  EXPECT_FALSE(E2);
}

TEST(DIBuilder, FixedPointType) {
  LLVMContext Ctx;
  std::unique_ptr<Module> M(new Module("MyModule", Ctx));
  DIBuilder DIB(*M);

  DIFixedPointType *Ty = DIB.createBinaryFixedPointType(
      {}, 32, 0, dwarf::DW_ATE_signed_fixed, DINode::FlagZero, -4);
  EXPECT_TRUE(Ty);
  EXPECT_TRUE(Ty->getKind() == DIFixedPointType::FixedPointBinary);
  EXPECT_TRUE(Ty->getFactor() == -4);
  EXPECT_TRUE(Ty->getEncoding() == dwarf::DW_ATE_signed_fixed);
  EXPECT_TRUE(Ty->getTag() == dwarf::DW_TAG_base_type);

  Ty = DIB.createDecimalFixedPointType({}, 32, 0, dwarf::DW_ATE_unsigned_fixed,
                                       DINode::FlagZero, -7);
  EXPECT_TRUE(Ty);
  EXPECT_TRUE(Ty->getKind() == DIFixedPointType::FixedPointDecimal);
  EXPECT_TRUE(Ty->getFactor() == -7);
  EXPECT_TRUE(Ty->getEncoding() == dwarf::DW_ATE_unsigned_fixed);
  EXPECT_TRUE(Ty->getTag() == dwarf::DW_TAG_base_type);

  APSInt Num(APInt(32, 1));
  APSInt Denom(APInt(33, 72));
  Ty = DIB.createRationalFixedPointType({}, 32, 0, dwarf::DW_ATE_unsigned_fixed,
                                        DINode::FlagZero, Num, Denom);
  EXPECT_TRUE(Ty);
  EXPECT_TRUE(Ty->getKind() == DIFixedPointType::FixedPointRational);
  EXPECT_TRUE(Ty->getFactorRaw() == 0);
  EXPECT_TRUE(Ty->getNumerator() == Num);
  EXPECT_TRUE(Ty->getDenominator() == Denom);
  EXPECT_TRUE(Ty->getEncoding() == dwarf::DW_ATE_unsigned_fixed);
  EXPECT_TRUE(Ty->getTag() == dwarf::DW_TAG_base_type);
}

TEST(DbgAssignIntrinsicTest, replaceVariableLocationOp) {
  LLVMContext C;
  std::unique_ptr<Module> M = parseIR(C, R"(
    define dso_local void @fun(i32 %v1, ptr %p1, ptr %p2) !dbg !7 {
    entry:
      call void @llvm.dbg.assign(metadata i32 %v1, metadata !14, metadata !DIExpression(), metadata !17, metadata ptr %p1, metadata !DIExpression()), !dbg !16
      ret void
    }

    declare void @llvm.dbg.assign(metadata, metadata, metadata, metadata, metadata, metadata)

    !llvm.dbg.cu = !{!0}
    !llvm.module.flags = !{!3}

    !0 = distinct !DICompileUnit(language: DW_LANG_C_plus_plus_14, file: !1, producer: "clang version 14.0.0", isOptimized: true, runtimeVersion: 0, emissionKind: FullDebug, splitDebugInlining: false, nameTableKind: None)
    !1 = !DIFile(filename: "test.cpp", directory: "/")
    !3 = !{i32 2, !"Debug Info Version", i32 3}
    !7 = distinct !DISubprogram(name: "fun", linkageName: "fun", scope: !1, file: !1, line: 2, type: !8, scopeLine: 2, flags: DIFlagPrototyped | DIFlagAllCallsDescribed, spFlags: DISPFlagDefinition | DISPFlagOptimized, unit: !0, retainedNodes: !11)
    !8 = !DISubroutineType(types: !9)
    !9 = !{null}
    !10 = !DIBasicType(name: "int", size: 32, encoding: DW_ATE_signed)
    !11 = !{}
    !14 = !DILocalVariable(name: "Local", scope: !7, file: !1, line: 3, type: !10)
    !16 = !DILocation(line: 0, scope: !7)
    !17 = distinct !DIAssignID()
    )");
  // Check the test IR isn't malformed.
  ASSERT_TRUE(M);

  Function &Fun = *M->getFunction("fun");
  Value *V1 = Fun.getArg(0);
  Value *P1 = Fun.getArg(1);
  Value *P2 = Fun.getArg(2);
  DbgVariableRecord *DbgAssign = cast<DbgVariableRecord>(
      &*Fun.front().front().getDbgRecordRange().begin());
  ASSERT_TRUE(V1 == DbgAssign->getVariableLocationOp(0));
  ASSERT_TRUE(P1 == DbgAssign->getAddress());

#define TEST_REPLACE(Old, New, ExpectedValue, ExpectedAddr)                    \
  DbgAssign->replaceVariableLocationOp(Old, New);                              \
  EXPECT_EQ(DbgAssign->getVariableLocationOp(0), ExpectedValue);               \
  EXPECT_EQ(DbgAssign->getAddress(), ExpectedAddr);

  // Replace address only.
  TEST_REPLACE(/*Old*/ P1, /*New*/ P2, /*Value*/ V1, /*Address*/ P2);
  // Replace value only.
  TEST_REPLACE(/*Old*/ V1, /*New*/ P2, /*Value*/ P2, /*Address*/ P2);
  // Replace both.
  TEST_REPLACE(/*Old*/ P2, /*New*/ P1, /*Value*/ P1, /*Address*/ P1);

  // Replace address only, value uses a DIArgList.
  // Value = {DIArgList(V1)}, Addr = P1.
  DbgAssign->setRawLocation(DIArgList::get(C, ValueAsMetadata::get(V1)));
  DbgAssign->setExpression(DIExpression::get(
      C, {dwarf::DW_OP_LLVM_arg, 0, dwarf::DW_OP_stack_value}));
  TEST_REPLACE(/*Old*/ P1, /*New*/ P2, /*Value*/ V1, /*Address*/ P2);
#undef TEST_REPLACE
}

TEST(AssignmentTrackingTest, Utils) {
  // Test the assignment tracking utils defined in DebugInfo.h namespace at {}.
  // This includes:
  //     getAssignmentInsts
  //     getAssignmentMarkers
  //     RAUW
  //     deleteAll
  //
  // The input IR includes two functions, fun1 and fun2. Both contain an alloca
  // with a DIAssignID tag. fun1's alloca is linked to two llvm.dbg.assign
  // intrinsics, one of which is for an inlined variable and appears before the
  // alloca.

  LLVMContext C;
  std::unique_ptr<Module> M = parseIR(C, R"(
    define dso_local void @fun1() !dbg !7 {
    entry:
      call void @llvm.dbg.assign(metadata i32 undef, metadata !10, metadata !DIExpression(), metadata !12, metadata i32 undef, metadata !DIExpression()), !dbg !13
      %local = alloca i32, align 4, !DIAssignID !12
      call void @llvm.dbg.assign(metadata i32 undef, metadata !16, metadata !DIExpression(), metadata !12, metadata i32 undef, metadata !DIExpression()), !dbg !15
      ret void, !dbg !15
    }

    define dso_local void @fun2() !dbg !17 {
    entry:
      %local = alloca i32, align 4, !DIAssignID !20
      call void @llvm.dbg.assign(metadata i32 undef, metadata !18, metadata !DIExpression(), metadata !20, metadata i32 undef, metadata !DIExpression()), !dbg !19
      ret void, !dbg !19
    }

    define dso_local void @fun3() !dbg !21 {
    entry:
      %local = alloca i32, align 4, !DIAssignID !24
      call void @llvm.dbg.assign(metadata i32 undef, metadata !22, metadata !DIExpression(), metadata !24, metadata i32* undef, metadata !DIExpression()), !dbg !23
      ret void
    }

    declare void @llvm.dbg.assign(metadata, metadata, metadata, metadata, metadata, metadata)

    !llvm.dbg.cu = !{!0}
    !llvm.module.flags = !{!3, !4, !5}
    !llvm.ident = !{!6}

    !0 = distinct !DICompileUnit(language: DW_LANG_C99, file: !1, producer: "clang version 14.0.0", isOptimized: false, runtimeVersion: 0, emissionKind: FullDebug, enums: !2, splitDebugInlining: false, nameTableKind: None)
    !1 = !DIFile(filename: "test.c", directory: "/")
    !2 = !{}
    !3 = !{i32 7, !"Dwarf Version", i32 4}
    !4 = !{i32 2, !"Debug Info Version", i32 3}
    !5 = !{i32 1, !"wchar_size", i32 4}
    !6 = !{!"clang version 14.0.0"}
    !7 = distinct !DISubprogram(name: "fun1", scope: !1, file: !1, line: 1, type: !8, scopeLine: 1, spFlags: DISPFlagDefinition, unit: !0, retainedNodes: !2)
    !8 = !DISubroutineType(types: !9)
    !9 = !{null}
    !10 = !DILocalVariable(name: "local3", scope: !14, file: !1, line: 2, type: !11)
    !11 = !DIBasicType(name: "int", size: 32, encoding: DW_ATE_signed)
    !12 = distinct !DIAssignID()
    !13 = !DILocation(line: 5, column: 1, scope: !14, inlinedAt: !15)
    !14 = distinct !DISubprogram(name: "inline", scope: !1, file: !1, line: 1, type: !8, scopeLine: 1, spFlags: DISPFlagDefinition, unit: !0, retainedNodes: !2)
    !15 = !DILocation(line: 3, column: 1, scope: !7)
    !16 = !DILocalVariable(name: "local1", scope: !7, file: !1, line: 2, type: !11)
    !17 = distinct !DISubprogram(name: "fun2", scope: !1, file: !1, line: 1, type: !8, scopeLine: 1, spFlags: DISPFlagDefinition, unit: !0, retainedNodes: !2)
    !18 = !DILocalVariable(name: "local2", scope: !17, file: !1, line: 2, type: !11)
    !19 = !DILocation(line: 4, column: 1, scope: !17)
    !20 = distinct !DIAssignID()
    !21 = distinct !DISubprogram(name: "fun3", scope: !1, file: !1, line: 1, type: !8, scopeLine: 1, spFlags: DISPFlagDefinition, unit: !0, retainedNodes: !2)
    !22 = !DILocalVariable(name: "local4", scope: !21, file: !1, line: 2, type: !11)
    !23 = !DILocation(line: 4, column: 1, scope: !21)
    !24 = distinct !DIAssignID()
    )");

  // Check the test IR isn't malformed.
  ASSERT_TRUE(M);

  Function &Fun1 = *M->getFunction("fun1");
  Instruction &Alloca = *Fun1.getEntryBlock().getFirstNonPHIOrDbg();

  // 1. Check the Instruction <-> Intrinsic mappings work in fun1.
  //
  // Check there are two llvm.dbg.assign intrinsics linked to Alloca.
  auto CheckFun1Mapping = [&Alloca]() {
    auto Markers = at::getDVRAssignmentMarkers(&Alloca);
    EXPECT_TRUE(std::distance(Markers.begin(), Markers.end()) == 2);
    // Check those two entries are distinct.
    DbgVariableRecord *First = *Markers.begin();
    DbgVariableRecord *Second = *std::next(Markers.begin());
    EXPECT_NE(First, Second);

    // Check that we can get back to Alloca from each llvm.dbg.assign.
    for (auto *DAI : Markers) {
      auto Insts = at::getAssignmentInsts(DAI);
      // Check there is exactly one instruction linked to each intrinsic. Use
      // ASSERT_TRUE because we're going to dereference the begin iterator.
      ASSERT_TRUE(std::distance(Insts.begin(), Insts.end()) == 1);
      EXPECT_FALSE(Insts.empty());
      // Check the linked instruction is Alloca.
      Instruction *LinkedInst = *Insts.begin();
      EXPECT_EQ(LinkedInst, &Alloca);
    }
  };
  CheckFun1Mapping();

  // 2. Check DIAssignID RAUW replaces attachments and uses.
  //
  DIAssignID *Old =
      cast_or_null<DIAssignID>(Alloca.getMetadata(LLVMContext::MD_DIAssignID));
  DIAssignID *New = DIAssignID::getDistinct(C);
  ASSERT_TRUE(Old && New && New != Old);
  at::RAUW(Old, New);
  // Check fun1's alloca and intrinsics have been updated and the mapping still
  // works.
  EXPECT_EQ(New, cast_or_null<DIAssignID>(
                     Alloca.getMetadata(LLVMContext::MD_DIAssignID)));
  CheckFun1Mapping();

  // Check that fun2's alloca and intrinsic have not not been updated.
  Instruction &Fun2Alloca =
      *M->getFunction("fun2")->getEntryBlock().getFirstNonPHIOrDbg();
  DIAssignID *Fun2ID = cast_or_null<DIAssignID>(
      Fun2Alloca.getMetadata(LLVMContext::MD_DIAssignID));
  EXPECT_NE(New, Fun2ID);
  auto Fun2Markers = at::getDVRAssignmentMarkers(&Fun2Alloca);
  ASSERT_TRUE(std::distance(Fun2Markers.begin(), Fun2Markers.end()) == 1);
  auto Fun2Insts = at::getAssignmentInsts(*Fun2Markers.begin());
  ASSERT_TRUE(std::distance(Fun2Insts.begin(), Fun2Insts.end()) == 1);
  EXPECT_EQ(*Fun2Insts.begin(), &Fun2Alloca);

  // 3. Check that deleting dbg.assigns from a specific instruction works.
  Instruction &Fun3Alloca =
      *M->getFunction("fun3")->getEntryBlock().getFirstNonPHIOrDbg();
  auto Fun3Markers = at::getDVRAssignmentMarkers(&Fun3Alloca);
  ASSERT_TRUE(std::distance(Fun3Markers.begin(), Fun3Markers.end()) == 1);
  at::deleteAssignmentMarkers(&Fun3Alloca);
  Fun3Markers = at::getDVRAssignmentMarkers(&Fun3Alloca);
  EXPECT_EQ(Fun3Markers.empty(), true);

  // 4. Check that deleting works and applies only to the target function.
  at::deleteAll(&Fun1);
  // There should now only be the alloca and ret in fun1.
  EXPECT_EQ(Fun1.begin()->size(), 2u);
  // fun2's alloca should have the same DIAssignID and remain linked to its
  // llvm.dbg.assign.
  EXPECT_EQ(Fun2ID, cast_or_null<DIAssignID>(
                        Fun2Alloca.getMetadata(LLVMContext::MD_DIAssignID)));
  EXPECT_FALSE(at::getDVRAssignmentMarkers(&Fun2Alloca).empty());
}

TEST(IRBuilder, GetSetInsertionPointWithEmptyBasicBlock) {
  LLVMContext C;
  std::unique_ptr<BasicBlock> BB(BasicBlock::Create(C, "start"));
  Module *M = new Module("module", C);
  IRBuilder<> Builder(BB.get());
  Function *DbgDeclare =
      Intrinsic::getOrInsertDeclaration(M, Intrinsic::dbg_declare);
  Value *DIV = MetadataAsValue::get(C, (Metadata *)nullptr);
  SmallVector<Value *, 3> Args = {DIV, DIV, DIV};
  Builder.CreateCall(DbgDeclare, Args);
  auto IP = BB->getFirstInsertionPt();
  Builder.SetInsertPoint(BB.get(), IP);
}

TEST(AssignmentTrackingTest, InstrMethods) {
  // Test the assignment tracking Instruction methods.
  // This includes:
  //     Instruction::mergeDIAssignID

  LLVMContext C;
  std::unique_ptr<Module> M = parseIR(C, R"(
    define dso_local void @fun() #0 !dbg !8 {
    entry:
      %Local = alloca [2 x i32], align 4, !DIAssignID !12
      call void @llvm.dbg.assign(metadata i1 undef, metadata !13, metadata !DIExpression(), metadata !12, metadata [2 x i32]* %Local, metadata !DIExpression()), !dbg !18
      %arrayidx = getelementptr inbounds [2 x i32], [2 x i32]* %Local, i64 0, i64 0, !dbg !19
      store i32 5, i32* %arrayidx, align 4, !dbg !20, !DIAssignID !21
      call void @llvm.dbg.assign(metadata i32 5, metadata !13, metadata !DIExpression(DW_OP_LLVM_fragment, 0, 32), metadata !21, metadata i32* %arrayidx, metadata !DIExpression()), !dbg !18
      %arrayidx1 = getelementptr inbounds [2 x i32], [2 x i32]* %Local, i64 0, i64 1, !dbg !22
      store i32 6, i32* %arrayidx1, align 4, !dbg !23, !DIAssignID !24
      call void @llvm.dbg.assign(metadata i32 6, metadata !13, metadata !DIExpression(DW_OP_LLVM_fragment, 32, 32), metadata !24, metadata i32* %arrayidx1, metadata !DIExpression()), !dbg !18
      ret void, !dbg !25
    }

    declare void @llvm.dbg.assign(metadata, metadata, metadata, metadata, metadata, metadata) #1

    !llvm.dbg.cu = !{!0}
    !llvm.module.flags = !{!2, !3, !4, !5, !6}
    !llvm.ident = !{!7}

    !0 = distinct !DICompileUnit(language: DW_LANG_C_plus_plus_14, file: !1, producer: "clang version 14.0.0", isOptimized: false, runtimeVersion: 0, emissionKind: FullDebug, splitDebugInlining: false, nameTableKind: None)
    !1 = !DIFile(filename: "test.cpp", directory: "/")
    !2 = !{i32 7, !"Dwarf Version", i32 5}
    !3 = !{i32 2, !"Debug Info Version", i32 3}
    !4 = !{i32 1, !"wchar_size", i32 4}
    !5 = !{i32 7, !"uwtable", i32 1}
    !6 = !{i32 7, !"frame-pointer", i32 2}
    !7 = !{!"clang version 14.0.0"}
    !8 = distinct !DISubprogram(name: "fun", linkageName: "fun", scope: !1, file: !1, line: 1, type: !9, scopeLine: 1, flags: DIFlagPrototyped, spFlags: DISPFlagDefinition, unit: !0, retainedNodes: !11)
    !9 = !DISubroutineType(types: !10)
    !10 = !{null}
    !11 = !{}
    !12 = distinct !DIAssignID()
    !13 = !DILocalVariable(name: "Local", scope: !8, file: !1, line: 2, type: !14)
    !14 = !DICompositeType(tag: DW_TAG_array_type, baseType: !15, size: 64, elements: !16)
    !15 = !DIBasicType(name: "int", size: 32, encoding: DW_ATE_signed)
    !16 = !{!17}
    !17 = !DISubrange(count: 2)
    !18 = !DILocation(line: 0, scope: !8)
    !19 = !DILocation(line: 3, column: 3, scope: !8)
    !20 = !DILocation(line: 3, column: 12, scope: !8)
    !21 = distinct !DIAssignID()
    !22 = !DILocation(line: 4, column: 3, scope: !8)
    !23 = !DILocation(line: 4, column: 12, scope: !8)
    !24 = distinct !DIAssignID()
    !25 = !DILocation(line: 5, column: 1, scope: !8)
  )");

  // Check the test IR isn't malformed.
  ASSERT_TRUE(M);
  Function &Fun = *M->getFunction("fun");
  SmallVector<Instruction *> Stores;
  for (auto &BB : Fun) {
    for (auto &I : BB) {
      if (isa<StoreInst>(&I))
        Stores.push_back(&I);
    }
  }

  // The test requires (at least) 2 stores.
  ASSERT_TRUE(Stores.size() == 2);
  // Use SetVectors to check that the attachments and markers are unique
  // (another test requirement).
  SetVector<Metadata *> OrigIDs;
  SetVector<DbgVariableRecord *> Markers;
  for (const Instruction *SI : Stores) {
    Metadata *ID = SI->getMetadata(LLVMContext::MD_DIAssignID);
    ASSERT_TRUE(OrigIDs.insert(ID));
    ASSERT_TRUE(ID != nullptr);
    auto Range = at::getDVRAssignmentMarkers(SI);
    ASSERT_TRUE(std::distance(Range.begin(), Range.end()) == 1);
    ASSERT_TRUE(Markers.insert(*Range.begin()));
  }

  // Test 1 - mergeDIAssignID.
  //
  // Input            store0->mergeDIAssignID(store1)
  // -----            -------------------------
  // store0 !x        store0 !x
  // dbg.assign0 !x   dbg.assign !x
  // store1 !y        store1 !x
  // dbg.assign1 !y   dbg.assign1 !x
  {
    Stores[0]->mergeDIAssignID(Stores[1]);
    // Check that the stores share the same ID.
    Metadata *NewID0 = Stores[0]->getMetadata(LLVMContext::MD_DIAssignID);
    Metadata *NewID1 = Stores[1]->getMetadata(LLVMContext::MD_DIAssignID);
    EXPECT_NE(NewID0, nullptr);
    EXPECT_EQ(NewID0, NewID1);
    EXPECT_EQ(Markers[0]->getAssignID(), NewID0);
    EXPECT_EQ(Markers[1]->getAssignID(), NewID0);
  }

  // Test 2 - mergeDIAssignID.
  //
  // Input            store0->mergeDIAssignID(store1)
  // -----            -------------------------
  // store0 !x        store0 !x
  // dbg.assign0 !x   dbg.assign !x
  // store1           store1
  {
    Stores[1]->setMetadata(LLVMContext::MD_DIAssignID, nullptr);
    Stores[0]->mergeDIAssignID(Stores[1]);
    // Check that store1 doesn't get a new ID.
    Metadata *NewID0 = Stores[0]->getMetadata(LLVMContext::MD_DIAssignID);
    Metadata *NewID1 = Stores[1]->getMetadata(LLVMContext::MD_DIAssignID);
    EXPECT_NE(NewID0, nullptr);
    EXPECT_EQ(NewID1, nullptr);
    EXPECT_EQ(Markers[0]->getAssignID(), NewID0);
  }

  // Test 3 - mergeDIAssignID.
  //
  // Input            store1->mergeDIAssignID(store0)
  // -----            -------------------------
  // store0 !x        store0 !x
  // dbg.assign0 !x   dbg.assign !x
  // store1           store1 !x
  {
    Stores[1]->setMetadata(LLVMContext::MD_DIAssignID, nullptr);
    Stores[1]->mergeDIAssignID(Stores[0]);
    // Check that the stores share the same ID (note store1 starts with none).
    Metadata *NewID0 = Stores[0]->getMetadata(LLVMContext::MD_DIAssignID);
    Metadata *NewID1 = Stores[1]->getMetadata(LLVMContext::MD_DIAssignID);
    EXPECT_NE(NewID0, nullptr);
    EXPECT_EQ(NewID0, NewID1);
    EXPECT_EQ(Markers[0]->getAssignID(), NewID0);
  }

  // Test 4 - mergeDIAssignID.
  //
  // Input            store1->mergeDIAssignID(store0)
  // -----            -------------------------
  // store0 !x        store0 !x
  // dbg.assign0 !x   dbg.assign !x
  // store1 !x        store1 !x
  {
    Stores[0]->mergeDIAssignID(Stores[1]);
    // Check that the stores share the same ID.
    Metadata *NewID0 = Stores[0]->getMetadata(LLVMContext::MD_DIAssignID);
    Metadata *NewID1 = Stores[1]->getMetadata(LLVMContext::MD_DIAssignID);
    EXPECT_NE(NewID0, nullptr);
    EXPECT_EQ(NewID0, NewID1);
    EXPECT_EQ(Markers[0]->getAssignID(), NewID0);
  }

  // Test 5 - dropUnknownNonDebugMetadata.
  //
  // Input            store0->dropUnknownNonDebugMetadata()
  // -----            -------------------------
  // store0 !x        store0 !x
  {
    Stores[0]->dropUnknownNonDebugMetadata();
    Metadata *NewID0 = Stores[0]->getMetadata(LLVMContext::MD_DIAssignID);
    EXPECT_NE(NewID0, nullptr);
  }
}

// Test some very straight-forward operations on DbgVariableRecords -- these are
// dbg.values that have been converted to a non-instruction format.
TEST(MetadataTest, ConvertDbgToDbgVariableRecord) {
  LLVMContext C;
  std::unique_ptr<Module> M = parseIR(C, R"(
    define i16 @f(i16 %a) !dbg !6 {
      call void @llvm.dbg.value(metadata i16 %a, metadata !9, metadata !DIExpression()), !dbg !11
      %b = add i16 %a, 1, !dbg !11
      call void @llvm.dbg.value(metadata i16 %b, metadata !9, metadata !DIExpression()), !dbg !11
      ret i16 0, !dbg !11

    exit:
      %c = add i16 %b, 1, !dbg !11
      ret i16 0, !dbg !11
    }
    declare void @llvm.dbg.value(metadata, metadata, metadata) #0
    attributes #0 = { nounwind readnone speculatable willreturn }

    !llvm.dbg.cu = !{!0}
    !llvm.module.flags = !{!5}

    !0 = distinct !DICompileUnit(language: DW_LANG_C, file: !1, producer: "debugify", isOptimized: true, runtimeVersion: 0, emissionKind: FullDebug, enums: !2)
    !1 = !DIFile(filename: "t.ll", directory: "/")
    !2 = !{}
    !5 = !{i32 2, !"Debug Info Version", i32 3}
    !6 = distinct !DISubprogram(name: "foo", linkageName: "foo", scope: null, file: !1, line: 1, type: !7, scopeLine: 1, spFlags: DISPFlagDefinition | DISPFlagOptimized, unit: !0, retainedNodes: !8)
    !7 = !DISubroutineType(types: !2)
    !8 = !{!9}
    !9 = !DILocalVariable(name: "1", scope: !6, file: !1, line: 1, type: !10)
    !10 = !DIBasicType(name: "ty16", size: 16, encoding: DW_ATE_unsigned)
    !11 = !DILocation(line: 1, column: 1, scope: !6)
)");

  // The IR above will be autoupgraded to debug records: but this test is about
  // the conversion routines, so convert it back. This test will have value
  // going forwards for the purpose of testing the conversion routine, which
  // some compatibility tools (DXIL?) wish to use.
  M->convertFromNewDbgValues();

  // Find the first dbg.value,
  Instruction &I = *M->getFunction("f")->getEntryBlock().getFirstNonPHIIt();
  const DILocalVariable *Var = nullptr;
  const DIExpression *Expr = nullptr;
  const DILocation *Loc = nullptr;
  const Metadata *MLoc = nullptr;
  DbgVariableRecord *DVR1 = nullptr;
  {
    DbgValueInst *DPI = dyn_cast<DbgValueInst>(&I);
    ASSERT_TRUE(DPI);
    Var = DPI->getVariable();
    Expr = DPI->getExpression();
    Loc = DPI->getDebugLoc().get();
    MLoc = DPI->getRawLocation();

    // Test the creation of a DbgVariableRecord and it's conversion back to a
    // dbg.value.
    DVR1 = new DbgVariableRecord(DPI);
    EXPECT_EQ(DVR1->getVariable(), Var);
    EXPECT_EQ(DVR1->getExpression(), Expr);
    EXPECT_EQ(DVR1->getDebugLoc().get(), Loc);
    EXPECT_EQ(DVR1->getRawLocation(), MLoc);

    // Erase dbg.value,
    DPI->eraseFromParent();
    // Re-create from DVR1, inserting at front.
    DVR1->createDebugIntrinsic(&*M,
                               &M->getFunction("f")->getEntryBlock().front());

    Instruction *NewDPI = &M->getFunction("f")->getEntryBlock().front();
    DbgValueInst *DPI2 = dyn_cast<DbgValueInst>(NewDPI);
    ASSERT_TRUE(DPI2);
    EXPECT_EQ(DPI2->getVariable(), Var);
    EXPECT_EQ(DPI2->getExpression(), Expr);
    EXPECT_EQ(DPI2->getDebugLoc().get(), Loc);
    EXPECT_EQ(DPI2->getRawLocation(), MLoc);
  }

  // Fetch the second dbg.value, convert it to a DbgVariableRecord,
  BasicBlock::iterator It = M->getFunction("f")->getEntryBlock().begin();
  It = std::next(std::next(It));
  DbgValueInst *DPI3 = dyn_cast<DbgValueInst>(It);
  ASSERT_TRUE(DPI3);
  DbgVariableRecord *DVR2 = new DbgVariableRecord(DPI3);

  // These dbg.values are supposed to refer to different values.
  EXPECT_NE(DVR1->getRawLocation(), DVR2->getRawLocation());

  // Try manipulating DbgVariableRecords and markers in the exit block.
  BasicBlock *ExitBlock = &*std::next(M->getFunction("f")->getEntryBlock().getIterator());
  Instruction *FirstInst = &ExitBlock->front();
  Instruction *RetInst = &*std::next(FirstInst->getIterator());

  // Set-up DbgMarkers in this block.
  ExitBlock->createMarker(FirstInst);
  ExitBlock->createMarker(RetInst);

  // Insert DbgRecords into markers, order should come out DVR2, DVR1.
  FirstInst->DebugMarker->insertDbgRecord(DVR1, false);
  FirstInst->DebugMarker->insertDbgRecord(DVR2, true);
  unsigned int ItCount = 0;
  for (DbgRecord &Item : FirstInst->DebugMarker->getDbgRecordRange()) {
    EXPECT_TRUE((&Item == DVR2 && ItCount == 0) ||
                (&Item == DVR1 && ItCount == 1));
    EXPECT_EQ(Item.getMarker(), FirstInst->DebugMarker);
    ++ItCount;
  }

  // Clone them onto the second marker -- should allocate new DVRs.
  RetInst->DebugMarker->cloneDebugInfoFrom(FirstInst->DebugMarker, std::nullopt,
                                           false);
  EXPECT_EQ(RetInst->DebugMarker->StoredDbgRecords.size(), 2u);
  ItCount = 0;
  // Check these things store the same information; but that they're not the same
  // objects.
  for (DbgVariableRecord &Item :
       filterDbgVars(RetInst->DebugMarker->getDbgRecordRange())) {
    EXPECT_TRUE(
        (Item.getRawLocation() == DVR2->getRawLocation() && ItCount == 0) ||
        (Item.getRawLocation() == DVR1->getRawLocation() && ItCount == 1));

    EXPECT_EQ(Item.getMarker(), RetInst->DebugMarker);
    EXPECT_NE(&Item, DVR1);
    EXPECT_NE(&Item, DVR2);
    ++ItCount;
  }

  RetInst->DebugMarker->dropDbgRecords();
  EXPECT_EQ(RetInst->DebugMarker->StoredDbgRecords.size(), 0u);

  // Try cloning one single DbgVariableRecord.
  auto DIIt = std::next(FirstInst->DebugMarker->getDbgRecordRange().begin());
  RetInst->DebugMarker->cloneDebugInfoFrom(FirstInst->DebugMarker, DIIt, false);
  EXPECT_EQ(RetInst->DebugMarker->StoredDbgRecords.size(), 1u);
  // The second DbgVariableRecord should have been cloned; it should have the
  // same values as DVR1.
  EXPECT_EQ(
      cast<DbgVariableRecord>(RetInst->DebugMarker->StoredDbgRecords.begin())
          ->getRawLocation(),
      DVR1->getRawLocation());
  // We should be able to drop individual DbgRecords.
  RetInst->DebugMarker->dropOneDbgRecord(
      &*RetInst->DebugMarker->StoredDbgRecords.begin());

  // "Aborb" a DbgMarker: this means pretend that the instruction it's attached
  // to is disappearing so it needs to be transferred into "this" marker.
  RetInst->DebugMarker->absorbDebugValues(*FirstInst->DebugMarker, true);
  EXPECT_EQ(RetInst->DebugMarker->StoredDbgRecords.size(), 2u);
  // Should be the DVR1 and DVR2 objects.
  ItCount = 0;
  for (DbgRecord &Item : RetInst->DebugMarker->getDbgRecordRange()) {
    EXPECT_TRUE((&Item == DVR2 && ItCount == 0) ||
                (&Item == DVR1 && ItCount == 1));
    EXPECT_EQ(Item.getMarker(), RetInst->DebugMarker);
    ++ItCount;
  }

  // Finally -- there are two DbgVariableRecords left over. If we remove
  // evrything in the basic block, then they should sink down into the
  // "TrailingDbgRecords" container for dangling debug-info. Future facilities
  // will restore them back when a terminator is inserted.
  FirstInst->DebugMarker->removeMarker();
  FirstInst->eraseFromParent();
  RetInst->DebugMarker->removeMarker();
  RetInst->eraseFromParent();

  DbgMarker *EndMarker = ExitBlock->getTrailingDbgRecords();
  ASSERT_NE(EndMarker, nullptr);
  EXPECT_EQ(EndMarker->StoredDbgRecords.size(), 2u);
  // Test again that it's those two DbgVariableRecords, DVR1 and DVR2.
  ItCount = 0;
  for (DbgRecord &Item : EndMarker->getDbgRecordRange()) {
    EXPECT_TRUE((&Item == DVR2 && ItCount == 0) ||
                (&Item == DVR1 && ItCount == 1));
    EXPECT_EQ(Item.getMarker(), EndMarker);
    ++ItCount;
  }

  // Cleanup the trailing DbgVariableRecord records and marker.
  EndMarker->eraseFromParent();

  // The record of those trailing DbgVariableRecords would dangle and cause an
  // assertion failure if it lived until the end of the LLVMContext.
  ExitBlock->deleteTrailingDbgRecords();
}

TEST(MetadataTest, DbgVariableRecordConversionRoutines) {
  LLVMContext C;

  std::unique_ptr<Module> M = parseIR(C, R"(
    define i16 @f(i16 %a) !dbg !6 {
      call void @llvm.dbg.value(metadata i16 %a, metadata !9, metadata !DIExpression()), !dbg !11
      %b = add i16 %a, 1, !dbg !11
      call void @llvm.dbg.value(metadata i16 %b, metadata !9, metadata !DIExpression()), !dbg !11
      ret i16 0, !dbg !11

    exit:
      %c = add i16 %b, 1, !dbg !11
      ret i16 0, !dbg !11
    }
    declare void @llvm.dbg.value(metadata, metadata, metadata) #0
    attributes #0 = { nounwind readnone speculatable willreturn }

    !llvm.dbg.cu = !{!0}
    !llvm.module.flags = !{!5}

    !0 = distinct !DICompileUnit(language: DW_LANG_C, file: !1, producer: "debugify", isOptimized: true, runtimeVersion: 0, emissionKind: FullDebug, enums: !2)
    !1 = !DIFile(filename: "t.ll", directory: "/")
    !2 = !{}
    !5 = !{i32 2, !"Debug Info Version", i32 3}
    !6 = distinct !DISubprogram(name: "foo", linkageName: "foo", scope: null, file: !1, line: 1, type: !7, scopeLine: 1, spFlags: DISPFlagDefinition | DISPFlagOptimized, unit: !0, retainedNodes: !8)
    !7 = !DISubroutineType(types: !2)
    !8 = !{!9}
    !9 = !DILocalVariable(name: "1", scope: !6, file: !1, line: 1, type: !10)
    !10 = !DIBasicType(name: "ty16", size: 16, encoding: DW_ATE_unsigned)
    !11 = !DILocation(line: 1, column: 1, scope: !6)
)");

  // This test exists to check we can convert back and forth between old and new
  // debug info formats (dbg.value intrinsics versus #dbg_value records).
  // We're ripping out support for debug intrinsics, but the conversions will
  // live on in bitcode autoupgrade and possibly DXIL autodowngrade. Thus, this
  // test is still valuable. Begin by starting in the intrinsic format:
  M->convertFromNewDbgValues();

  Function *F = M->getFunction("f");
  BasicBlock *BB1 = &F->getEntryBlock();
  // First instruction should be a dbg.value.
  EXPECT_TRUE(isa<DbgValueInst>(BB1->front()));
  // Validating the block for DbgVariableRecords / DbgMarkers shouldn't fail --
  // there's no data stored right now.
  bool BrokenDebugInfo = false;
  bool Error = verifyModule(*M, &errs(), &BrokenDebugInfo);
  EXPECT_FALSE(Error);
  EXPECT_FALSE(BrokenDebugInfo);

  // Now convert.
  M->convertToNewDbgValues();

  // There should now be no dbg.value instructions!
  // Ensure the first instruction exists, the test all of them.
  EXPECT_FALSE(isa<DbgValueInst>(BB1->front()));
  for (auto &BB : *F)
    for (auto &I : BB)
      EXPECT_FALSE(isa<DbgValueInst>(I));

  // There should be a DbgMarker on each of the two instructions in the entry
  // block, each containing one DbgVariableRecord.
  EXPECT_EQ(BB1->size(), 2u);
  Instruction *FirstInst = &BB1->front();
  Instruction *SecondInst = FirstInst->getNextNode();
  ASSERT_TRUE(FirstInst->DebugMarker);
  ASSERT_TRUE(SecondInst->DebugMarker);
  EXPECT_NE(FirstInst->DebugMarker, SecondInst->DebugMarker);
  EXPECT_EQ(FirstInst, FirstInst->DebugMarker->MarkedInstr);
  EXPECT_EQ(SecondInst, SecondInst->DebugMarker->MarkedInstr);

  EXPECT_EQ(FirstInst->DebugMarker->StoredDbgRecords.size(), 1u);
  DbgVariableRecord *DVR1 = cast<DbgVariableRecord>(
      &*FirstInst->DebugMarker->getDbgRecordRange().begin());
  EXPECT_EQ(DVR1->getMarker(), FirstInst->DebugMarker);
  // Should point at %a, an argument.
  EXPECT_TRUE(isa<Argument>(DVR1->getVariableLocationOp(0)));

  EXPECT_EQ(SecondInst->DebugMarker->StoredDbgRecords.size(), 1u);
  DbgVariableRecord *DVR2 = cast<DbgVariableRecord>(
      &*SecondInst->DebugMarker->getDbgRecordRange().begin());
  EXPECT_EQ(DVR2->getMarker(), SecondInst->DebugMarker);
  // Should point at FirstInst.
  EXPECT_EQ(DVR2->getVariableLocationOp(0), FirstInst);

  // There should be no DbgVariableRecords / DbgMarkers in the second block, but
  // it should be marked as being in the new format.
  BasicBlock *BB2 = BB1->getNextNode();
  for (auto &Inst : *BB2)
    // Either there should be no marker, or it should be empty.
    EXPECT_TRUE(!Inst.DebugMarker ||
                Inst.DebugMarker->StoredDbgRecords.empty());

  // Validating the first block should continue to not be a problem,
  Error = verifyModule(*M, &errs(), &BrokenDebugInfo);
  EXPECT_FALSE(Error);
  EXPECT_FALSE(BrokenDebugInfo);
  // But if we were to break something, it should be able to fire. Don't attempt
  // to comprehensively test the validator, it's a smoke-test rather than a
  // "proper" verification pass.
  DVR1->setMarker(nullptr);
  // A marker pointing the wrong way should be an error.
  Error = verifyModule(*M, &errs(), &BrokenDebugInfo);
  EXPECT_FALSE(Error);
  EXPECT_TRUE(BrokenDebugInfo);
  DVR1->setMarker(FirstInst->DebugMarker);

  DILocalVariable *DLV1 = DVR1->getVariable();
  DIExpression *Expr1 = DVR1->getExpression();
  DILocalVariable *DLV2 = DVR2->getVariable();
  DIExpression *Expr2 = DVR2->getExpression();

  // Convert everything back to the "old" format and ensure it's right.
  M->convertFromNewDbgValues();

  EXPECT_EQ(BB1->size(), 4u);
  ASSERT_TRUE(isa<DbgValueInst>(BB1->front()));
  DbgValueInst *DVI1 = cast<DbgValueInst>(&BB1->front());
  // These dbg.values should still point at the same places.
  EXPECT_TRUE(isa<Argument>(DVI1->getVariableLocationOp(0)));
  DbgValueInst *DVI2 = cast<DbgValueInst>(DVI1->getNextNode()->getNextNode());
  EXPECT_EQ(DVI2->getVariableLocationOp(0), FirstInst);

  // Check a few fields too,
  EXPECT_EQ(DVI1->getVariable(), DLV1);
  EXPECT_EQ(DVI1->getExpression(), Expr1);
  EXPECT_EQ(DVI2->getVariable(), DLV2);
  EXPECT_EQ(DVI2->getExpression(), Expr2);
}

// Test that the hashing function for DISubprograms representing methods produce
// the same result after replacing their scope (the type containing the
// subprogram) from a temporary DIType with the permanent one.
TEST(DIBuilder, HashingDISubprogram) {
  LLVMContext Ctx;
  std::unique_ptr<Module> M = std::make_unique<Module>("MyModule", Ctx);
  DIBuilder DIB(*M);

  DIFile *F = DIB.createFile("main.c", "/");
  DICompileUnit *CU =
      DIB.createCompileUnit(dwarf::DW_LANG_C, F, "Test", false, "", 0);

  llvm::TempDIType ForwardDeclaredType =
      llvm::TempDIType(DIB.createReplaceableCompositeType(
          llvm::dwarf::DW_TAG_structure_type, "MyType", CU, F, 0, 0, 8, 8, {},
          "UniqueIdentifier"));

  // The hashing function is different for declarations and definitions, so
  // create one of each.
  DISubprogram *Declaration =
      DIB.createMethod(ForwardDeclaredType.get(), "MethodName", "LinkageName",
                       F, 0, DIB.createSubroutineType({}));

  DISubprogram *Definition = DIB.createFunction(
      ForwardDeclaredType.get(), "MethodName", "LinkageName", F, 0,
      DIB.createSubroutineType({}), 0, DINode::FlagZero,
      llvm::DISubprogram::SPFlagDefinition, nullptr, Declaration);

  // Produce the hash with the temporary scope.
  unsigned HashDeclaration =
      MDNodeKeyImpl<DISubprogram>(Declaration).getHashValue();
  unsigned HashDefinition =
      MDNodeKeyImpl<DISubprogram>(Definition).getHashValue();

  // Instantiate the real scope and replace the temporary one with it.
  DICompositeType *Type = DIB.createStructType(CU, "MyType", F, 0, 8, 8, {}, {},
                                               {}, 0, {}, "UniqueIdentifier");
  DIB.replaceTemporary(std::move(ForwardDeclaredType), Type);

  // Now make sure the hashing is consistent.
  unsigned HashDeclarationAfter =
      MDNodeKeyImpl<DISubprogram>(Declaration).getHashValue();
  unsigned HashDefinitionAfter =
      MDNodeKeyImpl<DISubprogram>(Definition).getHashValue();

  EXPECT_EQ(HashDeclaration, HashDeclarationAfter);
  EXPECT_EQ(HashDefinition, HashDefinitionAfter);
}

TEST(DIBuilder, CompositeTypes) {
  LLVMContext Ctx;
  std::unique_ptr<Module> M = std::make_unique<Module>("MyModule", Ctx);
  DIBuilder DIB(*M);

  DIFile *F = DIB.createFile("main.c", "/");
  DICompileUnit *CU =
      DIB.createCompileUnit(dwarf::DW_LANG_C, F, "Test", false, "", 0);

  DICompositeType *Class =
      DIB.createClassType(CU, "MyClass", F, 0, 8, 8, 0, {}, nullptr, {}, 0,
                          nullptr, nullptr, "ClassUniqueIdentifier");
  EXPECT_EQ(Class->getTag(), dwarf::DW_TAG_class_type);

  DICompositeType *Struct = DIB.createStructType(
      CU, "MyStruct", F, 0, 8, 8, {}, {}, {}, 0, {}, "StructUniqueIdentifier");
  EXPECT_EQ(Struct->getTag(), dwarf::DW_TAG_structure_type);

  DICompositeType *Union = DIB.createUnionType(CU, "MyUnion", F, 0, 8, 8, {},
                                               {}, 0, "UnionUniqueIdentifier");
  EXPECT_EQ(Union->getTag(), dwarf::DW_TAG_union_type);

  DICompositeType *Array = DIB.createArrayType(8, 8, nullptr, {});
  EXPECT_EQ(Array->getTag(), dwarf::DW_TAG_array_type);

  StringRef ArrayNameExp = "AnArray";
  DICompositeType *NamedArray =
      DIB.createArrayType(nullptr, ArrayNameExp, nullptr, 0, 8, 8, nullptr, {});
  EXPECT_EQ(NamedArray->getTag(), dwarf::DW_TAG_array_type);
  EXPECT_EQ(NamedArray->getName(), ArrayNameExp);

  DICompositeType *Vector = DIB.createVectorType(8, 8, nullptr, {});
  EXPECT_EQ(Vector->getTag(), dwarf::DW_TAG_array_type);

  DICompositeType *Enum = DIB.createEnumerationType(
      CU, "MyEnum", F, 0, 8, 8, {}, nullptr, 0, "EnumUniqueIdentifier");
  EXPECT_EQ(Enum->getTag(), dwarf::DW_TAG_enumeration_type);
}

} // end namespace<|MERGE_RESOLUTION|>--- conflicted
+++ resolved
@@ -27,11 +27,6 @@
 
 using namespace llvm;
 
-<<<<<<< HEAD
-LLVM_ABI extern cl::opt<bool> UseNewDbgInfoFormat;
-
-=======
->>>>>>> 4084ffcf
 static std::unique_ptr<Module> parseIR(LLVMContext &C, const char *IR) {
   SMDiagnostic Err;
   std::unique_ptr<Module> Mod = parseAssemblyString(IR, Err, C);
