--- conflicted
+++ resolved
@@ -24,12 +24,6 @@
 using namespace llvm;
 using namespace IRSimilarity;
 
-<<<<<<< HEAD
-LLVM_ABI extern llvm::cl::opt<bool> UseNewDbgInfoFormat;
-LLVM_ABI extern cl::opt<bool> UseNewDbgInfoFormat;
-
-=======
->>>>>>> eb0f1dc0
 static std::unique_ptr<Module> makeLLVMModule(LLVMContext &Context,
                                               StringRef ModuleStr) {
   SMDiagnostic Err;
