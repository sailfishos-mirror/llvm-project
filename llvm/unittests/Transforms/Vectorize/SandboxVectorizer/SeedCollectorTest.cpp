//===- SeedCollectorTest.cpp ----------------------------------------===//
//
// Part of the LLVM Project, under the Apache License v2.0 with LLVM Exceptions.
// See https://llvm.org/LICENSE.txt for license information.
// SPDX-License-Identifier: Apache-2.0 WITH LLVM-exception
//
//===----------------------------------------------------------------------===//

#include "llvm/Transforms/Vectorize/SandboxVectorizer/SeedCollector.h"
#include "llvm/Analysis/AliasAnalysis.h"
#include "llvm/Analysis/AssumptionCache.h"
#include "llvm/Analysis/BasicAliasAnalysis.h"
#include "llvm/Analysis/LoopInfo.h"
#include "llvm/Analysis/TargetLibraryInfo.h"
#include "llvm/AsmParser/Parser.h"
#include "llvm/IR/Dominators.h"
#include "llvm/SandboxIR/Function.h"
#include "llvm/SandboxIR/Instruction.h"
#include "llvm/Support/SourceMgr.h"
#include "llvm/Testing/Support/SupportHelpers.h"
#include "gtest/gtest.h"

using namespace llvm;

// TODO: gcc-10 has a bug that causes the below line not to compile due to some
// macro-magic in gunit in combination with a class with pure-virtual
// function. Once gcc-10 is no longer supported, replace this function with
// something like the following:
//
// EXPECT_THAT(SB, testing::ElementsAre(St0, St1, St2, St3));
static void
ExpectThatElementsAre(sandboxir::SeedBundle &SR,
                      llvm::ArrayRef<sandboxir::Instruction *> Contents) {
  EXPECT_EQ(range_size(SR), Contents.size());
  auto CI = Contents.begin();
  if (range_size(SR) == Contents.size())
    for (auto &S : SR)
      EXPECT_EQ(S, *CI++);
}

struct SeedBundleTest : public testing::Test {
  LLVMContext C;
  std::unique_ptr<Module> M;

  void parseIR(LLVMContext &C, const char *IR) {
    SMDiagnostic Err;
    M = parseAssemblyString(IR, Err, C);
    if (!M)
      Err.print("LegalityTest", errs());
  }
  BasicBlock *getBasicBlockByName(Function &F, StringRef Name) {
    for (BasicBlock &BB : F)
      if (BB.getName() == Name)
        return &BB;
    llvm_unreachable("Expected to find basic block!");
  }
};

// Stub class to make the abstract base class testable.
class SeedBundleForTest : public sandboxir::SeedBundle {
public:
  using sandboxir::SeedBundle::SeedBundle;
  void insert(sandboxir::Instruction *I, ScalarEvolution &SE) override {
    insertAt(Seeds.end(), I);
  }
};

TEST_F(SeedBundleTest, SeedBundle) {
  parseIR(C, R"IR(
define void @foo(float %v0, i32 %i0, i16 %i1, i8 %i2) {
bb:
  %add0 = fadd float %v0, %v0
  %add1 = fadd float %v0, %v0
  %add2 = add i8 %i2, %i2
  %add3 = add i16 %i1, %i1
  %add4 = add i32 %i0, %i0
  %add5 = add i16 %i1, %i1
  %add6 = add i8 %i2, %i2
  %add7 = add i8 %i2, %i2
  ret void
}
)IR");
  Function &LLVMF = *M->getFunction("foo");
  sandboxir::Context Ctx(C);
  auto &F = *Ctx.createFunction(&LLVMF);
  DataLayout DL(M->getDataLayout());
  auto *BB = &*F.begin();
  auto It = BB->begin();
  auto *I0 = &*It++;
  auto *I1 = &*It++;
  // Assume first two instructions are identical in the number of bits.
  const unsigned IOBits = sandboxir::Utils::getNumBits(I0, DL);
  // Constructor
  SeedBundleForTest SBO(I0);
  EXPECT_EQ(*SBO.begin(), I0);
  // getNumUnusedBits after constructor
  EXPECT_EQ(SBO.getNumUnusedBits(), IOBits);
  // setUsed
  SBO.setUsed(I0);
  // allUsed
  EXPECT_TRUE(SBO.allUsed());
  // isUsed
  EXPECT_TRUE(SBO.isUsed(0));
  // getNumUnusedBits after setUsed
  EXPECT_EQ(SBO.getNumUnusedBits(), 0u);
  // insertAt
  SBO.insertAt(SBO.end(), I1);
  EXPECT_NE(*SBO.begin(), I1);
  // getNumUnusedBits after insertAt
  EXPECT_EQ(SBO.getNumUnusedBits(), IOBits);
  // allUsed
  EXPECT_FALSE(SBO.allUsed());
  // getFirstUnusedElement
  EXPECT_EQ(SBO.getFirstUnusedElementIdx(), 1u);

  SmallVector<sandboxir::Instruction *> Insts;
  // add2 through add7
  Insts.push_back(&*It++);
  Insts.push_back(&*It++);
  Insts.push_back(&*It++);
  Insts.push_back(&*It++);
  Insts.push_back(&*It++);
  Insts.push_back(&*It++);
  unsigned BundleBits = 0;
  for (auto &S : Insts)
    BundleBits += sandboxir::Utils::getNumBits(S);
  // Ensure the instructions are as expected.
  EXPECT_EQ(BundleBits, 88u);
  auto Seeds = Insts;
  // Constructor
  SeedBundleForTest SB1(std::move(Seeds));
  // getNumUnusedBits after constructor
  EXPECT_EQ(SB1.getNumUnusedBits(), BundleBits);
  // setUsed with index
  SB1.setUsed(1);
  // getFirstUnusedElementIdx
  EXPECT_EQ(SB1.getFirstUnusedElementIdx(), 0u);
  SB1.setUsed(unsigned(0));
  // getFirstUnusedElementIdx not at end
  EXPECT_EQ(SB1.getFirstUnusedElementIdx(), 2u);

  // getSlice is (StartIdx, MaxVecRegBits, ForcePowerOf2). It's easier to
  // compare test cases without the parameter-name comments inline.
  auto Slice0 = SB1.getSlice(2, 64, true);
  EXPECT_THAT(Slice0,
              testing::ElementsAre(Insts[2], Insts[3], Insts[4], Insts[5]));
  auto Slice1 = SB1.getSlice(2, 72, true);
  EXPECT_THAT(Slice1,
              testing::ElementsAre(Insts[2], Insts[3], Insts[4], Insts[5]));
  auto Slice2 = SB1.getSlice(2, 80, true);
  EXPECT_THAT(Slice2,
              testing::ElementsAre(Insts[2], Insts[3], Insts[4], Insts[5]));

  SB1.setUsed(2);
  auto Slice3 = SB1.getSlice(3, 64, false);
  EXPECT_THAT(Slice3, testing::ElementsAre(Insts[3], Insts[4], Insts[5]));
  // getSlice empty case
  SB1.setUsed(3);
  auto Slice4 = SB1.getSlice(4, /* MaxVecRegBits */ 8,
                             /* ForcePowerOf2 */ true);
  EXPECT_EQ(Slice4.size(), 0u);
}

TEST_F(SeedBundleTest, MemSeedBundle) {
  parseIR(C, R"IR(
define void @foo(ptr %ptrA, float %val, ptr %ptr) {
bb:
  %gep0 = getelementptr float, ptr %ptr, i32 0
  %gep1 = getelementptr float, ptr %ptr, i32 1
  %gep2 = getelementptr float, ptr %ptr, i32 3
  %gep3 = getelementptr float, ptr %ptr, i32 4
  store float %val, ptr %gep0
  store float %val, ptr %gep1
  store float %val, ptr %gep2
  store float %val, ptr %gep3

  load float, ptr %gep0
  load float, ptr %gep1
  load float, ptr %gep2
  load float, ptr %gep3

  ret void
}
)IR");
  Function &LLVMF = *M->getFunction("foo");

  DominatorTree DT(LLVMF);
  TargetLibraryInfoImpl TLII;
  TargetLibraryInfo TLI(TLII);
  DataLayout DL(M->getDataLayout());
  LoopInfo LI(DT);
  AssumptionCache AC(LLVMF);
  ScalarEvolution SE(LLVMF, TLI, AC, DT, LI);

  sandboxir::Context Ctx(C);
  auto &F = *Ctx.createFunction(&LLVMF);
  auto *BB = &*F.begin();
  auto It = std::next(BB->begin(), 4);
  auto *S0 = cast<sandboxir::StoreInst>(&*It++);
  auto *S1 = cast<sandboxir::StoreInst>(&*It++);
  auto *S2 = cast<sandboxir::StoreInst>(&*It++);
  auto *S3 = cast<sandboxir::StoreInst>(&*It++);

  // Single instruction constructor; test insert out of memory order
  sandboxir::StoreSeedBundle SB(S3);
  SB.insert(S1, SE);
  SB.insert(S2, SE);
  SB.insert(S0, SE);
  EXPECT_THAT(SB, testing::ElementsAre(S0, S1, S2, S3));

  // Instruction list constructor; test list out of order
  auto *L0 = cast<sandboxir::LoadInst>(&*It++);
  auto *L1 = cast<sandboxir::LoadInst>(&*It++);
  auto *L2 = cast<sandboxir::LoadInst>(&*It++);
  auto *L3 = cast<sandboxir::LoadInst>(&*It++);
  SmallVector<sandboxir::Instruction *> Loads;
  Loads.push_back(L1);
  Loads.push_back(L3);
  Loads.push_back(L2);
  Loads.push_back(L0);
  sandboxir::LoadSeedBundle LB(std::move(Loads), SE);
  EXPECT_THAT(LB, testing::ElementsAre(L0, L1, L2, L3));
}

TEST_F(SeedBundleTest, Container) {
  parseIR(C, R"IR(
define void @foo(ptr %ptrA, float %val, ptr %ptrB) {
bb:
  %gepA0 = getelementptr float, ptr %ptrA, i32 0
  %gepA1 = getelementptr float, ptr %ptrA, i32 1
  %gepB0 = getelementptr float, ptr %ptrB, i32 0
  %gepB1 = getelementptr float, ptr %ptrB, i32 1
  store float %val, ptr %gepA0
  store float %val, ptr %gepA1
  store float %val, ptr %gepB0
  store float %val, ptr %gepB1
  ret void
}
)IR");
  Function &LLVMF = *M->getFunction("foo");

  DominatorTree DT(LLVMF);
  TargetLibraryInfoImpl TLII;
  TargetLibraryInfo TLI(TLII);
  DataLayout DL(M->getDataLayout());
  LoopInfo LI(DT);
  AssumptionCache AC(LLVMF);
  ScalarEvolution SE(LLVMF, TLI, AC, DT, LI);

  sandboxir::Context Ctx(C);
  auto &F = *Ctx.createFunction(&LLVMF);
  auto &BB = *F.begin();
  auto It = std::next(BB.begin(), 4);
  auto *S0 = cast<sandboxir::StoreInst>(&*It++);
  auto *S1 = cast<sandboxir::StoreInst>(&*It++);
  auto *S2 = cast<sandboxir::StoreInst>(&*It++);
  auto *S3 = cast<sandboxir::StoreInst>(&*It++);
  sandboxir::SeedContainer SC(SE);
  // Check begin() end() when empty.
  EXPECT_EQ(SC.begin(), SC.end());

  SC.insert(S0);
  SC.insert(S1);
  SC.insert(S2);
  SC.insert(S3);
  unsigned Cnt = 0;
  SmallVector<sandboxir::SeedBundle *> Bndls;
  for (auto &SeedBndl : SC) {
    EXPECT_EQ(SeedBndl.size(), 2u);
    ++Cnt;
    Bndls.push_back(&SeedBndl);
  }
  EXPECT_EQ(Cnt, 2u);

  // Mark them "Used" to check if operator++ skips them in the next loop.
  for (auto *SeedBndl : Bndls)
    for (auto Lane : seq<unsigned>(SeedBndl->size()))
      SeedBndl->setUsed(Lane);
  // Check if iterator::operator++ skips used lanes.
  Cnt = 0;
  for (auto &SeedBndl : SC) {
    (void)SeedBndl;
    ++Cnt;
  }
  EXPECT_EQ(Cnt, 0u);
<<<<<<< HEAD
=======
}

TEST_F(SeedBundleTest, ConsecutiveStores) {
  // Where "Consecutive" means the stores address consecutive locations in
  // memory, but not in program order. Check to see that the collector puts them
  // in the proper order for vectorization.
  parseIR(C, R"IR(
define void @foo(ptr noalias %ptr, float %val) {
bb:
  %ptr0 = getelementptr float, ptr %ptr, i32 0
  %ptr1 = getelementptr float, ptr %ptr, i32 1
  %ptr2 = getelementptr float, ptr %ptr, i32 2
  %ptr3 = getelementptr float, ptr %ptr, i32 3
  store float %val, ptr %ptr0
  store float %val, ptr %ptr2
  store float %val, ptr %ptr1
  store float %val, ptr %ptr3
  ret void
}
)IR");
  Function &LLVMF = *M->getFunction("foo");
  DominatorTree DT(LLVMF);
  TargetLibraryInfoImpl TLII;
  TargetLibraryInfo TLI(TLII);
  DataLayout DL(M->getDataLayout());
  LoopInfo LI(DT);
  AssumptionCache AC(LLVMF);
  ScalarEvolution SE(LLVMF, TLI, AC, DT, LI);

  sandboxir::Context Ctx(C);
  auto &F = *Ctx.createFunction(&LLVMF);
  auto BB = F.begin();
  sandboxir::SeedCollector SC(&*BB, SE);

  // Find the stores
  auto It = std::next(BB->begin(), 4);
  // StX with X as the order by offset in memory
  auto *St0 = &*It++;
  auto *St2 = &*It++;
  auto *St1 = &*It++;
  auto *St3 = &*It++;

  auto StoreSeedsRange = SC.getStoreSeeds();
  auto &SB = *StoreSeedsRange.begin();
  //  Expect just one vector of store seeds
  EXPECT_EQ(range_size(StoreSeedsRange), 1u);
  ExpectThatElementsAre(SB, {St0, St1, St2, St3});
}

TEST_F(SeedBundleTest, StoresWithGaps) {
  parseIR(C, R"IR(
define void @foo(ptr noalias %ptr, float %val) {
bb:
  %ptr0 = getelementptr float, ptr %ptr, i32 0
  %ptr1 = getelementptr float, ptr %ptr, i32 3
  %ptr2 = getelementptr float, ptr %ptr, i32 5
  %ptr3 = getelementptr float, ptr %ptr, i32 7
  store float %val, ptr %ptr0
  store float %val, ptr %ptr2
  store float %val, ptr %ptr1
  store float %val, ptr %ptr3
  ret void
}
)IR");
  Function &LLVMF = *M->getFunction("foo");
  DominatorTree DT(LLVMF);
  TargetLibraryInfoImpl TLII;
  TargetLibraryInfo TLI(TLII);
  DataLayout DL(M->getDataLayout());
  LoopInfo LI(DT);
  AssumptionCache AC(LLVMF);
  ScalarEvolution SE(LLVMF, TLI, AC, DT, LI);

  sandboxir::Context Ctx(C);
  auto &F = *Ctx.createFunction(&LLVMF);
  auto BB = F.begin();
  sandboxir::SeedCollector SC(&*BB, SE);

  // Find the stores
  auto It = std::next(BB->begin(), 4);
  // StX with X as the order by offset in memory
  auto *St0 = &*It++;
  auto *St2 = &*It++;
  auto *St1 = &*It++;
  auto *St3 = &*It++;

  auto StoreSeedsRange = SC.getStoreSeeds();
  auto &SB = *StoreSeedsRange.begin();
  // Expect just one vector of store seeds
  EXPECT_EQ(range_size(StoreSeedsRange), 1u);
  ExpectThatElementsAre(SB, {St0, St1, St2, St3});
}

TEST_F(SeedBundleTest, VectorStores) {
  parseIR(C, R"IR(
define void @foo(ptr noalias %ptr, <2 x float> %val) {
bb:
  %ptr0 = getelementptr float, ptr %ptr, i32 0
  %ptr1 = getelementptr float, ptr %ptr, i32 1
  store <2 x float> %val, ptr %ptr1
  store <2 x float> %val, ptr %ptr0
  ret void
}
)IR");
  Function &LLVMF = *M->getFunction("foo");
  DominatorTree DT(LLVMF);
  TargetLibraryInfoImpl TLII;
  TargetLibraryInfo TLI(TLII);
  DataLayout DL(M->getDataLayout());
  LoopInfo LI(DT);
  AssumptionCache AC(LLVMF);
  ScalarEvolution SE(LLVMF, TLI, AC, DT, LI);

  sandboxir::Context Ctx(C);
  auto &F = *Ctx.createFunction(&LLVMF);
  auto BB = F.begin();
  sandboxir::SeedCollector SC(&*BB, SE);

  // Find the stores
  auto It = std::next(BB->begin(), 2);
  // StX with X as the order by offset in memory
  auto *St1 = &*It++;
  auto *St0 = &*It++;

  auto StoreSeedsRange = SC.getStoreSeeds();
  EXPECT_EQ(range_size(StoreSeedsRange), 1u);
  auto &SB = *StoreSeedsRange.begin();
  ExpectThatElementsAre(SB, {St0, St1});
}

TEST_F(SeedBundleTest, MixedScalarVectors) {
  parseIR(C, R"IR(
define void @foo(ptr noalias %ptr, float %v, <2 x float> %val) {
bb:
  %ptr0 = getelementptr float, ptr %ptr, i32 0
  %ptr1 = getelementptr float, ptr %ptr, i32 1
  %ptr3 = getelementptr float, ptr %ptr, i32 3
  store float %v, ptr %ptr0
  store float %v, ptr %ptr3
  store <2 x float> %val, ptr %ptr1
  ret void
}
)IR");
  Function &LLVMF = *M->getFunction("foo");
  DominatorTree DT(LLVMF);
  TargetLibraryInfoImpl TLII;
  TargetLibraryInfo TLI(TLII);
  DataLayout DL(M->getDataLayout());
  LoopInfo LI(DT);
  AssumptionCache AC(LLVMF);
  ScalarEvolution SE(LLVMF, TLI, AC, DT, LI);

  sandboxir::Context Ctx(C);
  auto &F = *Ctx.createFunction(&LLVMF);
  auto BB = F.begin();
  sandboxir::SeedCollector SC(&*BB, SE);

  // Find the stores
  auto It = std::next(BB->begin(), 3);
  // StX with X as the order by offset in memory
  auto *St0 = &*It++;
  auto *St3 = &*It++;
  auto *St1 = &*It++;

  auto StoreSeedsRange = SC.getStoreSeeds();
  EXPECT_EQ(range_size(StoreSeedsRange), 1u);
  auto &SB = *StoreSeedsRange.begin();
  ExpectThatElementsAre(SB, {St0, St1, St3});
>>>>>>> f791cfc8
}<|MERGE_RESOLUTION|>--- conflicted
+++ resolved
@@ -283,8 +283,6 @@
     ++Cnt;
   }
   EXPECT_EQ(Cnt, 0u);
-<<<<<<< HEAD
-=======
 }
 
 TEST_F(SeedBundleTest, ConsecutiveStores) {
@@ -453,5 +451,4 @@
   EXPECT_EQ(range_size(StoreSeedsRange), 1u);
   auto &SB = *StoreSeedsRange.begin();
   ExpectThatElementsAre(SB, {St0, St1, St3});
->>>>>>> f791cfc8
 }