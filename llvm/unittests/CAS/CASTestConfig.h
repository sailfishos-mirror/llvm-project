//===- CASTestConfig.h ----------------------------------------------------===//
//
// Part of the LLVM Project, under the Apache License v2.0 with LLVM Exceptions.
// See https://llvm.org/LICENSE.txt for license information.
// SPDX-License-Identifier: Apache-2.0 WITH LLVM-exception
//
//===----------------------------------------------------------------------===//

#ifndef LLVM_UNITTESTS_CASTESTCONFIG_H
#define LLVM_UNITTESTS_CASTESTCONFIG_H

#include "llvm/CAS/ActionCache.h"
#include "llvm/CAS/ObjectStore.h"
#include "llvm/Testing/Support/SupportHelpers.h"
#include "gtest/gtest.h"
#include <memory>

namespace llvm::unittest::cas {
class MockEnv {
  void anchor();

public:
  virtual ~MockEnv();
};
} // namespace llvm::unittest::cas

struct CASTestingEnv {
  std::unique_ptr<llvm::cas::ObjectStore> CAS;
  std::unique_ptr<llvm::cas::ActionCache> Cache;
  std::optional<llvm::unittest::TempDir> Temp;
};

void setMaxOnDiskCASMappingSize();

// Test fixture for on-disk data base tests.
class OnDiskCASTest : public ::testing::Test {
protected:
  void SetUp() override {
#if !LLVM_ENABLE_ONDISK_CAS
    GTEST_SKIP() << "OnDiskCAS is not enabled";
#endif
    // Use a smaller database size for testing to conserve disk space.
    setMaxOnDiskCASMappingSize();
  }
};

// Parametered test fixture for ObjectStore and ActionCache tests.
class CASTest
    : public testing::TestWithParam<std::function<CASTestingEnv(int)>> {
protected:
  std::optional<int> NextCASIndex;

  llvm::SmallVector<llvm::unittest::TempDir> Dirs;

  llvm::SmallVector<std::unique_ptr<llvm::unittest::cas::MockEnv>> Envs;

  std::unique_ptr<llvm::cas::ObjectStore> createObjectStore() {
    auto TD = GetParam()(++(*NextCASIndex));
    if (TD.Temp)
      Dirs.push_back(std::move(*TD.Temp));
    return std::move(TD.CAS);
  }
  std::unique_ptr<llvm::cas::ActionCache> createActionCache() {
    auto TD = GetParam()(++(*NextCASIndex));
    if (TD.Temp)
      Dirs.push_back(std::move(*TD.Temp));
    return std::move(TD.Cache);
  }
<<<<<<< HEAD

  void SetUp() {
    NextCASIndex = 0;
    setMaxOnDiskCASMappingSize();
  }

  void TearDown() {
    NextCASIndex = std::nullopt;
    Dirs.clear();
    Envs.clear();
  }
=======
  void SetUp() override { NextCASIndex = 0; }
  void TearDown() override { NextCASIndex = std::nullopt; }
>>>>>>> 9a0aa922
};

#endif<|MERGE_RESOLUTION|>--- conflicted
+++ resolved
@@ -66,22 +66,17 @@
       Dirs.push_back(std::move(*TD.Temp));
     return std::move(TD.Cache);
   }
-<<<<<<< HEAD
 
-  void SetUp() {
+  void SetUp() override {
     NextCASIndex = 0;
     setMaxOnDiskCASMappingSize();
   }
 
-  void TearDown() {
+  void TearDown() override {
     NextCASIndex = std::nullopt;
     Dirs.clear();
     Envs.clear();
   }
-=======
-  void SetUp() override { NextCASIndex = 0; }
-  void TearDown() override { NextCASIndex = std::nullopt; }
->>>>>>> 9a0aa922
 };
 
 #endif