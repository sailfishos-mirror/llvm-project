--- conflicted
+++ resolved
@@ -38,11 +38,7 @@
   cantFail(Parser.parse(Bytes, llvm::endianness::little));
 
   std::optional<unsigned> Attr = Parser.getAttributeValue("", ExpectedTag);
-<<<<<<< HEAD
-  return Attr && *Attr == ExpectedValue;
-=======
   return Attr == ExpectedValue;
->>>>>>> eb0f1dc0
 }
 
 void testParseError(ArrayRef<uint8_t> bytes, const char *msg) {
