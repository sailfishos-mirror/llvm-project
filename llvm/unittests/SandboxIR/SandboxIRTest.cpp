//===- SandboxIRTest.cpp --------------------------------------------------===//
//
// Part of the LLVM Project, under the Apache License v2.0 with LLVM Exceptions.
// See https://llvm.org/LICENSE.txt for license information.
// SPDX-License-Identifier: Apache-2.0 WITH LLVM-exception
//
//===----------------------------------------------------------------------===//

#include "llvm/AsmParser/Parser.h"
#include "llvm/IR/BasicBlock.h"
#include "llvm/IR/Constants.h"
#include "llvm/IR/DataLayout.h"
#include "llvm/IR/Function.h"
#include "llvm/IR/Instruction.h"
#include "llvm/IR/Module.h"
#include "llvm/SandboxIR/BasicBlock.h"
#include "llvm/SandboxIR/Constant.h"
#include "llvm/SandboxIR/Function.h"
#include "llvm/SandboxIR/Instruction.h"
#include "llvm/SandboxIR/Module.h"
#include "llvm/SandboxIR/Utils.h"
#include "llvm/SandboxIR/Value.h"
#include "llvm/Support/SourceMgr.h"
#include "gmock/gmock.h"
#include "gtest/gtest.h"

using namespace llvm;

struct SandboxIRTest : public testing::Test {
  LLVMContext C;
  std::unique_ptr<Module> M;

  void parseIR(LLVMContext &C, const char *IR) {
    SMDiagnostic Err;
    M = parseAssemblyString(IR, Err, C);
    if (!M)
      Err.print("SandboxIRTest", errs());
  }
  BasicBlock *getBasicBlockByName(Function &F, StringRef Name) {
    for (BasicBlock &BB : F)
      if (BB.getName() == Name)
        return &BB;
    llvm_unreachable("Expected to find basic block!");
  }
};

TEST_F(SandboxIRTest, ClassID) {
  parseIR(C, R"IR(
define void @foo(i32 %v1) {
  %add = add i32 %v1, 42
  ret void
}
)IR");
  llvm::Function *LLVMF = &*M->getFunction("foo");
  llvm::BasicBlock *LLVMBB = &*LLVMF->begin();
  llvm::Instruction *LLVMAdd = &*LLVMBB->begin();
  auto *LLVMC = cast<llvm::Constant>(LLVMAdd->getOperand(1));

  sandboxir::Context Ctx(C);
  sandboxir::Function *F = Ctx.createFunction(LLVMF);
  sandboxir::Argument *Arg0 = F->getArg(0);
  sandboxir::BasicBlock *BB = &*F->begin();
  sandboxir::Instruction *AddI = &*BB->begin();
  sandboxir::Constant *Const0 = cast<sandboxir::Constant>(Ctx.getValue(LLVMC));

  EXPECT_TRUE(isa<sandboxir::Function>(F));
  EXPECT_FALSE(isa<sandboxir::Function>(Arg0));
  EXPECT_FALSE(isa<sandboxir::Function>(BB));
  EXPECT_FALSE(isa<sandboxir::Function>(AddI));
  EXPECT_FALSE(isa<sandboxir::Function>(Const0));

  EXPECT_FALSE(isa<sandboxir::Argument>(F));
  EXPECT_TRUE(isa<sandboxir::Argument>(Arg0));
  EXPECT_FALSE(isa<sandboxir::Argument>(BB));
  EXPECT_FALSE(isa<sandboxir::Argument>(AddI));
  EXPECT_FALSE(isa<sandboxir::Argument>(Const0));

  EXPECT_TRUE(isa<sandboxir::Constant>(F));
  EXPECT_FALSE(isa<sandboxir::Constant>(Arg0));
  EXPECT_FALSE(isa<sandboxir::Constant>(BB));
  EXPECT_FALSE(isa<sandboxir::Constant>(AddI));
  EXPECT_TRUE(isa<sandboxir::Constant>(Const0));

  EXPECT_FALSE(isa<sandboxir::OpaqueInst>(F));
  EXPECT_FALSE(isa<sandboxir::OpaqueInst>(Arg0));
  EXPECT_FALSE(isa<sandboxir::OpaqueInst>(BB));
  EXPECT_FALSE(isa<sandboxir::OpaqueInst>(AddI));
  EXPECT_FALSE(isa<sandboxir::OpaqueInst>(Const0));

  EXPECT_FALSE(isa<sandboxir::Instruction>(F));
  EXPECT_FALSE(isa<sandboxir::Instruction>(Arg0));
  EXPECT_FALSE(isa<sandboxir::Instruction>(BB));
  EXPECT_TRUE(isa<sandboxir::Instruction>(AddI));
  EXPECT_FALSE(isa<sandboxir::Instruction>(Const0));

  EXPECT_TRUE(isa<sandboxir::User>(F));
  EXPECT_FALSE(isa<sandboxir::User>(Arg0));
  EXPECT_FALSE(isa<sandboxir::User>(BB));
  EXPECT_TRUE(isa<sandboxir::User>(AddI));
  EXPECT_TRUE(isa<sandboxir::User>(Const0));

#ifndef NDEBUG
  std::string Buff;
  raw_string_ostream BS(Buff);
  F->dumpOS(BS);
  Arg0->dumpOS(BS);
  BB->dumpOS(BS);
  AddI->dumpOS(BS);
  Const0->dumpOS(BS);
#endif
}

TEST_F(SandboxIRTest, ConstantInt) {
  parseIR(C, R"IR(
define void @foo(i32 %v0) {
  %add0 = add i32 %v0, 42
  ret void
}
)IR");
  Function &LLVMF = *M->getFunction("foo");
  auto *LLVMBB = &*LLVMF.begin();
  auto *LLVMAdd0 = &*LLVMBB->begin();
  auto *LLVMFortyTwo = cast<llvm::ConstantInt>(LLVMAdd0->getOperand(1));
  sandboxir::Context Ctx(C);

  auto &F = *Ctx.createFunction(&LLVMF);
  auto &BB = *F.begin();
  auto It = BB.begin();
  auto *Add0 = cast<sandboxir::BinaryOperator>(&*It++);
  auto *FortyTwo = cast<sandboxir::ConstantInt>(Add0->getOperand(1));

  // Check that creating an identical constant gives us the same object.
  auto *NewCI =
      sandboxir::ConstantInt::get(sandboxir::Type::getInt32Ty(Ctx), 42);
  EXPECT_EQ(NewCI, FortyTwo);
  {
    // Check getTrue(Ctx).
    auto *True = sandboxir::ConstantInt::getTrue(Ctx);
    EXPECT_EQ(True, Ctx.getValue(llvm::ConstantInt::getTrue(C)));
    // Check getFalse(Ctx).
    auto *False = sandboxir::ConstantInt::getFalse(Ctx);
    EXPECT_EQ(False, Ctx.getValue(llvm::ConstantInt::getFalse(C)));
    // Check getBool(Ctx).
    auto *Bool = sandboxir::ConstantInt::getBool(Ctx, true);
    EXPECT_EQ(Bool, Ctx.getValue(llvm::ConstantInt::getBool(C, true)));
  }
  {
    auto *Int1Ty = sandboxir::Type::getInt1Ty(Ctx);
    auto *LLVMInt1Ty = llvm::Type::getInt1Ty(C);
    // Check getTrue(Ty).
    auto *True = sandboxir::ConstantInt::getTrue(Int1Ty);
    EXPECT_EQ(True, Ctx.getValue(llvm::ConstantInt::getTrue(LLVMInt1Ty)));
    // Check getFalse(Ty).
    auto *False = sandboxir::ConstantInt::getFalse(Int1Ty);
    EXPECT_EQ(False, Ctx.getValue(llvm::ConstantInt::getFalse(LLVMInt1Ty)));
    // Check getBool(Ty).
    auto *Bool = sandboxir::ConstantInt::getBool(Int1Ty, true);
    EXPECT_EQ(Bool, Ctx.getValue(llvm::ConstantInt::getBool(LLVMInt1Ty, true)));
  }

  auto *Int32Ty = sandboxir::Type::getInt32Ty(Ctx);
  auto *LLVMInt32Ty = llvm::Type::getInt32Ty(C);
  {
    // Check get(Type, V).
    auto *FortyThree = sandboxir::ConstantInt::get(Int32Ty, 43);
    auto *LLVMFortyThree = llvm::ConstantInt::get(LLVMInt32Ty, 43);
    EXPECT_NE(FortyThree, FortyTwo);
    EXPECT_EQ(FortyThree, Ctx.getValue(LLVMFortyThree));
  }
  {
    // Check get(Type, V, IsSigned).
    auto *FortyThree =
        sandboxir::ConstantInt::get(Int32Ty, 43, /*IsSigned=*/true);
    auto *LLVMFortyThree =
        llvm::ConstantInt::get(LLVMInt32Ty, 43, /*IsSigned=*/true);
    EXPECT_NE(FortyThree, FortyTwo);
    EXPECT_EQ(FortyThree, Ctx.getValue(LLVMFortyThree));
  }

  {
    // Check get(IntegerType, V).
    auto *FortyThree =
        sandboxir::ConstantInt::get(sandboxir::IntegerType::get(Ctx, 32), 43);
    auto *LLVMFortyThree =
        llvm::ConstantInt::get(llvm::IntegerType::get(C, 32), 43);
    EXPECT_NE(FortyThree, FortyTwo);
    EXPECT_EQ(FortyThree, Ctx.getValue(LLVMFortyThree));
  }
  {
    // Check get(IntegerType, V, IsSigned).
    auto *FortyThree = sandboxir::ConstantInt::get(
        sandboxir::IntegerType::get(Ctx, 32), 43, /*IsSigned=*/true);
    auto *LLVMFortyThree = llvm::ConstantInt::get(llvm::IntegerType::get(C, 32),
                                                  43, /*IsSigned=*/true);
    EXPECT_NE(FortyThree, FortyTwo);
    EXPECT_EQ(FortyThree, Ctx.getValue(LLVMFortyThree));
  }

  {
    // Check getSigned(IntegerType, V).
    auto *FortyThree = sandboxir::ConstantInt::getSigned(
        sandboxir::IntegerType::get(Ctx, 32), 43);
    auto *LLVMFortyThree =
        llvm::ConstantInt::getSigned(llvm::IntegerType::get(C, 32), 43);
    EXPECT_NE(FortyThree, FortyTwo);
    EXPECT_EQ(FortyThree, Ctx.getValue(LLVMFortyThree));
  }
  {
    // Check getSigned(Type, V).
    auto *FortyThree = sandboxir::ConstantInt::getSigned(Int32Ty, 43);
    auto *LLVMFortyThree = llvm::ConstantInt::getSigned(LLVMInt32Ty, 43);
    EXPECT_NE(FortyThree, FortyTwo);
    EXPECT_EQ(FortyThree, Ctx.getValue(LLVMFortyThree));
  }
  {
    // Check get(Ctx, APInt).
    APInt APInt43(32, 43);
    auto *FortyThree = sandboxir::ConstantInt::get(Ctx, APInt43);
    auto *LLVMFortyThree = llvm::ConstantInt::get(C, APInt43);
    EXPECT_NE(FortyThree, FortyTwo);
    EXPECT_EQ(FortyThree, Ctx.getValue(LLVMFortyThree));
  }
  {
    // Check get(Ty, Str, Radix).
    StringRef Str("43");
    uint8_t Radix(10);
    auto *FortyThree = sandboxir::ConstantInt::get(
        sandboxir::IntegerType::get(Ctx, 32), Str, Radix);
    auto *LLVMFortyThree =
        llvm::ConstantInt::get(llvm::IntegerType::get(C, 32), Str, Radix);
    EXPECT_NE(FortyThree, FortyTwo);
    EXPECT_EQ(FortyThree, Ctx.getValue(LLVMFortyThree));
  }
  {
    // Check get(Ty, APInt).
    APInt APInt43(32, 43);
    auto *FortyThree = sandboxir::ConstantInt::get(Int32Ty, APInt43);
    auto *LLVMFortyThree = llvm::ConstantInt::get(LLVMInt32Ty, APInt43);
    EXPECT_NE(FortyThree, FortyTwo);
    EXPECT_EQ(FortyThree, Ctx.getValue(LLVMFortyThree));
  }
  // Check getValue().
  EXPECT_EQ(FortyTwo->getValue(), LLVMFortyTwo->getValue());
  // Check getBitWidth().
  EXPECT_EQ(FortyTwo->getBitWidth(), LLVMFortyTwo->getBitWidth());
  // Check getZExtValue().
  EXPECT_EQ(FortyTwo->getZExtValue(), LLVMFortyTwo->getZExtValue());
  // Check getSExtValue().
  EXPECT_EQ(FortyTwo->getSExtValue(), LLVMFortyTwo->getSExtValue());
  // Check getMaybeAlignValue().
  auto *SixtyFour =
      cast<sandboxir::ConstantInt>(sandboxir::ConstantInt::get(Int32Ty, 64));
  auto *LLVMSixtyFour =
      cast<llvm::ConstantInt>(llvm::ConstantInt::get(LLVMInt32Ty, 64));
  EXPECT_EQ(SixtyFour->getMaybeAlignValue(),
            LLVMSixtyFour->getMaybeAlignValue());
  // Check getAlignValue().
  EXPECT_EQ(SixtyFour->getAlignValue(), LLVMSixtyFour->getAlignValue());
  // Check equalsInt().
  EXPECT_TRUE(FortyTwo->equalsInt(42));
  EXPECT_FALSE(FortyTwo->equalsInt(43));
  // Check getIntegerType().
  EXPECT_EQ(FortyTwo->getIntegerType(), sandboxir::IntegerType::get(Ctx, 32));
  // Check isValueValidForType().
  EXPECT_TRUE(
      sandboxir::ConstantInt::isValueValidForType(Int32Ty, (uint64_t)42));
  EXPECT_TRUE(
      sandboxir::ConstantInt::isValueValidForType(Int32Ty, (int64_t)42));
  // Check isNegative().
  EXPECT_FALSE(FortyTwo->isNegative());
  EXPECT_TRUE(sandboxir::ConstantInt::get(Int32Ty, -42));
  // Check isZero().
  EXPECT_FALSE(FortyTwo->isZero());
  EXPECT_TRUE(sandboxir::ConstantInt::get(Int32Ty, 0)->isZero());
  // Check isOne().
  EXPECT_FALSE(FortyTwo->isOne());
  EXPECT_TRUE(sandboxir::ConstantInt::get(Int32Ty, 1)->isOne());
  // Check isMinusOne().
  EXPECT_FALSE(FortyTwo->isMinusOne());
  EXPECT_TRUE(sandboxir::ConstantInt::get(Int32Ty, -1)->isMinusOne());
  // Check isMaxValue().
  EXPECT_FALSE(FortyTwo->isMaxValue(/*Signed=*/true));
  EXPECT_TRUE(
      sandboxir::ConstantInt::get(Int32Ty, std::numeric_limits<int32_t>::max())
          ->isMaxValue(/*Signed=*/true));
  // Check isMinValue().
  EXPECT_FALSE(FortyTwo->isMinValue(/*Signed=*/true));
  EXPECT_TRUE(
      sandboxir::ConstantInt::get(Int32Ty, std::numeric_limits<int32_t>::min())
          ->isMinValue(/*Signed=*/true));
  // Check uge().
  EXPECT_TRUE(FortyTwo->uge(41));
  EXPECT_FALSE(FortyTwo->uge(43));
  // Check getLimitedValue().
  EXPECT_EQ(FortyTwo->getLimitedValue(40u), 40u);
  EXPECT_EQ(FortyTwo->getLimitedValue(50u), 42u);
}

TEST_F(SandboxIRTest, ConstantFP) {
  parseIR(C, R"IR(
define void @foo(float %v0, double %v1, half %v2) {
  %fadd0 = fadd float %v0, 42.0
  %fadd1 = fadd double %v1, 43.0
  %fadd2 = fadd half %v2, 44.0
  ret void
}
)IR");
  Function &LLVMF = *M->getFunction("foo");
  sandboxir::Context Ctx(C);

  auto &F = *Ctx.createFunction(&LLVMF);
  auto &BB = *F.begin();
  auto It = BB.begin();
  auto *FAdd0 = cast<sandboxir::BinaryOperator>(&*It++);
  auto *FAdd1 = cast<sandboxir::BinaryOperator>(&*It++);
  auto *FAdd2 = cast<sandboxir::BinaryOperator>(&*It++);
  auto *FortyTwo = cast<sandboxir::ConstantFP>(FAdd0->getOperand(1));
  [[maybe_unused]] auto *FortyThree =
      cast<sandboxir::ConstantFP>(FAdd1->getOperand(1));

  auto *FloatTy = sandboxir::Type::getFloatTy(Ctx);
  auto *DoubleTy = sandboxir::Type::getDoubleTy(Ctx);
  auto *HalfTy = sandboxir::Type::getHalfTy(Ctx);
  EXPECT_EQ(HalfTy, Ctx.getType(llvm::Type::getHalfTy(C)));
  EXPECT_EQ(FAdd2->getType(), HalfTy);
  auto *LLVMFloatTy = Type::getFloatTy(C);
  auto *LLVMDoubleTy = Type::getDoubleTy(C);
  // Check that creating an identical constant gives us the same object.
  auto *NewFortyTwo = sandboxir::ConstantFP::get(FloatTy, 42.0);
  EXPECT_EQ(NewFortyTwo, FortyTwo);
  // Check get(Type, double).
  auto *FortyFour =
      cast<sandboxir::ConstantFP>(sandboxir::ConstantFP::get(FloatTy, 44.0));
  auto *LLVMFortyFour =
      cast<llvm::ConstantFP>(llvm::ConstantFP::get(LLVMFloatTy, 44.0));
  EXPECT_NE(FortyFour, FortyTwo);
  EXPECT_EQ(FortyFour, Ctx.getValue(LLVMFortyFour));
  // Check get(Type, APFloat).
  auto *FortyFive = cast<sandboxir::ConstantFP>(
      sandboxir::ConstantFP::get(DoubleTy, APFloat(45.0)));
  auto *LLVMFortyFive = cast<llvm::ConstantFP>(
      llvm::ConstantFP::get(LLVMDoubleTy, APFloat(45.0)));
  EXPECT_EQ(FortyFive, Ctx.getValue(LLVMFortyFive));
  // Check get(Type, StringRef).
  auto *FortySix = sandboxir::ConstantFP::get(FloatTy, "46.0");
  EXPECT_EQ(FortySix, Ctx.getValue(llvm::ConstantFP::get(LLVMFloatTy, "46.0")));
  // Check get(APFloat).
  auto *FortySeven = sandboxir::ConstantFP::get(APFloat(47.0), Ctx);
  EXPECT_EQ(FortySeven, Ctx.getValue(llvm::ConstantFP::get(C, APFloat(47.0))));
  // Check getNaN().
  {
    auto *NaN = sandboxir::ConstantFP::getNaN(FloatTy);
    EXPECT_EQ(NaN, Ctx.getValue(llvm::ConstantFP::getNaN(LLVMFloatTy)));
  }
  {
    auto *NaN = sandboxir::ConstantFP::getNaN(FloatTy, /*Negative=*/true);
    EXPECT_EQ(NaN, Ctx.getValue(llvm::ConstantFP::getNaN(LLVMFloatTy,
                                                         /*Negative=*/true)));
  }
  {
    auto *NaN = sandboxir::ConstantFP::getNaN(FloatTy, /*Negative=*/true,
                                              /*Payload=*/1);
    EXPECT_EQ(NaN, Ctx.getValue(llvm::ConstantFP::getNaN(
                       LLVMFloatTy, /*Negative=*/true, /*Payload=*/1)));
  }
  // Check getQNaN().
  {
    auto *QNaN = sandboxir::ConstantFP::getQNaN(FloatTy);
    EXPECT_EQ(QNaN, Ctx.getValue(llvm::ConstantFP::getQNaN(LLVMFloatTy)));
  }
  {
    auto *QNaN = sandboxir::ConstantFP::getQNaN(FloatTy, /*Negative=*/true);
    EXPECT_EQ(QNaN, Ctx.getValue(llvm::ConstantFP::getQNaN(LLVMFloatTy,
                                                           /*Negative=*/true)));
  }
  {
    APInt Payload(1, 1);
    auto *QNaN =
        sandboxir::ConstantFP::getQNaN(FloatTy, /*Negative=*/true, &Payload);
    EXPECT_EQ(QNaN, Ctx.getValue(llvm::ConstantFP::getQNaN(
                        LLVMFloatTy, /*Negative=*/true, &Payload)));
  }
  // Check getSNaN().
  {
    auto *SNaN = sandboxir::ConstantFP::getSNaN(FloatTy);
    EXPECT_EQ(SNaN, Ctx.getValue(llvm::ConstantFP::getSNaN(LLVMFloatTy)));
  }
  {
    auto *SNaN = sandboxir::ConstantFP::getSNaN(FloatTy, /*Negative=*/true);
    EXPECT_EQ(SNaN, Ctx.getValue(llvm::ConstantFP::getSNaN(LLVMFloatTy,
                                                           /*Negative=*/true)));
  }
  {
    APInt Payload(1, 1);
    auto *SNaN =
        sandboxir::ConstantFP::getSNaN(FloatTy, /*Negative=*/true, &Payload);
    EXPECT_EQ(SNaN, Ctx.getValue(llvm::ConstantFP::getSNaN(
                        LLVMFloatTy, /*Negative=*/true, &Payload)));
  }

  // Check getZero().
  {
    auto *Zero = sandboxir::ConstantFP::getZero(FloatTy);
    EXPECT_EQ(Zero, Ctx.getValue(llvm::ConstantFP::getZero(LLVMFloatTy)));
  }
  {
    auto *Zero = sandboxir::ConstantFP::getZero(FloatTy, /*Negative=*/true);
    EXPECT_EQ(Zero, Ctx.getValue(llvm::ConstantFP::getZero(LLVMFloatTy,
                                                           /*Negative=*/true)));
  }

  // Check getNegativeZero().
  auto *NegZero = cast<sandboxir::ConstantFP>(
      sandboxir::ConstantFP::getNegativeZero(FloatTy));
  EXPECT_EQ(NegZero,
            Ctx.getValue(llvm::ConstantFP::getNegativeZero(LLVMFloatTy)));

  // Check getInfinity().
  {
    auto *Inf = sandboxir::ConstantFP::getInfinity(FloatTy);
    EXPECT_EQ(Inf, Ctx.getValue(llvm::ConstantFP::getInfinity(LLVMFloatTy)));
  }
  {
    auto *Inf = sandboxir::ConstantFP::getInfinity(FloatTy, /*Negative=*/true);
    EXPECT_EQ(Inf, Ctx.getValue(llvm::ConstantFP::getInfinity(
                       LLVMFloatTy, /*Negative=*/true)));
  }

  // Check isValueValidForType().
  APFloat V(1.1);
  EXPECT_EQ(sandboxir::ConstantFP::isValueValidForType(FloatTy, V),
            llvm::ConstantFP::isValueValidForType(LLVMFloatTy, V));
  // Check getValueAPF().
  EXPECT_EQ(FortyFour->getValueAPF(), LLVMFortyFour->getValueAPF());
  // Check getValue().
  EXPECT_EQ(FortyFour->getValue(), LLVMFortyFour->getValue());
  // Check isZero().
  EXPECT_EQ(FortyFour->isZero(), LLVMFortyFour->isZero());
  EXPECT_TRUE(sandboxir::ConstantFP::getZero(FloatTy));
  EXPECT_TRUE(sandboxir::ConstantFP::getZero(FloatTy, /*Negative=*/true));
  // Check isNegative().
  EXPECT_TRUE(cast<sandboxir::ConstantFP>(
                  sandboxir::ConstantFP::getZero(FloatTy, /*Negative=*/true))
                  ->isNegative());
  // Check isInfinity().
  EXPECT_TRUE(
      cast<sandboxir::ConstantFP>(sandboxir::ConstantFP::getInfinity(FloatTy))
          ->isInfinity());
  // Check isNaN().
  EXPECT_TRUE(
      cast<sandboxir::ConstantFP>(sandboxir::ConstantFP::getNaN(FloatTy))
          ->isNaN());
  // Check isExactlyValue(APFloat).
  EXPECT_TRUE(NegZero->isExactlyValue(NegZero->getValueAPF()));
  // Check isExactlyValue(double).
  EXPECT_TRUE(NegZero->isExactlyValue(-0.0));
}

// Tests ConstantArray, ConstantStruct and ConstantVector.
TEST_F(SandboxIRTest, ConstantAggregate) {
  // Note: we are using i42 to avoid the creation of ConstantDataVector or
  // ConstantDataArray.
  parseIR(C, R"IR(
define void @foo() {
  %array = extractvalue [2 x i42] [i42 0, i42 1], 0
  %struct = extractvalue {i42, i42} {i42 0, i42 1}, 0
  %vector = extractelement <2 x i42> <i42 0, i42 1>, i32 0
  ret void
}
)IR");
  Function &LLVMF = *M->getFunction("foo");
  sandboxir::Context Ctx(C);

  auto &F = *Ctx.createFunction(&LLVMF);
  auto &BB = *F.begin();
  auto It = BB.begin();
  auto *I0 = &*It++;
  auto *I1 = &*It++;
  auto *I2 = &*It++;
  // Check classof() and creation.
  auto *Array = cast<sandboxir::ConstantArray>(I0->getOperand(0));
  EXPECT_TRUE(isa<sandboxir::ConstantAggregate>(Array));
  auto *Struct = cast<sandboxir::ConstantStruct>(I1->getOperand(0));
  EXPECT_TRUE(isa<sandboxir::ConstantAggregate>(Struct));
  auto *Vector = cast<sandboxir::ConstantVector>(I2->getOperand(0));
  EXPECT_TRUE(isa<sandboxir::ConstantAggregate>(Vector));

  auto *ZeroI42 = cast<sandboxir::ConstantInt>(Array->getOperand(0));
  auto *OneI42 = cast<sandboxir::ConstantInt>(Array->getOperand(1));
  // Check ConstantArray::get(), getType().
  auto *NewCA =
      sandboxir::ConstantArray::get(Array->getType(), {ZeroI42, OneI42});
  EXPECT_EQ(NewCA, Array);

  // Check ConstantStruct::get(), getType().
  auto *NewCS =
      sandboxir::ConstantStruct::get(Struct->getType(), {ZeroI42, OneI42});
  EXPECT_EQ(NewCS, Struct);
  // Check ConstantStruct::get(...).
  auto *NewCS2 =
      sandboxir::ConstantStruct::get(Struct->getType(), ZeroI42, OneI42);
  EXPECT_EQ(NewCS2, Struct);
  // Check ConstantStruct::getAnon(ArayRef).
  auto *AnonCS = sandboxir::ConstantStruct::getAnon({ZeroI42, OneI42});
  EXPECT_FALSE(cast<sandboxir::StructType>(AnonCS->getType())->isPacked());
  auto *AnonCSPacked =
      sandboxir::ConstantStruct::getAnon({ZeroI42, OneI42}, /*Packed=*/true);
  EXPECT_TRUE(cast<sandboxir::StructType>(AnonCSPacked->getType())->isPacked());
  // Check ConstantStruct::getAnon(Ctx, ArrayRef).
  auto *AnonCS2 = sandboxir::ConstantStruct::getAnon(Ctx, {ZeroI42, OneI42});
  EXPECT_EQ(AnonCS2, AnonCS);
  auto *AnonCS2Packed = sandboxir::ConstantStruct::getAnon(
      Ctx, {ZeroI42, OneI42}, /*Packed=*/true);
  EXPECT_EQ(AnonCS2Packed, AnonCSPacked);
  // Check ConstantStruct::getTypeForElements(Ctx, ArrayRef).
  auto *StructTy =
      sandboxir::ConstantStruct::getTypeForElements(Ctx, {ZeroI42, OneI42});
  EXPECT_EQ(StructTy, Struct->getType());
  EXPECT_FALSE(StructTy->isPacked());
  // Check ConstantStruct::getTypeForElements(Ctx, ArrayRef, Packed).
  auto *StructTyPacked = sandboxir::ConstantStruct::getTypeForElements(
      Ctx, {ZeroI42, OneI42}, /*Packed=*/true);
  EXPECT_TRUE(StructTyPacked->isPacked());
  // Check ConstantStruct::getTypeForElements(ArrayRef).
  auto *StructTy2 =
      sandboxir::ConstantStruct::getTypeForElements(Ctx, {ZeroI42, OneI42});
  EXPECT_EQ(StructTy2, Struct->getType());
  // Check ConstantStruct::getTypeForElements(ArrayRef, Packed).
  auto *StructTy2Packed = sandboxir::ConstantStruct::getTypeForElements(
      Ctx, {ZeroI42, OneI42}, /*Packed=*/true);
  EXPECT_EQ(StructTy2Packed, StructTyPacked);

  // Check ConstantVector::get().
  auto *NewCV = sandboxir::ConstantVector::get({ZeroI42, OneI42});
  EXPECT_EQ(NewCV, Vector);
  // Check ConstantVector::getSplat(), getType().
  auto *SplatRaw =
      sandboxir::ConstantVector::getSplat(ElementCount::getFixed(2), OneI42);
  auto *Splat = cast<sandboxir::ConstantVector>(SplatRaw);
  EXPECT_EQ(Splat->getType()->getNumElements(), 2u);
  EXPECT_THAT(Splat->operands(), testing::ElementsAre(OneI42, OneI42));
  // Check ConstantVector::getSplatValue().
  EXPECT_EQ(Splat->getSplatValue(), OneI42);
}

TEST_F(SandboxIRTest, ConstantAggregateZero) {
  parseIR(C, R"IR(
define void @foo(ptr %ptr, {i32, i8} %v1, <2 x i8> %v2) {
  %extr0 = extractvalue [2 x i8] zeroinitializer, 0
  %extr1 = extractvalue {i32, i8} zeroinitializer, 0
  %extr2 = extractelement <2 x i8> zeroinitializer, i32 0
  ret void
}
)IR");
  Function &LLVMF = *M->getFunction("foo");
  sandboxir::Context Ctx(C);

  auto &F = *Ctx.createFunction(&LLVMF);
  auto &BB = *F.begin();
  auto It = BB.begin();
  auto *Extr0 = &*It++;
  auto *Extr1 = &*It++;
  auto *Extr2 = &*It++;
  [[maybe_unused]] auto *Ret = cast<sandboxir::ReturnInst>(&*It++);
  auto *Zero32 =
      sandboxir::ConstantInt::get(sandboxir::Type::getInt32Ty(Ctx), 0);
  auto *Zero8 = sandboxir::ConstantInt::get(sandboxir::Type::getInt8Ty(Ctx), 0);
  auto *Int8Ty = sandboxir::Type::getInt8Ty(Ctx);
  auto *Int32Ty = sandboxir::Type::getInt32Ty(Ctx);
  auto *ArrayTy = sandboxir::ArrayType::get(Int8Ty, 2u);
  auto *StructTy = sandboxir::StructType::get(Ctx, {Int32Ty, Int8Ty});
  auto *VectorTy =
      sandboxir::VectorType::get(Int8Ty, ElementCount::getFixed(2u));

  // Check creation and classof().
  auto *ArrayCAZ = cast<sandboxir::ConstantAggregateZero>(Extr0->getOperand(0));
  EXPECT_EQ(ArrayCAZ->getType(), ArrayTy);
  auto *StructCAZ =
      cast<sandboxir::ConstantAggregateZero>(Extr1->getOperand(0));
  EXPECT_EQ(StructCAZ->getType(), StructTy);
  auto *VectorCAZ =
      cast<sandboxir::ConstantAggregateZero>(Extr2->getOperand(0));
  EXPECT_EQ(VectorCAZ->getType(), VectorTy);
  // Check get().
  auto *SameVectorCAZ =
      sandboxir::ConstantAggregateZero::get(sandboxir::VectorType::get(
          sandboxir::Type::getInt8Ty(Ctx), ElementCount::getFixed(2)));
  EXPECT_EQ(SameVectorCAZ, VectorCAZ); // Should be uniqued.
  auto *NewVectorCAZ =
      sandboxir::ConstantAggregateZero::get(sandboxir::VectorType::get(
          sandboxir::Type::getInt8Ty(Ctx), ElementCount::getFixed(4)));
  EXPECT_NE(NewVectorCAZ, VectorCAZ);
  // Check getSequentialElement().
  auto *SeqElm = VectorCAZ->getSequentialElement();
  EXPECT_EQ(SeqElm,
            sandboxir::ConstantInt::get(sandboxir::Type::getInt8Ty(Ctx), 0));
  // Check getStructElement().
  auto *StructElm0 = StructCAZ->getStructElement(0);
  auto *StructElm1 = StructCAZ->getStructElement(1);
  EXPECT_EQ(StructElm0, Zero32);
  EXPECT_EQ(StructElm1, Zero8);
  // Check getElementValue(Constant).
  EXPECT_EQ(ArrayCAZ->getElementValue(Zero32), Zero8);
  EXPECT_EQ(StructCAZ->getElementValue(Zero32), Zero32);
  EXPECT_EQ(VectorCAZ->getElementValue(Zero32), Zero8);
  // Check getElementValue(unsigned).
  EXPECT_EQ(ArrayCAZ->getElementValue(0u), Zero8);
  EXPECT_EQ(StructCAZ->getElementValue(0u), Zero32);
  EXPECT_EQ(VectorCAZ->getElementValue(0u), Zero8);
  // Check getElementCount().
  EXPECT_EQ(ArrayCAZ->getElementCount(), ElementCount::getFixed(2));
  EXPECT_EQ(NewVectorCAZ->getElementCount(), ElementCount::getFixed(4));
}

// Tests ConstantDataSequential, ConstantDataArray and ConstantDataVector.
TEST_F(SandboxIRTest, ConstantDataSequential) {
  parseIR(C, R"IR(
define void @foo() {
  %array = extractvalue [2 x i8] [i8 0, i8 1], 0
  %vector = extractelement <2 x i8> <i8 0, i8 1>, i32 0
  %farray = extractvalue [2 x float] [float 0.0, float 1.0], 0
  %fvector = extractelement <2 x double> <double 0.0, double 1.0>, i32 0
  %string = extractvalue [6 x i8] [i8 72, i8 69, i8 76, i8 76, i8 79, i8 0], 0
  %stringNoNull = extractvalue [5 x i8] [i8 72, i8 69, i8 76, i8 76, i8 79], 0
  %splat = extractelement <4 x i8> <i8 1, i8 1, i8 1, i8 1>, i32 0
  ret void
}
)IR");
  Function &LLVMF = *M->getFunction("foo");
  sandboxir::Context Ctx(C);

  auto &F = *Ctx.createFunction(&LLVMF);
  auto &BB = *F.begin();
  auto It = BB.begin();
  auto *I0 = &*It++;
  auto *I1 = &*It++;
  auto *I2 = &*It++;
  auto *I3 = &*It++;
  auto *I4 = &*It++;
  auto *I5 = &*It++;
  auto *I6 = &*It++;
  auto *Array = cast<sandboxir::ConstantDataArray>(I0->getOperand(0));
  EXPECT_TRUE(isa<sandboxir::ConstantDataSequential>(Array));
  auto *Vector = cast<sandboxir::ConstantDataVector>(I1->getOperand(0));
  EXPECT_TRUE(isa<sandboxir::ConstantDataVector>(Vector));
  auto *FArray = cast<sandboxir::ConstantDataArray>(I2->getOperand(0));
  EXPECT_TRUE(isa<sandboxir::ConstantDataSequential>(FArray));
  auto *FVector = cast<sandboxir::ConstantDataVector>(I3->getOperand(0));
  EXPECT_TRUE(isa<sandboxir::ConstantDataVector>(FVector));
  auto *String = cast<sandboxir::ConstantDataArray>(I4->getOperand(0));
  EXPECT_TRUE(isa<sandboxir::ConstantDataArray>(String));
  auto *StringNoNull = cast<sandboxir::ConstantDataArray>(I5->getOperand(0));
  EXPECT_TRUE(isa<sandboxir::ConstantDataArray>(StringNoNull));
  auto *Splat = cast<sandboxir::ConstantDataVector>(I6->getOperand(0));
  EXPECT_TRUE(isa<sandboxir::ConstantDataVector>(Splat));

  auto *Zero8 = sandboxir::ConstantInt::get(sandboxir::Type::getInt8Ty(Ctx), 0);
  auto *One8 = sandboxir::ConstantInt::get(sandboxir::Type::getInt8Ty(Ctx), 1);

  // Check isElementTypeCompatible().
  for (llvm::Type *LLVMTy :
       {llvm::Type::getIntNTy(C, 42), llvm::Type::getInt8Ty(C)})
    EXPECT_EQ(llvm::ConstantDataSequential::isElementTypeCompatible(LLVMTy),
              sandboxir::ConstantDataSequential::isElementTypeCompatible(
                  Ctx.getType(LLVMTy)));
  // Check getElementAsInteger().
  EXPECT_EQ(Array->getElementAsInteger(0), 0u);
  EXPECT_EQ(Array->getElementAsInteger(1), 1u);
  EXPECT_EQ(Vector->getElementAsInteger(0), 0u);
  EXPECT_EQ(Vector->getElementAsInteger(1), 1u);
  // Check getElementAsAPInt().
  EXPECT_EQ(Array->getElementAsAPInt(0), 0u);
  EXPECT_EQ(Array->getElementAsAPInt(1), 1u);
  EXPECT_EQ(Vector->getElementAsAPInt(0), 0u);
  EXPECT_EQ(Vector->getElementAsAPInt(1), 1u);
  // Check geteElementAsFloat().
  EXPECT_EQ(FArray->getElementAsFloat(0), 0.0);
  EXPECT_EQ(FArray->getElementAsFloat(1), 1.0);
  // Check getElementAsDouble().
  EXPECT_EQ(FVector->getElementAsDouble(0), 0.0);
  EXPECT_EQ(FVector->getElementAsDouble(1), 1.0);
  // Check getElementAsConstant().
  EXPECT_EQ(Array->getElementAsConstant(0), Zero8);
  EXPECT_EQ(Array->getElementAsConstant(1), One8);
  EXPECT_EQ(Vector->getElementAsConstant(0), Zero8);
  EXPECT_EQ(Vector->getElementAsConstant(1), One8);
  // Check getElementType().
  EXPECT_EQ(Array->getElementType(), sandboxir::Type::getInt8Ty(Ctx));
  EXPECT_EQ(Vector->getElementType(), sandboxir::Type::getInt8Ty(Ctx));
  EXPECT_EQ(FArray->getElementType(), sandboxir::Type::getFloatTy(Ctx));
  EXPECT_EQ(FVector->getElementType(), sandboxir::Type::getDoubleTy(Ctx));
  // Check getNumElements(),
  EXPECT_EQ(Array->getNumElements(), 2u);
  EXPECT_EQ(Vector->getNumElements(), 2u);
  EXPECT_EQ(FArray->getNumElements(), 2u);
  EXPECT_EQ(FVector->getNumElements(), 2u);
  // Check getElementByteSize().
  EXPECT_EQ(Array->getElementByteSize(), 1u);
  EXPECT_EQ(Vector->getElementByteSize(), 1u);
  EXPECT_EQ(FArray->getElementByteSize(), 4u);
  EXPECT_EQ(FVector->getElementByteSize(), 8u);
  // Check isString().
  EXPECT_EQ(Array->isString(), true);
  EXPECT_EQ(Vector->isString(), false);
  EXPECT_EQ(FArray->isString(), false);
  EXPECT_EQ(FVector->isString(), false);
  EXPECT_EQ(String->isString(), true);
  // Check isCString().
  EXPECT_EQ(Array->isCString(), false);
  EXPECT_EQ(Vector->isCString(), false);
  EXPECT_EQ(FArray->isCString(), false);
  EXPECT_EQ(FVector->isCString(), false);
  EXPECT_EQ(String->isCString(), true);
  // Check getAsString().
  char Data[] = {'H', 'E', 'L', 'L', 'O', '\0'};
  StringRef HelloWithNull(Data, 6);
  EXPECT_EQ(String->getAsString(), HelloWithNull);
  // Check getAsCString().
  EXPECT_EQ(String->getAsCString(), "HELLO");
  // Check getRawDataValues().
  EXPECT_EQ(String->getRawDataValues(), HelloWithNull);

  // Check ConstantDataArray member functions
  // ----------------------------------------
  // Check get<ElementTy>().
  EXPECT_EQ(sandboxir::ConstantDataArray::get<char>(Ctx, {0, 1}), Array);
  // Check get<ArrayTy>().
  SmallVector<char> Elmts({0, 1});
  EXPECT_EQ(sandboxir::ConstantDataArray::get<SmallVector<char>>(Ctx, Elmts),
            Array);
  // Check getRaw().
  EXPECT_EQ(sandboxir::ConstantDataArray::getRaw(StringRef("HELLO"), 5,
                                                 Zero8->getType()),
            StringNoNull);
  // Check getFP().
  SmallVector<uint16_t> Elts16({42, 43});
  SmallVector<uint32_t> Elts32({42, 43});
  SmallVector<uint64_t> Elts64({42, 43});
  auto *F16Ty = sandboxir::Type::getHalfTy(Ctx);
  auto *F32Ty = sandboxir::Type::getFloatTy(Ctx);
  auto *F64Ty = sandboxir::Type::getDoubleTy(Ctx);

  auto *CDA16 = sandboxir::ConstantDataArray::getFP(F16Ty, Elts16);
  EXPECT_EQ(CDA16, cast<sandboxir::ConstantDataArray>(
                       Ctx.getValue(llvm::ConstantDataArray::getFP(
                           llvm::Type::getHalfTy(C), Elts16))));
  auto *CDA32 = sandboxir::ConstantDataArray::getFP(F32Ty, Elts32);
  EXPECT_EQ(CDA32, cast<sandboxir::ConstantDataArray>(
                       Ctx.getValue(llvm::ConstantDataArray::getFP(
                           llvm::Type::getFloatTy(C), Elts32))));
  auto *CDA64 = sandboxir::ConstantDataArray::getFP(F64Ty, Elts64);
  EXPECT_EQ(CDA64, cast<sandboxir::ConstantDataArray>(
                       Ctx.getValue(llvm::ConstantDataArray::getFP(
                           llvm::Type::getDoubleTy(C), Elts64))));
  // Check getString().
  EXPECT_EQ(sandboxir::ConstantDataArray::getString(Ctx, "HELLO"), String);

  EXPECT_EQ(sandboxir::ConstantDataArray::getString(Ctx, "HELLO",
                                                    /*AddNull=*/false),
            StringNoNull);
  EXPECT_EQ(
      sandboxir::ConstantDataArray::getString(Ctx, "HELLO", /*AddNull=*/false),
      StringNoNull);

  {
    // Check ConstantDataArray member functions
    // ----------------------------------------
    // Check get().
    SmallVector<uint8_t> Elts8({0u, 1u});
    SmallVector<uint16_t> Elts16({0u, 1u});
    SmallVector<uint32_t> Elts32({0u, 1u});
    SmallVector<uint64_t> Elts64({0u, 1u});
    SmallVector<float> EltsF32({0.0, 1.0});
    SmallVector<double> EltsF64({0.0, 1.0});
    auto *CDV8 = sandboxir::ConstantDataVector::get(Ctx, Elts8);
    EXPECT_EQ(CDV8, cast<sandboxir::ConstantDataVector>(
                        Ctx.getValue(llvm::ConstantDataVector::get(C, Elts8))));
    auto *CDV16 = sandboxir::ConstantDataVector::get(Ctx, Elts16);
    EXPECT_EQ(CDV16, cast<sandboxir::ConstantDataVector>(Ctx.getValue(
                         llvm::ConstantDataVector::get(C, Elts16))));
    auto *CDV32 = sandboxir::ConstantDataVector::get(Ctx, Elts32);
    EXPECT_EQ(CDV32, cast<sandboxir::ConstantDataVector>(Ctx.getValue(
                         llvm::ConstantDataVector::get(C, Elts32))));
    auto *CDVF32 = sandboxir::ConstantDataVector::get(Ctx, EltsF32);
    EXPECT_EQ(CDVF32, cast<sandboxir::ConstantDataVector>(Ctx.getValue(
                          llvm::ConstantDataVector::get(C, EltsF32))));
    auto *CDVF64 = sandboxir::ConstantDataVector::get(Ctx, EltsF64);
    EXPECT_EQ(CDVF64, cast<sandboxir::ConstantDataVector>(Ctx.getValue(
                          llvm::ConstantDataVector::get(C, EltsF64))));
    // Check getRaw().
    auto *CDVRaw = sandboxir::ConstantDataVector::getRaw(
        StringRef("HELLO"), 5, sandboxir::Type::getInt8Ty(Ctx));
    EXPECT_EQ(CDVRaw,
              cast<sandboxir::ConstantDataVector>(
                  Ctx.getValue(llvm::ConstantDataVector::getRaw(
                      StringRef("HELLO"), 5, llvm::Type::getInt8Ty(C)))));
    // Check getFP().
    auto *CDVFP16 = sandboxir::ConstantDataVector::getFP(F16Ty, Elts16);
    EXPECT_EQ(CDVFP16, cast<sandboxir::ConstantDataVector>(
                           Ctx.getValue(llvm::ConstantDataVector::getFP(
                               llvm::Type::getHalfTy(C), Elts16))));
    auto *CDVFP32 = sandboxir::ConstantDataVector::getFP(F32Ty, Elts32);
    EXPECT_EQ(CDVFP32, cast<sandboxir::ConstantDataVector>(
                           Ctx.getValue(llvm::ConstantDataVector::getFP(
                               llvm::Type::getFloatTy(C), Elts32))));
    auto *CDVFP64 = sandboxir::ConstantDataVector::getFP(F64Ty, Elts64);
    EXPECT_EQ(CDVFP64, cast<sandboxir::ConstantDataVector>(
                           Ctx.getValue(llvm::ConstantDataVector::getFP(
                               llvm::Type::getDoubleTy(C), Elts64))));
    // Check getSplat().
    auto *NewSplat = cast<sandboxir::ConstantDataVector>(
        sandboxir::ConstantDataVector::getSplat(4, One8));
    EXPECT_EQ(NewSplat, Splat);
    // Check isSplat().
    EXPECT_TRUE(NewSplat->isSplat());
    EXPECT_FALSE(Vector->isSplat());
    // Check getSplatValue().
    EXPECT_EQ(NewSplat->getSplatValue(), One8);
    // Check getType().
    EXPECT_TRUE(isa<sandboxir::FixedVectorType>(NewSplat->getType()));
    EXPECT_EQ(
        cast<sandboxir::FixedVectorType>(NewSplat->getType())->getNumElements(),
        4u);
  }
}

TEST_F(SandboxIRTest, ConstantPointerNull) {
  parseIR(C, R"IR(
define ptr @foo() {
  ret ptr null
}
)IR");
  Function &LLVMF = *M->getFunction("foo");
  sandboxir::Context Ctx(C);

  auto &F = *Ctx.createFunction(&LLVMF);
  auto &BB = *F.begin();
  auto It = BB.begin();
  auto *Ret = cast<sandboxir::ReturnInst>(&*It++);
  // Check classof() and creation.
  auto *CPNull = cast<sandboxir::ConstantPointerNull>(Ret->getReturnValue());
  // Check get().
  auto *NewCPNull =
      sandboxir::ConstantPointerNull::get(sandboxir::PointerType::get(Ctx, 0u));
  EXPECT_EQ(NewCPNull, CPNull);
  auto *NewCPNull2 =
      sandboxir::ConstantPointerNull::get(sandboxir::PointerType::get(Ctx, 1u));
  EXPECT_NE(NewCPNull2, CPNull);
  // Check getType().
  EXPECT_EQ(CPNull->getType(), sandboxir::PointerType::get(Ctx, 0u));
  EXPECT_EQ(NewCPNull2->getType(), sandboxir::PointerType::get(Ctx, 1u));
}

TEST_F(SandboxIRTest, PoisonValue) {
  parseIR(C, R"IR(
define void @foo() {
  %i0 = add i32 poison, poison
  %i1 = add <2 x i32> poison, poison
  %i2 = extractvalue {i32, i8} poison, 0
  ret void
}
)IR");
  Function &LLVMF = *M->getFunction("foo");
  sandboxir::Context Ctx(C);

  auto &F = *Ctx.createFunction(&LLVMF);
  auto &BB = *F.begin();
  auto It = BB.begin();
  auto *I0 = &*It++;
  auto *I1 = &*It++;
  auto *I2 = &*It++;
  auto *Int32Ty = sandboxir::Type::getInt32Ty(Ctx);
  auto *Int8Ty = sandboxir::Type::getInt8Ty(Ctx);
  auto *Zero32 = sandboxir::ConstantInt::get(Int32Ty, 0u);
  auto *One32 = sandboxir::ConstantInt::get(Int32Ty, 1u);

  // Check classof() and creation.
  auto *Poison = cast<sandboxir::PoisonValue>(I0->getOperand(0));
  EXPECT_EQ(Poison->getType(), Int32Ty);
  EXPECT_TRUE(isa<sandboxir::UndefValue>(Poison)); // Poison is Undef
  // Check get().
  auto *NewPoison = sandboxir::PoisonValue::get(Int32Ty);
  EXPECT_EQ(NewPoison, Poison);
  auto *NewPoison2 =
      sandboxir::PoisonValue::get(sandboxir::PointerType::get(Ctx, 0u));
  EXPECT_NE(NewPoison2, Poison);
  // Check getSequentialElement().
  auto *PoisonVector = cast<sandboxir::PoisonValue>(I1->getOperand(0));
  auto *SeqElm = PoisonVector->getSequentialElement();
  EXPECT_EQ(SeqElm->getType(), Int32Ty);
  // Check getStructElement().
  auto *PoisonStruct = cast<sandboxir::PoisonValue>(I2->getOperand(0));
  auto *StrElm0 = PoisonStruct->getStructElement(0);
  auto *StrElm1 = PoisonStruct->getStructElement(1);
  EXPECT_EQ(StrElm0->getType(), Int32Ty);
  EXPECT_EQ(StrElm1->getType(), Int8Ty);
  // Check getElementValue(Constant)
  EXPECT_EQ(PoisonStruct->getElementValue(Zero32),
            sandboxir::PoisonValue::get(Int32Ty));
  EXPECT_EQ(PoisonStruct->getElementValue(One32),
            sandboxir::PoisonValue::get(Int8Ty));
  // Check getElementValue(unsigned)
  EXPECT_EQ(PoisonStruct->getElementValue(0u),
            sandboxir::PoisonValue::get(Int32Ty));
  EXPECT_EQ(PoisonStruct->getElementValue(1u),
            sandboxir::PoisonValue::get(Int8Ty));
}

TEST_F(SandboxIRTest, UndefValue) {
  parseIR(C, R"IR(
define void @foo() {
  %i0 = add i32 undef, undef
  %i1 = add <2 x i32> undef, undef
  %i2 = extractvalue {i32, i8} undef, 0
  ret void
}
)IR");
  Function &LLVMF = *M->getFunction("foo");
  sandboxir::Context Ctx(C);

  auto &F = *Ctx.createFunction(&LLVMF);
  auto &BB = *F.begin();
  auto It = BB.begin();
  auto *I0 = &*It++;
  auto *I1 = &*It++;
  auto *I2 = &*It++;
  auto *Int32Ty = sandboxir::Type::getInt32Ty(Ctx);
  auto *Int8Ty = sandboxir::Type::getInt8Ty(Ctx);
  auto *Zero32 = sandboxir::ConstantInt::get(Int32Ty, 0u);
  auto *One32 = sandboxir::ConstantInt::get(Int32Ty, 1u);

  // Check classof() and creation.
  auto *Undef = cast<sandboxir::UndefValue>(I0->getOperand(0));
  EXPECT_EQ(Undef->getType(), Int32Ty);
  EXPECT_FALSE(isa<sandboxir::PoisonValue>(Undef)); // Undef is not Poison
  // Check get().
  auto *NewUndef = sandboxir::UndefValue::get(Int32Ty);
  EXPECT_EQ(NewUndef, Undef);
  auto *NewUndef2 =
      sandboxir::UndefValue::get(sandboxir::PointerType::get(Ctx, 0u));
  EXPECT_NE(NewUndef2, Undef);
  // Check getSequentialElement().
  auto *UndefVector = cast<sandboxir::UndefValue>(I1->getOperand(0));
  auto *SeqElm = UndefVector->getSequentialElement();
  EXPECT_EQ(SeqElm->getType(), Int32Ty);
  // Check getStructElement().
  auto *UndefStruct = cast<sandboxir::UndefValue>(I2->getOperand(0));
  auto *StrElm0 = UndefStruct->getStructElement(0);
  auto *StrElm1 = UndefStruct->getStructElement(1);
  EXPECT_EQ(StrElm0->getType(), Int32Ty);
  EXPECT_EQ(StrElm1->getType(), Int8Ty);
  // Check getElementValue(Constant)
  EXPECT_EQ(UndefStruct->getElementValue(Zero32),
            sandboxir::UndefValue::get(Int32Ty));
  EXPECT_EQ(UndefStruct->getElementValue(One32),
            sandboxir::UndefValue::get(Int8Ty));
  // Check getElementValue(unsigned)
  EXPECT_EQ(UndefStruct->getElementValue(0u),
            sandboxir::UndefValue::get(Int32Ty));
  EXPECT_EQ(UndefStruct->getElementValue(1u),
            sandboxir::UndefValue::get(Int8Ty));
  // Check getNumElements().
  EXPECT_EQ(UndefVector->getNumElements(), 2u);
  EXPECT_EQ(UndefStruct->getNumElements(), 2u);
}

TEST_F(SandboxIRTest, GlobalValue) {
  parseIR(C, R"IR(
declare external void @bar()
define void @foo() {
  call void @bar()
  ret void
}
)IR");
  Function &LLVMF = *M->getFunction("foo");
  auto *LLVMBB = &*LLVMF.begin();
  auto LLVMIt = LLVMBB->begin();
  auto *LLVMCall = cast<llvm::CallInst>(&*LLVMIt++);
  auto *LLVMGV = cast<llvm::GlobalValue>(LLVMCall->getCalledOperand());
  sandboxir::Context Ctx(C);

  auto &F = *Ctx.createFunction(&LLVMF);
  auto *BB = &*F.begin();
  auto It = BB->begin();
  auto *Call = cast<sandboxir::CallInst>(&*It++);
  [[maybe_unused]] auto *Ret = cast<sandboxir::ReturnInst>(&*It++);

  // Check classof(), creation, getFunction(), getBasicBlock().
  auto *GV = cast<sandboxir::GlobalValue>(Call->getCalledOperand());
  // Check getAddressSpace().
  EXPECT_EQ(GV->getAddressSpace(), LLVMGV->getAddressSpace());
  // Check hasGlobalUnnamedAddr().
  EXPECT_EQ(GV->hasGlobalUnnamedAddr(), LLVMGV->hasGlobalUnnamedAddr());
  // Check hasAtLeastLocalUnnamedAddr().
  EXPECT_EQ(GV->hasAtLeastLocalUnnamedAddr(),
            LLVMGV->hasAtLeastLocalUnnamedAddr());
  // Check getUnnamedAddr().
  EXPECT_EQ(GV->getUnnamedAddr(), LLVMGV->getUnnamedAddr());
  // Check setUnnamedAddr().
  auto OrigUnnamedAddr = GV->getUnnamedAddr();
  auto NewUnnamedAddr = sandboxir::GlobalValue::UnnamedAddr::Global;
  EXPECT_NE(NewUnnamedAddr, OrigUnnamedAddr);
  GV->setUnnamedAddr(NewUnnamedAddr);
  EXPECT_EQ(GV->getUnnamedAddr(), NewUnnamedAddr);
  GV->setUnnamedAddr(OrigUnnamedAddr);
  EXPECT_EQ(GV->getUnnamedAddr(), OrigUnnamedAddr);
  // Check getMinUnnamedAddr().
  EXPECT_EQ(
      sandboxir::GlobalValue::getMinUnnamedAddr(OrigUnnamedAddr,
                                                NewUnnamedAddr),
      llvm::GlobalValue::getMinUnnamedAddr(OrigUnnamedAddr, NewUnnamedAddr));
  // Check hasComdat().
  EXPECT_EQ(GV->hasComdat(), LLVMGV->hasComdat());
  // Check getVisibility().
  EXPECT_EQ(GV->getVisibility(), LLVMGV->getVisibility());
  // Check hasDefaultVisibility().
  EXPECT_EQ(GV->hasDefaultVisibility(), LLVMGV->hasDefaultVisibility());
  // Check hasHiddenVisibility().
  EXPECT_EQ(GV->hasHiddenVisibility(), LLVMGV->hasHiddenVisibility());
  // Check hasProtectedVisibility().
  EXPECT_EQ(GV->hasProtectedVisibility(), LLVMGV->hasProtectedVisibility());
  // Check setVisibility().
  auto OrigVisibility = GV->getVisibility();
  auto NewVisibility =
      sandboxir::GlobalValue::VisibilityTypes::ProtectedVisibility;
  EXPECT_NE(NewVisibility, OrigVisibility);
  GV->setVisibility(NewVisibility);
  EXPECT_EQ(GV->getVisibility(), NewVisibility);
  GV->setVisibility(OrigVisibility);
  EXPECT_EQ(GV->getVisibility(), OrigVisibility);
}

TEST_F(SandboxIRTest, GlobalObject) {
  parseIR(C, R"IR(
declare external void @bar()
define void @foo() {
  call void @bar()
  ret void
}
)IR");
  Function &LLVMF = *M->getFunction("foo");
  auto *LLVMBB = &*LLVMF.begin();
  auto LLVMIt = LLVMBB->begin();
  auto *LLVMCall = cast<llvm::CallInst>(&*LLVMIt++);
  auto *LLVMGO = cast<llvm::GlobalObject>(LLVMCall->getCalledOperand());
  sandboxir::Context Ctx(C);

  auto &F = *Ctx.createFunction(&LLVMF);
  auto *BB = &*F.begin();
  auto It = BB->begin();
  auto *Call = cast<sandboxir::CallInst>(&*It++);
  // Check classof(), creation.
  auto *GO = cast<sandboxir::GlobalObject>(Call->getCalledOperand());
<<<<<<< HEAD
  // Check getAlignment().
  EXPECT_EQ(GO->getAlignment(), LLVMGO->getAlignment());
  // Check getAlign().
  EXPECT_EQ(GO->getAlign(), LLVMGO->getAlign());
  // Check setAlignment().
  auto OrigMaybeAlign = GO->getAlign();
  auto NewMaybeAlign = MaybeAlign(128);
  EXPECT_NE(NewMaybeAlign, OrigMaybeAlign);
  GO->setAlignment(NewMaybeAlign);
  EXPECT_EQ(GO->getAlign(), NewMaybeAlign);
  GO->setAlignment(OrigMaybeAlign);
  EXPECT_EQ(GO->getAlign(), OrigMaybeAlign);
  // Check getGlobalObjectSubClassData().
  EXPECT_EQ(GO->getGlobalObjectSubClassData(),
            LLVMGO->getGlobalObjectSubClassData());
  // Check setGlobalObjectSubClassData().
  auto OrigGOSCD = GO->getGlobalObjectSubClassData();
  auto NewGOSCD = 1u;
  EXPECT_NE(NewGOSCD, OrigGOSCD);
  GO->setGlobalObjectSubClassData(NewGOSCD);
  EXPECT_EQ(GO->getGlobalObjectSubClassData(), NewGOSCD);
  GO->setGlobalObjectSubClassData(OrigGOSCD);
  EXPECT_EQ(GO->getGlobalObjectSubClassData(), OrigGOSCD);
=======
>>>>>>> 4084ffcf
  // Check hasSection().
  EXPECT_EQ(GO->hasSection(), LLVMGO->hasSection());
  // Check getSection().
  EXPECT_EQ(GO->getSection(), LLVMGO->getSection());
  // Check setSection().
  auto OrigSection = GO->getSection();
  auto NewSection = ".some_section";
  EXPECT_NE(NewSection, OrigSection);
  GO->setSection(NewSection);
  EXPECT_EQ(GO->getSection(), NewSection);
  GO->setSection(OrigSection);
  EXPECT_EQ(GO->getSection(), OrigSection);
  // Check hasComdat().
  EXPECT_EQ(GO->hasComdat(), LLVMGO->hasComdat());
  // Check getVCallVisibility().
  EXPECT_EQ(GO->getVCallVisibility(), LLVMGO->getVCallVisibility());
  // Check canIncreaseAlignment().
  EXPECT_EQ(GO->canIncreaseAlignment(), LLVMGO->canIncreaseAlignment());
}

TEST_F(SandboxIRTest, GlobalIFunc) {
  parseIR(C, R"IR(
declare external void @bar()
@ifunc0 = ifunc void(), ptr @foo
@ifunc1 = ifunc void(), ptr @foo
define void @foo() {
  call void @ifunc0()
  call void @ifunc1()
  call void @bar()
  ret void
}
)IR");
  Function &LLVMF = *M->getFunction("foo");
  auto *LLVMBB = &*LLVMF.begin();
  auto LLVMIt = LLVMBB->begin();
  auto *LLVMCall0 = cast<llvm::CallInst>(&*LLVMIt++);
  auto *LLVMIFunc0 = cast<llvm::GlobalIFunc>(LLVMCall0->getCalledOperand());

  sandboxir::Context Ctx(C);

  auto &F = *Ctx.createFunction(&LLVMF);
  auto *BB = &*F.begin();
  auto It = BB->begin();
  auto *Call0 = cast<sandboxir::CallInst>(&*It++);
  auto *Call1 = cast<sandboxir::CallInst>(&*It++);
  auto *CallBar = cast<sandboxir::CallInst>(&*It++);
  // Check classof(), creation.
  auto *IFunc0 = cast<sandboxir::GlobalIFunc>(Call0->getCalledOperand());
  auto *IFunc1 = cast<sandboxir::GlobalIFunc>(Call1->getCalledOperand());
  auto *Bar = cast<sandboxir::Function>(CallBar->getCalledOperand());

  // Check getIterator().
  {
    auto It0 = IFunc0->getIterator();
    auto It1 = IFunc1->getIterator();
    EXPECT_EQ(&*It0, IFunc0);
    EXPECT_EQ(&*It1, IFunc1);
    EXPECT_EQ(std::next(It0), It1);
    EXPECT_EQ(std::prev(It1), It0);
    EXPECT_EQ(&*std::next(It0), IFunc1);
    EXPECT_EQ(&*std::prev(It1), IFunc0);
  }
  // Check getReverseIterator().
  {
    auto RevIt0 = IFunc0->getReverseIterator();
    auto RevIt1 = IFunc1->getReverseIterator();
    EXPECT_EQ(&*RevIt0, IFunc0);
    EXPECT_EQ(&*RevIt1, IFunc1);
    EXPECT_EQ(std::prev(RevIt0), RevIt1);
    EXPECT_EQ(std::next(RevIt1), RevIt0);
    EXPECT_EQ(&*std::prev(RevIt0), IFunc1);
    EXPECT_EQ(&*std::next(RevIt1), IFunc0);
  }

  // Check setResolver(), getResolver().
  EXPECT_EQ(IFunc0->getResolver(), Ctx.getValue(LLVMIFunc0->getResolver()));
  auto *OrigResolver = IFunc0->getResolver();
  auto *NewResolver = Bar;
  EXPECT_NE(NewResolver, OrigResolver);
  IFunc0->setResolver(NewResolver);
  EXPECT_EQ(IFunc0->getResolver(), NewResolver);
  IFunc0->setResolver(OrigResolver);
  EXPECT_EQ(IFunc0->getResolver(), OrigResolver);
  // Check getResolverFunction().
  EXPECT_EQ(IFunc0->getResolverFunction(),
            Ctx.getValue(LLVMIFunc0->getResolverFunction()));
  // Check isValidLinkage().
  for (auto L :
       {GlobalValue::ExternalLinkage, GlobalValue::AvailableExternallyLinkage,
        GlobalValue::LinkOnceAnyLinkage, GlobalValue::LinkOnceODRLinkage,
        GlobalValue::WeakAnyLinkage, GlobalValue::WeakODRLinkage,
        GlobalValue::AppendingLinkage, GlobalValue::InternalLinkage,
        GlobalValue::PrivateLinkage, GlobalValue::ExternalWeakLinkage,
        GlobalValue::CommonLinkage}) {
    EXPECT_EQ(IFunc0->isValidLinkage(L), LLVMIFunc0->isValidLinkage(L));
  }
}

TEST_F(SandboxIRTest, GlobalVariable) {
  parseIR(C, R"IR(
@glob0 = global i32 42
@glob1 = global i32 43
define void @foo() {
  %ld0 = load i32, ptr @glob0
  %ld1 = load i32, ptr @glob1
  ret void
}
)IR");
  Function &LLVMF = *M->getFunction("foo");
  auto *LLVMBB = &*LLVMF.begin();
  auto LLVMIt = LLVMBB->begin();
  auto *LLVMLd0 = cast<llvm::LoadInst>(&*LLVMIt++);
  auto *LLVMGV0 = cast<llvm::GlobalVariable>(LLVMLd0->getPointerOperand());
  sandboxir::Context Ctx(C);

  auto &F = *Ctx.createFunction(&LLVMF);
  auto *BB = &*F.begin();
  auto It = BB->begin();
  auto *Ld0 = cast<sandboxir::LoadInst>(&*It++);
  auto *Ld1 = cast<sandboxir::LoadInst>(&*It++);
  // Check classof(), creation.
  auto *GV0 = cast<sandboxir::GlobalVariable>(Ld0->getPointerOperand());
  auto *GV1 = cast<sandboxir::GlobalVariable>(Ld1->getPointerOperand());
  // Check getIterator().
  {
    auto It0 = GV0->getIterator();
    auto It1 = GV1->getIterator();
    EXPECT_EQ(&*It0, GV0);
    EXPECT_EQ(&*It1, GV1);
    EXPECT_EQ(std::next(It0), It1);
    EXPECT_EQ(std::prev(It1), It0);
    EXPECT_EQ(&*std::next(It0), GV1);
    EXPECT_EQ(&*std::prev(It1), GV0);
  }
  // Check getReverseIterator().
  {
    auto RevIt0 = GV0->getReverseIterator();
    auto RevIt1 = GV1->getReverseIterator();
    EXPECT_EQ(&*RevIt0, GV0);
    EXPECT_EQ(&*RevIt1, GV1);
    EXPECT_EQ(std::prev(RevIt0), RevIt1);
    EXPECT_EQ(std::next(RevIt1), RevIt0);
    EXPECT_EQ(&*std::prev(RevIt0), GV1);
    EXPECT_EQ(&*std::next(RevIt1), GV0);
  }
  // Check hasInitializer().
  EXPECT_EQ(GV0->hasInitializer(), LLVMGV0->hasInitializer());
  // Check hasDefinitiveInitializer().
  EXPECT_EQ(GV0->hasDefinitiveInitializer(),
            LLVMGV0->hasDefinitiveInitializer());
  // Check hasUniqueInitializer().
  EXPECT_EQ(GV0->hasUniqueInitializer(), LLVMGV0->hasUniqueInitializer());
  // Check getInitializer().
  EXPECT_EQ(GV0->getInitializer(), Ctx.getValue(LLVMGV0->getInitializer()));
  // Check setInitializer().
  auto *OrigInitializer = GV0->getInitializer();
  auto *NewInitializer = GV1->getInitializer();
  EXPECT_NE(NewInitializer, OrigInitializer);
  GV0->setInitializer(NewInitializer);
  EXPECT_EQ(GV0->getInitializer(), NewInitializer);
  GV0->setInitializer(OrigInitializer);
  EXPECT_EQ(GV0->getInitializer(), OrigInitializer);
  // Check isConstant().
  EXPECT_EQ(GV0->isConstant(), LLVMGV0->isConstant());
  // Check setConstant().
  bool OrigIsConstant = GV0->isConstant();
  bool NewIsConstant = !OrigIsConstant;
  GV0->setConstant(NewIsConstant);
  EXPECT_EQ(GV0->isConstant(), NewIsConstant);
  GV0->setConstant(OrigIsConstant);
  EXPECT_EQ(GV0->isConstant(), OrigIsConstant);
  // Check isExternallyInitialized().
  EXPECT_EQ(GV0->isExternallyInitialized(), LLVMGV0->isExternallyInitialized());
  // Check setExternallyInitialized().
  bool OrigIsExtInit = GV0->isExternallyInitialized();
  bool NewIsExtInit = !OrigIsExtInit;
  GV0->setExternallyInitialized(NewIsExtInit);
  EXPECT_EQ(GV0->isExternallyInitialized(), NewIsExtInit);
  GV0->setExternallyInitialized(OrigIsExtInit);
  EXPECT_EQ(GV0->isExternallyInitialized(), OrigIsExtInit);
  for (auto KindIdx : seq<int>(0, Attribute::AttrKind::EndAttrKinds)) {
    // Check hasAttribute(AttrKind).
    auto Kind = static_cast<Attribute::AttrKind>(KindIdx);
    EXPECT_EQ(GV0->hasAttribute(Kind), LLVMGV0->hasAttribute(Kind));
    // Check hasAttribute(StringRef).
    StringRef KindStr = Attribute::getNameFromAttrKind(Kind);
    EXPECT_EQ(GV0->hasAttribute(KindStr), LLVMGV0->hasAttribute(KindStr));
  }
  // Check hasAttributes().
  EXPECT_EQ(GV0->hasAttributes(), LLVMGV0->hasAttributes());

  for (auto KindIdx : seq<int>(0, Attribute::AttrKind::EndAttrKinds)) {
    // Check getAttribute(AttrKind).
    auto Kind = static_cast<Attribute::AttrKind>(KindIdx);
    EXPECT_EQ(GV0->getAttribute(Kind), LLVMGV0->getAttribute(Kind));
    // Check getAttribute(StringRef).
    StringRef KindStr = Attribute::getNameFromAttrKind(Kind);
    EXPECT_EQ(GV0->getAttribute(KindStr), LLVMGV0->getAttribute(KindStr));
  }
  // Check getAttributes().
  EXPECT_EQ(GV0->getAttributes(), LLVMGV0->getAttributes());
  // Check getAttributesAsList().
  EXPECT_THAT(GV0->getAttributesAsList(0u),
              testing::ContainerEq(LLVMGV0->getAttributesAsList(0u)));
  // Check hasImplicitSection().
  EXPECT_EQ(GV0->hasImplicitSection(), LLVMGV0->hasImplicitSection());
  // Check getCodeModelRaw().
  EXPECT_EQ(GV0->getCodeModelRaw(), LLVMGV0->getCodeModelRaw());
  // Check getCodeModel().
  EXPECT_EQ(GV0->getCodeModel(), LLVMGV0->getCodeModel());
<<<<<<< HEAD
=======
  // Check getAlign().
  EXPECT_EQ(GV0->getAlign(), LLVMGV0->getAlign());
  // Check setAlignment().
  auto OrigMaybeAlign = GV0->getAlign();
  auto NewMaybeAlign = MaybeAlign(128);
  EXPECT_NE(NewMaybeAlign, OrigMaybeAlign);
  GV0->setAlignment(NewMaybeAlign);
  EXPECT_EQ(GV0->getAlign(), NewMaybeAlign);
  GV0->setAlignment(OrigMaybeAlign);
  EXPECT_EQ(GV0->getAlign(), OrigMaybeAlign);
>>>>>>> 4084ffcf
}

TEST_F(SandboxIRTest, GlobalAlias) {
  parseIR(C, R"IR(
@alias0 = dso_local alias void(), ptr @foo
@alias1 = dso_local alias void(), ptr @foo
declare void @bar();
define void @foo() {
  call void @alias0()
  call void @alias1()
  call void @bar()
  ret void
}
)IR");
  Function &LLVMF = *M->getFunction("foo");
  auto *LLVMBB = &*LLVMF.begin();
  auto LLVMIt = LLVMBB->begin();
  auto *LLVMCall0 = cast<llvm::CallInst>(&*LLVMIt++);
  auto *LLVMAlias0 = cast<llvm::GlobalAlias>(LLVMCall0->getCalledOperand());
  sandboxir::Context Ctx(C);

  auto &F = *Ctx.createFunction(&LLVMF);
  auto *BB = &*F.begin();
  auto It = BB->begin();
  auto *Call0 = cast<sandboxir::CallInst>(&*It++);
  auto *Call1 = cast<sandboxir::CallInst>(&*It++);
  auto *CallBar = cast<sandboxir::CallInst>(&*It++);
  auto *CalleeBar = cast<sandboxir::Constant>(CallBar->getCalledOperand());
  // Check classof(), creation.
  auto *Alias0 = cast<sandboxir::GlobalAlias>(Call0->getCalledOperand());
  auto *Alias1 = cast<sandboxir::GlobalAlias>(Call1->getCalledOperand());
  // Check getIterator().
  {
    auto It0 = Alias0->getIterator();
    auto It1 = Alias1->getIterator();
    EXPECT_EQ(&*It0, Alias0);
    EXPECT_EQ(&*It1, Alias1);
    EXPECT_EQ(std::next(It0), It1);
    EXPECT_EQ(std::prev(It1), It0);
    EXPECT_EQ(&*std::next(It0), Alias1);
    EXPECT_EQ(&*std::prev(It1), Alias0);
  }
  // Check getReverseIterator().
  {
    auto RevIt0 = Alias0->getReverseIterator();
    auto RevIt1 = Alias1->getReverseIterator();
    EXPECT_EQ(&*RevIt0, Alias0);
    EXPECT_EQ(&*RevIt1, Alias1);
    EXPECT_EQ(std::prev(RevIt0), RevIt1);
    EXPECT_EQ(std::next(RevIt1), RevIt0);
    EXPECT_EQ(&*std::prev(RevIt0), Alias1);
    EXPECT_EQ(&*std::next(RevIt1), Alias0);
  }
  // Check getAliasee().
  EXPECT_EQ(Alias0->getAliasee(), Ctx.getValue(LLVMAlias0->getAliasee()));
  // Check setAliasee().
  auto *OrigAliasee = Alias0->getAliasee();
  auto *NewAliasee = CalleeBar;
  EXPECT_NE(NewAliasee, OrigAliasee);
  Alias0->setAliasee(NewAliasee);
  EXPECT_EQ(Alias0->getAliasee(), NewAliasee);
  Alias0->setAliasee(OrigAliasee);
  EXPECT_EQ(Alias0->getAliasee(), OrigAliasee);
  // Check getAliaseeObject().
  EXPECT_EQ(Alias0->getAliaseeObject(),
            Ctx.getValue(LLVMAlias0->getAliaseeObject()));
}

TEST_F(SandboxIRTest, NoCFIValue) {
  parseIR(C, R"IR(
define void @foo() {
  call void no_cfi @foo()
  ret void
}
)IR");
  Function &LLVMF = *M->getFunction("foo");
  sandboxir::Context Ctx(C);

  auto &F = *Ctx.createFunction(&LLVMF);
  auto *BB = &*F.begin();
  auto It = BB->begin();
  auto *Call = cast<sandboxir::CallInst>(&*It++);
  // Check classof(), creation.
  auto *NoCFI = cast<sandboxir::NoCFIValue>(Call->getCalledOperand());
  // Check get().
  auto *NewNoCFI = sandboxir::NoCFIValue::get(&F);
  EXPECT_EQ(NewNoCFI, NoCFI);
  // Check getGlobalValue().
  EXPECT_EQ(NoCFI->getGlobalValue(), &F);
  // Check getType().
  EXPECT_EQ(NoCFI->getType(), F.getType());
}

TEST_F(SandboxIRTest, ConstantPtrAuth) {
  parseIR(C, R"IR(
define ptr @foo() {
  ret ptr ptrauth (ptr @foo, i32 2, i64 1234)
}
)IR");
  Function &LLVMF = *M->getFunction("foo");
  auto *LLVMBB = &*LLVMF.begin();
  auto *LLVMRet = cast<llvm::ReturnInst>(&*LLVMBB->begin());
  auto *LLVMPtrAuth = cast<llvm::ConstantPtrAuth>(LLVMRet->getReturnValue());
  sandboxir::Context Ctx(C);

  auto &F = *Ctx.createFunction(&LLVMF);
  auto *BB = &*F.begin();
  auto It = BB->begin();
  auto *Ret = cast<sandboxir::ReturnInst>(&*It++);
  // Check classof(), creation.
  auto *PtrAuth = cast<sandboxir::ConstantPtrAuth>(Ret->getReturnValue());
  // Check get(), getKey(), getDiscriminator(), getAddrDiscriminator().
  auto *NewPtrAuth = sandboxir::ConstantPtrAuth::get(
      &F, PtrAuth->getKey(), PtrAuth->getDiscriminator(),
      PtrAuth->getAddrDiscriminator());
  EXPECT_EQ(NewPtrAuth, PtrAuth);
  // Check hasAddressDiscriminator().
  EXPECT_EQ(PtrAuth->hasAddressDiscriminator(),
            LLVMPtrAuth->hasAddressDiscriminator());
  // Check hasSpecialAddressDiscriminator().
  EXPECT_EQ(PtrAuth->hasSpecialAddressDiscriminator(0u),
            LLVMPtrAuth->hasSpecialAddressDiscriminator(0u));
  // Check isKnownCompatibleWith().
  const DataLayout &DL = M->getDataLayout();
  EXPECT_TRUE(PtrAuth->isKnownCompatibleWith(PtrAuth->getKey(),
                                             PtrAuth->getDiscriminator(), DL));
  // Check getWithSameSchema().
  EXPECT_EQ(PtrAuth->getWithSameSchema(&F), PtrAuth);
}

TEST_F(SandboxIRTest, ConstantExpr) {
  parseIR(C, R"IR(
define i32 @foo() {
  ret i32 ptrtoint (ptr @foo to i32)
}
)IR");
  Function &LLVMF = *M->getFunction("foo");
  sandboxir::Context Ctx(C);

  auto &F = *Ctx.createFunction(&LLVMF);
  auto *BB = &*F.begin();
  auto It = BB->begin();
  auto *Ret = cast<sandboxir::ReturnInst>(&*It++);
  // Check classof(), creation.
  [[maybe_unused]] auto *ConstExpr =
      cast<sandboxir::ConstantExpr>(Ret->getReturnValue());
}

TEST_F(SandboxIRTest, BlockAddress) {
  parseIR(C, R"IR(
define void @foo(ptr %ptr) {
bb0:
  store ptr blockaddress(@foo, %bb0), ptr %ptr
  ret void
bb1:
  ret void
bb2:
  ret void
}
)IR");
  Function &LLVMF = *M->getFunction("foo");
  sandboxir::Context Ctx(C);

  auto &F = *Ctx.createFunction(&LLVMF);
  auto *BB0 = cast<sandboxir::BasicBlock>(
      Ctx.getValue(getBasicBlockByName(LLVMF, "bb0")));
  auto *BB1 = cast<sandboxir::BasicBlock>(
      Ctx.getValue(getBasicBlockByName(LLVMF, "bb1")));
  auto *BB2 = cast<sandboxir::BasicBlock>(
      Ctx.getValue(getBasicBlockByName(LLVMF, "bb2")));
  auto It = BB0->begin();
  auto *SI = cast<sandboxir::StoreInst>(&*It++);
  [[maybe_unused]] auto *Ret = cast<sandboxir::ReturnInst>(&*It++);

  // Check classof(), creation, getFunction(), getBasicBlock().
  auto *BB0Addr = cast<sandboxir::BlockAddress>(SI->getValueOperand());
  EXPECT_EQ(BB0Addr->getBasicBlock(), BB0);
  EXPECT_EQ(BB0Addr->getFunction(), &F);
  // Check get(F, BB).
  auto *NewBB0Addr = sandboxir::BlockAddress::get(&F, BB0);
  EXPECT_EQ(NewBB0Addr, BB0Addr);
  // Check get(BB).
  auto *NewBB0Addr2 = sandboxir::BlockAddress::get(BB0);
  EXPECT_EQ(NewBB0Addr2, BB0Addr);
  auto *BB1Addr = sandboxir::BlockAddress::get(BB1);
  EXPECT_EQ(BB1Addr->getBasicBlock(), BB1);
  EXPECT_NE(BB1Addr, BB0Addr);
  // Check lookup().
  auto *LookupBB0Addr = sandboxir::BlockAddress::lookup(BB0);
  EXPECT_EQ(LookupBB0Addr, BB0Addr);
  auto *LookupBB1Addr = sandboxir::BlockAddress::lookup(BB1);
  EXPECT_EQ(LookupBB1Addr, BB1Addr);
  auto *LookupBB2Addr = sandboxir::BlockAddress::lookup(BB2);
  EXPECT_EQ(LookupBB2Addr, nullptr);
}

TEST_F(SandboxIRTest, DSOLocalEquivalent) {
  parseIR(C, R"IR(
declare void @bar()
define void @foo() {
  call void dso_local_equivalent @bar()
  ret void
}
)IR");
  Function &LLVMF = *M->getFunction("foo");
  sandboxir::Context Ctx(C);

  auto &F = *Ctx.createFunction(&LLVMF);
  auto *BB = &*F.begin();
  auto It = BB->begin();
  auto *CI = cast<sandboxir::CallInst>(&*It++);
  // Check classof().
  auto *DSOLE = cast<sandboxir::DSOLocalEquivalent>(CI->getCalledOperand());
  // Check getGlobalValue().
  auto *GV = DSOLE->getGlobalValue();
  // Check get().
  auto *NewDSOLE = sandboxir::DSOLocalEquivalent::get(GV);
  EXPECT_EQ(NewDSOLE, DSOLE);
}

TEST_F(SandboxIRTest, ConstantTokenNone) {
  parseIR(C, R"IR(
define void @foo(ptr %ptr) {
 bb0:
   %cs = catchswitch within none [label %handler] unwind to caller
 handler:
   ret void
}
)IR");
  Function &LLVMF = *M->getFunction("foo");
  sandboxir::Context Ctx(C);

  [[maybe_unused]] auto &F = *Ctx.createFunction(&LLVMF);
  auto *BB0 = cast<sandboxir::BasicBlock>(
      Ctx.getValue(getBasicBlockByName(LLVMF, "bb0")));
  auto *CS = cast<sandboxir::CatchSwitchInst>(&*BB0->begin());

  // Check classof(), creation, getFunction(), getBasicBlock().
  auto *CTN = cast<sandboxir::ConstantTokenNone>(CS->getParentPad());
  // Check get().
  auto *NewCTN = sandboxir::ConstantTokenNone::get(Ctx);
  EXPECT_EQ(NewCTN, CTN);
}

TEST_F(SandboxIRTest, Use) {
  parseIR(C, R"IR(
define i32 @foo(i32 %v0, i32 %v1) {
  %add0 = add i32 %v0, %v1
  ret i32 %add0
}
)IR");
  Function &LLVMF = *M->getFunction("foo");
  sandboxir::Context Ctx(C);

  BasicBlock *LLVMBB = &*LLVMF.begin();
  auto LLVMBBIt = LLVMBB->begin();
  Instruction *LLVMI0 = &*LLVMBBIt++;
  Instruction *LLVMRet = &*LLVMBBIt++;
  Argument *LLVMArg0 = LLVMF.getArg(0);
  Argument *LLVMArg1 = LLVMF.getArg(1);

  auto &F = *Ctx.createFunction(&LLVMF);
  auto &BB = *F.begin();
  auto *Arg0 = F.getArg(0);
  auto *Arg1 = F.getArg(1);
  auto It = BB.begin();
  auto *I0 = &*It++;
  auto *Ret = cast<sandboxir::ReturnInst>(&*It++);

  SmallVector<sandboxir::Argument *> Args{Arg0, Arg1};
  unsigned OpIdx = 0;
  for (sandboxir::Use Use : I0->operands()) {
    // Check Use.getOperandNo().
    EXPECT_EQ(Use.getOperandNo(), OpIdx);
    // Check Use.getUser().
    EXPECT_EQ(Use.getUser(), I0);
    // Check Use.getContext().
    EXPECT_EQ(Use.getContext(), &Ctx);
    // Check Use.get().
    sandboxir::Value *Op = Use.get();
    EXPECT_EQ(Op, Ctx.getValue(LLVMI0->getOperand(OpIdx)));
    // Check Use.getUser().
    EXPECT_EQ(Use.getUser(), I0);
    // Check implicit cast to Value.
    sandboxir::Value *Cast = Use;
    EXPECT_EQ(Cast, Op);
    // Check that Use points to the correct operand.
    EXPECT_EQ(Op, Args[OpIdx]);
    // Check getOperand().
    EXPECT_EQ(Op, I0->getOperand(OpIdx));
    // Check getOperandUse().
    EXPECT_EQ(Use, I0->getOperandUse(OpIdx));
    ++OpIdx;
  }
  EXPECT_EQ(OpIdx, 2u);

  // Check Use.operator==() and Use.operator!=().
  sandboxir::Use UseA = I0->getOperandUse(0);
  sandboxir::Use UseB = I0->getOperandUse(0);
  EXPECT_TRUE(UseA == UseB);
  EXPECT_FALSE(UseA != UseB);

  // Check getNumOperands().
  EXPECT_EQ(I0->getNumOperands(), 2u);
  EXPECT_EQ(Ret->getNumOperands(), 1u);

  EXPECT_EQ(Ret->getOperand(0), I0);

#ifndef NDEBUG
  // Check Use.dump(()
  std::string Buff;
  raw_string_ostream BS(Buff);
  BS << "\n";
  I0->getOperandUse(0).dumpOS(BS);
  EXPECT_EQ(Buff, R"IR(
Def:  i32 %v0 ; SB2. (Argument)
User:   %add0 = add i32 %v0, %v1 ; SB5. (BinaryOperator)
OperandNo: 0
)IR");
#endif // NDEBUG

  // Check Value.user_begin().
  sandboxir::Value::user_iterator UIt = I0->user_begin();
  sandboxir::User *U = *UIt;
  EXPECT_EQ(U, Ret);
  // Check Value.uses().
  EXPECT_EQ(range_size(I0->uses()), 1u);
  EXPECT_EQ((*I0->uses().begin()).getUser(), Ret);
  // Check Value.users().
  EXPECT_EQ(range_size(I0->users()), 1u);
  EXPECT_EQ(*I0->users().begin(), Ret);
  // Check Value.getNumUses().
  EXPECT_EQ(I0->getNumUses(), 1u);
  // Check Value.hasNUsesOrMore().
  EXPECT_TRUE(I0->hasNUsesOrMore(0u));
  EXPECT_TRUE(I0->hasNUsesOrMore(1u));
  EXPECT_FALSE(I0->hasNUsesOrMore(2u));
  // Check Value.hasNUses().
  EXPECT_FALSE(I0->hasNUses(0u));
  EXPECT_TRUE(I0->hasNUses(1u));
  EXPECT_FALSE(I0->hasNUses(2u));

  // Check Value.getExpectedType

  // Check User.setOperand().
  Ret->setOperand(0, Arg0);
  EXPECT_EQ(Ret->getOperand(0), Arg0);
  EXPECT_EQ(Ret->getOperandUse(0).get(), Arg0);
  EXPECT_EQ(LLVMRet->getOperand(0), LLVMArg0);

  Ret->setOperand(0, Arg1);
  EXPECT_EQ(Ret->getOperand(0), Arg1);
  EXPECT_EQ(Ret->getOperandUse(0).get(), Arg1);
  EXPECT_EQ(LLVMRet->getOperand(0), LLVMArg1);
}

TEST_F(SandboxIRTest, RUOW) {
  parseIR(C, R"IR(
declare void @bar0()
declare void @bar1()

@glob0 = global ptr @bar0
@glob1 = global ptr @bar1

define i32 @foo(i32 %arg0, i32 %arg1) {
  %add0 = add i32 %arg0, %arg1
  %gep1 = getelementptr i8, ptr @glob0, i32 1
  %gep2 = getelementptr i8, ptr @glob1, i32 1
  ret i32 %add0
}
)IR");
  llvm::Function &LLVMF = *M->getFunction("foo");
  sandboxir::Context Ctx(C);

  auto &F = *Ctx.createFunction(&LLVMF);
  auto &BB = *F.begin();
  auto *Arg0 = F.getArg(0);
  auto *Arg1 = F.getArg(1);
  auto It = BB.begin();
  auto *I0 = &*It++;
  auto *I1 = &*It++;
  auto *I2 = &*It++;
  auto *Ret = cast<sandboxir::ReturnInst>(&*It++);

  bool Replaced;
  // Try to replace an operand that doesn't match.
  Replaced = I0->replaceUsesOfWith(Ret, Arg1);
  EXPECT_FALSE(Replaced);
  EXPECT_EQ(I0->getOperand(0), Arg0);
  EXPECT_EQ(I0->getOperand(1), Arg1);

  // Replace I0 operands when operands differ.
  Replaced = I0->replaceUsesOfWith(Arg0, Arg1);
  EXPECT_TRUE(Replaced);
  EXPECT_EQ(I0->getOperand(0), Arg1);
  EXPECT_EQ(I0->getOperand(1), Arg1);

  // Replace I0 operands when operands are the same.
  Replaced = I0->replaceUsesOfWith(Arg1, Arg0);
  EXPECT_TRUE(Replaced);
  EXPECT_EQ(I0->getOperand(0), Arg0);
  EXPECT_EQ(I0->getOperand(1), Arg0);

  // Replace Ret operand.
  Replaced = Ret->replaceUsesOfWith(I0, Arg0);
  EXPECT_TRUE(Replaced);
  EXPECT_EQ(Ret->getOperand(0), Arg0);
  // Check RAUW on constant.
  auto *Glob0 = cast<sandboxir::Constant>(I1->getOperand(0));
  auto *Glob1 = cast<sandboxir::Constant>(I2->getOperand(0));
  auto *Glob0Op = Glob0->getOperand(0);
  Glob0->replaceUsesOfWith(Glob0Op, Glob1);
  EXPECT_EQ(Glob0->getOperand(0), Glob1);
}

TEST_F(SandboxIRTest, RAUW_RUWIf) {
  parseIR(C, R"IR(
define void @foo(ptr %ptr) {
  %ld0 = load float, ptr %ptr
  %ld1 = load float, ptr %ptr
  store float %ld0, ptr %ptr
  store float %ld0, ptr %ptr
  ret void
}
)IR");
  llvm::Function &LLVMF = *M->getFunction("foo");
  sandboxir::Context Ctx(C);
  llvm::BasicBlock *LLVMBB = &*LLVMF.begin();

  Ctx.createFunction(&LLVMF);
  auto *BB = cast<sandboxir::BasicBlock>(Ctx.getValue(LLVMBB));
  auto It = BB->begin();
  sandboxir::Instruction *Ld0 = &*It++;
  sandboxir::Instruction *Ld1 = &*It++;
  sandboxir::Instruction *St0 = &*It++;
  sandboxir::Instruction *St1 = &*It++;
  // Check RUWIf when the lambda returns false.
  Ld0->replaceUsesWithIf(Ld1, [](const sandboxir::Use &Use) { return false; });
  EXPECT_EQ(St0->getOperand(0), Ld0);
  EXPECT_EQ(St1->getOperand(0), Ld0);
  // Check RUWIf when the lambda returns true.
  Ld0->replaceUsesWithIf(Ld1, [](const sandboxir::Use &Use) { return true; });
  EXPECT_EQ(St0->getOperand(0), Ld1);
  EXPECT_EQ(St1->getOperand(0), Ld1);
  St0->setOperand(0, Ld0);
  St1->setOperand(0, Ld0);
  // Check RUWIf user == St0.
  Ld0->replaceUsesWithIf(
      Ld1, [St0](const sandboxir::Use &Use) { return Use.getUser() == St0; });
  EXPECT_EQ(St0->getOperand(0), Ld1);
  EXPECT_EQ(St1->getOperand(0), Ld0);
  St0->setOperand(0, Ld0);
  // Check RUWIf user == St1.
  Ld0->replaceUsesWithIf(
      Ld1, [St1](const sandboxir::Use &Use) { return Use.getUser() == St1; });
  EXPECT_EQ(St0->getOperand(0), Ld0);
  EXPECT_EQ(St1->getOperand(0), Ld1);
  St1->setOperand(0, Ld0);
  // Check RAUW.
  Ld1->replaceAllUsesWith(Ld0);
  EXPECT_EQ(St0->getOperand(0), Ld0);
  EXPECT_EQ(St1->getOperand(0), Ld0);
}

// Check that the operands/users are counted correctly.
//  I1
// /  \
// \  /
//  I2
TEST_F(SandboxIRTest, DuplicateUses) {
  parseIR(C, R"IR(
define void @foo(i8 %v) {
  %I1 = add i8 %v, %v
  %I2 = add i8 %I1, %I1
  ret void
}
)IR");
  Function &LLVMF = *M->getFunction("foo");
  sandboxir::Context Ctx(C);
  auto *F = Ctx.createFunction(&LLVMF);
  auto *BB = &*F->begin();
  auto It = BB->begin();
  auto *I1 = &*It++;
  auto *I2 = &*It++;
  EXPECT_EQ(range_size(I1->users()), 2u);
  EXPECT_EQ(range_size(I2->operands()), 2u);
}

TEST_F(SandboxIRTest, Function) {
  parseIR(C, R"IR(
define void @foo0(i32 %arg0, i32 %arg1) {
bb0:
  br label %bb1
bb1:
  ret void
}
define void @foo1() {
  ret void
}

)IR");
  llvm::Function *LLVMF0 = &*M->getFunction("foo0");
  llvm::Function *LLVMF1 = &*M->getFunction("foo1");
  llvm::Argument *LLVMArg0 = LLVMF0->getArg(0);
  llvm::Argument *LLVMArg1 = LLVMF0->getArg(1);

  sandboxir::Context Ctx(C);
  sandboxir::Function *F0 = Ctx.createFunction(LLVMF0);
  sandboxir::Function *F1 = Ctx.createFunction(LLVMF1);

  // Check getIterator().
  {
    auto It0 = F0->getIterator();
    auto It1 = F1->getIterator();
    EXPECT_EQ(&*It0, F0);
    EXPECT_EQ(&*It1, F1);
    EXPECT_EQ(std::next(It0), It1);
    EXPECT_EQ(std::prev(It1), It0);
    EXPECT_EQ(&*std::next(It0), F1);
    EXPECT_EQ(&*std::prev(It1), F0);
  }
  // Check getReverseIterator().
  {
    auto RevIt0 = F0->getReverseIterator();
    auto RevIt1 = F1->getReverseIterator();
    EXPECT_EQ(&*RevIt0, F0);
    EXPECT_EQ(&*RevIt1, F1);
    EXPECT_EQ(std::prev(RevIt0), RevIt1);
    EXPECT_EQ(std::next(RevIt1), RevIt0);
    EXPECT_EQ(&*std::prev(RevIt0), F1);
    EXPECT_EQ(&*std::next(RevIt1), F0);
  }

  // Check F arguments
  EXPECT_EQ(F0->arg_size(), 2u);
  EXPECT_FALSE(F0->arg_empty());
  EXPECT_EQ(F0->getArg(0), Ctx.getValue(LLVMArg0));
  EXPECT_EQ(F0->getArg(1), Ctx.getValue(LLVMArg1));

  // Check F.begin(), F.end(), Function::iterator
  llvm::BasicBlock *LLVMBB = &*LLVMF0->begin();
  for (sandboxir::BasicBlock &BB : *F0) {
    EXPECT_EQ(&BB, Ctx.getValue(LLVMBB));
    LLVMBB = LLVMBB->getNextNode();
  }

#ifndef NDEBUG
  {
    // Check F.dumpNameAndArgs()
    std::string Buff;
    raw_string_ostream BS(Buff);
    F0->dumpNameAndArgs(BS);
    EXPECT_EQ(Buff, "void @foo0(i32 %arg0, i32 %arg1)");
  }
  {
    // Check F.dump()
    std::string Buff;
    raw_string_ostream BS(Buff);
    BS << "\n";
    F0->dumpOS(BS);
    EXPECT_EQ(Buff, R"IR(
void @foo0(i32 %arg0, i32 %arg1) {
bb0:
  br label %bb1 ; SB4. (Br)

bb1:
  ret void ; SB6. (Ret)
}
)IR");
  }
#endif // NDEBUG
<<<<<<< HEAD
=======

  // Check getAlign().
  EXPECT_EQ(F0->getAlign(), F0->getAlign());
  // Check setAlignment().
  auto OrigMaybeAlign = F0->getAlign();
  auto NewMaybeAlign = MaybeAlign(128);
  EXPECT_NE(NewMaybeAlign, OrigMaybeAlign);
  F0->setAlignment(NewMaybeAlign);
  EXPECT_EQ(F0->getAlign(), NewMaybeAlign);
  F0->setAlignment(OrigMaybeAlign);
  EXPECT_EQ(F0->getAlign(), OrigMaybeAlign);
>>>>>>> 4084ffcf
}

TEST_F(SandboxIRTest, Module) {
  parseIR(C, R"IR(
@glob0 = global i32 42
@glob1 = global i32 43
@internal0 = internal global i32 42
@const0 = constant i32 42
@alias0 = dso_local alias void(), ptr @foo
@ifunc = ifunc void(), ptr @foo
define void @foo() {
  ret void
}
define void @bar() {
  ret void
}
)IR");
  llvm::Module *LLVMM = &*M;
  llvm::Function *LLVMFFoo = &*M->getFunction("foo");
  llvm::Function *LLVMFBar = &*M->getFunction("bar");

  sandboxir::Context Ctx(C);
  auto *M = Ctx.createModule(LLVMM);
  // Check getContext().
  EXPECT_EQ(&M->getContext(), &Ctx);
  // Check getFunction().
  auto *FFoo = M->getFunction("foo");
  auto *FBar = M->getFunction("bar");
  EXPECT_EQ(FFoo, Ctx.getValue(LLVMFFoo));
  EXPECT_EQ(FBar, Ctx.getValue(LLVMFBar));
  // Check getDataLayout().
  EXPECT_EQ(&M->getDataLayout(), &LLVMM->getDataLayout());
  // Check getSourceFileName().
  EXPECT_EQ(M->getSourceFileName(), LLVMM->getSourceFileName());
  // Check getGlobalVariable().
  for (const char *Name : {"global0", "global1", "internal0"})
    EXPECT_EQ(M->getGlobalVariable(Name),
              Ctx.getValue(LLVMM->getGlobalVariable(Name)));
  // Check getGlobalVariable(AllowInternal).
  {
    auto *Internal0 = M->getGlobalVariable("internal0", /*AllowInternal=*/true);
    EXPECT_TRUE(Internal0 != nullptr);
    EXPECT_EQ(Internal0, Ctx.getValue(LLVMM->getNamedGlobal("internal0")));
  }
  // Check getNamedGlobal().
  {
    auto *Internal = M->getNamedGlobal("internal0");
    EXPECT_TRUE(Internal != nullptr);
    EXPECT_EQ(Internal, Ctx.getValue(LLVMM->getNamedGlobal("internal0")));
  }
  // Check getNamedAlias().
  auto *Alias0 = M->getNamedAlias("alias0");
  EXPECT_EQ(Alias0, Ctx.getValue(LLVMM->getNamedAlias("alias0")));
  EXPECT_EQ(M->getNamedAlias("aliasFOO"), nullptr);
  // Check getNamedIFunc().
  auto *IFunc0 = M->getNamedIFunc("ifunc0");
  EXPECT_EQ(IFunc0, Ctx.getValue(LLVMM->getNamedAlias("ifunc0")));
  EXPECT_EQ(M->getNamedIFunc("ifuncFOO"), nullptr);
}

TEST_F(SandboxIRTest, BasicBlock) {
  parseIR(C, R"IR(
define void @foo(i32 %v1) {
bb0:
  br label %bb1
bb1:
  ret void
}
)IR");
  llvm::Function *LLVMF = &*M->getFunction("foo");
  llvm::BasicBlock *LLVMBB0 = getBasicBlockByName(*LLVMF, "bb0");
  llvm::BasicBlock *LLVMBB1 = getBasicBlockByName(*LLVMF, "bb1");

  sandboxir::Context Ctx(C);
  sandboxir::Function *F = Ctx.createFunction(LLVMF);
  auto &BB0 = cast<sandboxir::BasicBlock>(*Ctx.getValue(LLVMBB0));
  auto &BB1 = cast<sandboxir::BasicBlock>(*Ctx.getValue(LLVMBB1));

  // Check BB::classof()
  EXPECT_TRUE(isa<sandboxir::Value>(BB0));
  EXPECT_FALSE(isa<sandboxir::User>(BB0));
  EXPECT_FALSE(isa<sandboxir::Instruction>(BB0));
  EXPECT_FALSE(isa<sandboxir::Constant>(BB0));
  EXPECT_FALSE(isa<sandboxir::Argument>(BB0));

  // Check BB.getParent()
  EXPECT_EQ(BB0.getParent(), F);
  EXPECT_EQ(BB1.getParent(), F);

  // Check BBIterator, BB.begin(), BB.end().
  llvm::Instruction *LLVMI = &*LLVMBB0->begin();
  for (sandboxir::Instruction &I : BB0) {
    EXPECT_EQ(&I, Ctx.getValue(LLVMI));
    LLVMI = LLVMI->getNextNode();
    // Check getNodeParent().
    EXPECT_EQ(I.getIterator().getNodeParent(), &BB0);
  }
  LLVMI = &*LLVMBB1->begin();
  for (sandboxir::Instruction &I : BB1) {
    EXPECT_EQ(&I, Ctx.getValue(LLVMI));
    LLVMI = LLVMI->getNextNode();
  }
  // Check NodeParent() for BB::end().
  EXPECT_EQ(BB0.end().getNodeParent(), &BB0);

  // Check BB.getTerminator()
  EXPECT_EQ(BB0.getTerminator(), Ctx.getValue(LLVMBB0->getTerminator()));
  EXPECT_EQ(BB1.getTerminator(), Ctx.getValue(LLVMBB1->getTerminator()));

  // Check BB.rbegin(), BB.rend()
  EXPECT_EQ(&*BB0.rbegin(), BB0.getTerminator());
  EXPECT_EQ(&*std::prev(BB0.rend()), &*BB0.begin());

#ifndef NDEBUG
  {
    // Check BB.dump()
    std::string Buff;
    raw_string_ostream BS(Buff);
    BS << "\n";
    BB0.dumpOS(BS);
    EXPECT_EQ(Buff, R"IR(
bb0:
  br label %bb1 ; SB3. (Br)
)IR");
  }
#endif // NDEBUG
}

TEST_F(SandboxIRTest, Instruction) {
  parseIR(C, R"IR(
define void @foo(i8 %v1, ptr %ptr) {
bb0:
  %add0 = add i8 %v1, %v1
  %sub1 = sub i8 %add0, %v1
  ret void

bb1:
  %add1 = add i8 %v1, %v1
  %sub2 = sub i8 %add1, %v1
  %ld0 = load i8, ptr %ptr
  store i8 %ld0, ptr %ptr
  store volatile i8 %ld0, ptr %ptr
  %atomicrmw = atomicrmw add ptr %ptr, i8 %v1 acquire
  %udiv = udiv i8 %ld0, %v1
  %urem = urem i8 %ld0, %v1
  call void @foo(), !dbg !1
  ret void, !tbaa !2
}

!1 = !{}
!2 = !{}
)IR");
  llvm::Function *LLVMF = &*M->getFunction("foo");
  llvm::BasicBlock *LLVMBB1 = getBasicBlockByName(*LLVMF, "bb1");
  sandboxir::Context Ctx(C);
  sandboxir::Function *F = Ctx.createFunction(LLVMF);
  auto *Arg = F->getArg(0);
  auto *BB = cast<sandboxir::BasicBlock>(
      Ctx.getValue(getBasicBlockByName(*LLVMF, "bb0")));
  auto It = BB->begin();
  auto *I0 = &*It++;
  auto *I1 = &*It++;
  auto *Ret = cast<sandboxir::ReturnInst>(&*It++);

  // Check getPrevNode().
  EXPECT_EQ(Ret->getPrevNode(), I1);
  EXPECT_EQ(I1->getPrevNode(), I0);
  EXPECT_EQ(I0->getPrevNode(), nullptr);

  // Check getNextNode().
  EXPECT_EQ(I0->getNextNode(), I1);
  EXPECT_EQ(I1->getNextNode(), Ret);
  EXPECT_EQ(Ret->getNextNode(), nullptr);

  // Check getIterator().
  EXPECT_EQ(I0->getIterator(), std::next(BB->begin(), 0));
  EXPECT_EQ(I1->getIterator(), std::next(BB->begin(), 1));
  EXPECT_EQ(Ret->getIterator(), std::next(BB->begin(), 2));

  // Check getOpcode().
  EXPECT_EQ(I0->getOpcode(), sandboxir::Instruction::Opcode::Add);
  EXPECT_EQ(I1->getOpcode(), sandboxir::Instruction::Opcode::Sub);
  EXPECT_EQ(Ret->getOpcode(), sandboxir::Instruction::Opcode::Ret);

  // Check getOpcodeName().
  EXPECT_STREQ(I0->getOpcodeName(), "Add");
  EXPECT_STREQ(I1->getOpcodeName(), "Sub");
  EXPECT_STREQ(Ret->getOpcodeName(), "Ret");

  EXPECT_STREQ(sandboxir::Instruction::getOpcodeName(
                   sandboxir::Instruction::Opcode::Alloca),
               "Alloca");

  // Check moveBefore(I).
  I1->moveBefore(I0);
  EXPECT_EQ(I0->getPrevNode(), I1);
  EXPECT_EQ(I1->getNextNode(), I0);

  // Check moveAfter(I).
  I1->moveAfter(I0);
  EXPECT_EQ(I0->getNextNode(), I1);
  EXPECT_EQ(I1->getPrevNode(), I0);

  // Check comesBefore(I).
  EXPECT_TRUE(I0->comesBefore(I1));
  EXPECT_FALSE(I1->comesBefore(I0));

  // Check moveBefore(BB, It).
  I1->moveBefore(*BB, BB->begin());
  EXPECT_EQ(I1->getPrevNode(), nullptr);
  EXPECT_EQ(I1->getNextNode(), I0);
  I1->moveBefore(*BB, BB->end());
  EXPECT_EQ(I1->getNextNode(), nullptr);
  EXPECT_EQ(Ret->getNextNode(), I1);
  I1->moveBefore(*BB, std::next(BB->begin()));
  EXPECT_EQ(I0->getNextNode(), I1);
  EXPECT_EQ(I1->getNextNode(), Ret);

  // Check removeFromParent().
  I0->removeFromParent();
#ifndef NDEBUG
  EXPECT_DEATH(I0->getPrevNode(), ".*Detached.*");
  EXPECT_DEATH(I0->getNextNode(), ".*Detached.*");
#endif // NDEBUG
  EXPECT_EQ(I0->getParent(), nullptr);
  EXPECT_EQ(I1->getPrevNode(), nullptr);
  EXPECT_EQ(I0->getOperand(0), Arg);

  // Check insertBefore().
  I0->insertBefore(I1);
  EXPECT_EQ(I1->getPrevNode(), I0);

  // Check insertInto().
  I0->removeFromParent();
  I0->insertInto(BB, BB->end());
  EXPECT_EQ(Ret->getNextNode(), I0);
  I0->moveBefore(I1);
  EXPECT_EQ(I0->getNextNode(), I1);

  // Check eraseFromParent().
#ifndef NDEBUG
  EXPECT_DEATH(I0->eraseFromParent(), "Still connected to users.*");
#endif
  I1->eraseFromParent();
  EXPECT_EQ(I0->getNumUses(), 0u);
  EXPECT_EQ(I0->getNextNode(), Ret);

  for (auto &LLVMI : *LLVMBB1) {
    auto &I = cast<sandboxir::Instruction>(*Ctx.getValue(&LLVMI));
    // Check isTerminator().
    EXPECT_EQ(LLVMI.isTerminator(), I.isTerminator());
    // Check isUnaryOp().
    EXPECT_EQ(LLVMI.isUnaryOp(), I.isUnaryOp());
    // Check isBinaryOp().
    EXPECT_EQ(LLVMI.isBinaryOp(), I.isBinaryOp());
    // Check isIntDivRem().
    EXPECT_EQ(LLVMI.isIntDivRem(), I.isIntDivRem());
    // Check isShift().
    EXPECT_EQ(LLVMI.isShift(), I.isShift());
    // Check isCast().
    EXPECT_EQ(LLVMI.isCast(), I.isCast());
    // Check isFuncletPad().
    EXPECT_EQ(LLVMI.isFuncletPad(), I.isFuncletPad());
    // Check isSpecialTerminator().
    EXPECT_EQ(LLVMI.isSpecialTerminator(), I.isSpecialTerminator());
    // Check isOnlyUserOfAnyOperand().
    EXPECT_EQ(LLVMI.isOnlyUserOfAnyOperand(), I.isOnlyUserOfAnyOperand());
    // Check isLogicalShift().
    EXPECT_EQ(LLVMI.isLogicalShift(), I.isLogicalShift());
    // Check hasMetadata().
    EXPECT_EQ(LLVMI.hasMetadata(), I.hasMetadata());
    // Check hasMetadataOtherThanDebugLoc().
    EXPECT_EQ(LLVMI.hasMetadataOtherThanDebugLoc(),
              I.hasMetadataOtherThanDebugLoc());
    // Check isAssociative().
    EXPECT_EQ(LLVMI.isAssociative(), I.isAssociative());
    // Check isCommutative().
    EXPECT_EQ(LLVMI.isCommutative(), I.isCommutative());
    // Check isIdempotent().
    EXPECT_EQ(LLVMI.isIdempotent(), I.isIdempotent());
    // Check isNilpotent().
    EXPECT_EQ(LLVMI.isNilpotent(), I.isNilpotent());
    // Check mayWriteToMemory().
    EXPECT_EQ(LLVMI.mayWriteToMemory(), I.mayWriteToMemory());
    // Check mayReadFromMemory().
    EXPECT_EQ(LLVMI.mayReadFromMemory(), I.mayReadFromMemory());
    // Check mayReadOrWriteMemory().
    EXPECT_EQ(LLVMI.mayReadOrWriteMemory(), I.mayReadOrWriteMemory());
    // Check isAtomic().
    EXPECT_EQ(LLVMI.isAtomic(), I.isAtomic());
    if (I.isAtomic()) {
      // Check hasAtomicLoad().
      EXPECT_EQ(LLVMI.hasAtomicLoad(), I.hasAtomicLoad());
      // Check hasAtomicStore().
      EXPECT_EQ(LLVMI.hasAtomicStore(), I.hasAtomicStore());
    }
    // Check isVolatile().
    EXPECT_EQ(LLVMI.isVolatile(), I.isVolatile());
    // Check getAccessType().
    EXPECT_EQ(Ctx.getType(LLVMI.getAccessType()), I.getAccessType());
    // Check mayThrow().
    EXPECT_EQ(LLVMI.mayThrow(), I.mayThrow());
    // Check isFenceLike().
    EXPECT_EQ(LLVMI.isFenceLike(), I.isFenceLike());
    // Check mayHaveSideEffects().
    EXPECT_EQ(LLVMI.mayHaveSideEffects(), I.mayHaveSideEffects());
  }
}

TEST_F(SandboxIRTest, VAArgInst) {
  parseIR(C, R"IR(
define void @foo(ptr %va) {
  %va_arg = va_arg ptr %va, i32
  ret void
}
)IR");
  llvm::Function *LLVMF = &*M->getFunction("foo");

  sandboxir::Context Ctx(C);
  sandboxir::Function *F = Ctx.createFunction(LLVMF);
  auto *Arg = F->getArg(0);
  auto *BB = &*F->begin();
  auto It = BB->begin();
  auto *VA = cast<sandboxir::VAArgInst>(&*It++);
  auto *Ret = cast<sandboxir::ReturnInst>(&*It++);

  // Check getPointerOperand().
  EXPECT_EQ(VA->getPointerOperand(), Arg);
  // Check getPOinterOperandIndex().
  EXPECT_EQ(sandboxir::VAArgInst::getPointerOperandIndex(),
            llvm::VAArgInst::getPointerOperandIndex());
  // Check create().
  auto *NewVATy = sandboxir::Type::getInt8Ty(Ctx);
  auto *NewVA = sandboxir::VAArgInst::create(Arg, NewVATy, Ret->getIterator(),
                                             Ctx, "NewVA");
  EXPECT_EQ(NewVA->getNextNode(), Ret);
  EXPECT_EQ(NewVA->getType(), NewVATy);
#ifndef NDEBUG
  EXPECT_EQ(NewVA->getName(), "NewVA");
#endif // NDEBUG
}

TEST_F(SandboxIRTest, FreezeInst) {
  parseIR(C, R"IR(
define void @foo(i8 %arg) {
  freeze i8 %arg
  ret void
}
)IR");
  llvm::Function *LLVMF = &*M->getFunction("foo");

  sandboxir::Context Ctx(C);
  sandboxir::Function *F = Ctx.createFunction(LLVMF);
  auto *Arg = F->getArg(0);
  auto *BB = &*F->begin();
  auto It = BB->begin();
  auto *Freeze = cast<sandboxir::FreezeInst>(&*It++);
  auto *Ret = cast<sandboxir::ReturnInst>(&*It++);

  EXPECT_TRUE(isa<sandboxir::UnaryInstruction>(Freeze));
  EXPECT_EQ(Freeze->getOperand(0), Arg);

  // Check create().
  auto *NewFreeze =
      sandboxir::FreezeInst::create(Arg, Ret->getIterator(), Ctx, "NewFreeze");
  EXPECT_EQ(NewFreeze->getNextNode(), Ret);
#ifndef NDEBUG
  EXPECT_EQ(NewFreeze->getName(), "NewFreeze");
#endif // NDEBUG
}

TEST_F(SandboxIRTest, FenceInst) {
  parseIR(C, R"IR(
define void @foo() {
  fence syncscope("singlethread") seq_cst
  ret void
}
)IR");
  llvm::Function *LLVMF = &*M->getFunction("foo");
  llvm::BasicBlock *LLVMBB = &*LLVMF->begin();
  auto *LLVMFence = cast<llvm::FenceInst>(&*LLVMBB->begin());
  sandboxir::Context Ctx(C);
  sandboxir::Function *F = Ctx.createFunction(LLVMF);
  auto *BB = &*F->begin();
  auto It = BB->begin();
  auto *Fence = cast<sandboxir::FenceInst>(&*It++);
  auto *Ret = cast<sandboxir::ReturnInst>(&*It++);

  // Check getOrdering().
  EXPECT_EQ(Fence->getOrdering(), LLVMFence->getOrdering());
  // Check setOrdering().
  auto OrigOrdering = Fence->getOrdering();
  auto NewOrdering = AtomicOrdering::Release;
  EXPECT_NE(NewOrdering, OrigOrdering);
  Fence->setOrdering(NewOrdering);
  EXPECT_EQ(Fence->getOrdering(), NewOrdering);
  Fence->setOrdering(OrigOrdering);
  EXPECT_EQ(Fence->getOrdering(), OrigOrdering);
  // Check getSyncScopeID().
  EXPECT_EQ(Fence->getSyncScopeID(), LLVMFence->getSyncScopeID());
  // Check setSyncScopeID().
  auto OrigSSID = Fence->getSyncScopeID();
  auto NewSSID = SyncScope::System;
  EXPECT_NE(NewSSID, OrigSSID);
  Fence->setSyncScopeID(NewSSID);
  EXPECT_EQ(Fence->getSyncScopeID(), NewSSID);
  Fence->setSyncScopeID(OrigSSID);
  EXPECT_EQ(Fence->getSyncScopeID(), OrigSSID);
  // Check create().
  auto *NewFence =
      sandboxir::FenceInst::create(AtomicOrdering::Release, Ret->getIterator(),
                                   Ctx, SyncScope::SingleThread);
  EXPECT_EQ(NewFence->getNextNode(), Ret);
  EXPECT_EQ(NewFence->getOrdering(), AtomicOrdering::Release);
  EXPECT_EQ(NewFence->getSyncScopeID(), SyncScope::SingleThread);
}

TEST_F(SandboxIRTest, SelectInst) {
  parseIR(C, R"IR(
define void @foo(i1 %c0, i8 %v0, i8 %v1, i1 %c1) {
  %sel = select i1 %c0, i8 %v0, i8 %v1
  ret void
}
)IR");
  llvm::Function *LLVMF = &*M->getFunction("foo");
  sandboxir::Context Ctx(C);
  sandboxir::Function *F = Ctx.createFunction(LLVMF);
  auto *Cond0 = F->getArg(0);
  auto *V0 = F->getArg(1);
  auto *V1 = F->getArg(2);
  auto *Cond1 = F->getArg(3);
  auto *BB = &*F->begin();
  auto It = BB->begin();
  auto *Select = cast<sandboxir::SelectInst>(&*It++);
  const auto *ConstSelect = Select; // To test the const getters.
  auto *Ret = &*It++;

  // Check getCondition().
  EXPECT_EQ(Select->getCondition(), Cond0);
  EXPECT_EQ(ConstSelect->getCondition(), Cond0);
  // Check getTrueValue().
  EXPECT_EQ(Select->getTrueValue(), V0);
  EXPECT_EQ(ConstSelect->getTrueValue(), V0);
  // Check getFalseValue().
  EXPECT_EQ(Select->getFalseValue(), V1);
  EXPECT_EQ(ConstSelect->getFalseValue(), V1);
  // Check setCondition().
  Select->setCondition(Cond1);
  EXPECT_EQ(Select->getCondition(), Cond1);
  // Check setTrueValue().
  Select->setTrueValue(V1);
  EXPECT_EQ(Select->getTrueValue(), V1);
  // Check setFalseValue().
  Select->setFalseValue(V0);
  EXPECT_EQ(Select->getFalseValue(), V0);
  // Check swapValues().
  Select->swapValues();
  EXPECT_EQ(Select->getTrueValue(), V0);
  EXPECT_EQ(Select->getFalseValue(), V1);
  // Check areInvalidOperands.
  EXPECT_EQ(sandboxir::SelectInst::areInvalidOperands(Cond0, V0, V1), nullptr);
  EXPECT_NE(sandboxir::SelectInst::areInvalidOperands(V0, V1, Cond0), nullptr);

  {
    // Check SelectInst::create() InsertBefore.
    auto *NewSel = cast<sandboxir::SelectInst>(sandboxir::SelectInst::create(
        Cond0, V0, V1, /*InsertBefore=*/Ret->getIterator(), Ctx));
    EXPECT_EQ(NewSel->getCondition(), Cond0);
    EXPECT_EQ(NewSel->getTrueValue(), V0);
    EXPECT_EQ(NewSel->getFalseValue(), V1);
    EXPECT_EQ(NewSel->getNextNode(), Ret);
  }
  {
    // Check SelectInst::create() InsertAtEnd.
    auto *NewSel = cast<sandboxir::SelectInst>(
        sandboxir::SelectInst::create(Cond0, V0, V1, /*InsertAtEnd=*/BB, Ctx));
    EXPECT_EQ(NewSel->getCondition(), Cond0);
    EXPECT_EQ(NewSel->getTrueValue(), V0);
    EXPECT_EQ(NewSel->getFalseValue(), V1);
    EXPECT_EQ(NewSel->getPrevNode(), Ret);
  }
  {
    // Check SelectInst::create() Folded.
    auto *False = sandboxir::ConstantInt::get(sandboxir::Type::getInt1Ty(Ctx),
                                              0, /*IsSigned=*/false);
    auto *FortyTwo =
        sandboxir::ConstantInt::get(sandboxir::Type::getInt1Ty(Ctx), 42,
                                    /*IsSigned=*/false);
    auto *NewSel = sandboxir::SelectInst::create(False, FortyTwo, FortyTwo,
                                                 Ret->getIterator(), Ctx);
    EXPECT_TRUE(isa<sandboxir::Constant>(NewSel));
    EXPECT_EQ(NewSel, FortyTwo);
  }
}

TEST_F(SandboxIRTest, ExtractElementInst) {
  parseIR(C, R"IR(
define void @foo(<2 x i8> %vec, i32 %idx) {
  %ins0 = extractelement <2 x i8> %vec, i32 %idx
  ret void
}
)IR");
  Function &LLVMF = *M->getFunction("foo");
  sandboxir::Context Ctx(C);
  auto &F = *Ctx.createFunction(&LLVMF);
  auto *ArgVec = F.getArg(0);
  auto *ArgIdx = F.getArg(1);
  auto *BB = &*F.begin();
  auto It = BB->begin();
  auto *EI = cast<sandboxir::ExtractElementInst>(&*It++);
  auto *Ret = &*It++;

  EXPECT_EQ(EI->getOpcode(), sandboxir::Instruction::Opcode::ExtractElement);
  EXPECT_EQ(EI->getOperand(0), ArgVec);
  EXPECT_EQ(EI->getOperand(1), ArgIdx);
  EXPECT_EQ(EI->getVectorOperand(), ArgVec);
  EXPECT_EQ(EI->getIndexOperand(), ArgIdx);
  EXPECT_EQ(EI->getVectorOperandType(), ArgVec->getType());

  auto *NewI1 =
      cast<sandboxir::ExtractElementInst>(sandboxir::ExtractElementInst::create(
          ArgVec, ArgIdx, Ret->getIterator(), Ctx, "NewExtrBeforeRet"));
  EXPECT_EQ(NewI1->getOperand(0), ArgVec);
  EXPECT_EQ(NewI1->getOperand(1), ArgIdx);
  EXPECT_EQ(NewI1->getNextNode(), Ret);

  auto *NewI2 =
      cast<sandboxir::ExtractElementInst>(sandboxir::ExtractElementInst::create(
          ArgVec, ArgIdx, BB, Ctx, "NewExtrAtEndOfBB"));
  EXPECT_EQ(NewI2->getPrevNode(), Ret);

  auto *LLVMArgVec = LLVMF.getArg(0);
  auto *LLVMArgIdx = LLVMF.getArg(1);
  EXPECT_EQ(sandboxir::ExtractElementInst::isValidOperands(ArgVec, ArgIdx),
            llvm::ExtractElementInst::isValidOperands(LLVMArgVec, LLVMArgIdx));
  EXPECT_EQ(sandboxir::ExtractElementInst::isValidOperands(ArgIdx, ArgVec),
            llvm::ExtractElementInst::isValidOperands(LLVMArgIdx, LLVMArgVec));
}

TEST_F(SandboxIRTest, InsertElementInst) {
  parseIR(C, R"IR(
define void @foo(i8 %v0, i8 %v1, <2 x i8> %vec) {
  %ins0 = insertelement <2 x i8> poison, i8 %v0, i32 0
  %ins1 = insertelement <2 x i8> %ins0, i8 %v1, i32 1
  ret void
}
)IR");
  Function &LLVMF = *M->getFunction("foo");
  sandboxir::Context Ctx(C);
  auto &F = *Ctx.createFunction(&LLVMF);
  auto *Arg0 = F.getArg(0);
  auto *Arg1 = F.getArg(1);
  auto *ArgVec = F.getArg(2);
  auto *BB = &*F.begin();
  auto It = BB->begin();
  auto *Ins0 = cast<sandboxir::InsertElementInst>(&*It++);
  auto *Ins1 = cast<sandboxir::InsertElementInst>(&*It++);
  auto *Ret = &*It++;

  EXPECT_EQ(Ins0->getOpcode(), sandboxir::Instruction::Opcode::InsertElement);
  EXPECT_EQ(Ins0->getOperand(1), Arg0);
  EXPECT_EQ(Ins1->getOperand(1), Arg1);
  EXPECT_EQ(Ins1->getOperand(0), Ins0);
  auto *Poison = Ins0->getOperand(0);
  auto *Idx = Ins0->getOperand(2);
  auto *NewI1 =
      cast<sandboxir::InsertElementInst>(sandboxir::InsertElementInst::create(
          Poison, Arg0, Idx, Ret->getIterator(), Ctx, "NewIns1"));
  EXPECT_EQ(NewI1->getOperand(0), Poison);
  EXPECT_EQ(NewI1->getNextNode(), Ret);

  auto *NewI2 =
      cast<sandboxir::InsertElementInst>(sandboxir::InsertElementInst::create(
          Poison, Arg0, Idx, BB, Ctx, "NewIns2"));
  EXPECT_EQ(NewI2->getPrevNode(), Ret);

  auto *LLVMArg0 = LLVMF.getArg(0);
  auto *LLVMArgVec = LLVMF.getArg(2);
  auto *Zero = sandboxir::ConstantInt::get(sandboxir::Type::getInt8Ty(Ctx), 0);
  auto *LLVMZero = llvm::ConstantInt::get(Type::getInt8Ty(C), 0);
  EXPECT_EQ(
      sandboxir::InsertElementInst::isValidOperands(ArgVec, Arg0, Zero),
      llvm::InsertElementInst::isValidOperands(LLVMArgVec, LLVMArg0, LLVMZero));
  EXPECT_EQ(
      sandboxir::InsertElementInst::isValidOperands(Arg0, ArgVec, Zero),
      llvm::InsertElementInst::isValidOperands(LLVMArg0, LLVMArgVec, LLVMZero));
}

TEST_F(SandboxIRTest, ShuffleVectorInst) {
  parseIR(C, R"IR(
define void @foo(<2 x i8> %v1, <2 x i8> %v2) {
  %shuf = shufflevector <2 x i8> %v1, <2 x i8> %v2, <2 x i32> <i32 0, i32 2>
  %extr = extractelement <2 x i8> <i8 0, i8 1>, i32 0
  ret void
}
)IR");
  Function &LLVMF = *M->getFunction("foo");
  sandboxir::Context Ctx(C);
  auto &F = *Ctx.createFunction(&LLVMF);
  auto *ArgV1 = F.getArg(0);
  auto *ArgV2 = F.getArg(1);
  auto *BB = &*F.begin();
  auto It = BB->begin();
  auto *SVI = cast<sandboxir::ShuffleVectorInst>(&*It++);
  auto *EEI = cast<sandboxir::ExtractElementInst>(&*It++);
  auto *Ret = &*It++;

  EXPECT_EQ(SVI->getOpcode(), sandboxir::Instruction::Opcode::ShuffleVector);
  EXPECT_EQ(SVI->getOperand(0), ArgV1);
  EXPECT_EQ(SVI->getOperand(1), ArgV2);

  // In order to test all the methods we need masks of different lengths, so we
  // can't simply reuse one of the instructions created above. This helper
  // creates a new `shufflevector %v1, %2, <mask>` with the given mask indices.
  auto CreateShuffleWithMask = [&](auto &&...Indices) {
    SmallVector<int, 4> Mask = {Indices...};
    return cast<sandboxir::ShuffleVectorInst>(
        sandboxir::ShuffleVectorInst::create(ArgV1, ArgV2, Mask,
                                             Ret->getIterator(), Ctx));
  };

  // create (InsertBefore)
  auto *NewI1 =
      cast<sandboxir::ShuffleVectorInst>(sandboxir::ShuffleVectorInst::create(
          ArgV1, ArgV2, ArrayRef<int>({0, 2, 1, 3}), Ret->getIterator(), Ctx,
          "NewShuffleBeforeRet"));
  EXPECT_EQ(NewI1->getOperand(0), ArgV1);
  EXPECT_EQ(NewI1->getOperand(1), ArgV2);
  EXPECT_EQ(NewI1->getNextNode(), Ret);
#ifndef NDEBUG
  EXPECT_EQ(NewI1->getName(), "NewShuffleBeforeRet");
#endif

  // create (InsertAtEnd)
  auto *NewI2 =
      cast<sandboxir::ShuffleVectorInst>(sandboxir::ShuffleVectorInst::create(
          ArgV1, ArgV2, ArrayRef<int>({0, 1}), BB, Ctx, "NewShuffleAtEndOfBB"));
  EXPECT_EQ(NewI2->getPrevNode(), Ret);

  // Test the path that creates a folded constant. We're currently using an
  // extractelement instruction with a constant operand in the textual IR above
  // to obtain a constant vector to work with.
  // TODO: Refactor this once sandboxir::ConstantVector lands.
  auto *ShouldBeConstant = sandboxir::ShuffleVectorInst::create(
      EEI->getOperand(0), EEI->getOperand(0), ArrayRef<int>({0, 3}), BB, Ctx);
  EXPECT_TRUE(isa<sandboxir::Constant>(ShouldBeConstant));

  // isValidOperands
  auto *LLVMArgV1 = LLVMF.getArg(0);
  auto *LLVMArgV2 = LLVMF.getArg(1);
  SmallVector<int, 2> Mask({1, 2});
  EXPECT_EQ(
      sandboxir::ShuffleVectorInst::isValidOperands(ArgV1, ArgV2, Mask),
      llvm::ShuffleVectorInst::isValidOperands(LLVMArgV1, LLVMArgV2, Mask));
  EXPECT_EQ(sandboxir::ShuffleVectorInst::isValidOperands(ArgV1, ArgV1, ArgV1),
            llvm::ShuffleVectorInst::isValidOperands(LLVMArgV1, LLVMArgV1,
                                                     LLVMArgV1));

  // commute
  {
    auto *I = CreateShuffleWithMask(0, 2);
    I->commute();
    EXPECT_EQ(I->getOperand(0), ArgV2);
    EXPECT_EQ(I->getOperand(1), ArgV1);
    EXPECT_THAT(I->getShuffleMask(), testing::ElementsAre(2, 0));
  }

  // getType
  EXPECT_EQ(SVI->getType(), ArgV1->getType());

  // getMaskValue
  EXPECT_EQ(SVI->getMaskValue(0), 0);
  EXPECT_EQ(SVI->getMaskValue(1), 2);

  // getShuffleMask / getShuffleMaskForBitcode
  {
    EXPECT_THAT(SVI->getShuffleMask(), testing::ElementsAre(0, 2));

    SmallVector<int, 2> Result;
    SVI->getShuffleMask(Result);
    EXPECT_THAT(Result, testing::ElementsAre(0, 2));

    Result.clear();
    sandboxir::ShuffleVectorInst::getShuffleMask(
        SVI->getShuffleMaskForBitcode(), Result);
    EXPECT_THAT(Result, testing::ElementsAre(0, 2));
  }

  // convertShuffleMaskForBitcode
  {
    auto *C = sandboxir::ShuffleVectorInst::convertShuffleMaskForBitcode(
        ArrayRef<int>({2, 3}), ArgV1->getType());
    SmallVector<int, 2> Result;
    sandboxir::ShuffleVectorInst::getShuffleMask(C, Result);
    EXPECT_THAT(Result, testing::ElementsAre(2, 3));
  }

  // setShuffleMask
  {
    auto *I = CreateShuffleWithMask(0, 1);
    I->setShuffleMask(ArrayRef<int>({2, 3}));
    EXPECT_THAT(I->getShuffleMask(), testing::ElementsAre(2, 3));
  }

  // The following functions check different mask properties. Note that most
  // of these come in three different flavors: a method that checks the mask
  // in the current instructions and two static member functions that check
  // a mask given as an ArrayRef<int> or Constant*, so there's quite a bit of
  // repetition in order to check all of them.

  // changesLength / increasesLength
  {
    auto *I = CreateShuffleWithMask(1);
    EXPECT_TRUE(I->changesLength());
    EXPECT_FALSE(I->increasesLength());
  }
  {
    auto *I = CreateShuffleWithMask(1, 1);
    EXPECT_FALSE(I->changesLength());
    EXPECT_FALSE(I->increasesLength());
  }
  {
    auto *I = CreateShuffleWithMask(1, 1, 1);
    EXPECT_TRUE(I->changesLength());
    EXPECT_TRUE(I->increasesLength());
  }

  // isSingleSource / isSingleSourceMask
  {
    auto *I = CreateShuffleWithMask(0, 1);
    EXPECT_TRUE(I->isSingleSource());
    EXPECT_TRUE(sandboxir::ShuffleVectorInst::isSingleSourceMask(
        I->getShuffleMaskForBitcode(), 2));
    EXPECT_TRUE(sandboxir::ShuffleVectorInst::isSingleSourceMask(
        I->getShuffleMask(), 2));
  }
  {
    auto *I = CreateShuffleWithMask(0, 2);
    EXPECT_FALSE(I->isSingleSource());
    EXPECT_FALSE(sandboxir::ShuffleVectorInst::isSingleSourceMask(
        I->getShuffleMaskForBitcode(), 2));
    EXPECT_FALSE(sandboxir::ShuffleVectorInst::isSingleSourceMask(
        I->getShuffleMask(), 2));
  }

  // isIdentity / isIdentityMask
  {
    auto *I = CreateShuffleWithMask(0, 1);
    EXPECT_TRUE(I->isIdentity());
    EXPECT_TRUE(sandboxir::ShuffleVectorInst::isIdentityMask(
        I->getShuffleMaskForBitcode(), 2));
    EXPECT_TRUE(
        sandboxir::ShuffleVectorInst::isIdentityMask(I->getShuffleMask(), 2));
  }
  {
    auto *I = CreateShuffleWithMask(1, 0);
    EXPECT_FALSE(I->isIdentity());
    EXPECT_FALSE(sandboxir::ShuffleVectorInst::isIdentityMask(
        I->getShuffleMaskForBitcode(), 2));
    EXPECT_FALSE(
        sandboxir::ShuffleVectorInst::isIdentityMask(I->getShuffleMask(), 2));
  }

  // isIdentityWithPadding
  EXPECT_TRUE(CreateShuffleWithMask(0, 1, -1, -1)->isIdentityWithPadding());
  EXPECT_FALSE(CreateShuffleWithMask(0, 1)->isIdentityWithPadding());

  // isIdentityWithExtract
  EXPECT_TRUE(CreateShuffleWithMask(0)->isIdentityWithExtract());
  EXPECT_FALSE(CreateShuffleWithMask(0, 1)->isIdentityWithExtract());
  EXPECT_FALSE(CreateShuffleWithMask(0, 1, 2)->isIdentityWithExtract());
  EXPECT_FALSE(CreateShuffleWithMask(1)->isIdentityWithExtract());

  // isConcat
  EXPECT_TRUE(CreateShuffleWithMask(0, 1, 2, 3)->isConcat());
  EXPECT_FALSE(CreateShuffleWithMask(0, 3)->isConcat());

  // isSelect / isSelectMask
  {
    auto *I = CreateShuffleWithMask(0, 3);
    EXPECT_TRUE(I->isSelect());
    EXPECT_TRUE(sandboxir::ShuffleVectorInst::isSelectMask(
        I->getShuffleMaskForBitcode(), 2));
    EXPECT_TRUE(
        sandboxir::ShuffleVectorInst::isSelectMask(I->getShuffleMask(), 2));
  }
  {
    auto *I = CreateShuffleWithMask(0, 2);
    EXPECT_FALSE(I->isSelect());
    EXPECT_FALSE(sandboxir::ShuffleVectorInst::isSelectMask(
        I->getShuffleMaskForBitcode(), 2));
    EXPECT_FALSE(
        sandboxir::ShuffleVectorInst::isSelectMask(I->getShuffleMask(), 2));
  }

  // isReverse / isReverseMask
  {
    auto *I = CreateShuffleWithMask(1, 0);
    EXPECT_TRUE(I->isReverse());
    EXPECT_TRUE(sandboxir::ShuffleVectorInst::isReverseMask(
        I->getShuffleMaskForBitcode(), 2));
    EXPECT_TRUE(
        sandboxir::ShuffleVectorInst::isReverseMask(I->getShuffleMask(), 2));
  }
  {
    auto *I = CreateShuffleWithMask(1, 2);
    EXPECT_FALSE(I->isReverse());
    EXPECT_FALSE(sandboxir::ShuffleVectorInst::isReverseMask(
        I->getShuffleMaskForBitcode(), 2));
    EXPECT_FALSE(
        sandboxir::ShuffleVectorInst::isReverseMask(I->getShuffleMask(), 2));
  }

  // isZeroEltSplat / isZeroEltSplatMask
  {
    auto *I = CreateShuffleWithMask(0, 0);
    EXPECT_TRUE(I->isZeroEltSplat());
    EXPECT_TRUE(sandboxir::ShuffleVectorInst::isZeroEltSplatMask(
        I->getShuffleMaskForBitcode(), 2));
    EXPECT_TRUE(sandboxir::ShuffleVectorInst::isZeroEltSplatMask(
        I->getShuffleMask(), 2));
  }
  {
    auto *I = CreateShuffleWithMask(1, 1);
    EXPECT_FALSE(I->isZeroEltSplat());
    EXPECT_FALSE(sandboxir::ShuffleVectorInst::isZeroEltSplatMask(
        I->getShuffleMaskForBitcode(), 2));
    EXPECT_FALSE(sandboxir::ShuffleVectorInst::isZeroEltSplatMask(
        I->getShuffleMask(), 2));
  }

  // isTranspose / isTransposeMask
  {
    auto *I = CreateShuffleWithMask(0, 2);
    EXPECT_TRUE(I->isTranspose());
    EXPECT_TRUE(sandboxir::ShuffleVectorInst::isTransposeMask(
        I->getShuffleMaskForBitcode(), 2));
    EXPECT_TRUE(
        sandboxir::ShuffleVectorInst::isTransposeMask(I->getShuffleMask(), 2));
  }
  {
    auto *I = CreateShuffleWithMask(1, 1);
    EXPECT_FALSE(I->isTranspose());
    EXPECT_FALSE(sandboxir::ShuffleVectorInst::isTransposeMask(
        I->getShuffleMaskForBitcode(), 2));
    EXPECT_FALSE(
        sandboxir::ShuffleVectorInst::isTransposeMask(I->getShuffleMask(), 2));
  }

  // isSplice / isSpliceMask
  {
    auto *I = CreateShuffleWithMask(1, 2);
    int Index;
    EXPECT_TRUE(I->isSplice(Index));
    EXPECT_EQ(Index, 1);
    EXPECT_TRUE(sandboxir::ShuffleVectorInst::isSpliceMask(
        I->getShuffleMaskForBitcode(), 2, Index));
    EXPECT_TRUE(sandboxir::ShuffleVectorInst::isSpliceMask(I->getShuffleMask(),
                                                           2, Index));
  }
  {
    auto *I = CreateShuffleWithMask(2, 1);
    int Index;
    EXPECT_FALSE(I->isSplice(Index));
    EXPECT_FALSE(sandboxir::ShuffleVectorInst::isSpliceMask(
        I->getShuffleMaskForBitcode(), 2, Index));
    EXPECT_FALSE(sandboxir::ShuffleVectorInst::isSpliceMask(I->getShuffleMask(),
                                                            2, Index));
  }

  // isExtractSubvectorMask
  {
    auto *I = CreateShuffleWithMask(1);
    int Index;
    EXPECT_TRUE(I->isExtractSubvectorMask(Index));
    EXPECT_EQ(Index, 1);
    EXPECT_TRUE(sandboxir::ShuffleVectorInst::isExtractSubvectorMask(
        I->getShuffleMaskForBitcode(), 2, Index));
    EXPECT_TRUE(sandboxir::ShuffleVectorInst::isExtractSubvectorMask(
        I->getShuffleMask(), 2, Index));
  }
  {
    auto *I = CreateShuffleWithMask(1, 2);
    int Index;
    EXPECT_FALSE(I->isExtractSubvectorMask(Index));
    EXPECT_FALSE(sandboxir::ShuffleVectorInst::isExtractSubvectorMask(
        I->getShuffleMaskForBitcode(), 2, Index));
    EXPECT_FALSE(sandboxir::ShuffleVectorInst::isExtractSubvectorMask(
        I->getShuffleMask(), 2, Index));
  }

  // isInsertSubvectorMask
  {
    auto *I = CreateShuffleWithMask(0, 2);
    int NumSubElts, Index;
    EXPECT_TRUE(I->isInsertSubvectorMask(NumSubElts, Index));
    EXPECT_EQ(Index, 1);
    EXPECT_EQ(NumSubElts, 1);
    EXPECT_TRUE(sandboxir::ShuffleVectorInst::isInsertSubvectorMask(
        I->getShuffleMaskForBitcode(), 2, NumSubElts, Index));
    EXPECT_TRUE(sandboxir::ShuffleVectorInst::isInsertSubvectorMask(
        I->getShuffleMask(), 2, NumSubElts, Index));
  }
  {
    auto *I = CreateShuffleWithMask(0, 1);
    int NumSubElts, Index;
    EXPECT_FALSE(I->isInsertSubvectorMask(NumSubElts, Index));
    EXPECT_FALSE(sandboxir::ShuffleVectorInst::isInsertSubvectorMask(
        I->getShuffleMaskForBitcode(), 2, NumSubElts, Index));
    EXPECT_FALSE(sandboxir::ShuffleVectorInst::isInsertSubvectorMask(
        I->getShuffleMask(), 2, NumSubElts, Index));
  }

  // isReplicationMask
  {
    auto *I = CreateShuffleWithMask(0, 0, 0, 1, 1, 1);
    int ReplicationFactor, VF;
    EXPECT_TRUE(I->isReplicationMask(ReplicationFactor, VF));
    EXPECT_EQ(ReplicationFactor, 3);
    EXPECT_EQ(VF, 2);
    EXPECT_TRUE(sandboxir::ShuffleVectorInst::isReplicationMask(
        I->getShuffleMaskForBitcode(), ReplicationFactor, VF));
    EXPECT_TRUE(sandboxir::ShuffleVectorInst::isReplicationMask(
        I->getShuffleMask(), ReplicationFactor, VF));
  }
  {
    auto *I = CreateShuffleWithMask(1, 2);
    int ReplicationFactor, VF;
    EXPECT_FALSE(I->isReplicationMask(ReplicationFactor, VF));
    EXPECT_FALSE(sandboxir::ShuffleVectorInst::isReplicationMask(
        I->getShuffleMaskForBitcode(), ReplicationFactor, VF));
    EXPECT_FALSE(sandboxir::ShuffleVectorInst::isReplicationMask(
        I->getShuffleMask(), ReplicationFactor, VF));
  }

  // isOneUseSingleSourceMask
  {
    auto *I = CreateShuffleWithMask(0, 1, 1, 0);
    EXPECT_TRUE(I->isOneUseSingleSourceMask(2));
    EXPECT_TRUE(sandboxir::ShuffleVectorInst::isOneUseSingleSourceMask(
        I->getShuffleMask(), 2));
  }
  {
    auto *I = CreateShuffleWithMask(0, 1, 0, 0);
    EXPECT_FALSE(I->isOneUseSingleSourceMask(2));
    EXPECT_FALSE(sandboxir::ShuffleVectorInst::isOneUseSingleSourceMask(
        I->getShuffleMask(), 2));
  }

  // commuteShuffleMask
  {
    SmallVector<int, 4> M = {0, 2, 1, 3};
    ShuffleVectorInst::commuteShuffleMask(M, 2);
    EXPECT_THAT(M, testing::ElementsAre(2, 0, 3, 1));
  }

  // isInterleave / isInterleaveMask
  {
    auto *I = CreateShuffleWithMask(0, 2, 1, 3);
    EXPECT_TRUE(I->isInterleave(2));
    EXPECT_TRUE(sandboxir::ShuffleVectorInst::isInterleaveMask(
        I->getShuffleMask(), 2, 4));
    SmallVector<unsigned, 4> StartIndexes;
    EXPECT_TRUE(sandboxir::ShuffleVectorInst::isInterleaveMask(
        I->getShuffleMask(), 2, 4, StartIndexes));
    EXPECT_THAT(StartIndexes, testing::ElementsAre(0, 2));
  }
  {
    auto *I = CreateShuffleWithMask(0, 3, 1, 2);
    EXPECT_FALSE(I->isInterleave(2));
    EXPECT_FALSE(sandboxir::ShuffleVectorInst::isInterleaveMask(
        I->getShuffleMask(), 2, 4));
  }

  // isDeInterleaveMaskOfFactor
  {
    EXPECT_TRUE(sandboxir::ShuffleVectorInst::isDeInterleaveMaskOfFactor(
        ArrayRef<int>({0, 2}), 2));
    EXPECT_FALSE(sandboxir::ShuffleVectorInst::isDeInterleaveMaskOfFactor(
        ArrayRef<int>({0, 1}), 2));

    unsigned Index;
    EXPECT_TRUE(sandboxir::ShuffleVectorInst::isDeInterleaveMaskOfFactor(
        ArrayRef<int>({1, 3}), 2, Index));
    EXPECT_EQ(Index, 1u);
  }

  // isBitRotateMask
  {
    unsigned NumSubElts, RotateAmt;
    EXPECT_TRUE(sandboxir::ShuffleVectorInst::isBitRotateMask(
        ArrayRef<int>({1, 0, 3, 2, 5, 4, 7, 6}), 8, 2, 2, NumSubElts,
        RotateAmt));
    EXPECT_EQ(NumSubElts, 2u);
    EXPECT_EQ(RotateAmt, 8u);

    EXPECT_FALSE(sandboxir::ShuffleVectorInst::isBitRotateMask(
        ArrayRef<int>({0, 7, 1, 6, 2, 5, 3, 4}), 8, 2, 2, NumSubElts,
        RotateAmt));
  }
}

TEST_F(SandboxIRTest, ExtractValueInst) {
  parseIR(C, R"IR(
define void @foo({i32, float} %agg) {
  %ext_simple = extractvalue {i32, float} %agg, 0
  %ext_nested = extractvalue {float, {i32}} undef, 1, 0
  %const1 = extractvalue {i32, float} {i32 0, float 99.0}, 0
  ret void
}
)IR");
  Function &LLVMF = *M->getFunction("foo");
  auto *LLVMBB = &*LLVMF.begin();
  auto LLVMIt = LLVMBB->begin();
  [[maybe_unused]] auto *LLVMExtSimple =
      cast<llvm::ExtractValueInst>(&*LLVMIt++);
  auto *LLVMExtNested = cast<llvm::ExtractValueInst>(&*LLVMIt++);

  sandboxir::Context Ctx(C);
  auto &F = *Ctx.createFunction(&LLVMF);
  auto *ArgAgg = F.getArg(0);
  auto *BB = &*F.begin();
  auto It = BB->begin();
  auto *ExtSimple = cast<sandboxir::ExtractValueInst>(&*It++);
  auto *ExtNested = cast<sandboxir::ExtractValueInst>(&*It++);
  auto *Const1 = cast<sandboxir::ExtractValueInst>(&*It++);
  auto *Ret = &*It++;

  EXPECT_EQ(ExtSimple->getOperand(0), ArgAgg);

  // create before instruction
  auto *NewExtBeforeRet =
      cast<sandboxir::ExtractValueInst>(sandboxir::ExtractValueInst::create(
          ArgAgg, ArrayRef<unsigned>({0}), Ret->getIterator(), Ctx,
          "NewExtBeforeRet"));
  EXPECT_EQ(NewExtBeforeRet->getNextNode(), Ret);
#ifndef NDEBUG
  EXPECT_EQ(NewExtBeforeRet->getName(), "NewExtBeforeRet");
#endif // NDEBUG

  // create at end of BB
  auto *NewExtAtEnd =
      cast<sandboxir::ExtractValueInst>(sandboxir::ExtractValueInst::create(
          ArgAgg, ArrayRef<unsigned>({0}), BB->end(), Ctx, "NewExtAtEnd"));
  EXPECT_EQ(NewExtAtEnd->getPrevNode(), Ret);
#ifndef NDEBUG
  EXPECT_EQ(NewExtAtEnd->getName(), "NewExtAtEnd");
#endif // NDEBUG

  // Test the path that creates a folded constant.
  auto *ShouldBeConstant = sandboxir::ExtractValueInst::create(
      Const1->getOperand(0), ArrayRef<unsigned>({0}), BB->end(), Ctx);
  EXPECT_TRUE(isa<sandboxir::Constant>(ShouldBeConstant));

  auto *Zero = sandboxir::ConstantInt::get(sandboxir::Type::getInt32Ty(Ctx), 0);
  EXPECT_EQ(ShouldBeConstant, Zero);

  // getIndexedType
  sandboxir::Type *AggType = ExtNested->getAggregateOperand()->getType();
  llvm::Type *LLVMAggType = LLVMExtNested->getAggregateOperand()->getType();
  EXPECT_EQ(sandboxir::ExtractValueInst::getIndexedType(
                AggType, ArrayRef<unsigned>({1, 0})),
            Ctx.getType(llvm::ExtractValueInst::getIndexedType(
                LLVMAggType, ArrayRef<unsigned>({1, 0}))));

  EXPECT_EQ(sandboxir::ExtractValueInst::getIndexedType(
                AggType, ArrayRef<unsigned>({2})),
            nullptr);

  // idx_begin / idx_end
  {
    SmallVector<int, 2> IndicesSimple(ExtSimple->idx_begin(),
                                      ExtSimple->idx_end());
    EXPECT_THAT(IndicesSimple, testing::ElementsAre(0u));

    SmallVector<int, 2> IndicesNested(ExtNested->idx_begin(),
                                      ExtNested->idx_end());
    EXPECT_THAT(IndicesNested, testing::ElementsAre(1u, 0u));
  }

  // indices
  {
    SmallVector<int, 2> IndicesSimple(ExtSimple->indices());
    EXPECT_THAT(IndicesSimple, testing::ElementsAre(0u));

    SmallVector<int, 2> IndicesNested(ExtNested->indices());
    EXPECT_THAT(IndicesNested, testing::ElementsAre(1u, 0u));
  }

  // getAggregateOperand
  EXPECT_EQ(ExtSimple->getAggregateOperand(), ArgAgg);
  const auto *ConstExtSimple = ExtSimple;
  EXPECT_EQ(ConstExtSimple->getAggregateOperand(), ArgAgg);

  // getAggregateOperandIndex
  EXPECT_EQ(sandboxir::ExtractValueInst::getAggregateOperandIndex(),
            llvm::ExtractValueInst::getAggregateOperandIndex());

  // getIndices
  EXPECT_EQ(ExtSimple->getIndices().size(), 1u);
  EXPECT_EQ(ExtSimple->getIndices()[0], 0u);

  // getNumIndices
  EXPECT_EQ(ExtSimple->getNumIndices(), 1u);

  // hasIndices
  EXPECT_EQ(ExtSimple->hasIndices(), true);
}

TEST_F(SandboxIRTest, InsertValueInst) {
  parseIR(C, R"IR(
define void @foo({i32, float} %agg, i32 %i) {
  %ins_simple = insertvalue {i32, float} %agg, i32 %i, 0
  %ins_nested = insertvalue {float, {i32}} undef, i32 %i, 1, 0
  %const1 = insertvalue {i32, float} {i32 99, float 99.0}, i32 %i, 0
  %const2 = insertvalue {i32, float} {i32 0, float 99.0}, i32 %i, 0
  ret void
}
)IR");
  Function &LLVMF = *M->getFunction("foo");
  sandboxir::Context Ctx(C);
  auto &F = *Ctx.createFunction(&LLVMF);
  auto *ArgAgg = F.getArg(0);
  auto *ArgInt = F.getArg(1);
  auto *BB = &*F.begin();
  auto It = BB->begin();
  auto *InsSimple = cast<sandboxir::InsertValueInst>(&*It++);
  auto *InsNested = cast<sandboxir::InsertValueInst>(&*It++);
  // These "const" instructions are helpers to create constant struct operands.
  // TODO: Remove them once sandboxir::ConstantStruct gets added.
  auto *Const1 = cast<sandboxir::InsertValueInst>(&*It++);
  auto *Const2 = cast<sandboxir::InsertValueInst>(&*It++);
  auto *Ret = &*It++;

  EXPECT_EQ(InsSimple->getOperand(0), ArgAgg);
  EXPECT_EQ(InsSimple->getOperand(1), ArgInt);

  // create before instruction
  auto *NewInsBeforeRet =
      cast<sandboxir::InsertValueInst>(sandboxir::InsertValueInst::create(
          ArgAgg, ArgInt, ArrayRef<unsigned>({0}), Ret->getIterator(), Ctx,
          "NewInsBeforeRet"));
  EXPECT_EQ(NewInsBeforeRet->getNextNode(), Ret);
#ifndef NDEBUG
  EXPECT_EQ(NewInsBeforeRet->getName(), "NewInsBeforeRet");
#endif // NDEBUG

  // create at end of BB
  auto *NewInsAtEnd =
      cast<sandboxir::InsertValueInst>(sandboxir::InsertValueInst::create(
          ArgAgg, ArgInt, ArrayRef<unsigned>({0}), BB, Ctx, "NewInsAtEnd"));
  EXPECT_EQ(NewInsAtEnd->getPrevNode(), Ret);
#ifndef NDEBUG
  EXPECT_EQ(NewInsAtEnd->getName(), "NewInsAtEnd");
#endif // NDEBUG

  // Test the path that creates a folded constant.
  auto *Zero = sandboxir::ConstantInt::get(sandboxir::Type::getInt32Ty(Ctx), 0);
  auto *ShouldBeConstant = sandboxir::InsertValueInst::create(
      Const1->getOperand(0), Zero, ArrayRef<unsigned>({0}), BB, Ctx);
  auto *ExpectedConstant = Const2->getOperand(0);
  EXPECT_TRUE(isa<sandboxir::Constant>(ShouldBeConstant));
  EXPECT_EQ(ShouldBeConstant, ExpectedConstant);

  // idx_begin / idx_end
  {
    SmallVector<int, 2> IndicesSimple(InsSimple->idx_begin(),
                                      InsSimple->idx_end());
    EXPECT_THAT(IndicesSimple, testing::ElementsAre(0u));

    SmallVector<int, 2> IndicesNested(InsNested->idx_begin(),
                                      InsNested->idx_end());
    EXPECT_THAT(IndicesNested, testing::ElementsAre(1u, 0u));
  }

  // indices
  {
    SmallVector<int, 2> IndicesSimple(InsSimple->indices());
    EXPECT_THAT(IndicesSimple, testing::ElementsAre(0u));

    SmallVector<int, 2> IndicesNested(InsNested->indices());
    EXPECT_THAT(IndicesNested, testing::ElementsAre(1u, 0u));
  }

  // getAggregateOperand
  EXPECT_EQ(InsSimple->getAggregateOperand(), ArgAgg);
  const auto *ConstInsSimple = InsSimple;
  EXPECT_EQ(ConstInsSimple->getAggregateOperand(), ArgAgg);

  // getAggregateOperandIndex
  EXPECT_EQ(sandboxir::InsertValueInst::getAggregateOperandIndex(),
            llvm::InsertValueInst::getAggregateOperandIndex());

  // getInsertedValueOperand
  EXPECT_EQ(InsSimple->getInsertedValueOperand(), ArgInt);
  EXPECT_EQ(ConstInsSimple->getInsertedValueOperand(), ArgInt);

  // getInsertedValueOperandIndex
  EXPECT_EQ(sandboxir::InsertValueInst::getInsertedValueOperandIndex(),
            llvm::InsertValueInst::getInsertedValueOperandIndex());

  // getIndices
  EXPECT_EQ(InsSimple->getIndices().size(), 1u);
  EXPECT_EQ(InsSimple->getIndices()[0], 0u);

  // getNumIndices
  EXPECT_EQ(InsSimple->getNumIndices(), 1u);

  // hasIndices
  EXPECT_EQ(InsSimple->hasIndices(), true);
}

TEST_F(SandboxIRTest, BranchInst) {
  parseIR(C, R"IR(
define void @foo(i1 %cond0, i1 %cond2) {
 bb0:
   br i1 %cond0, label %bb1, label %bb2
 bb1:
   ret void
 bb2:
   ret void
}
)IR");
  llvm::Function *LLVMF = &*M->getFunction("foo");
  sandboxir::Context Ctx(C);
  sandboxir::Function *F = Ctx.createFunction(LLVMF);
  auto *Cond0 = F->getArg(0);
  auto *Cond1 = F->getArg(1);
  auto *BB0 = cast<sandboxir::BasicBlock>(
      Ctx.getValue(getBasicBlockByName(*LLVMF, "bb0")));
  auto *BB1 = cast<sandboxir::BasicBlock>(
      Ctx.getValue(getBasicBlockByName(*LLVMF, "bb1")));
  auto *Ret1 = BB1->getTerminator();
  auto *BB2 = cast<sandboxir::BasicBlock>(
      Ctx.getValue(getBasicBlockByName(*LLVMF, "bb2")));
  auto *Ret2 = BB2->getTerminator();
  auto It = BB0->begin();
  auto *Br0 = cast<sandboxir::BranchInst>(&*It++);
  // Check isUnconditional().
  EXPECT_FALSE(Br0->isUnconditional());
  // Check isConditional().
  EXPECT_TRUE(Br0->isConditional());
  // Check getCondition().
  EXPECT_EQ(Br0->getCondition(), Cond0);
  // Check setCondition().
  Br0->setCondition(Cond1);
  EXPECT_EQ(Br0->getCondition(), Cond1);
  // Check getNumSuccessors().
  EXPECT_EQ(Br0->getNumSuccessors(), 2u);
  // Check getSuccessor().
  EXPECT_EQ(Br0->getSuccessor(0), BB1);
  EXPECT_EQ(Br0->getSuccessor(1), BB2);
  // Check swapSuccessors().
  Br0->swapSuccessors();
  EXPECT_EQ(Br0->getSuccessor(0), BB2);
  EXPECT_EQ(Br0->getSuccessor(1), BB1);
  // Check successors().
  EXPECT_EQ(range_size(Br0->successors()), 2u);
  unsigned SuccIdx = 0;
  SmallVector<sandboxir::BasicBlock *> ExpectedSuccs({BB1, BB2});
  for (sandboxir::BasicBlock *Succ : Br0->successors())
    EXPECT_EQ(Succ, ExpectedSuccs[SuccIdx++]);

  {
    // Check unconditional BranchInst::create() InsertBefore.
    auto *Br = sandboxir::BranchInst::create(BB1, Ret1->getIterator(), Ctx);
    EXPECT_FALSE(Br->isConditional());
    EXPECT_TRUE(Br->isUnconditional());
#ifndef NDEBUG
    EXPECT_DEATH(Br->getCondition(), ".*condition.*");
#endif // NDEBUG
    unsigned SuccIdx = 0;
    SmallVector<sandboxir::BasicBlock *> ExpectedSuccs({BB1});
    for (sandboxir::BasicBlock *Succ : Br->successors())
      EXPECT_EQ(Succ, ExpectedSuccs[SuccIdx++]);
    EXPECT_EQ(Br->getNextNode(), Ret1);
  }
  {
    // Check unconditional BranchInst::create() InsertAtEnd.
    auto *Br = sandboxir::BranchInst::create(BB1, /*InsertAtEnd=*/BB1, Ctx);
    EXPECT_FALSE(Br->isConditional());
    EXPECT_TRUE(Br->isUnconditional());
#ifndef NDEBUG
    EXPECT_DEATH(Br->getCondition(), ".*condition.*");
#endif // NDEBUG
    unsigned SuccIdx = 0;
    SmallVector<sandboxir::BasicBlock *> ExpectedSuccs({BB1});
    for (sandboxir::BasicBlock *Succ : Br->successors())
      EXPECT_EQ(Succ, ExpectedSuccs[SuccIdx++]);
    EXPECT_EQ(Br->getPrevNode(), Ret1);
  }
  {
    // Check conditional BranchInst::create() InsertBefore.
    auto *Br = sandboxir::BranchInst::create(BB1, BB2, Cond0,
                                             Ret1->getIterator(), Ctx);
    EXPECT_TRUE(Br->isConditional());
    EXPECT_EQ(Br->getCondition(), Cond0);
    unsigned SuccIdx = 0;
    SmallVector<sandboxir::BasicBlock *> ExpectedSuccs({BB2, BB1});
    for (sandboxir::BasicBlock *Succ : Br->successors())
      EXPECT_EQ(Succ, ExpectedSuccs[SuccIdx++]);
    EXPECT_EQ(Br->getNextNode(), Ret1);
  }
  {
    // Check conditional BranchInst::create() InsertAtEnd.
    auto *Br = sandboxir::BranchInst::create(BB1, BB2, Cond0,
                                             /*InsertAtEnd=*/BB2, Ctx);
    EXPECT_TRUE(Br->isConditional());
    EXPECT_EQ(Br->getCondition(), Cond0);
    unsigned SuccIdx = 0;
    SmallVector<sandboxir::BasicBlock *> ExpectedSuccs({BB2, BB1});
    for (sandboxir::BasicBlock *Succ : Br->successors())
      EXPECT_EQ(Succ, ExpectedSuccs[SuccIdx++]);
    EXPECT_EQ(Br->getPrevNode(), Ret2);
  }
}

TEST_F(SandboxIRTest, LoadInst) {
  parseIR(C, R"IR(
define void @foo(ptr %arg0, ptr %arg1) {
  %ld = load i8, ptr %arg0, align 64
  %vld = load volatile i8, ptr %arg0, align 64
  ret void
}
)IR");
  llvm::Function *LLVMF = &*M->getFunction("foo");
  sandboxir::Context Ctx(C);
  sandboxir::Function *F = Ctx.createFunction(LLVMF);
  auto *Arg0 = F->getArg(0);
  auto *Arg1 = F->getArg(1);
  auto *BB = &*F->begin();
  auto It = BB->begin();
  auto *Ld = cast<sandboxir::LoadInst>(&*It++);
  EXPECT_TRUE(isa<sandboxir::UnaryInstruction>(Ld));
  auto *VLd = cast<sandboxir::LoadInst>(&*It++);
  auto *Ret = cast<sandboxir::ReturnInst>(&*It++);
  bool OrigVolatileValue;

  // Check isVolatile()
  EXPECT_FALSE(Ld->isVolatile());
  // Check isVolatile()
  EXPECT_TRUE(VLd->isVolatile());
  // Check getPointerOperand()
  EXPECT_EQ(Ld->getPointerOperand(), Arg0);
  // Check getAlign()
  EXPECT_EQ(Ld->getAlign(), 64);
  // Check create(InsertBefore)
  sandboxir::LoadInst *NewLd = sandboxir::LoadInst::create(
      Ld->getType(), Arg1, Align(8), Ret->getIterator(), Ctx, "NewLd");
  EXPECT_FALSE(NewLd->isVolatile());
  OrigVolatileValue = NewLd->isVolatile();
  NewLd->setVolatile(true);
  EXPECT_TRUE(NewLd->isVolatile());
  NewLd->setVolatile(OrigVolatileValue);
  EXPECT_FALSE(NewLd->isVolatile());
  EXPECT_EQ(NewLd->getType(), Ld->getType());
  EXPECT_EQ(NewLd->getPointerOperand(), Arg1);
  EXPECT_EQ(NewLd->getAlign(), 8);
  EXPECT_EQ(NewLd->getName(), "NewLd");
  // Check create(InsertBefore, IsVolatile=true)
  sandboxir::LoadInst *NewVLd = sandboxir::LoadInst::create(
      VLd->getType(), Arg1, Align(8), Ret->getIterator(),
      /*IsVolatile=*/true, Ctx, "NewVLd");

  EXPECT_TRUE(NewVLd->isVolatile());
  OrigVolatileValue = NewVLd->isVolatile();
  NewVLd->setVolatile(false);
  EXPECT_FALSE(NewVLd->isVolatile());
  NewVLd->setVolatile(OrigVolatileValue);
  EXPECT_TRUE(NewVLd->isVolatile());
  EXPECT_EQ(NewVLd->getName(), "NewVLd");
  // Check create(InsertAtEnd)
  sandboxir::LoadInst *NewLdEnd =
      sandboxir::LoadInst::create(Ld->getType(), Arg1, Align(8),
                                  /*InsertAtEnd=*/BB, Ctx, "NewLdEnd");
  EXPECT_FALSE(NewLdEnd->isVolatile());
  EXPECT_EQ(NewLdEnd->getName(), "NewLdEnd");
  EXPECT_EQ(NewLdEnd->getType(), Ld->getType());
  EXPECT_EQ(NewLdEnd->getPointerOperand(), Arg1);
  EXPECT_EQ(NewLdEnd->getAlign(), 8);
  EXPECT_EQ(NewLdEnd->getParent(), BB);
  EXPECT_EQ(NewLdEnd->getNextNode(), nullptr);
  // Check create(InsertAtEnd, IsVolatile=true)
  sandboxir::LoadInst *NewVLdEnd =
      sandboxir::LoadInst::create(VLd->getType(), Arg1, Align(8),
                                  /*InsertAtEnd=*/BB,
                                  /*IsVolatile=*/true, Ctx, "NewVLdEnd");
  EXPECT_TRUE(NewVLdEnd->isVolatile());
  EXPECT_EQ(NewVLdEnd->getName(), "NewVLdEnd");
  EXPECT_EQ(NewVLdEnd->getType(), VLd->getType());
  EXPECT_EQ(NewVLdEnd->getPointerOperand(), Arg1);
  EXPECT_EQ(NewVLdEnd->getAlign(), 8);
  EXPECT_EQ(NewVLdEnd->getParent(), BB);
  EXPECT_EQ(NewVLdEnd->getNextNode(), nullptr);
}

TEST_F(SandboxIRTest, StoreInst) {
  parseIR(C, R"IR(
define void @foo(i8 %val, ptr %ptr) {
  store i8 %val, ptr %ptr, align 64
  store volatile i8 %val, ptr %ptr, align 64
  ret void
}
)IR");
  llvm::Function *LLVMF = &*M->getFunction("foo");
  sandboxir::Context Ctx(C);
  sandboxir::Function *F = Ctx.createFunction(LLVMF);
  auto *Val = F->getArg(0);
  auto *Ptr = F->getArg(1);
  auto *BB = &*F->begin();
  auto It = BB->begin();
  auto *St = cast<sandboxir::StoreInst>(&*It++);
  auto *VSt = cast<sandboxir::StoreInst>(&*It++);
  auto *Ret = cast<sandboxir::ReturnInst>(&*It++);
  bool OrigVolatileValue;

  // Check that the StoreInst has been created correctly.
  EXPECT_FALSE(St->isVolatile());
  EXPECT_TRUE(VSt->isVolatile());
  // Check getPointerOperand()
  EXPECT_EQ(St->getValueOperand(), Val);
  EXPECT_EQ(St->getPointerOperand(), Ptr);
  // Check getAlign()
  EXPECT_EQ(St->getAlign(), 64);
  // Check create(InsertBefore)
  sandboxir::StoreInst *NewSt =
      sandboxir::StoreInst::create(Val, Ptr, Align(8), Ret->getIterator(), Ctx);
  EXPECT_FALSE(NewSt->isVolatile());
  OrigVolatileValue = NewSt->isVolatile();
  NewSt->setVolatile(true);
  EXPECT_TRUE(NewSt->isVolatile());
  NewSt->setVolatile(OrigVolatileValue);
  EXPECT_FALSE(NewSt->isVolatile());
  EXPECT_EQ(NewSt->getType(), St->getType());
  EXPECT_EQ(NewSt->getValueOperand(), Val);
  EXPECT_EQ(NewSt->getPointerOperand(), Ptr);
  EXPECT_EQ(NewSt->getAlign(), 8);
  EXPECT_EQ(NewSt->getNextNode(), Ret);
  // Check create(InsertBefore, IsVolatile=true)
  sandboxir::StoreInst *NewVSt =
      sandboxir::StoreInst::create(Val, Ptr, Align(8), Ret->getIterator(),
                                   /*IsVolatile=*/true, Ctx);
  EXPECT_TRUE(NewVSt->isVolatile());
  OrigVolatileValue = NewVSt->isVolatile();
  NewVSt->setVolatile(false);
  EXPECT_FALSE(NewVSt->isVolatile());
  NewVSt->setVolatile(OrigVolatileValue);
  EXPECT_TRUE(NewVSt->isVolatile());
  EXPECT_EQ(NewVSt->getType(), VSt->getType());
  EXPECT_EQ(NewVSt->getValueOperand(), Val);
  EXPECT_EQ(NewVSt->getPointerOperand(), Ptr);
  EXPECT_EQ(NewVSt->getAlign(), 8);
  EXPECT_EQ(NewVSt->getNextNode(), Ret);
  // Check create(InsertAtEnd)
  sandboxir::StoreInst *NewStEnd =
      sandboxir::StoreInst::create(Val, Ptr, Align(8),
                                   /*InsertAtEnd=*/BB, Ctx);
  EXPECT_FALSE(NewStEnd->isVolatile());
  EXPECT_EQ(NewStEnd->getType(), St->getType());
  EXPECT_EQ(NewStEnd->getValueOperand(), Val);
  EXPECT_EQ(NewStEnd->getPointerOperand(), Ptr);
  EXPECT_EQ(NewStEnd->getAlign(), 8);
  EXPECT_EQ(NewStEnd->getParent(), BB);
  EXPECT_EQ(NewStEnd->getNextNode(), nullptr);
  // Check create(InsertAtEnd, IsVolatile=true)
  sandboxir::StoreInst *NewVStEnd =
      sandboxir::StoreInst::create(Val, Ptr, Align(8),
                                   /*InsertAtEnd=*/BB,
                                   /*IsVolatile=*/true, Ctx);
  EXPECT_TRUE(NewVStEnd->isVolatile());
  EXPECT_EQ(NewVStEnd->getType(), VSt->getType());
  EXPECT_EQ(NewVStEnd->getValueOperand(), Val);
  EXPECT_EQ(NewVStEnd->getPointerOperand(), Ptr);
  EXPECT_EQ(NewVStEnd->getAlign(), 8);
  EXPECT_EQ(NewVStEnd->getParent(), BB);
  EXPECT_EQ(NewVStEnd->getNextNode(), nullptr);
}

TEST_F(SandboxIRTest, ReturnInst) {
  parseIR(C, R"IR(
define i8 @foo(i8 %val) {
  %add = add i8 %val, 42
  ret i8 %val
}
)IR");
  llvm::Function *LLVMF = &*M->getFunction("foo");
  sandboxir::Context Ctx(C);
  sandboxir::Function *F = Ctx.createFunction(LLVMF);
  auto *Val = F->getArg(0);
  auto *BB = &*F->begin();
  auto It = BB->begin();
  It++;
  auto *Ret = cast<sandboxir::ReturnInst>(&*It++);

  // Check that the ReturnInst has been created correctly.
  // Check getReturnValue().
  EXPECT_EQ(Ret->getReturnValue(), Val);

  // Check create(InsertBefore) a void ReturnInst.
  auto *NewRet1 = cast<sandboxir::ReturnInst>(
      sandboxir::ReturnInst::create(nullptr, Ret->getIterator(), Ctx));
  EXPECT_EQ(NewRet1->getReturnValue(), nullptr);
  // Check create(InsertBefore) a non-void ReturnInst.
  auto *NewRet2 = cast<sandboxir::ReturnInst>(
      sandboxir::ReturnInst::create(Val, Ret->getIterator(), Ctx));
  EXPECT_EQ(NewRet2->getReturnValue(), Val);

  // Check create(InsertAtEnd) a void ReturnInst.
  auto *NewRet3 = cast<sandboxir::ReturnInst>(
      sandboxir::ReturnInst::create(nullptr, /*InsertAtEnd=*/BB, Ctx));
  EXPECT_EQ(NewRet3->getReturnValue(), nullptr);
  // Check create(InsertAtEnd) a non-void ReturnInst.
  auto *NewRet4 = cast<sandboxir::ReturnInst>(
      sandboxir::ReturnInst::create(Val, /*InsertAtEnd=*/BB, Ctx));
  EXPECT_EQ(NewRet4->getReturnValue(), Val);
}

TEST_F(SandboxIRTest, CallBase) {
  parseIR(C, R"IR(
declare void @bar1(i8)
declare void @bar2()
declare void @bar3()
declare void @variadic(ptr, ...)

define i8 @foo(i8 %arg0, i32 %arg1, ptr %indirectFoo) {
  %call = call i8 @foo(i8 %arg0, i32 %arg1)
  call void @bar1(i8 %arg0)
  call void @bar2()
  call void %indirectFoo()
  call void @bar2() noreturn
  tail call fastcc void @bar2()
  call void (ptr, ...) @variadic(ptr %indirectFoo, i32 1)
  ret i8 %call
}
)IR");
  llvm::Function &LLVMF = *M->getFunction("foo");
  unsigned ArgIdx = 0;
  llvm::Argument *LLVMArg0 = LLVMF.getArg(ArgIdx++);
  llvm::Argument *LLVMArg1 = LLVMF.getArg(ArgIdx++);
  llvm::BasicBlock *LLVMBB = &*LLVMF.begin();
  SmallVector<llvm::CallBase *, 8> LLVMCalls;
  auto LLVMIt = LLVMBB->begin();
  while (isa<llvm::CallBase>(&*LLVMIt))
    LLVMCalls.push_back(cast<llvm::CallBase>(&*LLVMIt++));

  sandboxir::Context Ctx(C);
  sandboxir::Function &F = *Ctx.createFunction(&LLVMF);

  for (llvm::CallBase *LLVMCall : LLVMCalls) {
    // Check classof(Instruction *).
    auto *Call = cast<sandboxir::CallBase>(Ctx.getValue(LLVMCall));
    // Check classof(Value *).
    EXPECT_TRUE(isa<sandboxir::CallBase>((sandboxir::Value *)Call));
    // Check getFunctionType().
    EXPECT_EQ(Call->getFunctionType(),
              Ctx.getType(LLVMCall->getFunctionType()));
    // Check data_ops().
    EXPECT_EQ(range_size(Call->data_ops()), range_size(LLVMCall->data_ops()));
    auto DataOpIt = Call->data_operands_begin();
    for (llvm::Use &LLVMUse : LLVMCall->data_ops()) {
      Value *LLVMOp = LLVMUse.get();
      sandboxir::Use Use = *DataOpIt++;
      EXPECT_EQ(Ctx.getValue(LLVMOp), Use.get());
      // Check isDataOperand().
      EXPECT_EQ(Call->isDataOperand(Use), LLVMCall->isDataOperand(&LLVMUse));
      // Check getDataOperandNo().
      EXPECT_EQ(Call->getDataOperandNo(Use),
                LLVMCall->getDataOperandNo(&LLVMUse));
      // Check isArgOperand().
      EXPECT_EQ(Call->isArgOperand(Use), LLVMCall->isArgOperand(&LLVMUse));
      // Check isCallee().
      EXPECT_EQ(Call->isCallee(Use), LLVMCall->isCallee(&LLVMUse));
    }
    // Check data_operands_empty().
    EXPECT_EQ(Call->data_operands_empty(), LLVMCall->data_operands_empty());
    // Check data_operands_size().
    EXPECT_EQ(Call->data_operands_size(), LLVMCall->data_operands_size());
    // Check getNumTotalBundleOperands().
    EXPECT_EQ(Call->getNumTotalBundleOperands(),
              LLVMCall->getNumTotalBundleOperands());
    // Check args().
    EXPECT_EQ(range_size(Call->args()), range_size(LLVMCall->args()));
    auto ArgIt = Call->arg_begin();
    for (llvm::Use &LLVMUse : LLVMCall->args()) {
      Value *LLVMArg = LLVMUse.get();
      sandboxir::Use Use = *ArgIt++;
      EXPECT_EQ(Ctx.getValue(LLVMArg), Use.get());
    }
    // Check arg_empty().
    EXPECT_EQ(Call->arg_empty(), LLVMCall->arg_empty());
    // Check arg_size().
    EXPECT_EQ(Call->arg_size(), LLVMCall->arg_size());
    for (unsigned ArgIdx = 0, E = Call->arg_size(); ArgIdx != E; ++ArgIdx) {
      // Check getArgOperand().
      EXPECT_EQ(Call->getArgOperand(ArgIdx),
                Ctx.getValue(LLVMCall->getArgOperand(ArgIdx)));
      // Check getArgOperandUse().
      sandboxir::Use Use = Call->getArgOperandUse(ArgIdx);
      llvm::Use &LLVMUse = LLVMCall->getArgOperandUse(ArgIdx);
      EXPECT_EQ(Use.get(), Ctx.getValue(LLVMUse.get()));
      // Check getArgOperandNo().
      EXPECT_EQ(Call->getArgOperandNo(Use),
                LLVMCall->getArgOperandNo(&LLVMUse));
    }
    // Check hasArgument().
    SmallVector<llvm::Value *> TestArgs(
        {LLVMArg0, LLVMArg1, &LLVMF, LLVMBB, LLVMCall});
    for (llvm::Value *LLVMV : TestArgs) {
      sandboxir::Value *V = Ctx.getValue(LLVMV);
      EXPECT_EQ(Call->hasArgument(V), LLVMCall->hasArgument(LLVMV));
    }
    // Check getCalledOperand().
    EXPECT_EQ(Call->getCalledOperand(),
              Ctx.getValue(LLVMCall->getCalledOperand()));
    // Check getCalledOperandUse().
    EXPECT_EQ(Call->getCalledOperandUse().get(),
              Ctx.getValue(LLVMCall->getCalledOperandUse()));
    // Check getCalledFunction().
    if (LLVMCall->getCalledFunction() == nullptr)
      EXPECT_EQ(Call->getCalledFunction(), nullptr);
    else {
      auto *LLVMCF = cast<llvm::Function>(LLVMCall->getCalledFunction());
      (void)LLVMCF;
      EXPECT_EQ(Call->getCalledFunction(),
                cast<sandboxir::Function>(
                    Ctx.getValue(LLVMCall->getCalledFunction())));
    }
    // Check isIndirectCall().
    EXPECT_EQ(Call->isIndirectCall(), LLVMCall->isIndirectCall());
    // Check getCaller().
    EXPECT_EQ(Call->getCaller(), Ctx.getValue(LLVMCall->getCaller()));
    // Check isMustTailCall().
    EXPECT_EQ(Call->isMustTailCall(), LLVMCall->isMustTailCall());
    // Check isTailCall().
    EXPECT_EQ(Call->isTailCall(), LLVMCall->isTailCall());
    // Check getIntrinsicID().
    EXPECT_EQ(Call->getIntrinsicID(), LLVMCall->getIntrinsicID());
    // Check getCallingConv().
    EXPECT_EQ(Call->getCallingConv(), LLVMCall->getCallingConv());
    // Check isInlineAsm().
    EXPECT_EQ(Call->isInlineAsm(), LLVMCall->isInlineAsm());
  }

  auto *Arg0 = F.getArg(0);
  auto *Arg1 = F.getArg(1);
  auto *BB = &*F.begin();
  auto It = BB->begin();
  auto *Call0 = cast<sandboxir::CallBase>(&*It++);
  [[maybe_unused]] auto *Call1 = cast<sandboxir::CallBase>(&*It++);
  auto *Call2 = cast<sandboxir::CallBase>(&*It++);
  // Check setArgOperand
  Call0->setArgOperand(0, Arg1);
  EXPECT_EQ(Call0->getArgOperand(0), Arg1);
  Call0->setArgOperand(0, Arg0);
  EXPECT_EQ(Call0->getArgOperand(0), Arg0);

  auto *Bar3F = Ctx.createFunction(M->getFunction("bar3"));

  // Check setCalledOperand
  auto *SvOp = Call0->getCalledOperand();
  Call0->setCalledOperand(Bar3F);
  EXPECT_EQ(Call0->getCalledOperand(), Bar3F);
  Call0->setCalledOperand(SvOp);
  // Check setCalledFunction
  Call2->setCalledFunction(Bar3F);
  EXPECT_EQ(Call2->getCalledFunction(), Bar3F);
}

TEST_F(SandboxIRTest, CallInst) {
  parseIR(C, R"IR(
define i8 @foo(i8 %arg) {
  %call = call i8 @foo(i8 %arg)
  ret i8 %call
}
)IR");
  Function &LLVMF = *M->getFunction("foo");
  sandboxir::Context Ctx(C);
  auto &F = *Ctx.createFunction(&LLVMF);
  unsigned ArgIdx = 0;
  auto *Arg0 = F.getArg(ArgIdx++);
  auto *BB = &*F.begin();
  auto It = BB->begin();
  auto *Call = cast<sandboxir::CallInst>(&*It++);
  auto *Ret = cast<sandboxir::ReturnInst>(&*It++);
  EXPECT_EQ(Call->getNumOperands(), 2u);
  EXPECT_EQ(Ret->getOpcode(), sandboxir::Instruction::Opcode::Ret);
  sandboxir::FunctionType *FTy = F.getFunctionType();
  SmallVector<sandboxir::Value *, 1> Args;
  Args.push_back(Arg0);
  {
    // Check create() WhereIt.
    auto *Call = cast<sandboxir::CallInst>(sandboxir::CallInst::create(
        FTy, &F, Args, /*WhereIt=*/Ret->getIterator(), Ctx));
    EXPECT_EQ(Call->getNextNode(), Ret);
    EXPECT_EQ(Call->getCalledFunction(), &F);
    EXPECT_EQ(range_size(Call->args()), 1u);
    EXPECT_EQ(Call->getArgOperand(0), Arg0);
  }
  {
    // Check create() InsertBefore.
    auto *Call = cast<sandboxir::CallInst>(
        sandboxir::CallInst::create(FTy, &F, Args, Ret->getIterator(), Ctx));
    EXPECT_EQ(Call->getNextNode(), Ret);
    EXPECT_EQ(Call->getCalledFunction(), &F);
    EXPECT_EQ(range_size(Call->args()), 1u);
    EXPECT_EQ(Call->getArgOperand(0), Arg0);
  }
  {
    // Check create() InsertAtEnd.
    auto *Call = cast<sandboxir::CallInst>(
        sandboxir::CallInst::create(FTy, &F, Args, /*InsertAtEnd=*/BB, Ctx));
    EXPECT_EQ(Call->getPrevNode(), Ret);
    EXPECT_EQ(Call->getCalledFunction(), &F);
    EXPECT_EQ(range_size(Call->args()), 1u);
    EXPECT_EQ(Call->getArgOperand(0), Arg0);
  }
}

TEST_F(SandboxIRTest, InvokeInst) {
  parseIR(C, R"IR(
define void @foo(i8 %arg) {
 bb0:
   invoke i8 @foo(i8 %arg) to label %normal_bb
                       unwind label %exception_bb
 normal_bb:
   ret void
 exception_bb:
   %lpad = landingpad { ptr, i32}
           cleanup
   ret void
 other_bb:
   ret void
}
)IR");
  Function &LLVMF = *M->getFunction("foo");
  sandboxir::Context Ctx(C);
  auto &F = *Ctx.createFunction(&LLVMF);
  auto *Arg = F.getArg(0);
  auto *BB0 = cast<sandboxir::BasicBlock>(
      Ctx.getValue(getBasicBlockByName(LLVMF, "bb0")));
  auto *NormalBB = cast<sandboxir::BasicBlock>(
      Ctx.getValue(getBasicBlockByName(LLVMF, "normal_bb")));
  auto *ExceptionBB = cast<sandboxir::BasicBlock>(
      Ctx.getValue(getBasicBlockByName(LLVMF, "exception_bb")));
  auto *LandingPad = &*ExceptionBB->begin();
  auto *OtherBB = cast<sandboxir::BasicBlock>(
      Ctx.getValue(getBasicBlockByName(LLVMF, "other_bb")));
  auto It = BB0->begin();
  // Check classof(Instruction *).
  auto *Invoke = cast<sandboxir::InvokeInst>(&*It++);

  // Check getNormalDest().
  EXPECT_EQ(Invoke->getNormalDest(), NormalBB);
  // Check getUnwindDest().
  EXPECT_EQ(Invoke->getUnwindDest(), ExceptionBB);
  // Check getSuccessor().
  EXPECT_EQ(Invoke->getSuccessor(0), NormalBB);
  EXPECT_EQ(Invoke->getSuccessor(1), ExceptionBB);
  // Check setNormalDest().
  Invoke->setNormalDest(OtherBB);
  EXPECT_EQ(Invoke->getNormalDest(), OtherBB);
  EXPECT_EQ(Invoke->getUnwindDest(), ExceptionBB);
  // Check setUnwindDest().
  Invoke->setUnwindDest(OtherBB);
  EXPECT_EQ(Invoke->getNormalDest(), OtherBB);
  EXPECT_EQ(Invoke->getUnwindDest(), OtherBB);
  // Check setSuccessor().
  Invoke->setSuccessor(0, NormalBB);
  EXPECT_EQ(Invoke->getNormalDest(), NormalBB);
  Invoke->setSuccessor(1, ExceptionBB);
  EXPECT_EQ(Invoke->getUnwindDest(), ExceptionBB);
  // Check getLandingPadInst().
  EXPECT_EQ(Invoke->getLandingPadInst(), LandingPad);

  {
    // Check create() WhereIt, WhereBB.
    SmallVector<sandboxir::Value *> Args({Arg});
    auto *InsertBefore = &*BB0->begin();
    auto *NewInvoke = cast<sandboxir::InvokeInst>(sandboxir::InvokeInst::create(
        F.getFunctionType(), &F, NormalBB, ExceptionBB, Args,
        InsertBefore->getIterator(), Ctx));
    EXPECT_EQ(NewInvoke->getNormalDest(), NormalBB);
    EXPECT_EQ(NewInvoke->getUnwindDest(), ExceptionBB);
    EXPECT_EQ(NewInvoke->getNextNode(), InsertBefore);
  }
  {
    // Check create() InsertBefore.
    SmallVector<sandboxir::Value *> Args({Arg});
    auto *InsertBefore = &*BB0->begin();
    auto *NewInvoke = cast<sandboxir::InvokeInst>(sandboxir::InvokeInst::create(
        F.getFunctionType(), &F, NormalBB, ExceptionBB, Args,
        InsertBefore->getIterator(), Ctx));
    EXPECT_EQ(NewInvoke->getNormalDest(), NormalBB);
    EXPECT_EQ(NewInvoke->getUnwindDest(), ExceptionBB);
    EXPECT_EQ(NewInvoke->getNextNode(), InsertBefore);
  }
  {
    // Check create() InsertAtEnd.
    SmallVector<sandboxir::Value *> Args({Arg});
    auto *NewInvoke = cast<sandboxir::InvokeInst>(sandboxir::InvokeInst::create(
        F.getFunctionType(), &F, NormalBB, ExceptionBB, Args, BB0, Ctx));
    EXPECT_EQ(NewInvoke->getNormalDest(), NormalBB);
    EXPECT_EQ(NewInvoke->getUnwindDest(), ExceptionBB);
    EXPECT_EQ(NewInvoke->getParent(), BB0);
    EXPECT_EQ(NewInvoke->getNextNode(), nullptr);
  }
}

TEST_F(SandboxIRTest, CallBrInst) {
  parseIR(C, R"IR(
define void @foo(i8 %arg) {
 bb0:
   callbr void asm "", ""()
               to label %bb1 [label %bb2]
 bb1:
   ret void
 bb2:
   ret void
 other_bb:
   ret void
 bb3:
   callbr void @foo(i8 %arg)
               to label %bb1 [label %bb2]
}
)IR");
  Function &LLVMF = *M->getFunction("foo");
  auto *LLVMBB0 = getBasicBlockByName(LLVMF, "bb0");
  auto *LLVMCallBr = cast<llvm::CallBrInst>(&*LLVMBB0->begin());
  sandboxir::Context Ctx(C);
  auto &F = *Ctx.createFunction(&LLVMF);
  auto *Arg = F.getArg(0);
  auto *BB0 = cast<sandboxir::BasicBlock>(
      Ctx.getValue(getBasicBlockByName(LLVMF, "bb0")));
  auto *BB1 = cast<sandboxir::BasicBlock>(
      Ctx.getValue(getBasicBlockByName(LLVMF, "bb1")));
  auto *BB2 = cast<sandboxir::BasicBlock>(
      Ctx.getValue(getBasicBlockByName(LLVMF, "bb2")));
  auto *BB3 = cast<sandboxir::BasicBlock>(
      Ctx.getValue(getBasicBlockByName(LLVMF, "bb3")));
  auto *OtherBB = cast<sandboxir::BasicBlock>(
      Ctx.getValue(getBasicBlockByName(LLVMF, "other_bb")));
  auto It = BB0->begin();
  // Check classof(Instruction *).
  auto *CallBr0 = cast<sandboxir::CallBrInst>(&*It++);

  It = BB3->begin();
  auto *CallBr1 = cast<sandboxir::CallBrInst>(&*It++);
  for (sandboxir::CallBrInst *CallBr : {CallBr0, CallBr1}) {
    // Check getNumIndirectDests().
    EXPECT_EQ(CallBr->getNumIndirectDests(), 1u);
    // Check getIndirectDestLabel().
    EXPECT_EQ(CallBr->getIndirectDestLabel(0),
              Ctx.getValue(LLVMCallBr->getIndirectDestLabel(0)));
    // Check getIndirectDestLabelUse().
    EXPECT_EQ(CallBr->getIndirectDestLabelUse(0),
              Ctx.getValue(LLVMCallBr->getIndirectDestLabelUse(0)));
    // Check getDefaultDest().
    EXPECT_EQ(CallBr->getDefaultDest(),
              Ctx.getValue(LLVMCallBr->getDefaultDest()));
    // Check getIndirectDest().
    EXPECT_EQ(CallBr->getIndirectDest(0),
              Ctx.getValue(LLVMCallBr->getIndirectDest(0)));
    // Check getIndirectDests().
    auto Dests = CallBr->getIndirectDests();
    EXPECT_EQ(Dests.size(), LLVMCallBr->getIndirectDests().size());
    EXPECT_EQ(Dests[0], Ctx.getValue(LLVMCallBr->getIndirectDests()[0]));
    // Check getNumSuccessors().
    EXPECT_EQ(CallBr->getNumSuccessors(), LLVMCallBr->getNumSuccessors());
    // Check getSuccessor().
    for (unsigned SuccIdx = 0, E = CallBr->getNumSuccessors(); SuccIdx != E;
         ++SuccIdx)
      EXPECT_EQ(CallBr->getSuccessor(SuccIdx),
                Ctx.getValue(LLVMCallBr->getSuccessor(SuccIdx)));
    // Check setDefaultDest().
    auto *SvDefaultDest = CallBr->getDefaultDest();
    CallBr->setDefaultDest(OtherBB);
    EXPECT_EQ(CallBr->getDefaultDest(), OtherBB);
    CallBr->setDefaultDest(SvDefaultDest);
    // Check setIndirectDest().
    auto *SvIndirectDest = CallBr->getIndirectDest(0);
    CallBr->setIndirectDest(0, OtherBB);
    EXPECT_EQ(CallBr->getIndirectDest(0), OtherBB);
    CallBr->setIndirectDest(0, SvIndirectDest);
  }

  {
    // Check create() WhereIt, WhereBB.
    SmallVector<sandboxir::Value *> Args({Arg});
    auto *NewCallBr = cast<sandboxir::CallBrInst>(sandboxir::CallBrInst::create(
        F.getFunctionType(), &F, BB1, {BB2}, Args, BB0->end(), Ctx));
    EXPECT_EQ(NewCallBr->getDefaultDest(), BB1);
    EXPECT_EQ(NewCallBr->getIndirectDests().size(), 1u);
    EXPECT_EQ(NewCallBr->getIndirectDests()[0], BB2);
    EXPECT_EQ(NewCallBr->getNextNode(), nullptr);
    EXPECT_EQ(NewCallBr->getParent(), BB0);
  }
  {
    // Check create() InsertBefore
    SmallVector<sandboxir::Value *> Args({Arg});
    auto *InsertBefore = &*BB0->rbegin();
    auto *NewCallBr = cast<sandboxir::CallBrInst>(
        sandboxir::CallBrInst::create(F.getFunctionType(), &F, BB1, {BB2}, Args,
                                      InsertBefore->getIterator(), Ctx));
    EXPECT_EQ(NewCallBr->getDefaultDest(), BB1);
    EXPECT_EQ(NewCallBr->getIndirectDests().size(), 1u);
    EXPECT_EQ(NewCallBr->getIndirectDests()[0], BB2);
    EXPECT_EQ(NewCallBr->getNextNode(), InsertBefore);
  }
  {
    // Check create() InsertAtEnd.
    SmallVector<sandboxir::Value *> Args({Arg});
    auto *NewCallBr = cast<sandboxir::CallBrInst>(sandboxir::CallBrInst::create(
        F.getFunctionType(), &F, BB1, {BB2}, Args, BB0, Ctx));
    EXPECT_EQ(NewCallBr->getDefaultDest(), BB1);
    EXPECT_EQ(NewCallBr->getIndirectDests().size(), 1u);
    EXPECT_EQ(NewCallBr->getIndirectDests()[0], BB2);
    EXPECT_EQ(NewCallBr->getNextNode(), nullptr);
    EXPECT_EQ(NewCallBr->getParent(), BB0);
  }
}

TEST_F(SandboxIRTest, LandingPadInst) {
  parseIR(C, R"IR(
define void @foo() {
entry:
  invoke void @foo()
      to label %bb unwind label %unwind
unwind:
  %lpad = landingpad { ptr, i32 }
            catch ptr null
  ret void
bb:
  ret void
}
)IR");
  Function &LLVMF = *M->getFunction("foo");
  auto *LLVMUnwind = getBasicBlockByName(LLVMF, "unwind");
  auto *LLVMLPad = cast<llvm::LandingPadInst>(&*LLVMUnwind->begin());

  sandboxir::Context Ctx(C);
  [[maybe_unused]] auto &F = *Ctx.createFunction(&LLVMF);
  auto *Unwind = cast<sandboxir::BasicBlock>(Ctx.getValue(LLVMUnwind));
  auto *BB = cast<sandboxir::BasicBlock>(
      Ctx.getValue(getBasicBlockByName(LLVMF, "bb")));
  auto It = Unwind->begin();
  auto *LPad = cast<sandboxir::LandingPadInst>(&*It++);
  [[maybe_unused]] auto *Ret = cast<sandboxir::ReturnInst>(&*It++);

  // Check isCleanup().
  EXPECT_EQ(LPad->isCleanup(), LLVMLPad->isCleanup());
  // Check setCleanup().
  auto OrigIsCleanup = LPad->isCleanup();
  auto NewIsCleanup = true;
  EXPECT_NE(NewIsCleanup, OrigIsCleanup);
  LPad->setCleanup(NewIsCleanup);
  EXPECT_EQ(LPad->isCleanup(), NewIsCleanup);
  LPad->setCleanup(OrigIsCleanup);
  EXPECT_EQ(LPad->isCleanup(), OrigIsCleanup);
  // Check getNumClauses().
  EXPECT_EQ(LPad->getNumClauses(), LLVMLPad->getNumClauses());
  // Check getClause().
  for (auto Idx : seq<unsigned>(0, LPad->getNumClauses()))
    EXPECT_EQ(LPad->getClause(Idx), Ctx.getValue(LLVMLPad->getClause(Idx)));
  // Check isCatch().
  for (auto Idx : seq<unsigned>(0, LPad->getNumClauses()))
    EXPECT_EQ(LPad->isCatch(Idx), LLVMLPad->isCatch(Idx));
  // Check isFilter().
  for (auto Idx : seq<unsigned>(0, LPad->getNumClauses()))
    EXPECT_EQ(LPad->isFilter(Idx), LLVMLPad->isFilter(Idx));
  // Check create().
  auto *BBRet = &*BB->begin();
  auto *NewLPad = cast<sandboxir::LandingPadInst>(
      sandboxir::LandingPadInst::create(sandboxir::Type::getInt8Ty(Ctx), 0,
                                        BBRet->getIterator(), Ctx, "NewLPad"));
  EXPECT_EQ(NewLPad->getNextNode(), BBRet);
  EXPECT_FALSE(NewLPad->isCleanup());
#ifndef NDEBUG
  EXPECT_EQ(NewLPad->getName(), "NewLPad");
#endif // NDEBUG
}

TEST_F(SandboxIRTest, FuncletPadInst_CatchPadInst_CleanupPadInst) {
  parseIR(C, R"IR(
define void @foo() {
dispatch:
  %cs = catchswitch within none [label %handler0] unwind to caller
handler0:
  %catchpad = catchpad within %cs [ptr @foo]
  ret void
handler1:
  %cleanuppad = cleanuppad within %cs [ptr @foo]
  ret void
bb:
  ret void
}
)IR");
  Function &LLVMF = *M->getFunction("foo");
  BasicBlock *LLVMDispatch = getBasicBlockByName(LLVMF, "dispatch");
  BasicBlock *LLVMHandler0 = getBasicBlockByName(LLVMF, "handler0");
  BasicBlock *LLVMHandler1 = getBasicBlockByName(LLVMF, "handler1");
  auto *LLVMCP = cast<llvm::CatchPadInst>(&*LLVMHandler0->begin());
  auto *LLVMCLP = cast<llvm::CleanupPadInst>(&*LLVMHandler1->begin());

  sandboxir::Context Ctx(C);
  [[maybe_unused]] auto &F = *Ctx.createFunction(&LLVMF);
  auto *Dispatch = cast<sandboxir::BasicBlock>(Ctx.getValue(LLVMDispatch));
  auto *Handler0 = cast<sandboxir::BasicBlock>(Ctx.getValue(LLVMHandler0));
  auto *Handler1 = cast<sandboxir::BasicBlock>(Ctx.getValue(LLVMHandler1));
  auto *BB = cast<sandboxir::BasicBlock>(
      Ctx.getValue(getBasicBlockByName(LLVMF, "bb")));
  auto *BBRet = cast<sandboxir::ReturnInst>(&*BB->begin());
  auto *CS = cast<sandboxir::CatchSwitchInst>(&*Dispatch->begin());
  [[maybe_unused]] auto *CP =
      cast<sandboxir::CatchPadInst>(&*Handler0->begin());
  [[maybe_unused]] auto *CLP =
      cast<sandboxir::CleanupPadInst>(&*Handler1->begin());

  // Check getCatchSwitch().
  EXPECT_EQ(CP->getCatchSwitch(), CS);
  EXPECT_EQ(CP->getCatchSwitch(), Ctx.getValue(LLVMCP->getCatchSwitch()));

  for (llvm::FuncletPadInst *LLVMFPI :
       {static_cast<llvm::FuncletPadInst *>(LLVMCP),
        static_cast<llvm::FuncletPadInst *>(LLVMCLP)}) {
    auto *FPI = cast<sandboxir::FuncletPadInst>(Ctx.getValue(LLVMFPI));
    // Check arg_size().
    EXPECT_EQ(FPI->arg_size(), LLVMFPI->arg_size());
    // Check getParentPad().
    EXPECT_EQ(FPI->getParentPad(), Ctx.getValue(LLVMFPI->getParentPad()));
    // Check setParentPad().
    auto *OrigParentPad = FPI->getParentPad();
    auto *NewParentPad = Dispatch;
    EXPECT_NE(NewParentPad, OrigParentPad);
    FPI->setParentPad(NewParentPad);
    EXPECT_EQ(FPI->getParentPad(), NewParentPad);
    FPI->setParentPad(OrigParentPad);
    EXPECT_EQ(FPI->getParentPad(), OrigParentPad);
    // Check getArgOperand().
    for (auto Idx : seq<unsigned>(0, FPI->arg_size()))
      EXPECT_EQ(FPI->getArgOperand(Idx),
                Ctx.getValue(LLVMFPI->getArgOperand(Idx)));
    // Check setArgOperand().
    auto *OrigArgOperand = FPI->getArgOperand(0);
    auto *NewArgOperand = Dispatch;
    EXPECT_NE(NewArgOperand, OrigArgOperand);
    FPI->setArgOperand(0, NewArgOperand);
    EXPECT_EQ(FPI->getArgOperand(0), NewArgOperand);
    FPI->setArgOperand(0, OrigArgOperand);
    EXPECT_EQ(FPI->getArgOperand(0), OrigArgOperand);
  }
  // Check CatchPadInst::create().
  auto *NewCPI = cast<sandboxir::CatchPadInst>(sandboxir::CatchPadInst::create(
      CS, {}, BBRet->getIterator(), Ctx, "NewCPI"));
  EXPECT_EQ(NewCPI->getCatchSwitch(), CS);
  EXPECT_EQ(NewCPI->arg_size(), 0u);
  EXPECT_EQ(NewCPI->getNextNode(), BBRet);
#ifndef NDEBUG
  EXPECT_EQ(NewCPI->getName(), "NewCPI");
#endif // NDEBUG
  // Check CleanupPadInst::create().
  auto *NewCLPI =
      cast<sandboxir::CleanupPadInst>(sandboxir::CleanupPadInst::create(
          CS, {}, BBRet->getIterator(), Ctx, "NewCLPI"));
  EXPECT_EQ(NewCLPI->getParentPad(), CS);
  EXPECT_EQ(NewCLPI->arg_size(), 0u);
  EXPECT_EQ(NewCLPI->getNextNode(), BBRet);
#ifndef NDEBUG
  EXPECT_EQ(NewCLPI->getName(), "NewCLPI");
#endif // NDEBUG
}

TEST_F(SandboxIRTest, CatchReturnInst) {
  parseIR(C, R"IR(
define void @foo() {
dispatch:
  %cs = catchswitch within none [label %catch] unwind to caller
catch:
  %catchpad = catchpad within %cs [ptr @foo]
  catchret from %catchpad to label %continue
continue:
  ret void
catch2:
  %catchpad2 = catchpad within %cs [ptr @foo]
  ret void
}
)IR");
  Function &LLVMF = *M->getFunction("foo");
  BasicBlock *LLVMCatch = getBasicBlockByName(LLVMF, "catch");
  auto LLVMIt = LLVMCatch->begin();
  [[maybe_unused]] auto *LLVMCP = cast<llvm::CatchPadInst>(&*LLVMIt++);
  auto *LLVMCR = cast<llvm::CatchReturnInst>(&*LLVMIt++);

  sandboxir::Context Ctx(C);
  [[maybe_unused]] auto &F = *Ctx.createFunction(&LLVMF);
  auto *Catch = cast<sandboxir::BasicBlock>(Ctx.getValue(LLVMCatch));
  auto *Catch2 = cast<sandboxir::BasicBlock>(
      Ctx.getValue(getBasicBlockByName(LLVMF, "catch2")));
  auto It = Catch->begin();
  [[maybe_unused]] auto *CP = cast<sandboxir::CatchPadInst>(&*It++);
  auto *CR = cast<sandboxir::CatchReturnInst>(&*It++);
  auto *CP2 = cast<sandboxir::CatchPadInst>(&*Catch2->begin());

  // Check getCatchPad().
  EXPECT_EQ(CR->getCatchPad(), Ctx.getValue(LLVMCR->getCatchPad()));
  // Check setCatchPad().
  auto *OrigCP = CR->getCatchPad();
  auto *NewCP = CP2;
  EXPECT_NE(NewCP, OrigCP);
  CR->setCatchPad(NewCP);
  EXPECT_EQ(CR->getCatchPad(), NewCP);
  CR->setCatchPad(OrigCP);
  EXPECT_EQ(CR->getCatchPad(), OrigCP);
  // Check getSuccessor().
  EXPECT_EQ(CR->getSuccessor(), Ctx.getValue(LLVMCR->getSuccessor()));
  // Check setSuccessor().
  auto *OrigSucc = CR->getSuccessor();
  auto *NewSucc = Catch;
  EXPECT_NE(NewSucc, OrigSucc);
  CR->setSuccessor(NewSucc);
  EXPECT_EQ(CR->getSuccessor(), NewSucc);
  CR->setSuccessor(OrigSucc);
  EXPECT_EQ(CR->getSuccessor(), OrigSucc);
  // Check getNumSuccessors().
  EXPECT_EQ(CR->getNumSuccessors(), LLVMCR->getNumSuccessors());
  // Check getCatchSwitchParentPad().
  EXPECT_EQ(CR->getCatchSwitchParentPad(),
            Ctx.getValue(LLVMCR->getCatchSwitchParentPad()));
  // Check create().
  auto *CRI = cast<sandboxir::CatchReturnInst>(
      sandboxir::CatchReturnInst::create(CP, Catch, CP->getIterator(), Ctx));
  EXPECT_EQ(CRI->getNextNode(), CP);
  EXPECT_EQ(CRI->getCatchPad(), CP);
  EXPECT_EQ(CRI->getSuccessor(), Catch);
}

TEST_F(SandboxIRTest, CleanupReturnInst) {
  parseIR(C, R"IR(
define void @foo() {
dispatch:
  invoke void @foo()
              to label %throw unwind label %cleanup
throw:
  ret void
cleanup:
  %cleanuppad = cleanuppad within none []
  cleanupret from %cleanuppad unwind label %cleanup2
cleanup2:
  %cleanuppad2 = cleanuppad within none []
  ret void
}
)IR");
  Function &LLVMF = *M->getFunction("foo");
  BasicBlock *LLVMCleanup = getBasicBlockByName(LLVMF, "cleanup");
  auto LLVMIt = LLVMCleanup->begin();
  [[maybe_unused]] auto *LLVMCP = cast<llvm::CleanupPadInst>(&*LLVMIt++);
  auto *LLVMCRI = cast<llvm::CleanupReturnInst>(&*LLVMIt++);

  sandboxir::Context Ctx(C);
  [[maybe_unused]] auto &F = *Ctx.createFunction(&LLVMF);
  auto *Throw = cast<sandboxir::BasicBlock>(
      Ctx.getValue(getBasicBlockByName(LLVMF, "throw")));
  auto *Cleanup = cast<sandboxir::BasicBlock>(Ctx.getValue(LLVMCleanup));
  auto *Cleanup2 = cast<sandboxir::BasicBlock>(
      Ctx.getValue(getBasicBlockByName(LLVMF, "cleanup2")));
  auto It = Cleanup->begin();
  [[maybe_unused]] auto *CP = cast<sandboxir::CleanupPadInst>(&*It++);
  auto *CRI = cast<sandboxir::CleanupReturnInst>(&*It++);
  It = Cleanup2->begin();
  auto *CP2 = cast<sandboxir::CleanupPadInst>(&*It++);
  auto *Ret = cast<sandboxir::ReturnInst>(&*It++);

  // Check hasUnwindDest().
  EXPECT_EQ(CRI->hasUnwindDest(), LLVMCRI->hasUnwindDest());
  // Check unwindsToCaller().
  EXPECT_EQ(CRI->unwindsToCaller(), LLVMCRI->unwindsToCaller());
  // Check getCleanupPad().
  EXPECT_EQ(CRI->getCleanupPad(), Ctx.getValue(LLVMCRI->getCleanupPad()));
  // Check setCleanupPad().
  auto *OrigCleanupPad = CRI->getCleanupPad();
  auto *NewCleanupPad = CP2;
  EXPECT_NE(NewCleanupPad, OrigCleanupPad);
  CRI->setCleanupPad(NewCleanupPad);
  EXPECT_EQ(CRI->getCleanupPad(), NewCleanupPad);
  CRI->setCleanupPad(OrigCleanupPad);
  EXPECT_EQ(CRI->getCleanupPad(), OrigCleanupPad);
  // Check setNumSuccessors().
  EXPECT_EQ(CRI->getNumSuccessors(), LLVMCRI->getNumSuccessors());
  // Check getUnwindDest().
  EXPECT_EQ(CRI->getUnwindDest(), Ctx.getValue(LLVMCRI->getUnwindDest()));
  // Check setUnwindDest().
  auto *OrigUnwindDest = CRI->getUnwindDest();
  auto *NewUnwindDest = Throw;
  EXPECT_NE(NewUnwindDest, OrigUnwindDest);
  CRI->setUnwindDest(NewUnwindDest);
  EXPECT_EQ(CRI->getUnwindDest(), NewUnwindDest);
  CRI->setUnwindDest(OrigUnwindDest);
  EXPECT_EQ(CRI->getUnwindDest(), OrigUnwindDest);
  // Check create().
  auto *UnwindBB = Cleanup;
  auto *NewCRI = sandboxir::CleanupReturnInst::create(CP2, UnwindBB,
                                                      Ret->getIterator(), Ctx);
  EXPECT_EQ(NewCRI->getCleanupPad(), CP2);
  EXPECT_EQ(NewCRI->getUnwindDest(), UnwindBB);
  EXPECT_EQ(NewCRI->getNextNode(), Ret);
}

TEST_F(SandboxIRTest, GetElementPtrInstruction) {
  parseIR(C, R"IR(
define void @foo(ptr %ptr, <2 x ptr> %ptrs) {
  %gep0 = getelementptr i8, ptr %ptr, i32 0
  %gep1 = getelementptr nusw i8, ptr %ptr, i32 0
  %gep2 = getelementptr nuw i8, ptr %ptr, i32 0
  %gep3 = getelementptr inbounds {i32, {i32, i8}}, ptr %ptr, i32 1, i32 0
  %gep4 = getelementptr inbounds {i8, i8, {i32, i16}}, <2 x ptr> %ptrs, i32 2, <2 x i32> <i32 0, i32 0>
  ret void
}
)IR");
  Function &LLVMF = *M->getFunction("foo");
  BasicBlock *LLVMBB = &*LLVMF.begin();
  auto LLVMIt = LLVMBB->begin();
  SmallVector<llvm::GetElementPtrInst *, 4> LLVMGEPs;
  while (isa<llvm::GetElementPtrInst>(&*LLVMIt))
    LLVMGEPs.push_back(cast<llvm::GetElementPtrInst>(&*LLVMIt++));
  auto *LLVMRet = cast<llvm::ReturnInst>(&*LLVMIt++);
  sandboxir::Context Ctx(C);
  [[maybe_unused]] auto &F = *Ctx.createFunction(&LLVMF);

  for (llvm::GetElementPtrInst *LLVMGEP : LLVMGEPs) {
    // Check classof().
    auto *GEP = cast<sandboxir::GetElementPtrInst>(Ctx.getValue(LLVMGEP));
    // Check getSourceElementType().
    EXPECT_EQ(GEP->getSourceElementType(),
              Ctx.getType(LLVMGEP->getSourceElementType()));
    // Check getResultElementType().
    EXPECT_EQ(GEP->getResultElementType(),
              Ctx.getType(LLVMGEP->getResultElementType()));
    // Check getAddressSpace().
    EXPECT_EQ(GEP->getAddressSpace(), LLVMGEP->getAddressSpace());
    // Check indices().
    EXPECT_EQ(range_size(GEP->indices()), range_size(LLVMGEP->indices()));
    auto IdxIt = GEP->idx_begin();
    for (llvm::Value *LLVMIdxV : LLVMGEP->indices()) {
      sandboxir::Value *IdxV = *IdxIt++;
      EXPECT_EQ(IdxV, Ctx.getValue(LLVMIdxV));
    }
    // Check getPointerOperand().
    EXPECT_EQ(GEP->getPointerOperand(),
              Ctx.getValue(LLVMGEP->getPointerOperand()));
    // Check getPointerOperandIndex().
    EXPECT_EQ(GEP->getPointerOperandIndex(), LLVMGEP->getPointerOperandIndex());
    // Check getPointerOperandType().
    EXPECT_EQ(GEP->getPointerOperandType(),
              Ctx.getType(LLVMGEP->getPointerOperandType()));
    // Check getPointerAddressSpace().
    EXPECT_EQ(GEP->getPointerAddressSpace(), LLVMGEP->getPointerAddressSpace());
    // Check getNumIndices().
    EXPECT_EQ(GEP->getNumIndices(), LLVMGEP->getNumIndices());
    // Check hasIndices().
    EXPECT_EQ(GEP->hasIndices(), LLVMGEP->hasIndices());
    // Check hasAllConstantIndices().
    EXPECT_EQ(GEP->hasAllConstantIndices(), LLVMGEP->hasAllConstantIndices());
    // Check getNoWrapFlags().
    EXPECT_EQ(GEP->getNoWrapFlags(), LLVMGEP->getNoWrapFlags());
    // Check isInBounds().
    EXPECT_EQ(GEP->isInBounds(), LLVMGEP->isInBounds());
    // Check hasNoUnsignedWrap().
    EXPECT_EQ(GEP->hasNoUnsignedWrap(), LLVMGEP->hasNoUnsignedWrap());
    // Check accumulateConstantOffset().
    const DataLayout &DL = M->getDataLayout();
    APInt Offset1 =
        APInt::getZero(DL.getIndexSizeInBits(GEP->getPointerAddressSpace()));
    APInt Offset2 =
        APInt::getZero(DL.getIndexSizeInBits(GEP->getPointerAddressSpace()));
    EXPECT_EQ(GEP->accumulateConstantOffset(DL, Offset1),
              LLVMGEP->accumulateConstantOffset(DL, Offset2));
    EXPECT_EQ(Offset1, Offset2);
  }

  auto *BB = &*F.begin();
  auto *GEP0 = cast<sandboxir::GetElementPtrInst>(&*BB->begin());
  auto *Ret = cast<sandboxir::ReturnInst>(Ctx.getValue(LLVMRet));
  SmallVector<sandboxir::Value *> Indices(GEP0->indices());

  // Check create() WhereIt, WhereBB.
  auto *NewGEP0 =
      cast<sandboxir::GetElementPtrInst>(sandboxir::GetElementPtrInst::create(
          GEP0->getType(), GEP0->getPointerOperand(), Indices,
          Ret->getIterator(), Ctx, "NewGEP0"));
  EXPECT_EQ(NewGEP0->getName(), "NewGEP0");
  EXPECT_EQ(NewGEP0->getType(), GEP0->getType());
  EXPECT_EQ(NewGEP0->getPointerOperand(), GEP0->getPointerOperand());
  EXPECT_EQ(range_size(NewGEP0->indices()), range_size(GEP0->indices()));
  for (auto NewIt = NewGEP0->idx_begin(), NewItE = NewGEP0->idx_end(),
            OldIt = GEP0->idx_begin();
       NewIt != NewItE; ++NewIt) {
    sandboxir::Value *NewIdxV = *NewIt;
    sandboxir::Value *OldIdxV = *OldIt;
    EXPECT_EQ(NewIdxV, OldIdxV);
  }
  EXPECT_EQ(NewGEP0->getNextNode(), Ret);

  // Check create() InsertBefore.
  auto *NewGEP1 =
      cast<sandboxir::GetElementPtrInst>(sandboxir::GetElementPtrInst::create(
          GEP0->getType(), GEP0->getPointerOperand(), Indices,
          Ret->getIterator(), Ctx, "NewGEP1"));
  EXPECT_EQ(NewGEP1->getName(), "NewGEP1");
  EXPECT_EQ(NewGEP1->getType(), GEP0->getType());
  EXPECT_EQ(NewGEP1->getPointerOperand(), GEP0->getPointerOperand());
  EXPECT_EQ(range_size(NewGEP1->indices()), range_size(GEP0->indices()));
  for (auto NewIt = NewGEP0->idx_begin(), NewItE = NewGEP0->idx_end(),
            OldIt = GEP0->idx_begin();
       NewIt != NewItE; ++NewIt) {
    sandboxir::Value *NewIdxV = *NewIt;
    sandboxir::Value *OldIdxV = *OldIt;
    EXPECT_EQ(NewIdxV, OldIdxV);
  }
  EXPECT_EQ(NewGEP1->getNextNode(), Ret);

  // Check create() InsertAtEnd.
  auto *NewGEP2 =
      cast<sandboxir::GetElementPtrInst>(sandboxir::GetElementPtrInst::create(
          GEP0->getType(), GEP0->getPointerOperand(), Indices, BB, Ctx,
          "NewGEP2"));
  EXPECT_EQ(NewGEP2->getName(), "NewGEP2");
  EXPECT_EQ(NewGEP2->getType(), GEP0->getType());
  EXPECT_EQ(NewGEP2->getPointerOperand(), GEP0->getPointerOperand());
  EXPECT_EQ(range_size(NewGEP2->indices()), range_size(GEP0->indices()));
  for (auto NewIt = NewGEP0->idx_begin(), NewItE = NewGEP0->idx_end(),
            OldIt = GEP0->idx_begin();
       NewIt != NewItE; ++NewIt) {
    sandboxir::Value *NewIdxV = *NewIt;
    sandboxir::Value *OldIdxV = *OldIt;
    EXPECT_EQ(NewIdxV, OldIdxV);
  }
  EXPECT_EQ(NewGEP2->getPrevNode(), Ret);
  EXPECT_EQ(NewGEP2->getNextNode(), nullptr);
}

TEST_F(SandboxIRTest, Flags) {
  parseIR(C, R"IR(
define void @foo(i32 %arg, float %farg) {
  %add = add i32 %arg, %arg
  %fadd = fadd float %farg, %farg
  %udiv = udiv i32 %arg, %arg
  ret void
}
)IR");
  Function &LLVMF = *M->getFunction("foo");
  BasicBlock *LLVMBB = &*LLVMF.begin();
  auto LLVMIt = LLVMBB->begin();
  auto *LLVMAdd = &*LLVMIt++;
  auto *LLVMFAdd = &*LLVMIt++;
  auto *LLVMUDiv = &*LLVMIt++;

  sandboxir::Context Ctx(C);
  auto &F = *Ctx.createFunction(&LLVMF);
  auto *BB = &*F.begin();
  auto It = BB->begin();
  auto *Add = &*It++;
  auto *FAdd = &*It++;
  auto *UDiv = &*It++;

#define CHECK_FLAG(I, LLVMI, GETTER, SETTER)                                   \
  {                                                                            \
    EXPECT_EQ(I->GETTER(), LLVMI->GETTER());                                   \
    bool NewFlagVal = !I->GETTER();                                            \
    I->SETTER(NewFlagVal);                                                     \
    EXPECT_EQ(I->GETTER(), NewFlagVal);                                        \
    EXPECT_EQ(I->GETTER(), LLVMI->GETTER());                                   \
  }

  CHECK_FLAG(Add, LLVMAdd, hasNoUnsignedWrap, setHasNoUnsignedWrap);
  CHECK_FLAG(Add, LLVMAdd, hasNoSignedWrap, setHasNoSignedWrap);
  CHECK_FLAG(FAdd, LLVMFAdd, isFast, setFast);
  CHECK_FLAG(FAdd, LLVMFAdd, hasAllowReassoc, setHasAllowReassoc);
  CHECK_FLAG(UDiv, LLVMUDiv, isExact, setIsExact);
  CHECK_FLAG(FAdd, LLVMFAdd, hasNoNaNs, setHasNoNaNs);
  CHECK_FLAG(FAdd, LLVMFAdd, hasNoInfs, setHasNoInfs);
  CHECK_FLAG(FAdd, LLVMFAdd, hasNoSignedZeros, setHasNoSignedZeros);
  CHECK_FLAG(FAdd, LLVMFAdd, hasAllowReciprocal, setHasAllowReciprocal);
  CHECK_FLAG(FAdd, LLVMFAdd, hasAllowContract, setHasAllowContract);
  CHECK_FLAG(FAdd, LLVMFAdd, hasApproxFunc, setHasApproxFunc);

  // Check getFastMathFlags(), copyFastMathFlags().
  FAdd->setFastMathFlags(FastMathFlags::getFast());
  EXPECT_FALSE(FAdd->getFastMathFlags() != LLVMFAdd->getFastMathFlags());
  FastMathFlags OrigFMF = FAdd->getFastMathFlags();
  FastMathFlags NewFMF;
  NewFMF.setAllowReassoc(true);
  EXPECT_TRUE(NewFMF != OrigFMF);
  FAdd->setFastMathFlags(NewFMF);
  EXPECT_FALSE(FAdd->getFastMathFlags() != OrigFMF);
  FAdd->copyFastMathFlags(NewFMF);
  EXPECT_FALSE(FAdd->getFastMathFlags() != NewFMF);
  EXPECT_FALSE(FAdd->getFastMathFlags() != LLVMFAdd->getFastMathFlags());
}

TEST_F(SandboxIRTest, CatchSwitchInst) {
  parseIR(C, R"IR(
define void @foo(i32 %cond0, i32 %cond1) {
  bb0:
    %cs0 = catchswitch within none [label %handler0, label %handler1] unwind to caller
  bb1:
    %cs1 = catchswitch within %cs0 [label %handler0, label %handler1] unwind label %cleanup
  handler0:
    ret void
  handler1:
    ret void
  cleanup:
    ret void
}
)IR");
  Function &LLVMF = *M->getFunction("foo");
  auto *LLVMBB0 = getBasicBlockByName(LLVMF, "bb0");
  auto *LLVMBB1 = getBasicBlockByName(LLVMF, "bb1");
  auto *LLVMHandler0 = getBasicBlockByName(LLVMF, "handler0");
  auto *LLVMHandler1 = getBasicBlockByName(LLVMF, "handler1");
  auto *LLVMCleanup = getBasicBlockByName(LLVMF, "cleanup");
  auto *LLVMCS0 = cast<llvm::CatchSwitchInst>(&*LLVMBB0->begin());
  auto *LLVMCS1 = cast<llvm::CatchSwitchInst>(&*LLVMBB1->begin());

  sandboxir::Context Ctx(C);
  [[maybe_unused]] auto &F = *Ctx.createFunction(&LLVMF);
  auto *BB0 = cast<sandboxir::BasicBlock>(Ctx.getValue(LLVMBB0));
  auto *BB1 = cast<sandboxir::BasicBlock>(Ctx.getValue(LLVMBB1));
  auto *Handler0 = cast<sandboxir::BasicBlock>(Ctx.getValue(LLVMHandler0));
  auto *Handler1 = cast<sandboxir::BasicBlock>(Ctx.getValue(LLVMHandler1));
  auto *Cleanup = cast<sandboxir::BasicBlock>(Ctx.getValue(LLVMCleanup));
  auto *CS0 = cast<sandboxir::CatchSwitchInst>(&*BB0->begin());
  auto *CS1 = cast<sandboxir::CatchSwitchInst>(&*BB1->begin());

  // Check getParentPad().
  EXPECT_EQ(CS0->getParentPad(), Ctx.getValue(LLVMCS0->getParentPad()));
  EXPECT_EQ(CS1->getParentPad(), Ctx.getValue(LLVMCS1->getParentPad()));
  // Check setParentPad().
  auto *OrigPad = CS0->getParentPad();
  auto *NewPad = CS1;
  EXPECT_NE(NewPad, OrigPad);
  CS0->setParentPad(NewPad);
  EXPECT_EQ(CS0->getParentPad(), NewPad);
  CS0->setParentPad(OrigPad);
  EXPECT_EQ(CS0->getParentPad(), OrigPad);
  // Check hasUnwindDest().
  EXPECT_EQ(CS0->hasUnwindDest(), LLVMCS0->hasUnwindDest());
  EXPECT_EQ(CS1->hasUnwindDest(), LLVMCS1->hasUnwindDest());
  // Check unwindsToCaller().
  EXPECT_EQ(CS0->unwindsToCaller(), LLVMCS0->unwindsToCaller());
  EXPECT_EQ(CS1->unwindsToCaller(), LLVMCS1->unwindsToCaller());
  // Check getUnwindDest().
  EXPECT_EQ(CS0->getUnwindDest(), Ctx.getValue(LLVMCS0->getUnwindDest()));
  EXPECT_EQ(CS1->getUnwindDest(), Ctx.getValue(LLVMCS1->getUnwindDest()));
  // Check setUnwindDest().
  auto *OrigUnwindDest = CS1->getUnwindDest();
  auto *NewUnwindDest = BB0;
  EXPECT_NE(NewUnwindDest, OrigUnwindDest);
  CS1->setUnwindDest(NewUnwindDest);
  EXPECT_EQ(CS1->getUnwindDest(), NewUnwindDest);
  CS1->setUnwindDest(OrigUnwindDest);
  EXPECT_EQ(CS1->getUnwindDest(), OrigUnwindDest);
  // Check getNumHandlers().
  EXPECT_EQ(CS0->getNumHandlers(), LLVMCS0->getNumHandlers());
  EXPECT_EQ(CS1->getNumHandlers(), LLVMCS1->getNumHandlers());
  // Check handler_begin(), handler_end().
  auto It = CS0->handler_begin();
  EXPECT_EQ(*It++, Handler0);
  EXPECT_EQ(*It++, Handler1);
  EXPECT_EQ(It, CS0->handler_end());
  // Check handlers().
  SmallVector<sandboxir::BasicBlock *, 2> Handlers;
  for (sandboxir::BasicBlock *Handler : CS0->handlers())
    Handlers.push_back(Handler);
  EXPECT_EQ(Handlers.size(), 2u);
  EXPECT_EQ(Handlers[0], Handler0);
  EXPECT_EQ(Handlers[1], Handler1);
  // Check addHandler().
  CS0->addHandler(BB0);
  EXPECT_EQ(CS0->getNumHandlers(), 3u);
  EXPECT_EQ(*std::next(CS0->handler_begin(), 2), BB0);
  // Check getNumSuccessors().
  EXPECT_EQ(CS0->getNumSuccessors(), LLVMCS0->getNumSuccessors());
  EXPECT_EQ(CS1->getNumSuccessors(), LLVMCS1->getNumSuccessors());
  // Check getSuccessor().
  for (auto SuccIdx : seq<unsigned>(0, CS0->getNumSuccessors()))
    EXPECT_EQ(CS0->getSuccessor(SuccIdx),
              Ctx.getValue(LLVMCS0->getSuccessor(SuccIdx)));
  // Check setSuccessor().
  auto *OrigSuccessor = CS0->getSuccessor(0);
  auto *NewSuccessor = BB0;
  EXPECT_NE(NewSuccessor, OrigSuccessor);
  CS0->setSuccessor(0, NewSuccessor);
  EXPECT_EQ(CS0->getSuccessor(0), NewSuccessor);
  CS0->setSuccessor(0, OrigSuccessor);
  EXPECT_EQ(CS0->getSuccessor(0), OrigSuccessor);
  // Check create().
  CS1->eraseFromParent();
  auto *NewCSI = sandboxir::CatchSwitchInst::create(
      CS0, Cleanup, 2, BB1->begin(), Ctx, "NewCSI");
  EXPECT_TRUE(isa<sandboxir::CatchSwitchInst>(NewCSI));
  EXPECT_EQ(NewCSI->getParentPad(), CS0);
}

TEST_F(SandboxIRTest, ResumeInst) {
  parseIR(C, R"IR(
define void @foo() {
entry:
  invoke void @foo()
      to label %bb unwind label %unwind
bb:
  ret void
unwind:
  %lpad = landingpad { ptr, i32 }
          cleanup
  resume { ptr, i32 } %lpad
}
)IR");
  Function &LLVMF = *M->getFunction("foo");
  auto *LLVMUnwindBB = getBasicBlockByName(LLVMF, "unwind");
  auto LLVMIt = LLVMUnwindBB->begin();
  [[maybe_unused]] auto *LLVMLPad = cast<llvm::LandingPadInst>(&*LLVMIt++);
  auto *LLVMResume = cast<llvm::ResumeInst>(&*LLVMIt++);

  sandboxir::Context Ctx(C);
  [[maybe_unused]] auto &F = *Ctx.createFunction(&LLVMF);
  auto *UnwindBB = cast<sandboxir::BasicBlock>(Ctx.getValue(LLVMUnwindBB));
  auto It = UnwindBB->begin();
  auto *LPad = cast<sandboxir::LandingPadInst>(&*It++);
  auto *Resume = cast<sandboxir::ResumeInst>(&*It++);
  // Check getValue().
  EXPECT_EQ(Resume->getValue(), LPad);
  EXPECT_EQ(Resume->getValue(), Ctx.getValue(LLVMResume->getValue()));
  // Check getNumSuccessors().
  EXPECT_EQ(Resume->getNumSuccessors(), LLVMResume->getNumSuccessors());
  // Check create().
  auto *NewResume = sandboxir::ResumeInst::create(LPad, UnwindBB->end(), Ctx);
  EXPECT_EQ(NewResume->getValue(), LPad);
  EXPECT_EQ(NewResume->getParent(), UnwindBB);
  EXPECT_EQ(NewResume->getNextNode(), nullptr);
}

TEST_F(SandboxIRTest, SwitchInst) {
  parseIR(C, R"IR(
define void @foo(i32 %cond0, i32 %cond1) {
  entry:
    switch i32 %cond0, label %default [ i32 0, label %bb0
                                        i32 1, label %bb1 ]
  bb0:
    ret void
  bb1:
    ret void
  default:
    ret void
}
)IR");
  Function &LLVMF = *M->getFunction("foo");
  auto *LLVMEntry = getBasicBlockByName(LLVMF, "entry");
  auto *LLVMSwitch = cast<llvm::SwitchInst>(&*LLVMEntry->begin());

  sandboxir::Context Ctx(C);
  auto &F = *Ctx.createFunction(&LLVMF);
  auto *Cond1 = F.getArg(1);
  auto *Entry = cast<sandboxir::BasicBlock>(Ctx.getValue(LLVMEntry));
  auto *Switch = cast<sandboxir::SwitchInst>(&*Entry->begin());
  auto *BB0 = cast<sandboxir::BasicBlock>(
      Ctx.getValue(getBasicBlockByName(LLVMF, "bb0")));
  auto *BB1 = cast<sandboxir::BasicBlock>(
      Ctx.getValue(getBasicBlockByName(LLVMF, "bb1")));
  auto *Default = cast<sandboxir::BasicBlock>(
      Ctx.getValue(getBasicBlockByName(LLVMF, "default")));

  // Check getCondition().
  EXPECT_EQ(Switch->getCondition(), Ctx.getValue(LLVMSwitch->getCondition()));
  // Check setCondition().
  auto *OrigCond = Switch->getCondition();
  auto *NewCond = Cond1;
  EXPECT_NE(NewCond, OrigCond);
  Switch->setCondition(NewCond);
  EXPECT_EQ(Switch->getCondition(), NewCond);
  Switch->setCondition(OrigCond);
  EXPECT_EQ(Switch->getCondition(), OrigCond);
  // Check getDefaultDest().
  EXPECT_EQ(Switch->getDefaultDest(),
            Ctx.getValue(LLVMSwitch->getDefaultDest()));
  EXPECT_EQ(Switch->getDefaultDest(), Default);
  // Check defaultDestUnreachable().
  EXPECT_EQ(Switch->defaultDestUnreachable(),
            LLVMSwitch->defaultDestUnreachable());
  // Check setDefaultDest().
  auto *OrigDefaultDest = Switch->getDefaultDest();
  auto *NewDefaultDest = Entry;
  EXPECT_NE(NewDefaultDest, OrigDefaultDest);
  Switch->setDefaultDest(NewDefaultDest);
  EXPECT_EQ(Switch->getDefaultDest(), NewDefaultDest);
  Switch->setDefaultDest(OrigDefaultDest);
  EXPECT_EQ(Switch->getDefaultDest(), OrigDefaultDest);
  // Check getNumCases().
  EXPECT_EQ(Switch->getNumCases(), LLVMSwitch->getNumCases());
  // Check getNumSuccessors().
  EXPECT_EQ(Switch->getNumSuccessors(), LLVMSwitch->getNumSuccessors());
  // Check getSuccessor().
  for (auto SuccIdx : seq<unsigned>(0, Switch->getNumSuccessors()))
    EXPECT_EQ(Switch->getSuccessor(SuccIdx),
              Ctx.getValue(LLVMSwitch->getSuccessor(SuccIdx)));
  // Check setSuccessor().
  auto *OrigSucc = Switch->getSuccessor(0);
  auto *NewSucc = Entry;
  EXPECT_NE(NewSucc, OrigSucc);
  Switch->setSuccessor(0, NewSucc);
  EXPECT_EQ(Switch->getSuccessor(0), NewSucc);
  Switch->setSuccessor(0, OrigSucc);
  EXPECT_EQ(Switch->getSuccessor(0), OrigSucc);
  // Check case_begin(), case_end(), CaseIt.
  auto *Zero = sandboxir::ConstantInt::get(sandboxir::Type::getInt32Ty(Ctx), 0);
  auto *One = sandboxir::ConstantInt::get(sandboxir::Type::getInt32Ty(Ctx), 1);
  auto CaseIt = Switch->case_begin();
  {
    sandboxir::SwitchInst::CaseHandle Case = *CaseIt++;
    EXPECT_EQ(Case.getCaseValue(), Zero);
    EXPECT_EQ(Case.getCaseSuccessor(), BB0);
    EXPECT_EQ(Case.getCaseIndex(), 0u);
    EXPECT_EQ(Case.getSuccessorIndex(), 1u);
  }
  {
    sandboxir::SwitchInst::CaseHandle Case = *CaseIt++;
    EXPECT_EQ(Case.getCaseValue(), One);
    EXPECT_EQ(Case.getCaseSuccessor(), BB1);
    EXPECT_EQ(Case.getCaseIndex(), 1u);
    EXPECT_EQ(Case.getSuccessorIndex(), 2u);
  }
  EXPECT_EQ(CaseIt, Switch->case_end());
  // Check cases().
  unsigned CntCase = 0;
  for (auto &Case : Switch->cases()) {
    EXPECT_EQ(Case.getCaseIndex(), CntCase);
    ++CntCase;
  }
  EXPECT_EQ(CntCase, 2u);
  // Check case_default().
  auto CaseDefault = *Switch->case_default();
  EXPECT_EQ(CaseDefault.getCaseSuccessor(), Default);
  EXPECT_EQ(CaseDefault.getCaseIndex(),
            sandboxir::SwitchInst::DefaultPseudoIndex);
  // Check findCaseValue().
  EXPECT_EQ(Switch->findCaseValue(Zero)->getCaseIndex(), 0u);
  EXPECT_EQ(Switch->findCaseValue(One)->getCaseIndex(), 1u);
  // Check findCaseDest().
  EXPECT_EQ(Switch->findCaseDest(BB0), Zero);
  EXPECT_EQ(Switch->findCaseDest(BB1), One);
  EXPECT_EQ(Switch->findCaseDest(Entry), nullptr);
  // Check addCase().
  auto *Two = sandboxir::ConstantInt::get(sandboxir::Type::getInt32Ty(Ctx), 2);
  Switch->addCase(Two, Entry);
  auto CaseTwoIt = Switch->findCaseValue(Two);
  auto CaseTwo = *CaseTwoIt;
  EXPECT_EQ(CaseTwo.getCaseValue(), Two);
  EXPECT_EQ(CaseTwo.getCaseSuccessor(), Entry);
  EXPECT_EQ(Switch->getNumCases(), 3u);
  // Check removeCase().
  auto RemovedIt = Switch->removeCase(CaseTwoIt);
  EXPECT_EQ(RemovedIt, Switch->case_end());
  EXPECT_EQ(Switch->getNumCases(), 2u);
  // Check create().
  auto NewSwitch = sandboxir::SwitchInst::create(
      Cond1, Default, 1, Default->begin(), Ctx, "NewSwitch");
  EXPECT_TRUE(isa<sandboxir::SwitchInst>(NewSwitch));
  EXPECT_EQ(NewSwitch->getCondition(), Cond1);
  EXPECT_EQ(NewSwitch->getDefaultDest(), Default);
}

TEST_F(SandboxIRTest, UnaryOperator) {
  parseIR(C, R"IR(
define void @foo(float %arg0) {
  %fneg = fneg float %arg0
  %copyfrom = fadd reassoc float %arg0, 42.0
  ret void
}
)IR");
  Function &LLVMF = *M->getFunction("foo");
  sandboxir::Context Ctx(C);

  auto &F = *Ctx.createFunction(&LLVMF);
  auto *Arg0 = F.getArg(0);
  auto *BB = &*F.begin();
  auto It = BB->begin();
  auto *I = cast<sandboxir::UnaryOperator>(&*It++);
  auto *CopyFrom = cast<sandboxir::BinaryOperator>(&*It++);
  auto *Ret = &*It++;
  EXPECT_EQ(I->getOpcode(), sandboxir::Instruction::Opcode::FNeg);
  EXPECT_EQ(I->getOperand(0), Arg0);

  {
    // Check create() WhereIt, WhereBB.
    auto *NewI =
        cast<sandboxir::UnaryOperator>(sandboxir::UnaryOperator::create(
            sandboxir::Instruction::Opcode::FNeg, Arg0, Ret->getIterator(), Ctx,
            "New1"));
    EXPECT_EQ(NewI->getOpcode(), sandboxir::Instruction::Opcode::FNeg);
    EXPECT_EQ(NewI->getOperand(0), Arg0);
#ifndef NDEBUG
    EXPECT_EQ(NewI->getName(), "New1");
#endif // NDEBUG
    EXPECT_EQ(NewI->getNextNode(), Ret);
  }
  {
    // Check create() InsertBefore.
    auto *NewI =
        cast<sandboxir::UnaryOperator>(sandboxir::UnaryOperator::create(
            sandboxir::Instruction::Opcode::FNeg, Arg0, Ret->getIterator(), Ctx,
            "New2"));
    EXPECT_EQ(NewI->getOpcode(), sandboxir::Instruction::Opcode::FNeg);
    EXPECT_EQ(NewI->getOperand(0), Arg0);
#ifndef NDEBUG
    EXPECT_EQ(NewI->getName(), "New2");
#endif // NDEBUG
    EXPECT_EQ(NewI->getNextNode(), Ret);
  }
  {
    // Check create() InsertAtEnd.
    auto *NewI =
        cast<sandboxir::UnaryOperator>(sandboxir::UnaryOperator::create(
            sandboxir::Instruction::Opcode::FNeg, Arg0, BB, Ctx, "New3"));
    EXPECT_EQ(NewI->getOpcode(), sandboxir::Instruction::Opcode::FNeg);
    EXPECT_EQ(NewI->getOperand(0), Arg0);
#ifndef NDEBUG
    EXPECT_EQ(NewI->getName(), "New3");
#endif // NDEBUG
    EXPECT_EQ(NewI->getParent(), BB);
    EXPECT_EQ(NewI->getNextNode(), nullptr);
  }
  {
    // Check create() when it gets folded.
    auto *FortyTwo = CopyFrom->getOperand(1);
    auto *NewV = sandboxir::UnaryOperator::create(
        sandboxir::Instruction::Opcode::FNeg, FortyTwo, Ret->getIterator(), Ctx,
        "Folded");
    EXPECT_TRUE(isa<sandboxir::Constant>(NewV));
  }

  {
    // Check createWithCopiedFlags() WhereIt, WhereBB.
    auto *NewI = cast<sandboxir::UnaryOperator>(
        sandboxir::UnaryOperator::createWithCopiedFlags(
            sandboxir::Instruction::Opcode::FNeg, Arg0, CopyFrom,
            Ret->getIterator(), Ctx, "NewCopyFrom1"));
    EXPECT_EQ(NewI->hasAllowReassoc(), CopyFrom->hasAllowReassoc());
    EXPECT_EQ(NewI->getOpcode(), sandboxir::Instruction::Opcode::FNeg);
    EXPECT_EQ(NewI->getOperand(0), Arg0);
#ifndef NDEBUG
    EXPECT_EQ(NewI->getName(), "NewCopyFrom1");
#endif // NDEBUG
    EXPECT_EQ(NewI->getNextNode(), Ret);
  }
  {
    // Check createWithCopiedFlags() InsertBefore,
    auto *NewI = cast<sandboxir::UnaryOperator>(
        sandboxir::UnaryOperator::createWithCopiedFlags(
            sandboxir::Instruction::Opcode::FNeg, Arg0, CopyFrom,
            Ret->getIterator(), Ctx, "NewCopyFrom2"));
    EXPECT_EQ(NewI->hasAllowReassoc(), CopyFrom->hasAllowReassoc());
    EXPECT_EQ(NewI->getOpcode(), sandboxir::Instruction::Opcode::FNeg);
    EXPECT_EQ(NewI->getOperand(0), Arg0);
#ifndef NDEBUG
    EXPECT_EQ(NewI->getName(), "NewCopyFrom2");
#endif // NDEBUG
    EXPECT_EQ(NewI->getNextNode(), Ret);
  }
  {
    // Check createWithCopiedFlags() InsertAtEnd,
    auto *NewI = cast<sandboxir::UnaryOperator>(
        sandboxir::UnaryOperator::createWithCopiedFlags(
            sandboxir::Instruction::Opcode::FNeg, Arg0, CopyFrom, BB, Ctx,
            "NewCopyFrom3"));
    EXPECT_EQ(NewI->hasAllowReassoc(), CopyFrom->hasAllowReassoc());
    EXPECT_EQ(NewI->getOpcode(), sandboxir::Instruction::Opcode::FNeg);
    EXPECT_EQ(NewI->getOperand(0), Arg0);
#ifndef NDEBUG
    EXPECT_EQ(NewI->getName(), "NewCopyFrom3");
#endif // NDEBUG
    EXPECT_EQ(NewI->getParent(), BB);
    EXPECT_EQ(NewI->getNextNode(), nullptr);
  }
  {
    // Check createWithCopiedFlags() when it gets folded.
    auto *FortyTwo = CopyFrom->getOperand(1);
    auto *NewV = sandboxir::UnaryOperator::createWithCopiedFlags(
        sandboxir::Instruction::Opcode::FNeg, FortyTwo, CopyFrom, BB, Ctx,
        "Folded");
    EXPECT_TRUE(isa<sandboxir::Constant>(NewV));
  }
}

TEST_F(SandboxIRTest, BinaryOperator) {
  parseIR(C, R"IR(
define void @foo(i8 %arg0, i8 %arg1, float %farg0, float %farg1) {
  %add = add i8 %arg0, %arg1
  %fadd = fadd float %farg0, %farg1
  %sub = sub i8 %arg0, %arg1
  %fsub = fsub float %farg0, %farg1
  %mul = mul i8 %arg0, %arg1
  %fmul = fmul float %farg0, %farg1
  %udiv = udiv i8 %arg0, %arg1
  %sdiv = sdiv i8 %arg0, %arg1
  %fdiv = fdiv float %farg0, %farg1
  %urem = urem i8 %arg0, %arg1
  %srem = srem i8 %arg0, %arg1
  %frem = frem float %farg0, %farg1
  %shl = shl i8 %arg0, %arg1
  %lshr = lshr i8 %arg0, %arg1
  %ashr = ashr i8 %arg0, %arg1
  %and = and i8 %arg0, %arg1
  %or = or i8 %arg0, %arg1
  %xor = xor i8 %arg0, %arg1

  %copyfrom = add nsw i8 %arg0, %arg1
  ret void
}
)IR");
  Function &LLVMF = *M->getFunction("foo");
  sandboxir::Context Ctx(C);

  auto &F = *Ctx.createFunction(&LLVMF);
  auto *Arg0 = F.getArg(0);
  auto *Arg1 = F.getArg(1);
  auto *FArg0 = F.getArg(2);
  auto *FArg1 = F.getArg(3);
  auto *BB = &*F.begin();
  auto It = BB->begin();

#define CHECK_IBINOP(OPCODE)                                                   \
  {                                                                            \
    auto *I = cast<sandboxir::BinaryOperator>(&*It++);                         \
    EXPECT_EQ(I->getOpcode(), OPCODE);                                         \
    EXPECT_EQ(I->getOperand(0), Arg0);                                         \
    EXPECT_EQ(I->getOperand(1), Arg1);                                         \
  }
#define CHECK_FBINOP(OPCODE)                                                   \
  {                                                                            \
    auto *I = cast<sandboxir::BinaryOperator>(&*It++);                         \
    EXPECT_EQ(I->getOpcode(), OPCODE);                                         \
    EXPECT_EQ(I->getOperand(0), FArg0);                                        \
    EXPECT_EQ(I->getOperand(1), FArg1);                                        \
  }

  CHECK_IBINOP(sandboxir::Instruction::Opcode::Add);
  CHECK_FBINOP(sandboxir::Instruction::Opcode::FAdd);
  CHECK_IBINOP(sandboxir::Instruction::Opcode::Sub);
  CHECK_FBINOP(sandboxir::Instruction::Opcode::FSub);
  CHECK_IBINOP(sandboxir::Instruction::Opcode::Mul);
  CHECK_FBINOP(sandboxir::Instruction::Opcode::FMul);
  CHECK_IBINOP(sandboxir::Instruction::Opcode::UDiv);
  CHECK_IBINOP(sandboxir::Instruction::Opcode::SDiv);
  CHECK_FBINOP(sandboxir::Instruction::Opcode::FDiv);
  CHECK_IBINOP(sandboxir::Instruction::Opcode::URem);
  CHECK_IBINOP(sandboxir::Instruction::Opcode::SRem);
  CHECK_FBINOP(sandboxir::Instruction::Opcode::FRem);
  CHECK_IBINOP(sandboxir::Instruction::Opcode::Shl);
  CHECK_IBINOP(sandboxir::Instruction::Opcode::LShr);
  CHECK_IBINOP(sandboxir::Instruction::Opcode::AShr);
  CHECK_IBINOP(sandboxir::Instruction::Opcode::And);
  CHECK_IBINOP(sandboxir::Instruction::Opcode::Or);
  CHECK_IBINOP(sandboxir::Instruction::Opcode::Xor);

  auto *CopyFrom = cast<sandboxir::BinaryOperator>(&*It++);
  auto *Ret = cast<sandboxir::ReturnInst>(&*It++);

  {
    // Check create() WhereIt, WhereBB.
    auto *NewI =
        cast<sandboxir::BinaryOperator>(sandboxir::BinaryOperator::create(
            sandboxir::Instruction::Opcode::Add, Arg0, Arg1, Ret->getIterator(),
            Ctx, "New1"));
    EXPECT_EQ(NewI->getOpcode(), sandboxir::Instruction::Opcode::Add);
    EXPECT_EQ(NewI->getOperand(0), Arg0);
    EXPECT_EQ(NewI->getOperand(1), Arg1);
#ifndef NDEBUG
    EXPECT_EQ(NewI->getName(), "New1");
#endif // NDEBUG
    EXPECT_EQ(NewI->getNextNode(), Ret);
  }
  {
    // Check create() InsertBefore.
    auto *NewI =
        cast<sandboxir::BinaryOperator>(sandboxir::BinaryOperator::create(
            sandboxir::Instruction::Opcode::Add, Arg0, Arg1, Ret->getIterator(),
            Ctx, "New2"));
    EXPECT_EQ(NewI->getOpcode(), sandboxir::Instruction::Opcode::Add);
    EXPECT_EQ(NewI->getOperand(0), Arg0);
    EXPECT_EQ(NewI->getOperand(1), Arg1);
#ifndef NDEBUG
    EXPECT_EQ(NewI->getName(), "New2");
#endif // NDEBUG
    EXPECT_EQ(NewI->getNextNode(), Ret);
  }
  {
    // Check create() InsertAtEnd.
    auto *NewI =
        cast<sandboxir::BinaryOperator>(sandboxir::BinaryOperator::create(
            sandboxir::Instruction::Opcode::Add, Arg0, Arg1,
            /*InsertAtEnd=*/BB, Ctx, "New3"));
    EXPECT_EQ(NewI->getOpcode(), sandboxir::Instruction::Opcode::Add);
    EXPECT_EQ(NewI->getOperand(0), Arg0);
    EXPECT_EQ(NewI->getOperand(1), Arg1);
#ifndef NDEBUG
    EXPECT_EQ(NewI->getName(), "New3");
#endif // NDEBUG
    EXPECT_EQ(NewI->getNextNode(), nullptr);
    EXPECT_EQ(NewI->getParent(), BB);
  }
  {
    // Check create() when it gets folded.
    auto *FortyTwo =
        sandboxir::ConstantInt::get(sandboxir::Type::getInt32Ty(Ctx), 42);
    auto *NewV = sandboxir::BinaryOperator::create(
        sandboxir::Instruction::Opcode::Add, FortyTwo, FortyTwo,
        Ret->getIterator(), Ctx, "Folded");
    EXPECT_TRUE(isa<sandboxir::Constant>(NewV));
  }

  {
    // Check createWithCopiedFlags() WhereIt, WhereBB.
    auto *NewI = cast<sandboxir::BinaryOperator>(
        sandboxir::BinaryOperator::createWithCopiedFlags(
            sandboxir::Instruction::Opcode::Add, Arg0, Arg1, CopyFrom,
            Ret->getIterator(), Ctx, "NewNSW1"));
    EXPECT_EQ(NewI->hasNoSignedWrap(), CopyFrom->hasNoSignedWrap());
    EXPECT_EQ(NewI->getOpcode(), sandboxir::Instruction::Opcode::Add);
    EXPECT_EQ(NewI->getOperand(0), Arg0);
    EXPECT_EQ(NewI->getOperand(1), Arg1);
#ifndef NDEBUG
    EXPECT_EQ(NewI->getName(), "NewNSW1");
#endif // NDEBUG
    EXPECT_EQ(NewI->getNextNode(), Ret);
  }
  {
    // Check createWithCopiedFlags() InsertBefore.
    auto *NewI = cast<sandboxir::BinaryOperator>(
        sandboxir::BinaryOperator::createWithCopiedFlags(
            sandboxir::Instruction::Opcode::Add, Arg0, Arg1, CopyFrom,
            Ret->getIterator(), Ctx, "NewNSW2"));
    EXPECT_EQ(NewI->hasNoSignedWrap(), CopyFrom->hasNoSignedWrap());
    EXPECT_EQ(NewI->getOpcode(), sandboxir::Instruction::Opcode::Add);
    EXPECT_EQ(NewI->getOperand(0), Arg0);
    EXPECT_EQ(NewI->getOperand(1), Arg1);
#ifndef NDEBUG
    EXPECT_EQ(NewI->getName(), "NewNSW2");
#endif // NDEBUG
    EXPECT_EQ(NewI->getNextNode(), Ret);
  }
  {
    // Check createWithCopiedFlags() InsertAtEnd.
    auto *NewI = cast<sandboxir::BinaryOperator>(
        sandboxir::BinaryOperator::createWithCopiedFlags(
            sandboxir::Instruction::Opcode::Add, Arg0, Arg1, CopyFrom, BB, Ctx,
            "NewNSW3"));
    EXPECT_EQ(NewI->hasNoSignedWrap(), CopyFrom->hasNoSignedWrap());
    EXPECT_EQ(NewI->getOpcode(), sandboxir::Instruction::Opcode::Add);
    EXPECT_EQ(NewI->getOperand(0), Arg0);
    EXPECT_EQ(NewI->getOperand(1), Arg1);
#ifndef NDEBUG
    EXPECT_EQ(NewI->getName(), "NewNSW3");
#endif // NDEBUG
    EXPECT_EQ(NewI->getParent(), BB);
    EXPECT_EQ(NewI->getNextNode(), nullptr);
  }
  {
    // Check createWithCopiedFlags() when it gets folded.
    auto *FortyTwo =
        sandboxir::ConstantInt::get(sandboxir::Type::getInt32Ty(Ctx), 42);
    auto *NewV = sandboxir::BinaryOperator::createWithCopiedFlags(
        sandboxir::Instruction::Opcode::Add, FortyTwo, FortyTwo, CopyFrom,
        Ret->getIterator(), Ctx, "Folded");
    EXPECT_TRUE(isa<sandboxir::Constant>(NewV));
  }
}

TEST_F(SandboxIRTest, PossiblyDisjointInst) {
  parseIR(C, R"IR(
define void @foo(i8 %arg0, i8 %arg1) {
  %or = or i8 %arg0, %arg1
  ret void
}
)IR");
  Function &LLVMF = *M->getFunction("foo");
  sandboxir::Context Ctx(C);

  auto &F = *Ctx.createFunction(&LLVMF);
  auto *BB = &*F.begin();
  auto It = BB->begin();
  auto *PDI = cast<sandboxir::PossiblyDisjointInst>(&*It++);

  // Check setIsDisjoint(), isDisjoint().
  auto OrigIsDisjoint = PDI->isDisjoint();
  auto NewIsDisjoint = true;
  EXPECT_NE(NewIsDisjoint, OrigIsDisjoint);
  PDI->setIsDisjoint(NewIsDisjoint);
  EXPECT_EQ(PDI->isDisjoint(), NewIsDisjoint);
  PDI->setIsDisjoint(OrigIsDisjoint);
  EXPECT_EQ(PDI->isDisjoint(), OrigIsDisjoint);
}

TEST_F(SandboxIRTest, AtomicRMWInst) {
  parseIR(C, R"IR(
define void @foo(ptr %ptr, i8 %arg) {
  %atomicrmw = atomicrmw add ptr %ptr, i8 %arg acquire, align 128
  ret void
}
)IR");
  llvm::Function &LLVMF = *M->getFunction("foo");
  llvm::BasicBlock *LLVMBB = &*LLVMF.begin();
  auto LLVMIt = LLVMBB->begin();
  auto *LLVMRMW = cast<llvm::AtomicRMWInst>(&*LLVMIt++);

  sandboxir::Context Ctx(C);
  sandboxir::Function *F = Ctx.createFunction(&LLVMF);
  auto *Ptr = F->getArg(0);
  auto *Arg = F->getArg(1);
  auto *BB = &*F->begin();
  auto It = BB->begin();
  auto *RMW = cast<sandboxir::AtomicRMWInst>(&*It++);
  auto *Ret = cast<sandboxir::ReturnInst>(&*It++);

  // Check getOperationName().
  EXPECT_EQ(
      sandboxir::AtomicRMWInst::getOperationName(
          sandboxir::AtomicRMWInst::BinOp::Add),
      llvm::AtomicRMWInst::getOperationName(llvm::AtomicRMWInst::BinOp::Add));
  // Check isFPOperation().
  EXPECT_EQ(
      sandboxir::AtomicRMWInst::isFPOperation(
          sandboxir::AtomicRMWInst::BinOp::Add),
      llvm::AtomicRMWInst::isFPOperation(llvm::AtomicRMWInst::BinOp::Add));
  EXPECT_FALSE(sandboxir::AtomicRMWInst::isFPOperation(
      sandboxir::AtomicRMWInst::BinOp::Add));
  EXPECT_TRUE(sandboxir::AtomicRMWInst::isFPOperation(
      sandboxir::AtomicRMWInst::BinOp::FAdd));
  // Check setOperation(), getOperation().
  EXPECT_EQ(RMW->getOperation(), LLVMRMW->getOperation());
  RMW->setOperation(sandboxir::AtomicRMWInst::BinOp::Sub);
  EXPECT_EQ(RMW->getOperation(), sandboxir::AtomicRMWInst::BinOp::Sub);
  RMW->setOperation(sandboxir::AtomicRMWInst::BinOp::Add);
  // Check getAlign().
  EXPECT_EQ(RMW->getAlign(), LLVMRMW->getAlign());
  auto OrigAlign = RMW->getAlign();
  Align NewAlign(256);
  EXPECT_NE(NewAlign, OrigAlign);
  RMW->setAlignment(NewAlign);
  EXPECT_EQ(RMW->getAlign(), NewAlign);
  RMW->setAlignment(OrigAlign);
  EXPECT_EQ(RMW->getAlign(), OrigAlign);
  // Check isVolatile(), setVolatile().
  EXPECT_EQ(RMW->isVolatile(), LLVMRMW->isVolatile());
  bool OrigV = RMW->isVolatile();
  bool NewV = true;
  EXPECT_NE(NewV, OrigV);
  RMW->setVolatile(NewV);
  EXPECT_EQ(RMW->isVolatile(), NewV);
  RMW->setVolatile(OrigV);
  EXPECT_EQ(RMW->isVolatile(), OrigV);
  // Check getOrdering(), setOrdering().
  EXPECT_EQ(RMW->getOrdering(), LLVMRMW->getOrdering());
  auto OldOrdering = RMW->getOrdering();
  auto NewOrdering = AtomicOrdering::Monotonic;
  EXPECT_NE(NewOrdering, OldOrdering);
  RMW->setOrdering(NewOrdering);
  EXPECT_EQ(RMW->getOrdering(), NewOrdering);
  RMW->setOrdering(OldOrdering);
  EXPECT_EQ(RMW->getOrdering(), OldOrdering);
  // Check getSyncScopeID(), setSyncScopeID().
  EXPECT_EQ(RMW->getSyncScopeID(), LLVMRMW->getSyncScopeID());
  auto OrigSSID = RMW->getSyncScopeID();
  SyncScope::ID NewSSID = SyncScope::SingleThread;
  EXPECT_NE(NewSSID, OrigSSID);
  RMW->setSyncScopeID(NewSSID);
  EXPECT_EQ(RMW->getSyncScopeID(), NewSSID);
  RMW->setSyncScopeID(OrigSSID);
  EXPECT_EQ(RMW->getSyncScopeID(), OrigSSID);
  // Check getPointerOperand().
  EXPECT_EQ(RMW->getPointerOperand(),
            Ctx.getValue(LLVMRMW->getPointerOperand()));
  // Check getValOperand().
  EXPECT_EQ(RMW->getValOperand(), Ctx.getValue(LLVMRMW->getValOperand()));
  // Check getPointerAddressSpace().
  EXPECT_EQ(RMW->getPointerAddressSpace(), LLVMRMW->getPointerAddressSpace());
  // Check isFloatingPointOperation().
  EXPECT_EQ(RMW->isFloatingPointOperation(),
            LLVMRMW->isFloatingPointOperation());

  Align Align(1024);
  auto Ordering = AtomicOrdering::Acquire;
  auto SSID = SyncScope::System;
  {
    // Check create() WhereIt, WhereBB.
    auto *NewI =
        cast<sandboxir::AtomicRMWInst>(sandboxir::AtomicRMWInst::create(
            sandboxir::AtomicRMWInst::BinOp::Sub, Ptr, Arg, Align, Ordering,
            Ret->getIterator(), Ctx, SSID, "NewAtomicRMW1"));
    // Check getOpcode().
    EXPECT_EQ(NewI->getOpcode(), sandboxir::Instruction::Opcode::AtomicRMW);
    // Check getAlign().
    EXPECT_EQ(NewI->getAlign(), Align);
    // Check getSuccessOrdering().
    EXPECT_EQ(NewI->getOrdering(), Ordering);
    // Check instr position.
    EXPECT_EQ(NewI->getNextNode(), Ret);
    // Check getPointerOperand().
    EXPECT_EQ(NewI->getPointerOperand(), Ptr);
    // Check getValOperand().
    EXPECT_EQ(NewI->getValOperand(), Arg);
#ifndef NDEBUG
    // Check getName().
    EXPECT_EQ(NewI->getName(), "NewAtomicRMW1");
#endif // NDEBUG
  }
  {
    // Check create() InsertBefore.
    auto *NewI =
        cast<sandboxir::AtomicRMWInst>(sandboxir::AtomicRMWInst::create(
            sandboxir::AtomicRMWInst::BinOp::Sub, Ptr, Arg, Align, Ordering,
            Ret->getIterator(), Ctx, SSID, "NewAtomicRMW2"));
    // Check getOpcode().
    EXPECT_EQ(NewI->getOpcode(), sandboxir::Instruction::Opcode::AtomicRMW);
    // Check getAlign().
    EXPECT_EQ(NewI->getAlign(), Align);
    // Check getSuccessOrdering().
    EXPECT_EQ(NewI->getOrdering(), Ordering);
    // Check instr position.
    EXPECT_EQ(NewI->getNextNode(), Ret);
    // Check getPointerOperand().
    EXPECT_EQ(NewI->getPointerOperand(), Ptr);
    // Check getValOperand().
    EXPECT_EQ(NewI->getValOperand(), Arg);
#ifndef NDEBUG
    // Check getName().
    EXPECT_EQ(NewI->getName(), "NewAtomicRMW2");
#endif // NDEBUG
  }
  {
    // Check create() InsertAtEnd.
    auto *NewI =
        cast<sandboxir::AtomicRMWInst>(sandboxir::AtomicRMWInst::create(
            sandboxir::AtomicRMWInst::BinOp::Sub, Ptr, Arg, Align, Ordering, BB,
            Ctx, SSID, "NewAtomicRMW3"));
    // Check getOpcode().
    EXPECT_EQ(NewI->getOpcode(), sandboxir::Instruction::Opcode::AtomicRMW);
    // Check getAlign().
    EXPECT_EQ(NewI->getAlign(), Align);
    // Check getSuccessOrdering().
    EXPECT_EQ(NewI->getOrdering(), Ordering);
    // Check instr position.
    EXPECT_EQ(NewI->getParent(), BB);
    EXPECT_EQ(NewI->getNextNode(), nullptr);
    // Check getPointerOperand().
    EXPECT_EQ(NewI->getPointerOperand(), Ptr);
    // Check getValOperand().
    EXPECT_EQ(NewI->getValOperand(), Arg);
#ifndef NDEBUG
    // Check getName().
    EXPECT_EQ(NewI->getName(), "NewAtomicRMW3");
#endif // NDEBUG
  }
}

TEST_F(SandboxIRTest, AtomicCmpXchgInst) {
  parseIR(C, R"IR(
define void @foo(ptr %ptr, i8 %cmp, i8 %new) {
  %cmpxchg = cmpxchg ptr %ptr, i8 %cmp, i8 %new monotonic monotonic, align 128
  ret void
}
)IR");
  llvm::Function &LLVMF = *M->getFunction("foo");
  llvm::BasicBlock *LLVMBB = &*LLVMF.begin();
  auto LLVMIt = LLVMBB->begin();
  auto *LLVMCmpXchg = cast<llvm::AtomicCmpXchgInst>(&*LLVMIt++);

  sandboxir::Context Ctx(C);
  sandboxir::Function *F = Ctx.createFunction(&LLVMF);
  auto *Ptr = F->getArg(0);
  auto *Cmp = F->getArg(1);
  auto *New = F->getArg(2);
  auto *BB = &*F->begin();
  auto It = BB->begin();
  auto *CmpXchg = cast<sandboxir::AtomicCmpXchgInst>(&*It++);
  auto *Ret = cast<sandboxir::ReturnInst>(&*It++);

  // Check getAlign(), setAlignment().
  EXPECT_EQ(CmpXchg->getAlign(), LLVMCmpXchg->getAlign());
  auto OrigAlign = CmpXchg->getAlign();
  Align NewAlign(256);
  EXPECT_NE(NewAlign, OrigAlign);
  CmpXchg->setAlignment(NewAlign);
  EXPECT_EQ(CmpXchg->getAlign(), NewAlign);
  CmpXchg->setAlignment(OrigAlign);
  EXPECT_EQ(CmpXchg->getAlign(), OrigAlign);
  // Check isVolatile(), setVolatile().
  EXPECT_EQ(CmpXchg->isVolatile(), LLVMCmpXchg->isVolatile());
  bool OrigV = CmpXchg->isVolatile();
  bool NewV = true;
  EXPECT_NE(NewV, OrigV);
  CmpXchg->setVolatile(NewV);
  EXPECT_EQ(CmpXchg->isVolatile(), NewV);
  CmpXchg->setVolatile(OrigV);
  EXPECT_EQ(CmpXchg->isVolatile(), OrigV);
  // Check isWeak(), setWeak().
  EXPECT_EQ(CmpXchg->isWeak(), LLVMCmpXchg->isWeak());
  bool OrigWeak = CmpXchg->isWeak();
  bool NewWeak = true;
  EXPECT_NE(NewWeak, OrigWeak);
  CmpXchg->setWeak(NewWeak);
  EXPECT_EQ(CmpXchg->isWeak(), NewWeak);
  CmpXchg->setWeak(OrigWeak);
  EXPECT_EQ(CmpXchg->isWeak(), OrigWeak);
  // Check isValidSuccessOrdering(), isValidFailureOrdering().
  SmallVector<AtomicOrdering> AllOrderings(
      {AtomicOrdering::NotAtomic, AtomicOrdering::Unordered,
       AtomicOrdering::Monotonic, AtomicOrdering::Acquire,
       AtomicOrdering::Release, AtomicOrdering::AcquireRelease,
       AtomicOrdering::SequentiallyConsistent});
  for (auto Ordering : AllOrderings) {
    EXPECT_EQ(sandboxir::AtomicCmpXchgInst::isValidSuccessOrdering(Ordering),
              llvm::AtomicCmpXchgInst::isValidSuccessOrdering(Ordering));
    EXPECT_EQ(sandboxir::AtomicCmpXchgInst::isValidFailureOrdering(Ordering),
              llvm::AtomicCmpXchgInst::isValidFailureOrdering(Ordering));
  }
  // Check getSuccessOrdering(), setSuccessOrdering().
  EXPECT_EQ(CmpXchg->getSuccessOrdering(), LLVMCmpXchg->getSuccessOrdering());
  auto OldSuccOrdering = CmpXchg->getSuccessOrdering();
  auto NewSuccOrdering = AtomicOrdering::Acquire;
  EXPECT_NE(NewSuccOrdering, OldSuccOrdering);
  CmpXchg->setSuccessOrdering(NewSuccOrdering);
  EXPECT_EQ(CmpXchg->getSuccessOrdering(), NewSuccOrdering);
  CmpXchg->setSuccessOrdering(OldSuccOrdering);
  EXPECT_EQ(CmpXchg->getSuccessOrdering(), OldSuccOrdering);
  // Check getFailureOrdering(), setFailureOrdering().
  EXPECT_EQ(CmpXchg->getFailureOrdering(), LLVMCmpXchg->getFailureOrdering());
  auto OldFailOrdering = CmpXchg->getFailureOrdering();
  auto NewFailOrdering = AtomicOrdering::Acquire;
  EXPECT_NE(NewFailOrdering, OldFailOrdering);
  CmpXchg->setFailureOrdering(NewFailOrdering);
  EXPECT_EQ(CmpXchg->getFailureOrdering(), NewFailOrdering);
  CmpXchg->setFailureOrdering(OldFailOrdering);
  EXPECT_EQ(CmpXchg->getFailureOrdering(), OldFailOrdering);
  // Check getMergedOrdering().
  EXPECT_EQ(CmpXchg->getMergedOrdering(), LLVMCmpXchg->getMergedOrdering());
  // Check getSyncScopeID(), setSyncScopeID().
  EXPECT_EQ(CmpXchg->getSyncScopeID(), LLVMCmpXchg->getSyncScopeID());
  auto OrigSSID = CmpXchg->getSyncScopeID();
  SyncScope::ID NewSSID = SyncScope::SingleThread;
  EXPECT_NE(NewSSID, OrigSSID);
  CmpXchg->setSyncScopeID(NewSSID);
  EXPECT_EQ(CmpXchg->getSyncScopeID(), NewSSID);
  CmpXchg->setSyncScopeID(OrigSSID);
  EXPECT_EQ(CmpXchg->getSyncScopeID(), OrigSSID);
  // Check getPointerOperand().
  EXPECT_EQ(CmpXchg->getPointerOperand(),
            Ctx.getValue(LLVMCmpXchg->getPointerOperand()));
  // Check getCompareOperand().
  EXPECT_EQ(CmpXchg->getCompareOperand(),
            Ctx.getValue(LLVMCmpXchg->getCompareOperand()));
  // Check getNewValOperand().
  EXPECT_EQ(CmpXchg->getNewValOperand(),
            Ctx.getValue(LLVMCmpXchg->getNewValOperand()));
  // Check getPointerAddressSpace().
  EXPECT_EQ(CmpXchg->getPointerAddressSpace(),
            LLVMCmpXchg->getPointerAddressSpace());

  Align Align(1024);
  auto SuccOrdering = AtomicOrdering::Acquire;
  auto FailOrdering = AtomicOrdering::Monotonic;
  auto SSID = SyncScope::System;
  {
    // Check create() WhereIt, WhereBB.
    auto *NewI =
        cast<sandboxir::AtomicCmpXchgInst>(sandboxir::AtomicCmpXchgInst::create(
            Ptr, Cmp, New, Align, SuccOrdering, FailOrdering,
            Ret->getIterator(), Ctx, SSID, "NewAtomicCmpXchg1"));
    // Check getOpcode().
    EXPECT_EQ(NewI->getOpcode(), sandboxir::Instruction::Opcode::AtomicCmpXchg);
    // Check getAlign().
    EXPECT_EQ(NewI->getAlign(), Align);
    // Check getSuccessOrdering().
    EXPECT_EQ(NewI->getSuccessOrdering(), SuccOrdering);
    // Check getFailureOrdering().
    EXPECT_EQ(NewI->getFailureOrdering(), FailOrdering);
    // Check instr position.
    EXPECT_EQ(NewI->getNextNode(), Ret);
    // Check getPointerOperand().
    EXPECT_EQ(NewI->getPointerOperand(), Ptr);
    // Check getCompareOperand().
    EXPECT_EQ(NewI->getCompareOperand(), Cmp);
    // Check getNewValOperand().
    EXPECT_EQ(NewI->getNewValOperand(), New);
#ifndef NDEBUG
    // Check getName().
    EXPECT_EQ(NewI->getName(), "NewAtomicCmpXchg1");
#endif // NDEBUG
  }
  {
    // Check create() InsertBefore.
    auto *NewI =
        cast<sandboxir::AtomicCmpXchgInst>(sandboxir::AtomicCmpXchgInst::create(
            Ptr, Cmp, New, Align, SuccOrdering, FailOrdering,
            Ret->getIterator(), Ctx, SSID, "NewAtomicCmpXchg2"));
    // Check getOpcode().
    EXPECT_EQ(NewI->getOpcode(), sandboxir::Instruction::Opcode::AtomicCmpXchg);
    // Check getAlign().
    EXPECT_EQ(NewI->getAlign(), Align);
    // Check getSuccessOrdering().
    EXPECT_EQ(NewI->getSuccessOrdering(), SuccOrdering);
    // Check getFailureOrdering().
    EXPECT_EQ(NewI->getFailureOrdering(), FailOrdering);
    // Check instr position.
    EXPECT_EQ(NewI->getNextNode(), Ret);
    // Check getPointerOperand().
    EXPECT_EQ(NewI->getPointerOperand(), Ptr);
    // Check getCompareOperand().
    EXPECT_EQ(NewI->getCompareOperand(), Cmp);
    // Check getNewValOperand().
    EXPECT_EQ(NewI->getNewValOperand(), New);
#ifndef NDEBUG
    // Check getName().
    EXPECT_EQ(NewI->getName(), "NewAtomicCmpXchg2");
#endif // NDEBUG
  }
  {
    // Check create() InsertAtEnd.
    auto *NewI =
        cast<sandboxir::AtomicCmpXchgInst>(sandboxir::AtomicCmpXchgInst::create(
            Ptr, Cmp, New, Align, SuccOrdering, FailOrdering, BB, Ctx, SSID,
            "NewAtomicCmpXchg3"));
    // Check getOpcode().
    EXPECT_EQ(NewI->getOpcode(), sandboxir::Instruction::Opcode::AtomicCmpXchg);
    // Check getAlign().
    EXPECT_EQ(NewI->getAlign(), Align);
    // Check getSuccessOrdering().
    EXPECT_EQ(NewI->getSuccessOrdering(), SuccOrdering);
    // Check getFailureOrdering().
    EXPECT_EQ(NewI->getFailureOrdering(), FailOrdering);
    // Check instr position.
    EXPECT_EQ(NewI->getParent(), BB);
    EXPECT_EQ(NewI->getNextNode(), nullptr);
    // Check getPointerOperand().
    EXPECT_EQ(NewI->getPointerOperand(), Ptr);
    // Check getCompareOperand().
    EXPECT_EQ(NewI->getCompareOperand(), Cmp);
    // Check getNewValOperand().
    EXPECT_EQ(NewI->getNewValOperand(), New);
#ifndef NDEBUG
    // Check getName().
    EXPECT_EQ(NewI->getName(), "NewAtomicCmpXchg3");
#endif // NDEBUG
  }
}

TEST_F(SandboxIRTest, AllocaInst) {
  parseIR(C, R"IR(
define void @foo() {
  %allocaScalar = alloca i32, align 1024
  %allocaArray = alloca i32, i32 42
  ret void
}
)IR");
  const DataLayout &DL = M->getDataLayout();
  llvm::Function &LLVMF = *M->getFunction("foo");
  llvm::BasicBlock *LLVMBB = &*LLVMF.begin();
  auto LLVMIt = LLVMBB->begin();
  auto *LLVMAllocaScalar = cast<llvm::AllocaInst>(&*LLVMIt++);
  auto *LLVMAllocaArray = cast<llvm::AllocaInst>(&*LLVMIt++);

  sandboxir::Context Ctx(C);
  sandboxir::Function *F = Ctx.createFunction(&LLVMF);
  auto *BB = &*F->begin();
  auto It = BB->begin();
  auto *AllocaScalar = cast<sandboxir::AllocaInst>(&*It++);
  auto *AllocaArray = cast<sandboxir::AllocaInst>(&*It++);
  auto *Ret = cast<sandboxir::ReturnInst>(&*It++);

  // Check isArrayAllocation().
  EXPECT_EQ(AllocaScalar->isArrayAllocation(),
            LLVMAllocaScalar->isArrayAllocation());
  EXPECT_EQ(AllocaArray->isArrayAllocation(),
            LLVMAllocaArray->isArrayAllocation());
  // Check getArraySize().
  EXPECT_EQ(AllocaScalar->getArraySize(),
            Ctx.getValue(LLVMAllocaScalar->getArraySize()));
  EXPECT_EQ(AllocaArray->getArraySize(),
            Ctx.getValue(LLVMAllocaArray->getArraySize()));
  // Check getType().
  EXPECT_EQ(AllocaScalar->getType(), Ctx.getType(LLVMAllocaScalar->getType()));
  EXPECT_EQ(AllocaArray->getType(), Ctx.getType(LLVMAllocaArray->getType()));
  // Check getAddressSpace().
  EXPECT_EQ(AllocaScalar->getAddressSpace(),
            LLVMAllocaScalar->getAddressSpace());
  EXPECT_EQ(AllocaArray->getAddressSpace(), LLVMAllocaArray->getAddressSpace());
  // Check getAllocationSize().
  EXPECT_EQ(AllocaScalar->getAllocationSize(DL),
            LLVMAllocaScalar->getAllocationSize(DL));
  EXPECT_EQ(AllocaArray->getAllocationSize(DL),
            LLVMAllocaArray->getAllocationSize(DL));
  // Check getAllocationSizeInBits().
  EXPECT_EQ(AllocaScalar->getAllocationSizeInBits(DL),
            LLVMAllocaScalar->getAllocationSizeInBits(DL));
  EXPECT_EQ(AllocaArray->getAllocationSizeInBits(DL),
            LLVMAllocaArray->getAllocationSizeInBits(DL));
  // Check getAllocatedType().
  EXPECT_EQ(AllocaScalar->getAllocatedType(),
            Ctx.getType(LLVMAllocaScalar->getAllocatedType()));
  EXPECT_EQ(AllocaArray->getAllocatedType(),
            Ctx.getType(LLVMAllocaArray->getAllocatedType()));
  // Check setAllocatedType().
  auto *OrigType = AllocaScalar->getAllocatedType();
  auto *NewType = sandboxir::PointerType::get(Ctx, 0);
  EXPECT_NE(NewType, OrigType);
  AllocaScalar->setAllocatedType(NewType);
  EXPECT_EQ(AllocaScalar->getAllocatedType(), NewType);
  AllocaScalar->setAllocatedType(OrigType);
  EXPECT_EQ(AllocaScalar->getAllocatedType(), OrigType);
  // Check getAlign().
  EXPECT_EQ(AllocaScalar->getAlign(), LLVMAllocaScalar->getAlign());
  EXPECT_EQ(AllocaArray->getAlign(), LLVMAllocaArray->getAlign());
  // Check setAlignment().
  Align OrigAlign = AllocaScalar->getAlign();
  Align NewAlign(16);
  EXPECT_NE(NewAlign, OrigAlign);
  AllocaScalar->setAlignment(NewAlign);
  EXPECT_EQ(AllocaScalar->getAlign(), NewAlign);
  AllocaScalar->setAlignment(OrigAlign);
  EXPECT_EQ(AllocaScalar->getAlign(), OrigAlign);
  // Check isStaticAlloca().
  EXPECT_EQ(AllocaScalar->isStaticAlloca(), LLVMAllocaScalar->isStaticAlloca());
  EXPECT_EQ(AllocaArray->isStaticAlloca(), LLVMAllocaArray->isStaticAlloca());
  // Check isUsedWithInAlloca(), setUsedWithInAlloca().
  EXPECT_EQ(AllocaScalar->isUsedWithInAlloca(),
            LLVMAllocaScalar->isUsedWithInAlloca());
  bool OrigUsedWithInAlloca = AllocaScalar->isUsedWithInAlloca();
  bool NewUsedWithInAlloca = true;
  EXPECT_NE(NewUsedWithInAlloca, OrigUsedWithInAlloca);
  AllocaScalar->setUsedWithInAlloca(NewUsedWithInAlloca);
  EXPECT_EQ(AllocaScalar->isUsedWithInAlloca(), NewUsedWithInAlloca);
  AllocaScalar->setUsedWithInAlloca(OrigUsedWithInAlloca);
  EXPECT_EQ(AllocaScalar->isUsedWithInAlloca(), OrigUsedWithInAlloca);

  auto *Ty = sandboxir::Type::getInt32Ty(Ctx);
  unsigned AddrSpace = 42;
  auto *PtrTy = sandboxir::PointerType::get(Ctx, AddrSpace);
  auto *ArraySize = sandboxir::ConstantInt::get(Ty, 43);
  {
    // Check create() WhereIt, WhereBB.
    auto *NewI = cast<sandboxir::AllocaInst>(sandboxir::AllocaInst::create(
        Ty, AddrSpace, Ret->getIterator(), Ctx, ArraySize, "NewAlloca1"));
    // Check getOpcode().
    EXPECT_EQ(NewI->getOpcode(), sandboxir::Instruction::Opcode::Alloca);
    // Check getType().
    EXPECT_EQ(NewI->getType(), PtrTy);
    // Check getArraySize().
    EXPECT_EQ(NewI->getArraySize(), ArraySize);
    // Check getAddrSpace().
    EXPECT_EQ(NewI->getAddressSpace(), AddrSpace);
    // Check instr position.
    EXPECT_EQ(NewI->getNextNode(), Ret);
  }
  {
    // Check create() InsertBefore.
    auto *NewI = cast<sandboxir::AllocaInst>(sandboxir::AllocaInst::create(
        Ty, AddrSpace, Ret->getIterator(), Ctx, ArraySize, "NewAlloca2"));
    // Check getOpcode().
    EXPECT_EQ(NewI->getOpcode(), sandboxir::Instruction::Opcode::Alloca);
    // Check getType().
    EXPECT_EQ(NewI->getType(), PtrTy);
    // Check getArraySize().
    EXPECT_EQ(NewI->getArraySize(), ArraySize);
    // Check getAddrSpace().
    EXPECT_EQ(NewI->getAddressSpace(), AddrSpace);
    // Check instr position.
    EXPECT_EQ(NewI->getNextNode(), Ret);
  }
  {
    // Check create() InsertAtEnd.
    auto *NewI = cast<sandboxir::AllocaInst>(sandboxir::AllocaInst::create(
        Ty, AddrSpace, BB, Ctx, ArraySize, "NewAlloca3"));
    // Check getOpcode().
    EXPECT_EQ(NewI->getOpcode(), sandboxir::Instruction::Opcode::Alloca);
    // Check getType().
    EXPECT_EQ(NewI->getType(), PtrTy);
    // Check getArraySize().
    EXPECT_EQ(NewI->getArraySize(), ArraySize);
    // Check getAddrSpace().
    EXPECT_EQ(NewI->getAddressSpace(), AddrSpace);
    // Check instr position.
    EXPECT_EQ(NewI->getParent(), BB);
    EXPECT_EQ(NewI->getNextNode(), nullptr);
  }
}

TEST_F(SandboxIRTest, CastInst) {
  parseIR(C, R"IR(
define void @foo(i32 %arg, float %farg, double %darg, ptr %ptr) {
  %zext = zext i32 %arg to i64
  %sext = sext i32 %arg to i64
  %fptoui = fptoui float %farg to i32
  %fptosi = fptosi float %farg to i32
  %fpext = fpext float %farg to double
  %ptrtoint = ptrtoint ptr %ptr to i32
  %inttoptr = inttoptr i32 %arg to ptr
  %sitofp = sitofp i32 %arg to float
  %uitofp = uitofp i32 %arg to float
  %trunc = trunc i32 %arg to i16
  %fptrunc = fptrunc double %darg to float
  %bitcast = bitcast i32 %arg to float
  %addrspacecast = addrspacecast ptr %ptr to ptr addrspace(1)
  ret void
}
)IR");
  Function &LLVMF = *M->getFunction("foo");
  sandboxir::Context Ctx(C);
  sandboxir::Function *F = Ctx.createFunction(&LLVMF);
  unsigned ArgIdx = 0;
  auto *Arg = F->getArg(ArgIdx++);
  auto *BB = &*F->begin();
  auto It = BB->begin();

  auto *Ti64 = sandboxir::Type::getInt64Ty(Ctx);
  auto *Ti32 = sandboxir::Type::getInt32Ty(Ctx);
  auto *Ti16 = sandboxir::Type::getInt16Ty(Ctx);
  auto *Tdouble = sandboxir::Type::getDoubleTy(Ctx);
  auto *Tfloat = sandboxir::Type::getFloatTy(Ctx);
  auto *Tptr = sandboxir::PointerType::get(Ctx, 0);
  auto *Tptr1 = sandboxir::PointerType::get(Ctx, 1);

  // Check classof(), getOpcode(), getSrcTy(), getDstTy()
  auto *ZExt = cast<sandboxir::CastInst>(&*It++);
  auto *ZExtI = cast<sandboxir::ZExtInst>(ZExt);
  EXPECT_TRUE(isa<sandboxir::UnaryInstruction>(ZExtI));
  EXPECT_TRUE(isa<sandboxir::UnaryInstruction>(ZExtI));
  EXPECT_EQ(ZExt->getOpcode(), sandboxir::Instruction::Opcode::ZExt);
  EXPECT_EQ(ZExt->getSrcTy(), Ti32);
  EXPECT_EQ(ZExt->getDestTy(), Ti64);

  auto *SExt = cast<sandboxir::CastInst>(&*It++);
  auto *SExtI = cast<sandboxir::SExtInst>(SExt);
  EXPECT_TRUE(isa<sandboxir::UnaryInstruction>(SExt));
  EXPECT_TRUE(isa<sandboxir::UnaryInstruction>(SExtI));
  EXPECT_EQ(SExt->getOpcode(), sandboxir::Instruction::Opcode::SExt);
  EXPECT_EQ(SExt->getSrcTy(), Ti32);
  EXPECT_EQ(SExt->getDestTy(), Ti64);

  auto *FPToUI = cast<sandboxir::CastInst>(&*It++);
  auto *FPToUII = cast<sandboxir::FPToUIInst>(FPToUI);
  EXPECT_TRUE(isa<sandboxir::UnaryInstruction>(FPToUI));
  EXPECT_TRUE(isa<sandboxir::UnaryInstruction>(FPToUII));
  EXPECT_EQ(FPToUI->getOpcode(), sandboxir::Instruction::Opcode::FPToUI);
  EXPECT_EQ(FPToUI->getSrcTy(), Tfloat);
  EXPECT_EQ(FPToUI->getDestTy(), Ti32);

  auto *FPToSI = cast<sandboxir::CastInst>(&*It++);
  auto *FPToSII = cast<sandboxir::FPToSIInst>(FPToSI);
  EXPECT_TRUE(isa<sandboxir::UnaryInstruction>(FPToSI));
  EXPECT_TRUE(isa<sandboxir::UnaryInstruction>(FPToSII));
  EXPECT_EQ(FPToSI->getOpcode(), sandboxir::Instruction::Opcode::FPToSI);
  EXPECT_EQ(FPToSI->getSrcTy(), Tfloat);
  EXPECT_EQ(FPToSI->getDestTy(), Ti32);

  auto *FPExt = cast<sandboxir::CastInst>(&*It++);
  auto *FPExtI = cast<sandboxir::FPExtInst>(FPExt);
  EXPECT_TRUE(isa<sandboxir::UnaryInstruction>(FPExt));
  EXPECT_TRUE(isa<sandboxir::UnaryInstruction>(FPExtI));
  EXPECT_EQ(FPExt->getOpcode(), sandboxir::Instruction::Opcode::FPExt);
  EXPECT_EQ(FPExt->getSrcTy(), Tfloat);
  EXPECT_EQ(FPExt->getDestTy(), Tdouble);

  auto *PtrToInt = cast<sandboxir::CastInst>(&*It++);
  auto *PtrToIntI = cast<sandboxir::PtrToIntInst>(PtrToInt);
  EXPECT_TRUE(isa<sandboxir::UnaryInstruction>(PtrToInt));
  EXPECT_TRUE(isa<sandboxir::UnaryInstruction>(PtrToIntI));
  EXPECT_EQ(PtrToInt->getOpcode(), sandboxir::Instruction::Opcode::PtrToInt);
  EXPECT_EQ(PtrToInt->getSrcTy(), Tptr);
  EXPECT_EQ(PtrToInt->getDestTy(), Ti32);

  auto *IntToPtr = cast<sandboxir::CastInst>(&*It++);
  auto *IntToPtrI = cast<sandboxir::IntToPtrInst>(IntToPtr);
  EXPECT_TRUE(isa<sandboxir::UnaryInstruction>(IntToPtr));
  EXPECT_TRUE(isa<sandboxir::UnaryInstruction>(IntToPtrI));
  EXPECT_EQ(IntToPtr->getOpcode(), sandboxir::Instruction::Opcode::IntToPtr);
  EXPECT_EQ(IntToPtr->getSrcTy(), Ti32);
  EXPECT_EQ(IntToPtr->getDestTy(), Tptr);

  auto *SIToFP = cast<sandboxir::CastInst>(&*It++);
  auto *SIToFPI = cast<sandboxir::SIToFPInst>(SIToFP);
  EXPECT_TRUE(isa<sandboxir::UnaryInstruction>(SIToFP));
  EXPECT_TRUE(isa<sandboxir::UnaryInstruction>(SIToFPI));
  EXPECT_EQ(SIToFP->getOpcode(), sandboxir::Instruction::Opcode::SIToFP);
  EXPECT_EQ(SIToFP->getSrcTy(), Ti32);
  EXPECT_EQ(SIToFP->getDestTy(), Tfloat);

  auto *UIToFP = cast<sandboxir::CastInst>(&*It++);
  auto *UIToFPI = cast<sandboxir::UIToFPInst>(UIToFP);
  EXPECT_TRUE(isa<sandboxir::UnaryInstruction>(UIToFP));
  EXPECT_TRUE(isa<sandboxir::UnaryInstruction>(UIToFPI));
  EXPECT_EQ(UIToFP->getOpcode(), sandboxir::Instruction::Opcode::UIToFP);
  EXPECT_EQ(UIToFP->getSrcTy(), Ti32);
  EXPECT_EQ(UIToFP->getDestTy(), Tfloat);

  auto *Trunc = cast<sandboxir::CastInst>(&*It++);
  auto *TruncI = cast<sandboxir::TruncInst>(Trunc);
  EXPECT_TRUE(isa<sandboxir::UnaryInstruction>(Trunc));
  EXPECT_TRUE(isa<sandboxir::UnaryInstruction>(TruncI));
  EXPECT_EQ(Trunc->getOpcode(), sandboxir::Instruction::Opcode::Trunc);
  EXPECT_EQ(Trunc->getSrcTy(), Ti32);
  EXPECT_EQ(Trunc->getDestTy(), Ti16);

  auto *FPTrunc = cast<sandboxir::CastInst>(&*It++);
  auto *FPTruncI = cast<sandboxir::FPTruncInst>(FPTrunc);
  EXPECT_TRUE(isa<sandboxir::UnaryInstruction>(FPTrunc));
  EXPECT_TRUE(isa<sandboxir::UnaryInstruction>(FPTruncI));
  EXPECT_EQ(FPTrunc->getOpcode(), sandboxir::Instruction::Opcode::FPTrunc);
  EXPECT_EQ(FPTrunc->getSrcTy(), Tdouble);
  EXPECT_EQ(FPTrunc->getDestTy(), Tfloat);

  auto *BitCast = cast<sandboxir::CastInst>(&*It++);
  auto *BitCastI = cast<sandboxir::BitCastInst>(BitCast);
  EXPECT_TRUE(isa<sandboxir::UnaryInstruction>(BitCast));
  EXPECT_TRUE(isa<sandboxir::UnaryInstruction>(BitCastI));
  EXPECT_EQ(BitCast->getOpcode(), sandboxir::Instruction::Opcode::BitCast);
  EXPECT_EQ(BitCast->getSrcTy(), Ti32);
  EXPECT_EQ(BitCast->getDestTy(), Tfloat);

  auto *AddrSpaceCast = cast<sandboxir::CastInst>(&*It++);
  auto *AddrSpaceCastI = cast<sandboxir::AddrSpaceCastInst>(AddrSpaceCast);
  EXPECT_TRUE(isa<sandboxir::UnaryInstruction>(AddrSpaceCast));
  EXPECT_TRUE(isa<sandboxir::UnaryInstruction>(AddrSpaceCastI));
  EXPECT_EQ(AddrSpaceCast->getOpcode(),
            sandboxir::Instruction::Opcode::AddrSpaceCast);
  EXPECT_EQ(AddrSpaceCast->getSrcTy(), Tptr);
  EXPECT_EQ(AddrSpaceCast->getDestTy(), Tptr1);

  auto *Ret = cast<sandboxir::ReturnInst>(&*It++);

  {
    // Check create() WhereIt, WhereBB
    auto *NewI = cast<sandboxir::CastInst>(
        sandboxir::CastInst::create(Ti64, sandboxir::Instruction::Opcode::SExt,
                                    Arg, BB->end(), Ctx, "SExt"));
    // Check getOpcode().
    EXPECT_EQ(NewI->getOpcode(), sandboxir::Instruction::Opcode::SExt);
    // Check getSrcTy().
    EXPECT_EQ(NewI->getSrcTy(), Arg->getType());
    // Check getDestTy().
    EXPECT_EQ(NewI->getDestTy(), Ti64);
    // Check instr position.
    EXPECT_EQ(NewI->getNextNode(), nullptr);
    EXPECT_EQ(NewI->getPrevNode(), Ret);
  }

  {
    // Check create() InsertBefore.
    auto *NewI = cast<sandboxir::CastInst>(
        sandboxir::CastInst::create(Ti64, sandboxir::Instruction::Opcode::ZExt,
                                    Arg, Ret->getIterator(), Ctx, "ZExt"));
    // Check getOpcode().
    EXPECT_EQ(NewI->getOpcode(), sandboxir::Instruction::Opcode::ZExt);
    // Check getSrcTy().
    EXPECT_EQ(NewI->getSrcTy(), Arg->getType());
    // Check getDestTy().
    EXPECT_EQ(NewI->getDestTy(), Ti64);
    // Check instr position.
    EXPECT_EQ(NewI->getNextNode(), Ret);
  }
  {
    // Check create() InsertAtEnd.
    auto *NewI = cast<sandboxir::CastInst>(sandboxir::CastInst::create(
        Ti64, sandboxir::Instruction::Opcode::ZExt, Arg, BB, Ctx, "ZExt"));
    // Check getOpcode().
    EXPECT_EQ(NewI->getOpcode(), sandboxir::Instruction::Opcode::ZExt);
    // Check getSrcTy().
    EXPECT_EQ(NewI->getSrcTy(), Arg->getType());
    // Check getDestTy().
    EXPECT_EQ(NewI->getDestTy(), Ti64);
    // Check instr position.
    EXPECT_EQ(NewI->getNextNode(), nullptr);
    EXPECT_EQ(NewI->getParent(), BB);
  }

  {
#ifndef NDEBUG
    // Check that passing a non-cast opcode crashes.
    EXPECT_DEATH(
        sandboxir::CastInst::create(Ti64, sandboxir::Instruction::Opcode::Store,
                                    Arg, Ret->getIterator(), Ctx, "Bad"),
        ".*Opcode.*");
#endif // NDEBUG
  }
}

TEST_F(SandboxIRTest, PossiblyNonNegInst) {
  parseIR(C, R"IR(
define void @foo(i32 %arg, float %farg, double %darg, ptr %ptr) {
  %zext = zext i32 %arg to i64
  %uitofp = uitofp i32 %arg to float

  %sext = sext i32 %arg to i64
  %fptoui = fptoui float %farg to i32
  %fptosi = fptosi float %farg to i32
  %fpext = fpext float %farg to double
  %ptrtoint = ptrtoint ptr %ptr to i32
  %inttoptr = inttoptr i32 %arg to ptr
  %sitofp = sitofp i32 %arg to float
  %trunc = trunc i32 %arg to i16
  %fptrunc = fptrunc double %darg to float
  %bitcast = bitcast i32 %arg to float
  %addrspacecast = addrspacecast ptr %ptr to ptr addrspace(1)
  ret void
}
)IR");
  Function &LLVMF = *M->getFunction("foo");
  sandboxir::Context Ctx(C);
  sandboxir::Function *F = Ctx.createFunction(&LLVMF);
  auto *BB = &*F->begin();
  auto It = BB->begin();
  auto *PNNI0 = cast<sandboxir::PossiblyNonNegInst>(&*It++);
  auto *PNNI1 = cast<sandboxir::PossiblyNonNegInst>(&*It++);
  for (auto ItE = BB->end(); It != ItE; ++It)
    EXPECT_FALSE(isa<sandboxir::PossiblyNonNegInst>(&*It++));

  for (auto *PNNI : {PNNI0, PNNI1}) {
    // Check setNonNeg(), hasNonNeg().
    auto OrigNonNeg = PNNI->hasNonNeg();
    auto NewNonNeg = true;
    EXPECT_NE(NewNonNeg, OrigNonNeg);
    PNNI->setNonNeg(NewNonNeg);
    EXPECT_EQ(PNNI->hasNonNeg(), NewNonNeg);
    PNNI->setNonNeg(OrigNonNeg);
    EXPECT_EQ(PNNI->hasNonNeg(), OrigNonNeg);
  }
}

/// CastInst's subclasses are very similar so we can use a common test function
/// for them.
template <typename SubclassT, sandboxir::Instruction::Opcode OpcodeT>
void testCastInst(llvm::Module &M, llvm::Type *LLVMSrcTy,
                  llvm::Type *LLVMDstTy) {
  Function &LLVMF = *M.getFunction("foo");
  sandboxir::Context Ctx(M.getContext());
  sandboxir::Function *F = Ctx.createFunction(&LLVMF);
  sandboxir::Type *SrcTy = Ctx.getType(LLVMSrcTy);
  sandboxir::Type *DstTy = Ctx.getType(LLVMDstTy);
  unsigned ArgIdx = 0;
  auto *Arg = F->getArg(ArgIdx++);
  auto *BB = &*F->begin();
  auto It = BB->begin();

  auto *CI = cast<SubclassT>(&*It++);
  EXPECT_EQ(CI->getOpcode(), OpcodeT);
  EXPECT_EQ(CI->getSrcTy(), SrcTy);
  EXPECT_EQ(CI->getDestTy(), DstTy);
  auto *Ret = cast<sandboxir::ReturnInst>(&*It++);

  {
    // Check create() WhereIt, WhereBB
    auto *NewI =
        cast<SubclassT>(SubclassT::create(Arg, DstTy, BB->end(), Ctx, "NewCI"));
    // Check getOpcode().
    EXPECT_EQ(NewI->getOpcode(), OpcodeT);
    // Check getSrcTy().
    EXPECT_EQ(NewI->getSrcTy(), Arg->getType());
    // Check getDestTy().
    EXPECT_EQ(NewI->getDestTy(), DstTy);
    // Check instr position.
    EXPECT_EQ(NewI->getNextNode(), nullptr);
    EXPECT_EQ(NewI->getPrevNode(), Ret);
    // Check instr name.
    EXPECT_EQ(NewI->getName(), "NewCI");
  }
  {
    // Check create() InsertBefore.
    auto *NewI = cast<SubclassT>(
        SubclassT::create(Arg, DstTy, Ret->getIterator(), Ctx, "NewCI"));
    // Check getOpcode().
    EXPECT_EQ(NewI->getOpcode(), OpcodeT);
    // Check getSrcTy().
    EXPECT_EQ(NewI->getSrcTy(), Arg->getType());
    // Check getDestTy().
    EXPECT_EQ(NewI->getDestTy(), DstTy);
    // Check instr position.
    EXPECT_EQ(NewI->getNextNode(), Ret);
  }
  {
    // Check create() InsertAtEnd.
    auto *NewI =
        cast<SubclassT>(SubclassT::create(Arg, DstTy,
                                          /*InsertAtEnd=*/BB, Ctx, "NewCI"));
    // Check getOpcode().
    EXPECT_EQ(NewI->getOpcode(), OpcodeT);
    // Check getSrcTy().
    EXPECT_EQ(NewI->getSrcTy(), Arg->getType());
    // Check getDestTy().
    EXPECT_EQ(NewI->getDestTy(), DstTy);
    // Check instr position.
    EXPECT_EQ(NewI->getNextNode(), nullptr);
    EXPECT_EQ(NewI->getParent(), BB);
  }
}

TEST_F(SandboxIRTest, TruncInst) {
  parseIR(C, R"IR(
define void @foo(i64 %arg) {
  %trunc = trunc i64 %arg to i32
  ret void
}
)IR");
  testCastInst<sandboxir::TruncInst, sandboxir::Instruction::Opcode::Trunc>(
      *M,
      /*SrcTy=*/Type::getInt64Ty(C), /*DstTy=*/Type::getInt32Ty(C));
}

TEST_F(SandboxIRTest, ZExtInst) {
  parseIR(C, R"IR(
define void @foo(i32 %arg) {
  %zext = zext i32 %arg to i64
  ret void
}
)IR");
  testCastInst<sandboxir::ZExtInst, sandboxir::Instruction::Opcode::ZExt>(
      *M,
      /*SrcTy=*/Type::getInt32Ty(C), /*DstTy=*/Type::getInt64Ty(C));
}

TEST_F(SandboxIRTest, SExtInst) {
  parseIR(C, R"IR(
define void @foo(i32 %arg) {
  %sext = sext i32 %arg to i64
  ret void
}
)IR");
  testCastInst<sandboxir::SExtInst, sandboxir::Instruction::Opcode::SExt>(
      *M,
      /*SrcTy=*/Type::getInt32Ty(C), /*DstTy=*/Type::getInt64Ty(C));
}

TEST_F(SandboxIRTest, FPTruncInst) {
  parseIR(C, R"IR(
define void @foo(double %arg) {
  %fptrunc = fptrunc double %arg to float
  ret void
}
)IR");
  testCastInst<sandboxir::FPTruncInst, sandboxir::Instruction::Opcode::FPTrunc>(
      *M,
      /*SrcTy=*/Type::getDoubleTy(C), /*DstTy=*/Type::getFloatTy(C));
}

TEST_F(SandboxIRTest, FPExtInst) {
  parseIR(C, R"IR(
define void @foo(float %arg) {
  %fpext = fpext float %arg to double
  ret void
}
)IR");
  testCastInst<sandboxir::FPExtInst, sandboxir::Instruction::Opcode::FPExt>(
      *M,
      /*SrcTy=*/Type::getFloatTy(C), /*DstTy=*/Type::getDoubleTy(C));
}

TEST_F(SandboxIRTest, UIToFPInst) {
  parseIR(C, R"IR(
define void @foo(i32 %arg) {
  %uitofp = uitofp i32 %arg to float
  ret void
}
)IR");
  testCastInst<sandboxir::UIToFPInst, sandboxir::Instruction::Opcode::UIToFP>(
      *M,
      /*SrcTy=*/Type::getInt32Ty(C), /*DstTy=*/Type::getFloatTy(C));
}

TEST_F(SandboxIRTest, SIToFPInst) {
  parseIR(C, R"IR(
define void @foo(i32 %arg) {
  %sitofp = sitofp i32 %arg to float
  ret void
}
)IR");
  testCastInst<sandboxir::SIToFPInst, sandboxir::Instruction::Opcode::SIToFP>(
      *M,
      /*SrcTy=*/Type::getInt32Ty(C),
      /*DstTy=*/Type::getFloatTy(C));
}

TEST_F(SandboxIRTest, FPToUIInst) {
  parseIR(C, R"IR(
define void @foo(float %arg) {
  %fptoui = fptoui float %arg to i32
  ret void
}
)IR");
  testCastInst<sandboxir::FPToUIInst, sandboxir::Instruction::Opcode::FPToUI>(

      *M, /*SrcTy=*/Type::getFloatTy(C), /*DstTy=*/Type::getInt32Ty(C));
}

TEST_F(SandboxIRTest, FPToSIInst) {
  parseIR(C, R"IR(
define void @foo(float %arg) {
  %fptosi = fptosi float %arg to i32
  ret void
}
)IR");
  testCastInst<sandboxir::FPToSIInst, sandboxir::Instruction::Opcode::FPToSI>(
      *M, /*SrcTy=*/Type::getFloatTy(C), /*DstTy=*/Type::getInt32Ty(C));
}

TEST_F(SandboxIRTest, IntToPtrInst) {
  parseIR(C, R"IR(
define void @foo(i32 %arg) {
  %inttoptr = inttoptr i32 %arg to ptr
  ret void
}
)IR");
  testCastInst<sandboxir::IntToPtrInst,
               sandboxir::Instruction::Opcode::IntToPtr>(
      *M,
      /*SrcTy=*/Type::getInt32Ty(C), /*DstTy=*/PointerType::get(C, 0));
}

TEST_F(SandboxIRTest, PtrToIntInst) {
  parseIR(C, R"IR(
define void @foo(ptr %ptr) {
  %ptrtoint = ptrtoint ptr %ptr to i32
  ret void
}
)IR");
  testCastInst<sandboxir::PtrToIntInst,
               sandboxir::Instruction::Opcode::PtrToInt>(
      *M, /*SrcTy=*/PointerType::get(C, 0), /*DstTy=*/Type::getInt32Ty(C));
}

TEST_F(SandboxIRTest, BitCastInst) {
  parseIR(C, R"IR(
define void @foo(i32 %arg) {
  %bitcast = bitcast i32 %arg to float
  ret void
}
)IR");
  testCastInst<sandboxir::BitCastInst, sandboxir::Instruction::Opcode::BitCast>(
      *M,
      /*SrcTy=*/Type::getInt32Ty(C), /*DstTy=*/Type::getFloatTy(C));
}

TEST_F(SandboxIRTest, AddrSpaceCastInst) {
  parseIR(C, R"IR(
define void @foo(ptr %ptr) {
  %addrspacecast = addrspacecast ptr %ptr to ptr addrspace(1)
  ret void
}
)IR");
  Type *Tptr0 = PointerType::get(C, 0);
  Type *Tptr1 = PointerType::get(C, 1);
  testCastInst<sandboxir::AddrSpaceCastInst,
               sandboxir::Instruction::Opcode::AddrSpaceCast>(*M,
                                                              /*SrcTy=*/Tptr0,
                                                              /*DstTy=*/Tptr1);
  Function &LLVMF = *M->getFunction("foo");
  sandboxir::Context Ctx(C);
  sandboxir::Function *F = Ctx.createFunction(&LLVMF);
  unsigned ArgIdx = 0;
  auto *Arg = F->getArg(ArgIdx++);
  auto *BB = &*F->begin();
  auto It = BB->begin();

  auto *AddrSpaceCast = cast<sandboxir::AddrSpaceCastInst>(&*It++);
  EXPECT_EQ(AddrSpaceCast->getOpcode(),
            sandboxir::Instruction::Opcode::AddrSpaceCast);
  EXPECT_EQ(AddrSpaceCast->getPointerOperand(), Arg);
  EXPECT_EQ(sandboxir::AddrSpaceCastInst::getPointerOperandIndex(), 0u);
  EXPECT_EQ(AddrSpaceCast->getSrcAddressSpace(),
            cast<PointerType>(Tptr0)->getPointerAddressSpace());
  EXPECT_EQ(AddrSpaceCast->getDestAddressSpace(),
            cast<PointerType>(Tptr1)->getPointerAddressSpace());
}

TEST_F(SandboxIRTest, PHINode) {
  parseIR(C, R"IR(
define void @foo(i32 %arg) {
bb1:
  br label %bb2

bb2:
  %phi = phi i32 [ %arg, %bb1 ], [ 0, %bb2 ], [ 1, %bb3 ], [ 2, %bb4 ], [ 3, %bb5 ]
  br label %bb2

bb3:
  br label %bb2

bb4:
  br label %bb2

bb5:
  br label %bb2
  ret void
}
)IR");
  Function &LLVMF = *M->getFunction("foo");
  auto *LLVMBB1 = getBasicBlockByName(LLVMF, "bb1");
  auto *LLVMBB2 = getBasicBlockByName(LLVMF, "bb2");
  auto *LLVMBB3 = getBasicBlockByName(LLVMF, "bb3");
  auto LLVMIt = LLVMBB2->begin();
  auto *LLVMPHI = cast<llvm::PHINode>(&*LLVMIt++);
  sandboxir::Context Ctx(C);
  sandboxir::Function *F = Ctx.createFunction(&LLVMF);
  auto *Arg = F->getArg(0);
  auto *BB1 = cast<sandboxir::BasicBlock>(Ctx.getValue(LLVMBB1));
  auto *BB2 = cast<sandboxir::BasicBlock>(Ctx.getValue(LLVMBB2));
  auto *BB3 = cast<sandboxir::BasicBlock>(Ctx.getValue(LLVMBB3));
  auto It = BB2->begin();
  // Check classof().
  auto *PHI = cast<sandboxir::PHINode>(&*It++);
  auto *Br = cast<sandboxir::BranchInst>(&*It++);
  // Check blocks().
  EXPECT_EQ(range_size(PHI->blocks()), range_size(LLVMPHI->blocks()));
  auto BlockIt = PHI->block_begin();
  for (llvm::BasicBlock *LLVMBB : LLVMPHI->blocks()) {
    sandboxir::BasicBlock *BB = *BlockIt++;
    EXPECT_EQ(BB, Ctx.getValue(LLVMBB));
  }
  // Check incoming_values().
  EXPECT_EQ(range_size(PHI->incoming_values()),
            range_size(LLVMPHI->incoming_values()));
  auto IncIt = PHI->incoming_values().begin();
  for (llvm::Value *LLVMV : LLVMPHI->incoming_values()) {
    sandboxir::Value *IncV = *IncIt++;
    EXPECT_EQ(IncV, Ctx.getValue(LLVMV));
  }
  // Check getNumIncomingValues().
  EXPECT_EQ(PHI->getNumIncomingValues(), LLVMPHI->getNumIncomingValues());
  // Check getIncomingValue().
  EXPECT_EQ(PHI->getIncomingValue(0),
            Ctx.getValue(LLVMPHI->getIncomingValue(0)));
  EXPECT_EQ(PHI->getIncomingValue(1),
            Ctx.getValue(LLVMPHI->getIncomingValue(1)));
  // Check setIncomingValue().
  auto *OrigV = PHI->getIncomingValue(0);
  PHI->setIncomingValue(0, PHI);
  EXPECT_EQ(PHI->getIncomingValue(0), PHI);
  PHI->setIncomingValue(0, OrigV);
  // Check getOperandNumForIncomingValue().
  EXPECT_EQ(sandboxir::PHINode::getOperandNumForIncomingValue(0),
            llvm::PHINode::getOperandNumForIncomingValue(0));
  // Check getIncomingValueNumForOperand().
  EXPECT_EQ(sandboxir::PHINode::getIncomingValueNumForOperand(0),
            llvm::PHINode::getIncomingValueNumForOperand(0));
  // Check getIncomingBlock(unsigned).
  EXPECT_EQ(PHI->getIncomingBlock(0),
            Ctx.getValue(LLVMPHI->getIncomingBlock(0)));
  // Check getIncomingBlock(Use).
  llvm::Use &LLVMUse = LLVMPHI->getOperandUse(0);
  sandboxir::Use Use = PHI->getOperandUse(0);
  EXPECT_EQ(PHI->getIncomingBlock(Use),
            Ctx.getValue(LLVMPHI->getIncomingBlock(LLVMUse)));
  // Check setIncomingBlock().
  sandboxir::BasicBlock *OrigBB = PHI->getIncomingBlock(0);
  EXPECT_NE(OrigBB, BB2);
  PHI->setIncomingBlock(0, BB2);
  EXPECT_EQ(PHI->getIncomingBlock(0), BB2);
  PHI->setIncomingBlock(0, OrigBB);
  EXPECT_EQ(PHI->getIncomingBlock(0), OrigBB);
  // Check addIncoming().
  unsigned OrigNumIncoming = PHI->getNumIncomingValues();
  PHI->addIncoming(Arg, BB3);
  EXPECT_EQ(PHI->getNumIncomingValues(), LLVMPHI->getNumIncomingValues());
  EXPECT_EQ(PHI->getNumIncomingValues(), OrigNumIncoming + 1);
  EXPECT_EQ(PHI->getIncomingValue(OrigNumIncoming), Arg);
  EXPECT_EQ(PHI->getIncomingBlock(OrigNumIncoming), BB3);
  // Check removeIncomingValue(unsigned).
  PHI->removeIncomingValue(OrigNumIncoming);
  EXPECT_EQ(PHI->getNumIncomingValues(), OrigNumIncoming);
  // Check removeIncomingValue(BasicBlock *).
  PHI->addIncoming(Arg, BB3);
  PHI->removeIncomingValue(BB3);
  EXPECT_EQ(PHI->getNumIncomingValues(), OrigNumIncoming);
  // Check getBasicBlockIndex().
  EXPECT_EQ(PHI->getBasicBlockIndex(BB1), LLVMPHI->getBasicBlockIndex(LLVMBB1));
  // Check getIncomingValueForBlock().
  EXPECT_EQ(PHI->getIncomingValueForBlock(BB1),
            Ctx.getValue(LLVMPHI->getIncomingValueForBlock(LLVMBB1)));
  // Check hasConstantValue().
  llvm::Value *ConstV = LLVMPHI->hasConstantValue();
  EXPECT_EQ(PHI->hasConstantValue(),
            ConstV != nullptr ? Ctx.getValue(ConstV) : nullptr);
  // Check hasConstantOrUndefValue().
  EXPECT_EQ(PHI->hasConstantOrUndefValue(), LLVMPHI->hasConstantOrUndefValue());
  // Check isComplete().
  EXPECT_EQ(PHI->isComplete(), LLVMPHI->isComplete());
  // Check replaceIncomingValueIf
  EXPECT_EQ(PHI->getNumIncomingValues(), 5u);
  auto *RemainBB0 = PHI->getIncomingBlock(0);
  auto *RemoveBB0 = PHI->getIncomingBlock(1);
  auto *RemainBB1 = PHI->getIncomingBlock(2);
  auto *RemoveBB1 = PHI->getIncomingBlock(3);
  auto *RemainBB2 = PHI->getIncomingBlock(4);
  PHI->removeIncomingValueIf([&](unsigned Idx) {
    return PHI->getIncomingBlock(Idx) == RemoveBB0 ||
           PHI->getIncomingBlock(Idx) == RemoveBB1;
  });
  EXPECT_EQ(PHI->getNumIncomingValues(), 3u);
  EXPECT_EQ(PHI->getIncomingBlock(0), RemainBB0);
  EXPECT_EQ(PHI->getIncomingBlock(1), RemainBB1);
  EXPECT_EQ(PHI->getIncomingBlock(2), RemainBB2);
  // Check replaceIncomingBlockWith
  OrigBB = RemainBB0;
  auto *NewBB = RemainBB1;
  EXPECT_NE(NewBB, OrigBB);
  PHI->replaceIncomingBlockWith(OrigBB, NewBB);
  EXPECT_EQ(PHI->getIncomingBlock(0), NewBB);
  EXPECT_EQ(PHI->getIncomingBlock(1), RemainBB1);
  EXPECT_EQ(PHI->getIncomingBlock(2), RemainBB2);
  // Check create().
  auto *NewPHI = cast<sandboxir::PHINode>(sandboxir::PHINode::create(
      PHI->getType(), 0, Br->getIterator(), Ctx, "NewPHI"));
  EXPECT_EQ(NewPHI->getType(), PHI->getType());
  EXPECT_EQ(NewPHI->getNextNode(), Br);
  EXPECT_EQ(NewPHI->getName(), "NewPHI");
  EXPECT_EQ(NewPHI->getNumIncomingValues(), 0u);
  for (auto [Idx, V] : enumerate(PHI->incoming_values())) {
    sandboxir::BasicBlock *IncBB = PHI->getIncomingBlock(Idx);
    NewPHI->addIncoming(V, IncBB);
  }
  EXPECT_EQ(NewPHI->getNumIncomingValues(), PHI->getNumIncomingValues());
}

static void checkSwapOperands(sandboxir::Context &Ctx,
                              llvm::sandboxir::CmpInst *Cmp,
                              llvm::CmpInst *LLVMCmp) {
  auto OrigOp0 = Cmp->getOperand(0);
  auto OrigOp1 = Cmp->getOperand(1);
  EXPECT_EQ(Ctx.getValue(LLVMCmp->getOperand(0)), OrigOp0);
  EXPECT_EQ(Ctx.getValue(LLVMCmp->getOperand(1)), OrigOp1);
  // This checks the dispatch mechanism in CmpInst, as well as
  // the specific implementations.
  Cmp->swapOperands();
  EXPECT_EQ(Ctx.getValue(LLVMCmp->getOperand(1)), OrigOp0);
  EXPECT_EQ(Ctx.getValue(LLVMCmp->getOperand(0)), OrigOp1);
  EXPECT_EQ(Cmp->getOperand(0), OrigOp1);
  EXPECT_EQ(Cmp->getOperand(1), OrigOp0);
  // Undo it to keep the rest of the test consistent
  Cmp->swapOperands();
}

static void checkCommonPredicates(sandboxir::CmpInst *Cmp,
                                  llvm::CmpInst *LLVMCmp) {
  // Check proper creation
  auto Pred = Cmp->getPredicate();
  auto LLVMPred = LLVMCmp->getPredicate();
  EXPECT_EQ(Pred, LLVMPred);
  // Check setPredicate
  Cmp->setPredicate(llvm::CmpInst::FCMP_FALSE);
  EXPECT_EQ(Cmp->getPredicate(), llvm::CmpInst::FCMP_FALSE);
  EXPECT_EQ(LLVMCmp->getPredicate(), llvm::CmpInst::FCMP_FALSE);
  Cmp->setPredicate(Pred);
  EXPECT_EQ(LLVMCmp->getPredicate(), Pred);
  // Ensure the accessors properly forward to the underlying implementation
  EXPECT_STREQ(sandboxir::CmpInst::getPredicateName(Pred).data(),
               llvm::CmpInst::getPredicateName(LLVMPred).data());
  EXPECT_EQ(Cmp->isFPPredicate(), LLVMCmp->isFPPredicate());
  EXPECT_EQ(Cmp->isIntPredicate(), LLVMCmp->isIntPredicate());
  EXPECT_EQ(Cmp->getInversePredicate(), LLVMCmp->getInversePredicate());
  EXPECT_EQ(Cmp->getOrderedPredicate(), LLVMCmp->getOrderedPredicate());
  EXPECT_EQ(Cmp->getUnorderedPredicate(), LLVMCmp->getUnorderedPredicate());
  EXPECT_EQ(Cmp->getSwappedPredicate(), LLVMCmp->getSwappedPredicate());
  EXPECT_EQ(Cmp->isStrictPredicate(), LLVMCmp->isStrictPredicate());
  EXPECT_EQ(Cmp->isNonStrictPredicate(), LLVMCmp->isNonStrictPredicate());
  EXPECT_EQ(Cmp->isRelational(), LLVMCmp->isRelational());
  if (Cmp->isRelational()) {
    EXPECT_EQ(Cmp->getFlippedStrictnessPredicate(),
              LLVMCmp->getFlippedStrictnessPredicate());
  }
  EXPECT_EQ(Cmp->isCommutative(), LLVMCmp->isCommutative());
  EXPECT_EQ(Cmp->isTrueWhenEqual(), LLVMCmp->isTrueWhenEqual());
  EXPECT_EQ(Cmp->isFalseWhenEqual(), LLVMCmp->isFalseWhenEqual());
  EXPECT_EQ(sandboxir::CmpInst::isOrdered(Pred),
            llvm::CmpInst::isOrdered(LLVMPred));
  EXPECT_EQ(sandboxir::CmpInst::isUnordered(Pred),
            llvm::CmpInst::isUnordered(LLVMPred));
}

TEST_F(SandboxIRTest, ICmpInst) {
  SCOPED_TRACE("SandboxIRTest sandboxir::ICmpInst tests");
  parseIR(C, R"IR(
define void @foo(i32 %i0, i32 %i1) {
 bb:
  %ine  = icmp ne i32 %i0, %i1
  %iugt = icmp ugt i32 %i0, %i1
  %iuge = icmp uge i32 %i0, %i1
  %iult = icmp ult i32 %i0, %i1
  %iule = icmp ule i32 %i0, %i1
  %isgt = icmp sgt i32 %i0, %i1
  %isle = icmp sle i32 %i0, %i1
  %ieg  = icmp eq i32 %i0, %i1
  ret void
}
)IR");
  Function &LLVMF = *M->getFunction("foo");
  sandboxir::Context Ctx(C);
  [[maybe_unused]] auto &F = *Ctx.createFunction(&LLVMF);

  auto *LLVMBB = getBasicBlockByName(LLVMF, "bb");
  auto LLVMIt = LLVMBB->begin();
  auto *BB = cast<sandboxir::BasicBlock>(Ctx.getValue(LLVMBB));
  auto It = BB->begin();
  // Check classof()
  while (auto *ICmp = dyn_cast<sandboxir::ICmpInst>(&*It++)) {
    auto *LLVMICmp = cast<llvm::ICmpInst>(&*LLVMIt++);
    checkSwapOperands(Ctx, ICmp, LLVMICmp);
    checkCommonPredicates(ICmp, LLVMICmp);
    EXPECT_EQ(ICmp->isSigned(), LLVMICmp->isSigned());
    EXPECT_EQ(ICmp->isUnsigned(), LLVMICmp->isUnsigned());
    EXPECT_EQ(ICmp->getSignedPredicate(), LLVMICmp->getSignedPredicate());
    EXPECT_EQ(ICmp->getUnsignedPredicate(), LLVMICmp->getUnsignedPredicate());
  }
  auto *NewCmp = cast<sandboxir::CmpInst>(
      sandboxir::CmpInst::create(llvm::CmpInst::ICMP_ULE, F.getArg(0),
                                 F.getArg(1), BB->begin(), Ctx, "NewCmp"));
  EXPECT_EQ(NewCmp, &*BB->begin());
  EXPECT_EQ(NewCmp->getPredicate(), llvm::CmpInst::ICMP_ULE);
  EXPECT_EQ(NewCmp->getOperand(0), F.getArg(0));
  EXPECT_EQ(NewCmp->getOperand(1), F.getArg(1));
#ifndef NDEBUG
  EXPECT_EQ(NewCmp->getName(), "NewCmp");
#endif // NDEBUG
  // TODO: Improve this test when sandboxir::VectorType is more completely
  // implemented.
  sandboxir::Type *RT =
      sandboxir::CmpInst::makeCmpResultType(F.getArg(0)->getType());
  EXPECT_TRUE(RT->isIntegerTy(1)); // Only one bit in a single comparison

  {
    // Check create() when operands are constant.
    auto *Const42 =
        sandboxir::ConstantInt::get(sandboxir::Type::getInt32Ty(Ctx), 42);
    auto *NewConstCmp =
        sandboxir::CmpInst::create(llvm::CmpInst::ICMP_ULE, Const42, Const42,
                                   BB->begin(), Ctx, "NewConstCmp");
    EXPECT_TRUE(isa<sandboxir::Constant>(NewConstCmp));
  }
}

TEST_F(SandboxIRTest, FCmpInst) {
  SCOPED_TRACE("SandboxIRTest sandboxir::FCmpInst tests");
  parseIR(C, R"IR(
define void @foo(float %f0, float %f1) {
bb:
  %ffalse = fcmp false float %f0, %f1
  %foeq = fcmp oeq float %f0, %f1
  %fogt = fcmp ogt float %f0, %f1
  %folt = fcmp olt float %f0, %f1
  %fole = fcmp ole float %f0, %f1
  %fone = fcmp one float %f0, %f1
  %ford = fcmp ord float %f0, %f1
  %funo = fcmp uno float %f0, %f1
  %fueq = fcmp ueq float %f0, %f1
  %fugt = fcmp ugt float %f0, %f1
  %fuge = fcmp uge float %f0, %f1
  %fult = fcmp ult float %f0, %f1
  %fule = fcmp ule float %f0, %f1
  %fune = fcmp une float %f0, %f1
  %ftrue = fcmp true float %f0, %f1
  ret void
bb1:
  %copyfrom = fadd reassoc float %f0, 42.0
  ret void
}
)IR");
  Function &LLVMF = *M->getFunction("foo");
  sandboxir::Context Ctx(C);
  [[maybe_unused]] auto &F = *Ctx.createFunction(&LLVMF);

  auto *LLVMBB = getBasicBlockByName(LLVMF, "bb");
  auto LLVMIt = LLVMBB->begin();
  auto *BB = cast<sandboxir::BasicBlock>(Ctx.getValue(LLVMBB));
  auto It = BB->begin();
  // Check classof()
  while (auto *FCmp = dyn_cast<sandboxir::ICmpInst>(&*It++)) {
    auto *LLVMFCmp = cast<llvm::ICmpInst>(&*LLVMIt++);
    checkSwapOperands(Ctx, FCmp, LLVMFCmp);
    checkCommonPredicates(FCmp, LLVMFCmp);
  }

  auto *LLVMBB1 = getBasicBlockByName(LLVMF, "bb1");
  auto *BB1 = cast<sandboxir::BasicBlock>(Ctx.getValue(LLVMBB1));
  auto It1 = BB1->begin();
  auto *CopyFrom = &*It1++;
  CopyFrom->setFastMathFlags(FastMathFlags::getFast());

  // create with default flags
  auto *NewFCmp = cast<sandboxir::CmpInst>(sandboxir::CmpInst::create(
      llvm::CmpInst::FCMP_ONE, F.getArg(0), F.getArg(1), It1, Ctx, "NewFCmp"));
  EXPECT_EQ(NewFCmp->getPredicate(), llvm::CmpInst::FCMP_ONE);
  EXPECT_EQ(NewFCmp->getOperand(0), F.getArg(0));
  EXPECT_EQ(NewFCmp->getOperand(1), F.getArg(1));
#ifndef NDEBUG
  EXPECT_EQ(NewFCmp->getName(), "NewFCmp");
#endif // NDEBUG
  FastMathFlags DefaultFMF = NewFCmp->getFastMathFlags();
  EXPECT_TRUE(CopyFrom->getFastMathFlags() != DefaultFMF);
  // create with copied flags
  auto *NewFCmpFlags =
      cast<sandboxir::CmpInst>(sandboxir::CmpInst::createWithCopiedFlags(
          llvm::CmpInst::FCMP_ONE, F.getArg(0), F.getArg(1), CopyFrom, It1, Ctx,
          "NewFCmpFlags"));
  EXPECT_FALSE(NewFCmpFlags->getFastMathFlags() !=
               CopyFrom->getFastMathFlags());
  EXPECT_EQ(NewFCmpFlags->getPredicate(), llvm::CmpInst::FCMP_ONE);
  EXPECT_EQ(NewFCmpFlags->getOperand(0), F.getArg(0));
  EXPECT_EQ(NewFCmpFlags->getOperand(1), F.getArg(1));
#ifndef NDEBUG
  EXPECT_EQ(NewFCmpFlags->getName(), "NewFCmpFlags");
#endif // NDEBUG

  {
    // Check create() when operands are constant.
    auto *Const42 =
        sandboxir::ConstantFP::get(sandboxir::Type::getFloatTy(Ctx), 42.0);
    auto *NewConstCmp =
        sandboxir::CmpInst::create(llvm::CmpInst::FCMP_ULE, Const42, Const42,
                                   BB->begin(), Ctx, "NewConstCmp");
    EXPECT_TRUE(isa<sandboxir::Constant>(NewConstCmp));
  }
}

TEST_F(SandboxIRTest, UnreachableInst) {
  parseIR(C, R"IR(
define void @foo() {
  unreachable
}
)IR");
  llvm::Function *LLVMF = &*M->getFunction("foo");
  sandboxir::Context Ctx(C);
  sandboxir::Function *F = Ctx.createFunction(LLVMF);
  auto *BB = &*F->begin();
  auto It = BB->begin();
  auto *UI = cast<sandboxir::UnreachableInst>(&*It++);

  EXPECT_EQ(UI->getNumSuccessors(), 0u);
  EXPECT_EQ(UI->getNumOfIRInstrs(), 1u);
  // Check create(InsertBefore)
  sandboxir::UnreachableInst *NewUI =
      sandboxir::UnreachableInst::create(UI->getIterator(), Ctx);
  EXPECT_EQ(NewUI->getNextNode(), UI);
  // Check create(InsertAtEnd)
  sandboxir::UnreachableInst *NewUIEnd =
      sandboxir::UnreachableInst::create(/*InsertAtEnd=*/BB, Ctx);
  EXPECT_EQ(NewUIEnd->getParent(), BB);
  EXPECT_EQ(NewUIEnd->getNextNode(), nullptr);
}

/// Makes sure that all Instruction sub-classes have a classof().
TEST_F(SandboxIRTest, CheckClassof) {
#define DEF_INSTR(ID, OPC, CLASS)                                              \
  EXPECT_NE(&sandboxir::CLASS::classof, &sandboxir::Instruction::classof);
#include "llvm/SandboxIR/Values.def"
}

TEST_F(SandboxIRTest, InstructionCallbacks) {
  parseIR(C, R"IR(
    define void @foo(ptr %ptr, i8 %val) {
      ret void
    }
  )IR");
  Function &LLVMF = *M->getFunction("foo");
  sandboxir::Context Ctx(C);

  auto &F = *Ctx.createFunction(&LLVMF);
  auto &BB = *F.begin();
  sandboxir::Argument *Ptr = F.getArg(0);
  sandboxir::Argument *Val = F.getArg(1);
  sandboxir::Instruction *Ret = &BB.front();

  SmallVector<sandboxir::Instruction *> Inserted;
  auto InsertCbId = Ctx.registerCreateInstrCallback(
      [&Inserted](sandboxir::Instruction *I) { Inserted.push_back(I); });

  SmallVector<sandboxir::Instruction *> Removed;
  auto RemoveCbId = Ctx.registerEraseInstrCallback(
      [&Removed](sandboxir::Instruction *I) { Removed.push_back(I); });

  // Keep the moved instruction and the instruction pointed by the Where
  // iterator so we can check both callback arguments work as expected.
  SmallVector<std::pair<sandboxir::Instruction *, sandboxir::Instruction *>>
      Moved;
  auto MoveCbId = Ctx.registerMoveInstrCallback(
      [&Moved](sandboxir::Instruction *I, const sandboxir::BBIterator &Where) {
        // Use a nullptr to signal "move to end" to keep it single. We only
        // have a basic block in this test case anyway.
        if (Where == Where.getNodeParent()->end())
          Moved.push_back(std::make_pair(I, nullptr));
        else
          Moved.push_back(std::make_pair(I, &*Where));
      });

  // Two more insertion callbacks, to check that they're called in registration
  // order.
  SmallVector<int> Order;
  auto CheckOrderInsertCbId1 = Ctx.registerCreateInstrCallback(
      [&Order](sandboxir::Instruction *I) { Order.push_back(1); });

  auto CheckOrderInsertCbId2 = Ctx.registerCreateInstrCallback(
      [&Order](sandboxir::Instruction *I) { Order.push_back(2); });

  Ctx.save();
  auto *NewI = sandboxir::StoreInst::create(Val, Ptr, /*Align=*/std::nullopt,
                                            Ret->getIterator(), Ctx);
  EXPECT_THAT(Inserted, testing::ElementsAre(NewI));
  EXPECT_THAT(Removed, testing::IsEmpty());
  EXPECT_THAT(Moved, testing::IsEmpty());
  EXPECT_THAT(Order, testing::ElementsAre(1, 2));

  Ret->moveBefore(NewI);
  EXPECT_THAT(Inserted, testing::ElementsAre(NewI));
  EXPECT_THAT(Removed, testing::IsEmpty());
  EXPECT_THAT(Moved, testing::ElementsAre(std::make_pair(Ret, NewI)));

  Ret->eraseFromParent();
  EXPECT_THAT(Inserted, testing::ElementsAre(NewI));
  EXPECT_THAT(Removed, testing::ElementsAre(Ret));
  EXPECT_THAT(Moved, testing::ElementsAre(std::make_pair(Ret, NewI)));

  NewI->eraseFromParent();
  EXPECT_THAT(Inserted, testing::ElementsAre(NewI));
  EXPECT_THAT(Removed, testing::ElementsAre(Ret, NewI));
  EXPECT_THAT(Moved, testing::ElementsAre(std::make_pair(Ret, NewI)));

  // Check that after revert the callbacks have been called for the inverse
  // operations of the changes made so far.
  Ctx.revert();
  EXPECT_THAT(Inserted, testing::ElementsAre(NewI, NewI, Ret));
  EXPECT_THAT(Removed, testing::ElementsAre(Ret, NewI, NewI));
  EXPECT_THAT(Moved, testing::ElementsAre(std::make_pair(Ret, NewI),
                                          std::make_pair(Ret, nullptr)));
  EXPECT_THAT(Order, testing::ElementsAre(1, 2, 1, 2, 1, 2));

  // Check that deregistration works. Do an operation of each type after
  // deregistering callbacks and check.
  Inserted.clear();
  Removed.clear();
  Moved.clear();
  Ctx.unregisterCreateInstrCallback(InsertCbId);
  Ctx.unregisterEraseInstrCallback(RemoveCbId);
  Ctx.unregisterMoveInstrCallback(MoveCbId);
  Ctx.unregisterCreateInstrCallback(CheckOrderInsertCbId1);
  Ctx.unregisterCreateInstrCallback(CheckOrderInsertCbId2);
  auto *NewI2 = sandboxir::StoreInst::create(Val, Ptr, /*Align=*/std::nullopt,
                                             Ret->getIterator(), Ctx);
  Ret->moveBefore(NewI2);
  Ret->eraseFromParent();
  EXPECT_THAT(Inserted, testing::IsEmpty());
  EXPECT_THAT(Removed, testing::IsEmpty());
  EXPECT_THAT(Moved, testing::IsEmpty());
}

// Check callbacks when we set a Use.
TEST_F(SandboxIRTest, SetUseCallbacks) {
  parseIR(C, R"IR(
define void @foo(i8 %v0, i8 %v1) {
  %add0 = add i8 %v0, %v1
  %add1 = add i8 %add0, %v1
  ret void
}
)IR");
  llvm::Function *LLVMF = &*M->getFunction("foo");
  sandboxir::Context Ctx(C);
  auto *F = Ctx.createFunction(LLVMF);
  auto *Arg0 = F->getArg(0);
  auto *BB = &*F->begin();
  auto It = BB->begin();
  auto *Add0 = cast<sandboxir::BinaryOperator>(&*It++);
  auto *Add1 = cast<sandboxir::BinaryOperator>(&*It++);

  SmallVector<std::pair<sandboxir::Use, sandboxir::Value *>> UsesSet;
  auto Id = Ctx.registerSetUseCallback(
      [&UsesSet](sandboxir::Use U, sandboxir::Value *NewSrc) {
        UsesSet.push_back({U, NewSrc});
      });

  // Now change %add1 operand to not use %add0.
  Add1->setOperand(0, Arg0);
  EXPECT_EQ(UsesSet.size(), 1u);
  EXPECT_EQ(UsesSet[0].first.get(), Add1->getOperandUse(0).get());
  EXPECT_EQ(UsesSet[0].second, Arg0);
  // Restore to previous state.
  Add1->setOperand(0, Add0);
  UsesSet.clear();

  // RAUW
  Add0->replaceAllUsesWith(Arg0);
  EXPECT_EQ(UsesSet.size(), 1u);
  EXPECT_EQ(UsesSet[0].first.get(), Add1->getOperandUse(0).get());
  EXPECT_EQ(UsesSet[0].second, Arg0);
  // Restore to previous state.
  Add1->setOperand(0, Add0);
  UsesSet.clear();

  // RUWIf
  Add0->replaceUsesWithIf(Arg0, [](const auto &U) { return true; });
  EXPECT_EQ(UsesSet.size(), 1u);
  EXPECT_EQ(UsesSet[0].first.get(), Add1->getOperandUse(0).get());
  EXPECT_EQ(UsesSet[0].second, Arg0);
  // Restore to previous state.
  Add1->setOperand(0, Add0);
  UsesSet.clear();

  // RUOW
  Add1->replaceUsesOfWith(Add0, Arg0);
  EXPECT_EQ(UsesSet.size(), 1u);
  EXPECT_EQ(UsesSet[0].first.get(), Add1->getOperandUse(0).get());
  EXPECT_EQ(UsesSet[0].second, Arg0);
  // Restore to previous state.
  Add1->setOperand(0, Add0);
  UsesSet.clear();

  // Check unregister.
  Ctx.unregisterSetUseCallback(Id);
  Add0->replaceAllUsesWith(Arg0);
  EXPECT_TRUE(UsesSet.empty());
}

TEST_F(SandboxIRTest, FunctionObjectAlreadyExists) {
  parseIR(C, R"IR(
define void @foo() {
  call void @bar()
  ret void
}
define void @bar() {
  ret void
}
)IR");
  Function &LLVMFoo = *M->getFunction("foo");
  Function &LLVMBar = *M->getFunction("bar");
  sandboxir::Context Ctx(C);
  // This will create a Function object for @bar().
  Ctx.createFunction(&LLVMFoo);
  EXPECT_NE(Ctx.getValue(&LLVMBar), nullptr);
  // This should not crash, even though there is already a value for LLVMBar.
  Ctx.createFunction(&LLVMBar);
}

TEST_F(SandboxIRTest, OpaqueValue) {
  parseIR(C, R"IR(
declare void @bar(metadata)
define void @foo() {
  call void @bar(metadata !1)
  call void asm "asm", ""()
  ret void
}
!1 = !{}
)IR");
  Function &LLVMFoo = *M->getFunction("foo");
  sandboxir::Context Ctx(C);
  auto *F = Ctx.createFunction(&LLVMFoo);
  auto *BB = &*F->begin();
  auto It = BB->begin();
  auto *Call = cast<sandboxir::CallInst>(&*It++);
  auto *Op0 = Call->getOperand(0);
  EXPECT_TRUE(isa<sandboxir::OpaqueValue>(Op0));
  auto *Asm = cast<sandboxir::CallInst>(&*It++);
  auto *AsmOp0 = Asm->getOperand(0);
  EXPECT_TRUE(isa<sandboxir::OpaqueValue>(AsmOp0));
}<|MERGE_RESOLUTION|>--- conflicted
+++ resolved
@@ -1051,32 +1051,6 @@
   auto *Call = cast<sandboxir::CallInst>(&*It++);
   // Check classof(), creation.
   auto *GO = cast<sandboxir::GlobalObject>(Call->getCalledOperand());
-<<<<<<< HEAD
-  // Check getAlignment().
-  EXPECT_EQ(GO->getAlignment(), LLVMGO->getAlignment());
-  // Check getAlign().
-  EXPECT_EQ(GO->getAlign(), LLVMGO->getAlign());
-  // Check setAlignment().
-  auto OrigMaybeAlign = GO->getAlign();
-  auto NewMaybeAlign = MaybeAlign(128);
-  EXPECT_NE(NewMaybeAlign, OrigMaybeAlign);
-  GO->setAlignment(NewMaybeAlign);
-  EXPECT_EQ(GO->getAlign(), NewMaybeAlign);
-  GO->setAlignment(OrigMaybeAlign);
-  EXPECT_EQ(GO->getAlign(), OrigMaybeAlign);
-  // Check getGlobalObjectSubClassData().
-  EXPECT_EQ(GO->getGlobalObjectSubClassData(),
-            LLVMGO->getGlobalObjectSubClassData());
-  // Check setGlobalObjectSubClassData().
-  auto OrigGOSCD = GO->getGlobalObjectSubClassData();
-  auto NewGOSCD = 1u;
-  EXPECT_NE(NewGOSCD, OrigGOSCD);
-  GO->setGlobalObjectSubClassData(NewGOSCD);
-  EXPECT_EQ(GO->getGlobalObjectSubClassData(), NewGOSCD);
-  GO->setGlobalObjectSubClassData(OrigGOSCD);
-  EXPECT_EQ(GO->getGlobalObjectSubClassData(), OrigGOSCD);
-=======
->>>>>>> 4084ffcf
   // Check hasSection().
   EXPECT_EQ(GO->hasSection(), LLVMGO->hasSection());
   // Check getSection().
@@ -1287,8 +1261,6 @@
   EXPECT_EQ(GV0->getCodeModelRaw(), LLVMGV0->getCodeModelRaw());
   // Check getCodeModel().
   EXPECT_EQ(GV0->getCodeModel(), LLVMGV0->getCodeModel());
-<<<<<<< HEAD
-=======
   // Check getAlign().
   EXPECT_EQ(GV0->getAlign(), LLVMGV0->getAlign());
   // Check setAlignment().
@@ -1299,7 +1271,6 @@
   EXPECT_EQ(GV0->getAlign(), NewMaybeAlign);
   GV0->setAlignment(OrigMaybeAlign);
   EXPECT_EQ(GV0->getAlign(), OrigMaybeAlign);
->>>>>>> 4084ffcf
 }
 
 TEST_F(SandboxIRTest, GlobalAlias) {
@@ -1871,8 +1842,6 @@
 )IR");
   }
 #endif // NDEBUG
-<<<<<<< HEAD
-=======
 
   // Check getAlign().
   EXPECT_EQ(F0->getAlign(), F0->getAlign());
@@ -1884,7 +1853,6 @@
   EXPECT_EQ(F0->getAlign(), NewMaybeAlign);
   F0->setAlignment(OrigMaybeAlign);
   EXPECT_EQ(F0->getAlign(), OrigMaybeAlign);
->>>>>>> 4084ffcf
 }
 
 TEST_F(SandboxIRTest, Module) {
