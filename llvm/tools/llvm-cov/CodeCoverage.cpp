--- conflicted
+++ resolved
@@ -1139,16 +1139,6 @@
       return 1;
     }
 
-<<<<<<< HEAD
-  if (ShowCreatedTime) {
-    auto ModifiedTime = Status.getLastModificationTime();
-    std::string ModifiedTimeStr = to_string(ModifiedTime);
-    size_t found = ModifiedTimeStr.rfind(':');
-    ViewOpts.CreatedTimeStr =
-        (found != std::string::npos)
-            ? "Created: " + ModifiedTimeStr.substr(0, found)
-            : "Created: " + ModifiedTimeStr;
-=======
     if (ShowCreatedTime) {
       auto ModifiedTime = Status.getLastModificationTime();
       std::string ModifiedTimeStr = to_string(ModifiedTime);
@@ -1158,7 +1148,6 @@
               ? "Created: " + ModifiedTimeStr.substr(0, found)
               : "Created: " + ModifiedTimeStr;
     }
->>>>>>> 4084ffcf
   }
 
   auto Coverage = load();
