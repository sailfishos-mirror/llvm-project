# RUN: yaml2obj %s -o %t.o
# RUN: obj2yaml %t.o | tee %t.plain.yaml | FileCheck %s --check-prefixes=CHECK,PLAIN
# RUN: obj2yaml --covmap-raw %t.o | tee %t.raw.yaml | FileCheck %s --check-prefixes=CHECK,COVMAP,RAWONLY,RAW,DLOC
# RUN: obj2yaml --covmap --covmap-raw %t.o | tee %t.mixed.yaml | FileCheck %s --check-prefixes=CHECK,COVMAP,RAW,DET,LOC,DLOC
# RUN: obj2yaml --covmap --covmap-dloc %t.o | tee %t.dloc.yaml | FileCheck %s --check-prefixes=CHECK,COVMAP,DET,DETONLY,DLOC
# RUN: obj2yaml --covmap %t.o | tee %t.covmap.yaml | FileCheck %s --check-prefixes=CHECK,COVMAP,DET,DETONLY,LOC
# RUN: sed -E '/^(#.*)?$/d' %s | diff %t.covmap.yaml -
# RUN: yaml2obj %t.plain.yaml -o - | cmp %t.o -
# RUN: yaml2obj %t.raw.yaml -o - | cmp %t.o -
# RUN: yaml2obj %t.mixed.yaml -o - | cmp %t.o -
# RUN: yaml2obj %t.dloc.yaml -o - | cmp %t.o -
# RUN: yaml2obj %t.covmap.yaml -o - | cmp %t.o -

--- !ELF
FileHeader:
  Class:           ELFCLASS64
  Data:            ELFDATA2LSB
  OSABI:           ELFOSABI_GNU
  Type:            ET_REL
  Machine:         EM_X86_64
  SectionHeaderStringTable: .strtab
Sections:
# CHECK:             __llvm_covfun
  - Name:            __llvm_covfun
    Type:            SHT_PROGBITS
    Flags:           [ SHF_GNU_RETAIN ]
    AddressAlign:    0x8
# PLAIN: Content:
# COVMAP: CovFun:
    CovFun:
# RAW:- NameRef:         0xA72DB7A33048E6A3
      - FuncName:        _Z4funci
# COVMAP: FuncHash:      0xAFC772D567676299
        FuncHash:        0xAFC772D567676299
        FilenamesRef:    0x70DA2CAFD8CE198E
# RAW:  FileIDs:         [ 1, 1 ]
# COVMAP: Expressions:
        Expressions:
# RAW:    - [ { Tag: Ref, Val: 0 }, { Tag: Ref, Val: 1 } ]
          - [ { Ref: 0 }, { Ref: 1 } ]
          - [ { Add: 0 }, { Ref: 2 } ]
          - [ { Add: 0 }, { Ref: 2 } ]
          - [ { Add: 0 }, { Ref: 2 } ]
          - [ { Ref: 0 }, { Ref: 2 } ]
          - [ { Ref: 0 }, { Ref: 2 } ]
          - [ { Ref: 0 }, { Ref: 2 } ]
          - [ { Add: 0 }, { Ref: 5 } ]
# COVMAP: Files:
        Files:
# DET:    - Index:           0
          - Index:           0
# DET:      Filename:        func.cpp
            Filename:        func.cpp
# COVMAP:   Regions:
            Regions:
# LOC:     Loc: [ 3, 17, 14, 2 ]
# RAWONLY-NOT: Loc: [ 3, 17, 14, 2 ]
# DLOC:   dLoc: [ 3, 17, 11, 2 ]
# RAW:     Tag: Ref, Val: 0
<<<<<<< HEAD
# DETONLY: Ref: 0
              - { Loc: [ 3, 17, 14, 2 ], Ref: 0 }
# LOC:     Loc: [ 6, 6, 11, 4 ]
# DLOC    dLoc: [ 3, 6, 5, 4 ]
=======
              - { dLoc: [ 3, 17, 11, 2 ], Tag: Ref, Val: 0 }
# DLOC:   dLoc: [ 3, 6, 5, 4 ]
>>>>>>> 3ced33cd
# RAW:     Tag: Add, Val: 0
# DETONLY: Add: 0
              - { Loc: [ 6, 6, 11, 4 ], Add: 0 }
# RAW:    Tag: Zero, Val: 3,
# COVMAP: Expansion: 1
              - { Loc: [ 7, 9, 7, 13 ], Expansion: 1 }
# COVMAP: isGap: true
# RAW:      Tag: Ref, Val: 2
# DETONLY:  Ref: 2
              - { Loc: [ 7, 23, 8, 7 ], isGap: true, Ref: 2 }
              - { Loc: [ 8, 7, 8, 16 ], Ref: 2 }
# COVMAP: isGap: true
# RAW:      Tag: Sub, Val: 3
# DETONLY:  Sub: 3
              - { Loc: [ 8, 17, 10, 5 ], isGap: true, Sub: 3 }
# RAW:    Tag: Zero, Val: 4,
# COVMAP: ExtTag: Skip
              - { Loc: [ 9, 1, 9, 1 ], ExtTag: Skip }
              - { Loc: [ 10, 5, 11, 4 ], Sub: 3 }
              - { Loc: [ 11, 12, 11, 17 ], Sub: 3 }
# RAW:    Tag: Zero, Val: 8, ExtTag: Branch, Branch: [ { Tag: Ref, Val: 1 }, { Tag: Sub, Val: 6 } ] }
# DETONLY: Branch: [ { Ref: 1 }, { Sub: 6 } ]
              - { Loc: [ 11, 12, 11, 17 ], Branch: [ { Ref: 1 }, { Sub: 6 } ] }
              - { Loc: [ 11, 19, 12, 3 ], isGap: true, Sub: 6 }
              - { Loc: [ 12, 3, 12, 11 ], Sub: 6 }
              - { Loc: [ 12, 12, 13, 3 ], isGap: true, Tag: Zero }
# LOC:    Loc: [ 13, 3, 13, 12 ]
# DLOC:  dLoc: [ 1, 3, 0, 12 ]
# COVMAP: Tag: Zero
# RAW:    Val: 0
              - { Loc: [ 13, 3, 13, 12 ], Tag: Zero }
# DET:    - Index:           1
          - Index:           1
# DET:      Filename:        func.cpp
            Filename:        func.cpp
# COVMAP:   Regions:
            Regions:
              - { Loc: [ 1, 17, 1, 41 ], Add: 0 }
              - { Loc: [ 1, 18, 1, 32 ], Add: 0 }
# RAW:    Tag: Zero, Val: 10, ExtTag: Decision
# COVMAP: Decision: { BIdx: 5, NCond: 3 } }
              - { Loc: [ 1, 18, 1, 40 ], Decision: { BIdx: 5, NCond: 3 } }
              - { Loc: [ 1, 19, 1, 22 ], Add: 0 }
# RAW:    Tag: Zero, Val: 12, ExtTag: MCDCBranch, Branch: [ { Tag: Sub, Val: 7 }, { Tag: Ref, Val: 5 } ]
# DETONLY: Branch: [ { Sub: 7 }, { Ref: 5 } ]
# COVMAP: MCDC: [ 1, 2, 3 ]
              - { Loc: [ 1, 19, 1, 22 ], Branch: [ { Sub: 7 }, { Ref: 5 } ], MCDC: [ 1, 2, 3 ] }
              - { Loc: [ 1, 26, 1, 31 ], Ref: 5 }
              - { Loc: [ 1, 26, 1, 31 ], Branch: [ { Tag: Zero }, { Ref: 6 } ], MCDC: [ 3, 2, 0 ] }
              - { Loc: [ 1, 36, 1, 40 ], Ref: 3 }
# LOC:     Loc: [ 1, 36, 1, 40 ]
# DLOC:   dLoc: [ 0, 36, 0, 40 ]
              - { Loc: [ 1, 36, 1, 40 ], Branch: [ { Ref: 4 }, { Tag: Zero } ], MCDC: [ 2, 0, 0 ] }
# CHECK:             __llvm_covmap
  - Name:            __llvm_covmap
    Type:            SHT_PROGBITS
    Flags:           [ SHF_GNU_RETAIN ]
    AddressAlign:    0x8
# PLAIN: Content:
# COVMAP: CovMap:
    CovMap:
# COVMAP: - FilenamesRef:    0x70DA2CAFD8CE198E
      - FilenamesRef:    0x70DA2CAFD8CE198E
# COVMAP: Version:
        Version:         6
# RAWONLY: Filenames:
# RAWONLY:    - ''
# RAWONLY:    - func.cpp
# CHECK:             __llvm_prf_names
  - Name:            __llvm_prf_names
    Type:            SHT_PROGBITS
    Flags:           [ SHF_ALLOC, SHF_GNU_RETAIN ]
    AddressAlign:    0x1
# PLAIN-NOT: CovFun:
# PLAIN-NOT: CovMap:
# PLAIN-NOT: PrfNames:
# PLAIN: Content:
# COVMAP: PrfNames
    PrfNames:
# COVMAP: - - _Z4funci
      - - _Z4funci
  - Type:            SectionHeaderTable
    Sections:
      - Name:            .strtab
      - Name:            __llvm_covfun
      - Name:            __llvm_covmap
      - Name:            __llvm_prf_names
...

# #define EXPR(x) (((x) || false) && true)
#
# int func(int a) {
#   int r = 0;
#   int i = 0;
#   do {
#     if (EXPR(30 <= i))
#       return -1;
#
#     r += i++;
#   } while (i < a);
#   return r;
#   return -1;
# }<|MERGE_RESOLUTION|>--- conflicted
+++ resolved
@@ -57,15 +57,10 @@
 # RAWONLY-NOT: Loc: [ 3, 17, 14, 2 ]
 # DLOC:   dLoc: [ 3, 17, 11, 2 ]
 # RAW:     Tag: Ref, Val: 0
-<<<<<<< HEAD
 # DETONLY: Ref: 0
               - { Loc: [ 3, 17, 14, 2 ], Ref: 0 }
 # LOC:     Loc: [ 6, 6, 11, 4 ]
-# DLOC    dLoc: [ 3, 6, 5, 4 ]
-=======
-              - { dLoc: [ 3, 17, 11, 2 ], Tag: Ref, Val: 0 }
 # DLOC:   dLoc: [ 3, 6, 5, 4 ]
->>>>>>> 3ced33cd
 # RAW:     Tag: Add, Val: 0
 # DETONLY: Add: 0
               - { Loc: [ 6, 6, 11, 4 ], Add: 0 }
