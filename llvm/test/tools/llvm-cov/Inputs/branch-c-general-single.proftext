# Instrument block coverage
:single_byte_coverage
big_switch
# Func Hash:
13144136522122330070
# Num Counters:
25
# Counter Values:
1
1
1
1
0
1
1
1
1
1
1
1
1
1
1
1
1
1
1
<<<<<<< HEAD
1
1
1
1
1
1
=======
0
0
0
0
0
>>>>>>> b2f7fdf6

boolean_operators
# Func Hash:
1245693242827665
# Num Counters:
14
# Counter Values:
1
1
1
1
1
1
1
1
1
1
1
1
1
1

boolop_loops
# Func Hash:
12402604614320574815
# Num Counters:
13
# Counter Values:
1
1
1
1
1
1
1
1
1
1
1
1
1

branch-c-general.c:static_func
# Func Hash:
18129
# Num Counters:
2
# Counter Values:
1
1

conditional_operator
# Func Hash:
54992
# Num Counters:
5
# Counter Values:
1
0
1
1
0

conditionals
# Func Hash:
4904767535850050386
# Num Counters:
<<<<<<< HEAD
22
=======
23
>>>>>>> b2f7fdf6
# Counter Values:
1
1
1
<<<<<<< HEAD
0
=======
>>>>>>> b2f7fdf6
1
1
1
1
1
1
1
1
1
1
1
1
1
1
0
1
0
1
1
1

do_fallthrough
# Func Hash:
8714614136504380050
# Num Counters:
7
# Counter Values:
1
1
1
1
1
1
1

early_exits
# Func Hash:
2880354649761471549
# Num Counters:
<<<<<<< HEAD
18
=======
19
>>>>>>> b2f7fdf6
# Counter Values:
1
0
1
1
1
1
1
1
1
1
0
1
0
0
0
1
0

jumps
# Func Hash:
15051420506203462683
# Num Counters:
32
# Counter Values:
1
1
0
<<<<<<< HEAD
=======
1
0
>>>>>>> b2f7fdf6
0
1
0
1
0
1
0
1
1
1
1
1
<<<<<<< HEAD
1
=======
>>>>>>> b2f7fdf6
0
1
0
1
1
1
1
0
0
1
1
1
0
<<<<<<< HEAD
=======
1
1
0
>>>>>>> b2f7fdf6
1
1
1
0
1

main
# Func Hash:
24
# Num Counters:
1
# Counter Values:
1

simple_loops
# Func Hash:
1245818015463121
# Num Counters:
4
# Counter Values:
1
1
1
1

switches
# Func Hash:
43242458792028222
# Num Counters:
27
# Counter Values:
1
1
1
1
1
1
0
1
1
1
1
1
1
0
1
1
1
1
0
1
1
0
0
0
<<<<<<< HEAD
=======
1
0
>>>>>>> b2f7fdf6
<|MERGE_RESOLUTION|>--- conflicted
+++ resolved
@@ -25,20 +25,12 @@
 1
 1
 1
-<<<<<<< HEAD
-1
-1
-1
-1
-1
-1
-=======
-0
-0
-0
-0
-0
->>>>>>> b2f7fdf6
+0
+0
+0
+0
+0
+1
 
 boolean_operators
 # Func Hash:
@@ -106,19 +98,8 @@
 # Func Hash:
 4904767535850050386
 # Num Counters:
-<<<<<<< HEAD
-22
-=======
-23
->>>>>>> b2f7fdf6
-# Counter Values:
-1
-1
-1
-<<<<<<< HEAD
-0
-=======
->>>>>>> b2f7fdf6
+20
+# Counter Values:
 1
 1
 1
@@ -158,28 +139,24 @@
 # Func Hash:
 2880354649761471549
 # Num Counters:
-<<<<<<< HEAD
-18
-=======
-19
->>>>>>> b2f7fdf6
-# Counter Values:
-1
-0
-1
-1
-1
-1
-1
-1
-1
-1
-0
-1
-0
-0
-0
-1
+17
+# Counter Values:
+1
+0
+1
+1
+1
+1
+1
+1
+0
+1
+1
+1
+0
+0
+1
+0
 0
 
 jumps
@@ -191,50 +168,34 @@
 1
 1
 0
-<<<<<<< HEAD
-=======
-1
-0
->>>>>>> b2f7fdf6
-0
-1
-0
-1
-0
-1
-0
-1
-1
-1
-1
-1
-<<<<<<< HEAD
-1
-=======
->>>>>>> b2f7fdf6
-0
-1
-0
-1
-1
-1
-1
-0
-0
-1
-1
-1
-0
-<<<<<<< HEAD
-=======
-1
-1
-0
->>>>>>> b2f7fdf6
-1
-1
-1
-0
+1
+0
+0
+1
+0
+1
+1
+1
+1
+0
+1
+0
+1
+1
+1
+1
+0
+1
+1
+0
+0
+1
+1
+1
+1
+1
+0
+1
 1
 
 main
@@ -286,8 +247,6 @@
 0
 0
 0
-<<<<<<< HEAD
-=======
-1
-0
->>>>>>> b2f7fdf6
+1
+0
+0
