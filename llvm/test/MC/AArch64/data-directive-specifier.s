# RUN: llvm-mc -triple=aarch64 %s | FileCheck %s --check-prefix=ASM
# RUN: llvm-mc -triple=aarch64 -filetype=obj %s | llvm-readobj -r - | FileCheck %s

# RUN: not llvm-mc -triple=aarch64 %s --defsym ERR0=1 2>&1 | FileCheck %s --check-prefix=ERR0 --implicit-check-not=error:
# RUN: not llvm-mc -triple=aarch64 -filetype=obj %s --defsym ERR=1 -o /dev/null 2>&1 | FileCheck %s --check-prefix=ERR --implicit-check-not=error:

.globl g
g:
l:

# ASM: .word %pltpcrel(l)
# CHECK:      Section ({{.*}}) .rela.data {
# CHECK-NEXT:   0x0 R_AARCH64_PLT32 l 0x0
<<<<<<< HEAD
# CHECK-NEXT:   0x4 R_AARCH64_PLT32 extern 0x4
# CHECK-NEXT:   0x8 R_AARCH64_PLT32 g 0x8
=======
# CHECK-NEXT:   0x4 R_AARCH64_PLT32 l 0x4
# CHECK-NEXT:   0x8 R_AARCH64_PLT32 extern 0x4
# CHECK-NEXT:   0xC R_AARCH64_PLT32 g 0x8
# CHECK-NEXT:   0x10 R_AARCH64_PLT32 g 0x18
# CHECK-NEXT:   0x14 R_AARCH64_FUNCINIT64 .text 0x0
>>>>>>> 856555bf
# CHECK-NEXT: }
.data
.word %pltpcrel(l)
.word %pltpcrel(extern + 4), %pltpcrel(g + 8)

<<<<<<< HEAD
# ASM: .word %gotpcrel(data1)
=======
.quad l@funcinit

>>>>>>> 856555bf
# CHECK:      Section ({{.*}}) .rela.data1 {
# CHECK-NEXT:   0x0 R_AARCH64_GOTPCREL32 data1 0x0
# CHECK-NEXT:   0x4 R_AARCH64_GOTPCREL32 extern 0x4
# CHECK-NEXT:   0x8 R_AARCH64_GOTPCREL32 extern 0xFFFFFFFFFFFFFFFB
# CHECK-NEXT: }
.section .data1,"aw"
data1:
.word %gotpcrel(data1)
.word %gotpcrel(extern+4), %gotpcrel(extern-5)

.ifdef ERR0
# ERR0: [[#@LINE+1]]:8: error: invalid relocation specifier
.word %xxx(l)

# ERR0: [[#@LINE+1]]:17: error: expected '('
.word %pltpcrel l

# ERR0: [[#@LINE+2]]:14: error: unknown token in expression
# ERR0: [[#@LINE+1]]:14: error: invalid operand
ldr w0, [x1, %pltpcrel(g)]
.endif

.ifdef ERR
# ERR: [[#@LINE+1]]:8: error: %pltpcrel can only be used in a .word directive
.quad %pltpcrel(g)

# ERR: [[#@LINE+1]]:8: error: expected relocatable expression
.word %pltpcrel(g-.)

# ERR: [[#@LINE+1]]:8: error: expected relocatable expression
.word %pltpcrel(extern - und)

# ERR: [[#@LINE+1]]:8: error: %gotpcrel can only be used in a .word directive
.quad %gotpcrel(g)

# ERR: [[#@LINE+1]]:8: error: expected relocatable expression
.word %gotpcrel(extern - .)

# ERR: [[#@LINE+1]]:8: error: expected relocatable expression
.word %gotpcrel(extern - und)
.endif<|MERGE_RESOLUTION|>--- conflicted
+++ resolved
@@ -11,36 +11,26 @@
 # ASM: .word %pltpcrel(l)
 # CHECK:      Section ({{.*}}) .rela.data {
 # CHECK-NEXT:   0x0 R_AARCH64_PLT32 l 0x0
-<<<<<<< HEAD
 # CHECK-NEXT:   0x4 R_AARCH64_PLT32 extern 0x4
 # CHECK-NEXT:   0x8 R_AARCH64_PLT32 g 0x8
-=======
-# CHECK-NEXT:   0x4 R_AARCH64_PLT32 l 0x4
-# CHECK-NEXT:   0x8 R_AARCH64_PLT32 extern 0x4
-# CHECK-NEXT:   0xC R_AARCH64_PLT32 g 0x8
-# CHECK-NEXT:   0x10 R_AARCH64_PLT32 g 0x18
-# CHECK-NEXT:   0x14 R_AARCH64_FUNCINIT64 .text 0x0
->>>>>>> 856555bf
 # CHECK-NEXT: }
 .data
 .word %pltpcrel(l)
 .word %pltpcrel(extern + 4), %pltpcrel(g + 8)
 
-<<<<<<< HEAD
 # ASM: .word %gotpcrel(data1)
-=======
-.quad l@funcinit
-
->>>>>>> 856555bf
 # CHECK:      Section ({{.*}}) .rela.data1 {
 # CHECK-NEXT:   0x0 R_AARCH64_GOTPCREL32 data1 0x0
 # CHECK-NEXT:   0x4 R_AARCH64_GOTPCREL32 extern 0x4
 # CHECK-NEXT:   0x8 R_AARCH64_GOTPCREL32 extern 0xFFFFFFFFFFFFFFFB
+# CHECK-NEXT:   0xC R_AARCH64_FUNCINIT64 .text 0
 # CHECK-NEXT: }
 .section .data1,"aw"
 data1:
 .word %gotpcrel(data1)
 .word %gotpcrel(extern+4), %gotpcrel(extern-5)
+
+.quad %funcinit(l)
 
 .ifdef ERR0
 # ERR0: [[#@LINE+1]]:8: error: invalid relocation specifier
