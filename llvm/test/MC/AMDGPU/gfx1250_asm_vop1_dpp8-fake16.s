// NOTE: Assertions have been autogenerated by utils/update_mc_test_checks.py UTC_ARGS: --version 5
// RUN: llvm-mc -triple=amdgcn -mcpu=gfx1250 -mattr=-real-true16 -show-encoding %s | FileCheck --check-prefixes=GFX1250 %s
// RUN: not llvm-mc -triple=amdgcn -mcpu=gfx1200 -mattr=-real-true16 -show-encoding %s 2>&1 | FileCheck --check-prefix=GFX12-ERR --implicit-check-not=error: --strict-whitespace %s

v_tanh_f32 v5, v1 dpp8:[7,6,5,4,3,2,1,0]
// GFX1250: v_tanh_f32_dpp v5, v1 dpp8:[7,6,5,4,3,2,1,0] ; encoding: [0xe9,0x3c,0x0a,0x7e,0x01,0x77,0x39,0x05]
// GFX12-ERR: :[[@LINE-2]]:1: error: instruction not supported on this GPU

v_tanh_f32 v5, v1 dpp8:[7,6,5,4,3,2,1,0] fi:1
// GFX1250: v_tanh_f32_dpp v5, v1 dpp8:[7,6,5,4,3,2,1,0] fi:1 ; encoding: [0xea,0x3c,0x0a,0x7e,0x01,0x77,0x39,0x05]
// GFX12-ERR: :[[@LINE-2]]:1: error: instruction not supported on this GPU

v_tanh_f32 v255, v255 dpp8:[0,0,0,0,0,0,0,0] fi:0
// GFX1250: v_tanh_f32_dpp v255, v255 dpp8:[0,0,0,0,0,0,0,0] ; encoding: [0xe9,0x3c,0xfe,0x7f,0xff,0x00,0x00,0x00]
// GFX12-ERR: :[[@LINE-2]]:1: error: instruction not supported on this GPU

v_tanh_f16 v5, v1 dpp8:[7,6,5,4,3,2,1,0]
// GFX1250: v_tanh_f16_dpp v5, v1 dpp8:[7,6,5,4,3,2,1,0] ; encoding: [0xe9,0x3e,0x0a,0x7e,0x01,0x77,0x39,0x05]
// GFX12-ERR: :[[@LINE-2]]:1: error: instruction not supported on this GPU

v_tanh_f16 v5, v1 dpp8:[7,6,5,4,3,2,1,0] fi:1
// GFX1250: v_tanh_f16_dpp v5, v1 dpp8:[7,6,5,4,3,2,1,0] fi:1 ; encoding: [0xea,0x3e,0x0a,0x7e,0x01,0x77,0x39,0x05]
// GFX12-ERR: :[[@LINE-2]]:1: error: instruction not supported on this GPU

v_tanh_f16 v127, v127 dpp8:[0,0,0,0,0,0,0,0] fi:0
// GFX1250: v_tanh_f16_dpp v127, v127 dpp8:[0,0,0,0,0,0,0,0] ; encoding: [0xe9,0x3e,0xfe,0x7e,0x7f,0x00,0x00,0x00]
// GFX12-ERR: :[[@LINE-2]]:1: error: instruction not supported on this GPU

v_tanh_bf16 v5, v1 dpp8:[7,6,5,4,3,2,1,0]
// GFX1250: v_tanh_bf16_dpp v5, v1 dpp8:[7,6,5,4,3,2,1,0] ; encoding: [0xe9,0x94,0x0a,0x7e,0x01,0x77,0x39,0x05]
// GFX12-ERR: :[[@LINE-2]]:1: error: instruction not supported on this GPU

v_tanh_bf16 v5, v1 dpp8:[7,6,5,4,3,2,1,0] fi:1
// GFX1250: v_tanh_bf16_dpp v5, v1 dpp8:[7,6,5,4,3,2,1,0] fi:1 ; encoding: [0xea,0x94,0x0a,0x7e,0x01,0x77,0x39,0x05]
// GFX12-ERR: :[[@LINE-2]]:1: error: instruction not supported on this GPU

v_tanh_bf16 v127, v127 dpp8:[0,0,0,0,0,0,0,0] fi:0
// GFX1250: v_tanh_bf16_dpp v127, v127 dpp8:[0,0,0,0,0,0,0,0] ; encoding: [0xe9,0x94,0xfe,0x7e,0x7f,0x00,0x00,0x00]
// GFX12-ERR: :[[@LINE-2]]:1: error: instruction not supported on this GPU

<<<<<<< HEAD
=======
v_prng_b32 v5, v1 dpp8:[7,6,5,4,3,2,1,0]
// GFX1250: v_prng_b32_dpp v5, v1 dpp8:[7,6,5,4,3,2,1,0] ; encoding: [0xe9,0x96,0x0a,0x7e,0x01,0x77,0x39,0x05]
// GFX12-ERR: :[[@LINE-2]]:1: error: instruction not supported on this GPU

v_prng_b32 v5, v1 dpp8:[7,6,5,4,3,2,1,0] fi:1
// GFX1250: v_prng_b32_dpp v5, v1 dpp8:[7,6,5,4,3,2,1,0] fi:1 ; encoding: [0xea,0x96,0x0a,0x7e,0x01,0x77,0x39,0x05]
// GFX12-ERR: :[[@LINE-2]]:1: error: instruction not supported on this GPU

v_prng_b32 v255, v255 dpp8:[0,0,0,0,0,0,0,0] fi:0
// GFX1250: v_prng_b32_dpp v255, v255 dpp8:[0,0,0,0,0,0,0,0] ; encoding: [0xe9,0x96,0xfe,0x7f,0xff,0x00,0x00,0x00]
// GFX12-ERR: :[[@LINE-2]]:1: error: instruction not supported on this GPU

>>>>>>> e38f98f5
v_rcp_bf16 v5, v1 dpp8:[7,6,5,4,3,2,1,0]
// GFX1250: v_rcp_bf16_dpp v5, v1 dpp8:[7,6,5,4,3,2,1,0] ; encoding: [0xe9,0xf2,0x0a,0x7e,0x01,0x77,0x39,0x05]
// GFX12-ERR: :[[@LINE-2]]:1: error: instruction not supported on this GPU

v_rcp_bf16 v5, v1 dpp8:[7,6,5,4,3,2,1,0] fi:1
// GFX1250: v_rcp_bf16_dpp v5, v1 dpp8:[7,6,5,4,3,2,1,0] fi:1 ; encoding: [0xea,0xf2,0x0a,0x7e,0x01,0x77,0x39,0x05]
// GFX12-ERR: :[[@LINE-2]]:1: error: instruction not supported on this GPU

v_rcp_bf16 v127, v127 dpp8:[0,0,0,0,0,0,0,0] fi:0
// GFX1250: v_rcp_bf16_dpp v127, v127 dpp8:[0,0,0,0,0,0,0,0] ; encoding: [0xe9,0xf2,0xfe,0x7e,0x7f,0x00,0x00,0x00]
// GFX12-ERR: :[[@LINE-2]]:1: error: instruction not supported on this GPU

v_sqrt_bf16 v5, v1 dpp8:[7,6,5,4,3,2,1,0]
// GFX1250: v_sqrt_bf16_dpp v5, v1 dpp8:[7,6,5,4,3,2,1,0] ; encoding: [0xe9,0xf4,0x0a,0x7e,0x01,0x77,0x39,0x05]
// GFX12-ERR: :[[@LINE-2]]:1: error: instruction not supported on this GPU

v_sqrt_bf16 v5, v1 dpp8:[7,6,5,4,3,2,1,0] fi:1
// GFX1250: v_sqrt_bf16_dpp v5, v1 dpp8:[7,6,5,4,3,2,1,0] fi:1 ; encoding: [0xea,0xf4,0x0a,0x7e,0x01,0x77,0x39,0x05]
// GFX12-ERR: :[[@LINE-2]]:1: error: instruction not supported on this GPU

v_sqrt_bf16 v127, v127 dpp8:[0,0,0,0,0,0,0,0] fi:0
// GFX1250: v_sqrt_bf16_dpp v127, v127 dpp8:[0,0,0,0,0,0,0,0] ; encoding: [0xe9,0xf4,0xfe,0x7e,0x7f,0x00,0x00,0x00]
// GFX12-ERR: :[[@LINE-2]]:1: error: instruction not supported on this GPU

v_rsq_bf16 v5, v1 dpp8:[7,6,5,4,3,2,1,0]
// GFX1250: v_rsq_bf16_dpp v5, v1 dpp8:[7,6,5,4,3,2,1,0] ; encoding: [0xe9,0xf6,0x0a,0x7e,0x01,0x77,0x39,0x05]
// GFX12-ERR: :[[@LINE-2]]:1: error: instruction not supported on this GPU

v_rsq_bf16 v5, v1 dpp8:[7,6,5,4,3,2,1,0] fi:1
// GFX1250: v_rsq_bf16_dpp v5, v1 dpp8:[7,6,5,4,3,2,1,0] fi:1 ; encoding: [0xea,0xf6,0x0a,0x7e,0x01,0x77,0x39,0x05]
// GFX12-ERR: :[[@LINE-2]]:1: error: instruction not supported on this GPU

v_rsq_bf16 v127, v127 dpp8:[0,0,0,0,0,0,0,0] fi:0
// GFX1250: v_rsq_bf16_dpp v127, v127 dpp8:[0,0,0,0,0,0,0,0] ; encoding: [0xe9,0xf6,0xfe,0x7e,0x7f,0x00,0x00,0x00]
// GFX12-ERR: :[[@LINE-2]]:1: error: instruction not supported on this GPU

v_log_bf16 v5, v1 dpp8:[7,6,5,4,3,2,1,0]
// GFX1250: v_log_bf16_dpp v5, v1 dpp8:[7,6,5,4,3,2,1,0] ; encoding: [0xe9,0xf8,0x0a,0x7e,0x01,0x77,0x39,0x05]
// GFX12-ERR: :[[@LINE-2]]:1: error: instruction not supported on this GPU

v_log_bf16 v5, v1 dpp8:[7,6,5,4,3,2,1,0] fi:1
// GFX1250: v_log_bf16_dpp v5, v1 dpp8:[7,6,5,4,3,2,1,0] fi:1 ; encoding: [0xea,0xf8,0x0a,0x7e,0x01,0x77,0x39,0x05]
// GFX12-ERR: :[[@LINE-2]]:1: error: instruction not supported on this GPU

v_log_bf16 v127, v127 dpp8:[0,0,0,0,0,0,0,0] fi:0
// GFX1250: v_log_bf16_dpp v127, v127 dpp8:[0,0,0,0,0,0,0,0] ; encoding: [0xe9,0xf8,0xfe,0x7e,0x7f,0x00,0x00,0x00]
// GFX12-ERR: :[[@LINE-2]]:1: error: instruction not supported on this GPU

v_exp_bf16 v5, v1 dpp8:[7,6,5,4,3,2,1,0]
// GFX1250: v_exp_bf16_dpp v5, v1 dpp8:[7,6,5,4,3,2,1,0] ; encoding: [0xe9,0xfa,0x0a,0x7e,0x01,0x77,0x39,0x05]
// GFX12-ERR: :[[@LINE-2]]:1: error: instruction not supported on this GPU

v_exp_bf16 v5, v1 dpp8:[7,6,5,4,3,2,1,0] fi:1
// GFX1250: v_exp_bf16_dpp v5, v1 dpp8:[7,6,5,4,3,2,1,0] fi:1 ; encoding: [0xea,0xfa,0x0a,0x7e,0x01,0x77,0x39,0x05]
// GFX12-ERR: :[[@LINE-2]]:1: error: instruction not supported on this GPU

v_exp_bf16 v127, v127 dpp8:[0,0,0,0,0,0,0,0] fi:0
// GFX1250: v_exp_bf16_dpp v127, v127 dpp8:[0,0,0,0,0,0,0,0] ; encoding: [0xe9,0xfa,0xfe,0x7e,0x7f,0x00,0x00,0x00]
// GFX12-ERR: :[[@LINE-2]]:1: error: instruction not supported on this GPU

v_sin_bf16 v5, v1 dpp8:[7,6,5,4,3,2,1,0]
// GFX1250: v_sin_bf16_dpp v5, v1 dpp8:[7,6,5,4,3,2,1,0] ; encoding: [0xe9,0xfc,0x0a,0x7e,0x01,0x77,0x39,0x05]
// GFX12-ERR: :[[@LINE-2]]:1: error: instruction not supported on this GPU

v_sin_bf16 v5, v1 dpp8:[7,6,5,4,3,2,1,0] fi:1
// GFX1250: v_sin_bf16_dpp v5, v1 dpp8:[7,6,5,4,3,2,1,0] fi:1 ; encoding: [0xea,0xfc,0x0a,0x7e,0x01,0x77,0x39,0x05]
// GFX12-ERR: :[[@LINE-2]]:1: error: instruction not supported on this GPU

v_sin_bf16 v127, v127 dpp8:[0,0,0,0,0,0,0,0] fi:0
// GFX1250: v_sin_bf16_dpp v127, v127 dpp8:[0,0,0,0,0,0,0,0] ; encoding: [0xe9,0xfc,0xfe,0x7e,0x7f,0x00,0x00,0x00]
// GFX12-ERR: :[[@LINE-2]]:1: error: instruction not supported on this GPU

v_cos_bf16 v5, v1 dpp8:[7,6,5,4,3,2,1,0]
// GFX1250: v_cos_bf16_dpp v5, v1 dpp8:[7,6,5,4,3,2,1,0] ; encoding: [0xe9,0xfe,0x0a,0x7e,0x01,0x77,0x39,0x05]
// GFX12-ERR: :[[@LINE-2]]:1: error: instruction not supported on this GPU

v_cos_bf16 v5, v1 dpp8:[7,6,5,4,3,2,1,0] fi:1
// GFX1250: v_cos_bf16_dpp v5, v1 dpp8:[7,6,5,4,3,2,1,0] fi:1 ; encoding: [0xea,0xfe,0x0a,0x7e,0x01,0x77,0x39,0x05]
// GFX12-ERR: :[[@LINE-2]]:1: error: instruction not supported on this GPU

v_cos_bf16 v127, v127 dpp8:[0,0,0,0,0,0,0,0] fi:0
// GFX1250: v_cos_bf16_dpp v127, v127 dpp8:[0,0,0,0,0,0,0,0] ; encoding: [0xe9,0xfe,0xfe,0x7e,0x7f,0x00,0x00,0x00]
// GFX12-ERR: :[[@LINE-2]]:1: error: instruction not supported on this GPU

v_cvt_f32_bf16 v5, v1 dpp8:[7,6,5,4,3,2,1,0]
// GFX1250: v_cvt_f32_bf16_dpp v5, v1 dpp8:[7,6,5,4,3,2,1,0] ; encoding: [0xe9,0xe4,0x0a,0x7e,0x01,0x77,0x39,0x05]
// GFX12-ERR: :[[@LINE-2]]:1: error: instruction not supported on this GPU

v_cvt_f32_bf16 v5, v1 dpp8:[7,6,5,4,3,2,1,0] fi:1
// GFX1250: v_cvt_f32_bf16_dpp v5, v1 dpp8:[7,6,5,4,3,2,1,0] fi:1 ; encoding: [0xea,0xe4,0x0a,0x7e,0x01,0x77,0x39,0x05]
// GFX12-ERR: :[[@LINE-2]]:1: error: instruction not supported on this GPU

v_cvt_f32_bf16 v127, v127 dpp8:[0,0,0,0,0,0,0,0] fi:0
// GFX1250: v_cvt_f32_bf16_dpp v127, v127 dpp8:[0,0,0,0,0,0,0,0] ; encoding: [0xe9,0xe4,0xfe,0x7e,0x7f,0x00,0x00,0x00]
// GFX12-ERR: :[[@LINE-2]]:1: error: instruction not supported on this GPU

v_cvt_f16_bf8 v1, v2 dpp8:[7,6,5,4,3,2,1,0]
// GFX1250: v_cvt_f16_bf8_dpp v1, v2 dpp8:[7,6,5,4,3,2,1,0] ; encoding: [0xe9,0xf0,0x02,0x7e,0x02,0x77,0x39,0x05]
// GFX12-ERR: :[[@LINE-2]]:1: error: instruction not supported on this GPU

v_cvt_f16_bf8 v1, v2 dpp8:[7,6,5,4,3,2,1,0] fi:1
// GFX1250: v_cvt_f16_bf8_dpp v1, v2 dpp8:[7,6,5,4,3,2,1,0] fi:1 ; encoding: [0xea,0xf0,0x02,0x7e,0x02,0x77,0x39,0x05]
// GFX12-ERR: :[[@LINE-2]]:1: error: instruction not supported on this GPU

v_cvt_f16_fp8 v1, v2 dpp8:[7,6,5,4,3,2,1,0]
// GFX1250: v_cvt_f16_fp8_dpp v1, v2 dpp8:[7,6,5,4,3,2,1,0] ; encoding: [0xe9,0xee,0x02,0x7e,0x02,0x77,0x39,0x05]
// GFX12-ERR: :[[@LINE-2]]:1: error: instruction not supported on this GPU

v_cvt_f16_fp8 v1, v2 dpp8:[7,6,5,4,3,2,1,0] fi:1
// GFX1250: v_cvt_f16_fp8_dpp v1, v2 dpp8:[7,6,5,4,3,2,1,0] fi:1 ; encoding: [0xea,0xee,0x02,0x7e,0x02,0x77,0x39,0x05]
// GFX12-ERR: :[[@LINE-2]]:1: error: instruction not supported on this GPU

v_cvt_pk_f16_bf8 v1, v2 dpp8:[7,6,5,4,3,2,1,0] fi:1
// GFX1250: v_cvt_pk_f16_bf8_dpp v1, v2 dpp8:[7,6,5,4,3,2,1,0] fi:1 ; encoding: [0xea,0xec,0x02,0x7e,0x02,0x77,0x39,0x05]
// GFX12-ERR: :[[@LINE-2]]:1: error: instruction not supported on this GPU

v_cvt_pk_f16_fp8 v1, v2 dpp8:[7,6,5,4,3,2,1,0] fi:1
// GFX1250: v_cvt_pk_f16_fp8_dpp v1, v2 dpp8:[7,6,5,4,3,2,1,0] fi:1 ; encoding: [0xea,0xea,0x02,0x7e,0x02,0x77,0x39,0x05]
// GFX12-ERR: :[[@LINE-2]]:1: error: instruction not supported on this GPU

v_sat_pk4_i4_i8 v1, v2 dpp8:[7,6,5,4,3,2,1,0]
// GFX1250: v_sat_pk4_i4_i8_dpp v1, v2 dpp8:[7,6,5,4,3,2,1,0] ; encoding: [0xe9,0xe6,0x02,0x7e,0x02,0x77,0x39,0x05]
// GFX12-ERR: :[[@LINE-2]]:1: error: instruction not supported on this GPU

v_sat_pk4_i4_i8 v1, v2 dpp8:[7,6,5,4,3,2,1,0] fi:1
// GFX1250: v_sat_pk4_i4_i8_dpp v1, v2 dpp8:[7,6,5,4,3,2,1,0] fi:1 ; encoding: [0xea,0xe6,0x02,0x7e,0x02,0x77,0x39,0x05]
// GFX12-ERR: :[[@LINE-2]]:1: error: instruction not supported on this GPU

v_sat_pk4_u4_u8 v1, v2 dpp8:[7,6,5,4,3,2,1,0]
// GFX1250: v_sat_pk4_u4_u8_dpp v1, v2 dpp8:[7,6,5,4,3,2,1,0] ; encoding: [0xe9,0xe8,0x02,0x7e,0x02,0x77,0x39,0x05]
// GFX12-ERR: :[[@LINE-2]]:1: error: instruction not supported on this GPU

v_sat_pk4_u4_u8 v1, v2 dpp8:[7,6,5,4,3,2,1,0] fi:1
// GFX1250: v_sat_pk4_u4_u8_dpp v1, v2 dpp8:[7,6,5,4,3,2,1,0] fi:1 ; encoding: [0xea,0xe8,0x02,0x7e,0x02,0x77,0x39,0x05]
// GFX12-ERR: :[[@LINE-2]]:1: error: instruction not supported on this GPU<|MERGE_RESOLUTION|>--- conflicted
+++ resolved
@@ -38,8 +38,6 @@
 // GFX1250: v_tanh_bf16_dpp v127, v127 dpp8:[0,0,0,0,0,0,0,0] ; encoding: [0xe9,0x94,0xfe,0x7e,0x7f,0x00,0x00,0x00]
 // GFX12-ERR: :[[@LINE-2]]:1: error: instruction not supported on this GPU
 
-<<<<<<< HEAD
-=======
 v_prng_b32 v5, v1 dpp8:[7,6,5,4,3,2,1,0]
 // GFX1250: v_prng_b32_dpp v5, v1 dpp8:[7,6,5,4,3,2,1,0] ; encoding: [0xe9,0x96,0x0a,0x7e,0x01,0x77,0x39,0x05]
 // GFX12-ERR: :[[@LINE-2]]:1: error: instruction not supported on this GPU
@@ -52,7 +50,6 @@
 // GFX1250: v_prng_b32_dpp v255, v255 dpp8:[0,0,0,0,0,0,0,0] ; encoding: [0xe9,0x96,0xfe,0x7f,0xff,0x00,0x00,0x00]
 // GFX12-ERR: :[[@LINE-2]]:1: error: instruction not supported on this GPU
 
->>>>>>> e38f98f5
 v_rcp_bf16 v5, v1 dpp8:[7,6,5,4,3,2,1,0]
 // GFX1250: v_rcp_bf16_dpp v5, v1 dpp8:[7,6,5,4,3,2,1,0] ; encoding: [0xe9,0xf2,0x0a,0x7e,0x01,0x77,0x39,0x05]
 // GFX12-ERR: :[[@LINE-2]]:1: error: instruction not supported on this GPU
