--- conflicted
+++ resolved
@@ -269,24 +269,18 @@
 // GFX1250: tensor_stop th:TH_STORE_BYPASS scope:SCOPE_SYS ; encoding: [0x7c,0xc0,0x1b,0xee,0x00,0x00,0x3c,0x00,0x00,0x00,0x00,0x00]
 // GFX12-ERR: :[[@LINE-2]]:{{[0-9]+}}: error: instruction not supported on this GPU
 
-<<<<<<< HEAD
-=======
 flat_atomic_add_f32 v1, v2, s[2:3] offset:8000000 scale_offset th:TH_ATOMIC_RETURN
 // GFX1250: flat_atomic_add_f32 v1, v2, s[2:3] offset:8000000 scale_offset th:TH_ATOMIC_RETURN ; encoding: [0x02,0x80,0x15,0xec,0x00,0x00,0x11,0x01,0x01,0x00,0x12,0x7a]
 // GFX12-ERR: :[[@LINE-2]]:{{[0-9]+}}: error: operands are not valid for this GPU or mode
 
->>>>>>> e38f98f5
 flat_atomic_add_f32 v2, v3, s[2:3] offset:64
 // GFX1250: flat_atomic_add_f32 v2, v3, s[2:3] offset:64 ; encoding: [0x02,0x80,0x15,0xec,0x00,0x00,0x80,0x01,0x02,0x40,0x00,0x00]
 // GFX12-ERR: :[[@LINE-2]]:{{[0-9]+}}: error: operands are not valid for this GPU or mode
 
-<<<<<<< HEAD
-=======
 flat_atomic_add_u32 v1, v2, s[2:3] offset:-64 scale_offset th:TH_ATOMIC_RETURN
 // GFX1250: flat_atomic_add_u32 v1, v2, s[2:3] offset:-64 scale_offset th:TH_ATOMIC_RETURN ; encoding: [0x02,0x40,0x0d,0xec,0x00,0x00,0x11,0x01,0x01,0xc0,0xff,0xff]
 // GFX12-ERR: :[[@LINE-2]]:{{[0-9]+}}: error: operands are not valid for this GPU or mode
 
->>>>>>> e38f98f5
 flat_atomic_add_u32 v2, v3, s[2:3] offset:-64
 // GFX1250: flat_atomic_add_u32 v2, v3, s[2:3] offset:-64 ; encoding: [0x02,0x40,0x0d,0xec,0x00,0x00,0x80,0x01,0x02,0xc0,0xff,0xff]
 // GFX12-ERR: :[[@LINE-2]]:{{[0-9]+}}: error: operands are not valid for this GPU or mode
@@ -295,8 +289,6 @@
 // GFX1250: flat_atomic_add_u64 v2, v[2:3], s[2:3] offset:64 ; encoding: [0x02,0xc0,0x10,0xec,0x00,0x00,0x00,0x01,0x02,0x40,0x00,0x00]
 // GFX12-ERR: :[[@LINE-2]]:{{[0-9]+}}: error: operands are not valid for this GPU or mode
 
-<<<<<<< HEAD
-=======
 flat_atomic_add_u64 v[0:1], v2, v[2:3], s[2:3] offset:-64 scale_offset th:TH_ATOMIC_RETURN
 // GFX1250: flat_atomic_add_u64 v[0:1], v2, v[2:3], s[2:3] offset:-64 scale_offset th:TH_ATOMIC_RETURN ; encoding: [0x02,0xc0,0x10,0xec,0x00,0x00,0x11,0x01,0x02,0xc0,0xff,0xff]
 // GFX12-ERR: :[[@LINE-2]]:{{[0-9]+}}: error: not a valid operand.
@@ -305,7 +297,6 @@
 // GFX1250: flat_atomic_and_b32 v1, v2, s[2:3] offset:64 scale_offset th:TH_ATOMIC_RETURN ; encoding: [0x02,0x00,0x0f,0xec,0x00,0x00,0x11,0x01,0x01,0x40,0x00,0x00]
 // GFX12-ERR: :[[@LINE-2]]:{{[0-9]+}}: error: operands are not valid for this GPU or mode
 
->>>>>>> e38f98f5
 flat_atomic_and_b32 v2, v3, s[2:3] offset:64
 // GFX1250: flat_atomic_and_b32 v2, v3, s[2:3] offset:64 ; encoding: [0x02,0x00,0x0f,0xec,0x00,0x00,0x80,0x01,0x02,0x40,0x00,0x00]
 // GFX12-ERR: :[[@LINE-2]]:{{[0-9]+}}: error: operands are not valid for this GPU or mode
@@ -314,8 +305,6 @@
 // GFX1250: flat_atomic_and_b64 v2, v[2:3], s[2:3] offset:64 ; encoding: [0x02,0x40,0x12,0xec,0x00,0x00,0x00,0x01,0x02,0x40,0x00,0x00]
 // GFX12-ERR: :[[@LINE-2]]:{{[0-9]+}}: error: operands are not valid for this GPU or mode
 
-<<<<<<< HEAD
-=======
 flat_atomic_and_b64 v[0:1], v2, v[2:3], s[2:3] offset:-64 scale_offset th:TH_ATOMIC_RETURN
 // GFX1250: flat_atomic_and_b64 v[0:1], v2, v[2:3], s[2:3] offset:-64 scale_offset th:TH_ATOMIC_RETURN ; encoding: [0x02,0x40,0x12,0xec,0x00,0x00,0x11,0x01,0x02,0xc0,0xff,0xff]
 // GFX12-ERR: :[[@LINE-2]]:{{[0-9]+}}: error: not a valid operand.
@@ -324,40 +313,30 @@
 // GFX1250: flat_atomic_cmpswap_b32 v0, v2, v[2:3], s[2:3] scale_offset th:TH_ATOMIC_RETURN ; encoding: [0x02,0x00,0x0d,0xec,0x00,0x00,0x11,0x01,0x02,0x00,0x00,0x00]
 // GFX12-ERR: :[[@LINE-2]]:{{[0-9]+}}: error: operands are not valid for this GPU or mode
 
->>>>>>> e38f98f5
 flat_atomic_cmpswap_b32 v2, v[2:3], s[2:3] offset:64
 // GFX1250: flat_atomic_cmpswap_b32 v2, v[2:3], s[2:3] offset:64 ; encoding: [0x02,0x00,0x0d,0xec,0x00,0x00,0x00,0x01,0x02,0x40,0x00,0x00]
 // GFX12-ERR: :[[@LINE-2]]:{{[0-9]+}}: error: operands are not valid for this GPU or mode
 
-<<<<<<< HEAD
-=======
 flat_atomic_cmpswap_b64 v[0:1], v2, v[2:5], s[2:3] offset:64 scale_offset th:TH_ATOMIC_RETURN
 // GFX1250: flat_atomic_cmpswap_b64 v[0:1], v2, v[2:5], s[2:3] offset:64 scale_offset th:TH_ATOMIC_RETURN ; encoding: [0x02,0x80,0x10,0xec,0x00,0x00,0x11,0x01,0x02,0x40,0x00,0x00]
 // GFX12-ERR: :[[@LINE-2]]:{{[0-9]+}}: error: not a valid operand.
 
->>>>>>> e38f98f5
 flat_atomic_cmpswap_b64 v2, v[2:5], s[2:3]
 // GFX1250: flat_atomic_cmpswap_b64 v2, v[2:5], s[2:3] ; encoding: [0x02,0x80,0x10,0xec,0x00,0x00,0x00,0x01,0x02,0x00,0x00,0x00]
 // GFX12-ERR: :[[@LINE-2]]:{{[0-9]+}}: error: operands are not valid for this GPU or mode
 
-<<<<<<< HEAD
-=======
 flat_atomic_cond_sub_u32 v1, v2, s[2:3] offset:64 scale_offset th:TH_ATOMIC_RETURN
 // GFX1250: flat_atomic_cond_sub_u32 v1, v2, s[2:3] offset:64 scale_offset th:TH_ATOMIC_RETURN ; encoding: [0x02,0x00,0x14,0xec,0x00,0x00,0x11,0x01,0x01,0x40,0x00,0x00]
 // GFX12-ERR: :[[@LINE-2]]:{{[0-9]+}}: error: operands are not valid for this GPU or mode
 
->>>>>>> e38f98f5
 flat_atomic_cond_sub_u32 v2, v3, s[2:3] offset:64
 // GFX1250: flat_atomic_cond_sub_u32 v2, v3, s[2:3] offset:64 ; encoding: [0x02,0x00,0x14,0xec,0x00,0x00,0x80,0x01,0x02,0x40,0x00,0x00]
 // GFX12-ERR: :[[@LINE-2]]:{{[0-9]+}}: error: operands are not valid for this GPU or mode
 
-<<<<<<< HEAD
-=======
 flat_atomic_dec_u32 v1, v2, s[2:3] offset:64 scale_offset th:TH_ATOMIC_RETURN
 // GFX1250: flat_atomic_dec_u32 v1, v2, s[2:3] offset:64 scale_offset th:TH_ATOMIC_RETURN ; encoding: [0x02,0x00,0x10,0xec,0x00,0x00,0x11,0x01,0x01,0x40,0x00,0x00]
 // GFX12-ERR: :[[@LINE-2]]:{{[0-9]+}}: error: operands are not valid for this GPU or mode
 
->>>>>>> e38f98f5
 flat_atomic_dec_u32 v2, v3, s[2:3] offset:64
 // GFX1250: flat_atomic_dec_u32 v2, v3, s[2:3] offset:64 ; encoding: [0x02,0x00,0x10,0xec,0x00,0x00,0x80,0x01,0x02,0x40,0x00,0x00]
 // GFX12-ERR: :[[@LINE-2]]:{{[0-9]+}}: error: operands are not valid for this GPU or mode
@@ -366,8 +345,6 @@
 // GFX1250: flat_atomic_dec_u64 v2, v[2:3], s[2:3] offset:64 ; encoding: [0x02,0x40,0x13,0xec,0x00,0x00,0x00,0x01,0x02,0x40,0x00,0x00]
 // GFX12-ERR: :[[@LINE-2]]:{{[0-9]+}}: error: operands are not valid for this GPU or mode
 
-<<<<<<< HEAD
-=======
 flat_atomic_dec_u64 v[0:1], v2, v[2:3], s[2:3] offset:-64 scale_offset th:TH_ATOMIC_RETURN
 // GFX1250: flat_atomic_dec_u64 v[0:1], v2, v[2:3], s[2:3] offset:-64 scale_offset th:TH_ATOMIC_RETURN ; encoding: [0x02,0x40,0x13,0xec,0x00,0x00,0x11,0x01,0x02,0xc0,0xff,0xff]
 // GFX12-ERR: :[[@LINE-2]]:{{[0-9]+}}: error: not a valid operand.
@@ -376,7 +353,6 @@
 // GFX1250: flat_atomic_inc_u32 v1, v2, s[2:3] offset:64 scale_offset th:TH_ATOMIC_RETURN ; encoding: [0x02,0xc0,0x0f,0xec,0x00,0x00,0x11,0x01,0x01,0x40,0x00,0x00]
 // GFX12-ERR: :[[@LINE-2]]:{{[0-9]+}}: error: operands are not valid for this GPU or mode
 
->>>>>>> e38f98f5
 flat_atomic_inc_u32 v2, v3, s[2:3] offset:64
 // GFX1250: flat_atomic_inc_u32 v2, v3, s[2:3] offset:64 ; encoding: [0x02,0xc0,0x0f,0xec,0x00,0x00,0x80,0x01,0x02,0x40,0x00,0x00]
 // GFX12-ERR: :[[@LINE-2]]:{{[0-9]+}}: error: operands are not valid for this GPU or mode
@@ -385,8 +361,6 @@
 // GFX1250: flat_atomic_inc_u64 v2, v[2:3], s[2:3] offset:64 ; encoding: [0x02,0x00,0x13,0xec,0x00,0x00,0x00,0x01,0x02,0x40,0x00,0x00]
 // GFX12-ERR: :[[@LINE-2]]:{{[0-9]+}}: error: operands are not valid for this GPU or mode
 
-<<<<<<< HEAD
-=======
 flat_atomic_inc_u64 v[0:1], v2, v[2:3], s[2:3] offset:64 scale_offset th:TH_ATOMIC_RETURN
 // GFX1250: flat_atomic_inc_u64 v[0:1], v2, v[2:3], s[2:3] offset:64 scale_offset th:TH_ATOMIC_RETURN ; encoding: [0x02,0x00,0x13,0xec,0x00,0x00,0x11,0x01,0x02,0x40,0x00,0x00]
 // GFX12-ERR: :[[@LINE-2]]:{{[0-9]+}}: error: not a valid operand.
@@ -395,18 +369,14 @@
 // GFX1250: flat_atomic_max_num_f32 v1, v2, s[2:3] offset:64 scale_offset th:TH_ATOMIC_RETURN ; encoding: [0x02,0x80,0x14,0xec,0x00,0x00,0x11,0x01,0x01,0x40,0x00,0x00]
 // GFX12-ERR: :[[@LINE-2]]:{{[0-9]+}}: error: operands are not valid for this GPU or mode
 
->>>>>>> e38f98f5
 flat_atomic_max_num_f32 v2, v3, s[2:3] offset:64
 // GFX1250: flat_atomic_max_num_f32 v2, v3, s[2:3] offset:64 ; encoding: [0x02,0x80,0x14,0xec,0x00,0x00,0x80,0x01,0x02,0x40,0x00,0x00]
 // GFX12-ERR: :[[@LINE-2]]:{{[0-9]+}}: error: operands are not valid for this GPU or mode
 
-<<<<<<< HEAD
-=======
 flat_atomic_max_i32 v1, v2, s[2:3] offset:64 scale_offset th:TH_ATOMIC_RETURN
 // GFX1250: flat_atomic_max_i32 v1, v2, s[2:3] offset:64 scale_offset th:TH_ATOMIC_RETURN ; encoding: [0x02,0x80,0x0e,0xec,0x00,0x00,0x11,0x01,0x01,0x40,0x00,0x00]
 // GFX12-ERR: :[[@LINE-2]]:{{[0-9]+}}: error: operands are not valid for this GPU or mode
 
->>>>>>> e38f98f5
 flat_atomic_max_i32 v2, v3, s[2:3] offset:64
 // GFX1250: flat_atomic_max_i32 v2, v3, s[2:3] offset:64 ; encoding: [0x02,0x80,0x0e,0xec,0x00,0x00,0x80,0x01,0x02,0x40,0x00,0x00]
 // GFX12-ERR: :[[@LINE-2]]:{{[0-9]+}}: error: operands are not valid for this GPU or mode
@@ -415,8 +385,6 @@
 // GFX1250: flat_atomic_max_i64 v2, v[2:3], s[2:3] offset:64 ; encoding: [0x02,0xc0,0x11,0xec,0x00,0x00,0x00,0x01,0x02,0x40,0x00,0x00]
 // GFX12-ERR: :[[@LINE-2]]:{{[0-9]+}}: error: operands are not valid for this GPU or mode
 
-<<<<<<< HEAD
-=======
 flat_atomic_max_i64 v[0:1], v2, v[2:3], s[2:3] offset:64 scale_offset th:TH_ATOMIC_RETURN
 // GFX1250: flat_atomic_max_i64 v[0:1], v2, v[2:3], s[2:3] offset:64 scale_offset th:TH_ATOMIC_RETURN ; encoding: [0x02,0xc0,0x11,0xec,0x00,0x00,0x11,0x01,0x02,0x40,0x00,0x00]
 // GFX12-ERR: :[[@LINE-2]]:{{[0-9]+}}: error: not a valid operand.
@@ -425,7 +393,6 @@
 // GFX1250: flat_atomic_max_u32 v1, v2, s[2:3] offset:64 scale_offset th:TH_ATOMIC_RETURN ; encoding: [0x02,0xc0,0x0e,0xec,0x00,0x00,0x11,0x01,0x01,0x40,0x00,0x00]
 // GFX12-ERR: :[[@LINE-2]]:{{[0-9]+}}: error: operands are not valid for this GPU or mode
 
->>>>>>> e38f98f5
 flat_atomic_max_u32 v2, v3, s[2:3] offset:64
 // GFX1250: flat_atomic_max_u32 v2, v3, s[2:3] offset:64 ; encoding: [0x02,0xc0,0x0e,0xec,0x00,0x00,0x80,0x01,0x02,0x40,0x00,0x00]
 // GFX12-ERR: :[[@LINE-2]]:{{[0-9]+}}: error: operands are not valid for this GPU or mode
@@ -434,8 +401,6 @@
 // GFX1250: flat_atomic_max_u64 v2, v[2:3], s[2:3] offset:64 ; encoding: [0x02,0x00,0x12,0xec,0x00,0x00,0x00,0x01,0x02,0x40,0x00,0x00]
 // GFX12-ERR: :[[@LINE-2]]:{{[0-9]+}}: error: operands are not valid for this GPU or mode
 
-<<<<<<< HEAD
-=======
 flat_atomic_max_u64 v[0:1], v2, v[2:3], s[2:3] offset:64 scale_offset th:TH_ATOMIC_RETURN
 // GFX1250: flat_atomic_max_u64 v[0:1], v2, v[2:3], s[2:3] offset:64 scale_offset th:TH_ATOMIC_RETURN ; encoding: [0x02,0x00,0x12,0xec,0x00,0x00,0x11,0x01,0x02,0x40,0x00,0x00]
 // GFX12-ERR: :[[@LINE-2]]:{{[0-9]+}}: error: not a valid operand.
@@ -444,18 +409,14 @@
 // GFX1250: flat_atomic_min_num_f32 v1, v2, s[2:3] offset:64 scale_offset th:TH_ATOMIC_RETURN ; encoding: [0x02,0x40,0x14,0xec,0x00,0x00,0x11,0x01,0x01,0x40,0x00,0x00]
 // GFX12-ERR: :[[@LINE-2]]:{{[0-9]+}}: error: operands are not valid for this GPU or mode
 
->>>>>>> e38f98f5
 flat_atomic_min_num_f32 v2, v3, s[2:3] offset:64
 // GFX1250: flat_atomic_min_num_f32 v2, v3, s[2:3] offset:64 ; encoding: [0x02,0x40,0x14,0xec,0x00,0x00,0x80,0x01,0x02,0x40,0x00,0x00]
 // GFX12-ERR: :[[@LINE-2]]:{{[0-9]+}}: error: operands are not valid for this GPU or mode
 
-<<<<<<< HEAD
-=======
 flat_atomic_min_i32 v1, v2, s[2:3] offset:64 scale_offset th:TH_ATOMIC_RETURN
 // GFX1250: flat_atomic_min_i32 v1, v2, s[2:3] offset:64 scale_offset th:TH_ATOMIC_RETURN ; encoding: [0x02,0x00,0x0e,0xec,0x00,0x00,0x11,0x01,0x01,0x40,0x00,0x00]
 // GFX12-ERR: :[[@LINE-2]]:{{[0-9]+}}: error: operands are not valid for this GPU or mode
 
->>>>>>> e38f98f5
 flat_atomic_min_i32 v2, v3, s[2:3] offset:64
 // GFX1250: flat_atomic_min_i32 v2, v3, s[2:3] offset:64 ; encoding: [0x02,0x00,0x0e,0xec,0x00,0x00,0x80,0x01,0x02,0x40,0x00,0x00]
 // GFX12-ERR: :[[@LINE-2]]:{{[0-9]+}}: error: operands are not valid for this GPU or mode
@@ -464,8 +425,6 @@
 // GFX1250: flat_atomic_min_i64 v2, v[2:3], s[2:3] offset:64 ; encoding: [0x02,0x40,0x11,0xec,0x00,0x00,0x00,0x01,0x02,0x40,0x00,0x00]
 // GFX12-ERR: :[[@LINE-2]]:{{[0-9]+}}: error: operands are not valid for this GPU or mode
 
-<<<<<<< HEAD
-=======
 flat_atomic_min_i64 v[0:1], v2, v[2:3], s[2:3] offset:64 scale_offset th:TH_ATOMIC_RETURN
 // GFX1250: flat_atomic_min_i64 v[0:1], v2, v[2:3], s[2:3] offset:64 scale_offset th:TH_ATOMIC_RETURN ; encoding: [0x02,0x40,0x11,0xec,0x00,0x00,0x11,0x01,0x02,0x40,0x00,0x00]
 // GFX12-ERR: :[[@LINE-2]]:{{[0-9]+}}: error: not a valid operand.
@@ -474,7 +433,6 @@
 // GFX1250: flat_atomic_min_u32 v1, v2, s[2:3] offset:64 scale_offset th:TH_ATOMIC_RETURN ; encoding: [0x02,0x40,0x0e,0xec,0x00,0x00,0x11,0x01,0x01,0x40,0x00,0x00]
 // GFX12-ERR: :[[@LINE-2]]:{{[0-9]+}}: error: operands are not valid for this GPU or mode
 
->>>>>>> e38f98f5
 flat_atomic_min_u32 v2, v3, s[2:3] offset:64
 // GFX1250: flat_atomic_min_u32 v2, v3, s[2:3] offset:64 ; encoding: [0x02,0x40,0x0e,0xec,0x00,0x00,0x80,0x01,0x02,0x40,0x00,0x00]
 // GFX12-ERR: :[[@LINE-2]]:{{[0-9]+}}: error: operands are not valid for this GPU or mode
@@ -483,8 +441,6 @@
 // GFX1250: flat_atomic_min_u64 v2, v[2:3], s[2:3] offset:64 ; encoding: [0x02,0x80,0x11,0xec,0x00,0x00,0x00,0x01,0x02,0x40,0x00,0x00]
 // GFX12-ERR: :[[@LINE-2]]:{{[0-9]+}}: error: operands are not valid for this GPU or mode
 
-<<<<<<< HEAD
-=======
 flat_atomic_min_u64 v[0:1], v2, v[2:3], s[2:3] offset:64 scale_offset th:TH_ATOMIC_RETURN
 // GFX1250: flat_atomic_min_u64 v[0:1], v2, v[2:3], s[2:3] offset:64 scale_offset th:TH_ATOMIC_RETURN ; encoding: [0x02,0x80,0x11,0xec,0x00,0x00,0x11,0x01,0x02,0x40,0x00,0x00]
 // GFX12-ERR: :[[@LINE-2]]:{{[0-9]+}}: error: not a valid operand.
@@ -493,7 +449,6 @@
 // GFX1250: flat_atomic_or_b32 v1, v2, s[2:3] offset:64 scale_offset th:TH_ATOMIC_RETURN ; encoding: [0x02,0x40,0x0f,0xec,0x00,0x00,0x11,0x01,0x01,0x40,0x00,0x00]
 // GFX12-ERR: :[[@LINE-2]]:{{[0-9]+}}: error: operands are not valid for this GPU or mode
 
->>>>>>> e38f98f5
 flat_atomic_or_b32 v2, v3, s[2:3] offset:64
 // GFX1250: flat_atomic_or_b32 v2, v3, s[2:3] offset:64 ; encoding: [0x02,0x40,0x0f,0xec,0x00,0x00,0x80,0x01,0x02,0x40,0x00,0x00]
 // GFX12-ERR: :[[@LINE-2]]:{{[0-9]+}}: error: operands are not valid for this GPU or mode
@@ -502,8 +457,6 @@
 // GFX1250: flat_atomic_or_b64 v2, v[2:3], s[2:3] offset:64 ; encoding: [0x02,0x80,0x12,0xec,0x00,0x00,0x00,0x01,0x02,0x40,0x00,0x00]
 // GFX12-ERR: :[[@LINE-2]]:{{[0-9]+}}: error: operands are not valid for this GPU or mode
 
-<<<<<<< HEAD
-=======
 flat_atomic_or_b64 v[0:1], v2, v[2:3], s[2:3] offset:64 scale_offset th:TH_ATOMIC_RETURN
 // GFX1250: flat_atomic_or_b64 v[0:1], v2, v[2:3], s[2:3] offset:64 scale_offset th:TH_ATOMIC_RETURN ; encoding: [0x02,0x80,0x12,0xec,0x00,0x00,0x11,0x01,0x02,0x40,0x00,0x00]
 // GFX12-ERR: :[[@LINE-2]]:{{[0-9]+}}: error: not a valid operand.
@@ -512,18 +465,14 @@
 // GFX1250: flat_atomic_sub_clamp_u32 v1, v2, s[2:3] offset:64 scale_offset th:TH_ATOMIC_RETURN ; encoding: [0x02,0xc0,0x0d,0xec,0x00,0x00,0x11,0x01,0x01,0x40,0x00,0x00]
 // GFX12-ERR: :[[@LINE-2]]:{{[0-9]+}}: error: operands are not valid for this GPU or mode
 
->>>>>>> e38f98f5
 flat_atomic_sub_clamp_u32 v2, v3, s[2:3] offset:64
 // GFX1250: flat_atomic_sub_clamp_u32 v2, v3, s[2:3] offset:64 ; encoding: [0x02,0xc0,0x0d,0xec,0x00,0x00,0x80,0x01,0x02,0x40,0x00,0x00]
 // GFX12-ERR: :[[@LINE-2]]:{{[0-9]+}}: error: operands are not valid for this GPU or mode
 
-<<<<<<< HEAD
-=======
 flat_atomic_sub_u32 v1, v2, s[2:3] offset:64 scale_offset th:TH_ATOMIC_RETURN
 // GFX1250: flat_atomic_sub_u32 v1, v2, s[2:3] offset:64 scale_offset th:TH_ATOMIC_RETURN ; encoding: [0x02,0x80,0x0d,0xec,0x00,0x00,0x11,0x01,0x01,0x40,0x00,0x00]
 // GFX12-ERR: :[[@LINE-2]]:{{[0-9]+}}: error: operands are not valid for this GPU or mode
 
->>>>>>> e38f98f5
 flat_atomic_sub_u32 v2, v3, s[2:3] offset:64
 // GFX1250: flat_atomic_sub_u32 v2, v3, s[2:3] offset:64 ; encoding: [0x02,0x80,0x0d,0xec,0x00,0x00,0x80,0x01,0x02,0x40,0x00,0x00]
 // GFX12-ERR: :[[@LINE-2]]:{{[0-9]+}}: error: operands are not valid for this GPU or mode
@@ -532,8 +481,6 @@
 // GFX1250: flat_atomic_sub_u64 v2, v[2:3], s[2:3] offset:64 ; encoding: [0x02,0x00,0x11,0xec,0x00,0x00,0x00,0x01,0x02,0x40,0x00,0x00]
 // GFX12-ERR: :[[@LINE-2]]:{{[0-9]+}}: error: operands are not valid for this GPU or mode
 
-<<<<<<< HEAD
-=======
 flat_atomic_sub_u64 v[0:1], v2, v[2:3], s[2:3] offset:64 scale_offset th:TH_ATOMIC_RETURN
 // GFX1250: flat_atomic_sub_u64 v[0:1], v2, v[2:3], s[2:3] offset:64 scale_offset th:TH_ATOMIC_RETURN ; encoding: [0x02,0x00,0x11,0xec,0x00,0x00,0x11,0x01,0x02,0x40,0x00,0x00]
 // GFX12-ERR: :[[@LINE-2]]:{{[0-9]+}}: error: not a valid operand.
@@ -542,7 +489,6 @@
 // GFX1250: flat_atomic_swap_b32 v0, v2, s[2:3] scale_offset th:TH_ATOMIC_RETURN ; encoding: [0x02,0xc0,0x0c,0xec,0x00,0x00,0x11,0x01,0x00,0x00,0x00,0x00]
 // GFX12-ERR: :[[@LINE-2]]:{{[0-9]+}}: error: operands are not valid for this GPU or mode
 
->>>>>>> e38f98f5
 flat_atomic_swap_b32 v2, v3, s[2:3] offset:64
 // GFX1250: flat_atomic_swap_b32 v2, v3, s[2:3] offset:64 ; encoding: [0x02,0xc0,0x0c,0xec,0x00,0x00,0x80,0x01,0x02,0x40,0x00,0x00]
 // GFX12-ERR: :[[@LINE-2]]:{{[0-9]+}}: error: operands are not valid for this GPU or mode
@@ -551,8 +497,6 @@
 // GFX1250: flat_atomic_swap_b64 v2, v[2:3], s[2:3] offset:64 ; encoding: [0x02,0x40,0x10,0xec,0x00,0x00,0x00,0x01,0x02,0x40,0x00,0x00]
 // GFX12-ERR: :[[@LINE-2]]:{{[0-9]+}}: error: operands are not valid for this GPU or mode
 
-<<<<<<< HEAD
-=======
 flat_atomic_swap_b64 v[0:1], v2, v[2:3], s[2:3] offset:64 scale_offset th:TH_ATOMIC_RETURN
 // GFX1250: flat_atomic_swap_b64 v[0:1], v2, v[2:3], s[2:3] offset:64 scale_offset th:TH_ATOMIC_RETURN ; encoding: [0x02,0x40,0x10,0xec,0x00,0x00,0x11,0x01,0x02,0x40,0x00,0x00]
 // GFX12-ERR: :[[@LINE-2]]:{{[0-9]+}}: error: not a valid operand.
@@ -561,7 +505,6 @@
 // GFX1250: flat_atomic_xor_b32 v1, v2, s[2:3] offset:64 scale_offset th:TH_ATOMIC_RETURN ; encoding: [0x02,0x80,0x0f,0xec,0x00,0x00,0x11,0x01,0x01,0x40,0x00,0x00]
 // GFX12-ERR: :[[@LINE-2]]:{{[0-9]+}}: error: operands are not valid for this GPU or mode
 
->>>>>>> e38f98f5
 flat_atomic_xor_b32 v2, v3, s[2:3] offset:64
 // GFX1250: flat_atomic_xor_b32 v2, v3, s[2:3] offset:64 ; encoding: [0x02,0x80,0x0f,0xec,0x00,0x00,0x80,0x01,0x02,0x40,0x00,0x00]
 // GFX12-ERR: :[[@LINE-2]]:{{[0-9]+}}: error: operands are not valid for this GPU or mode
@@ -570,8 +513,6 @@
 // GFX1250: flat_atomic_xor_b64 v2, v[2:3], s[2:3] offset:64 ; encoding: [0x02,0xc0,0x12,0xec,0x00,0x00,0x00,0x01,0x02,0x40,0x00,0x00]
 // GFX12-ERR: :[[@LINE-2]]:{{[0-9]+}}: error: operands are not valid for this GPU or mode
 
-<<<<<<< HEAD
-=======
 flat_atomic_xor_b64 v[0:1], v2, v[2:3], s[2:3] offset:64 scale_offset th:TH_ATOMIC_RETURN
 // GFX1250: flat_atomic_xor_b64 v[0:1], v2, v[2:3], s[2:3] offset:64 scale_offset th:TH_ATOMIC_RETURN ; encoding: [0x02,0xc0,0x12,0xec,0x00,0x00,0x11,0x01,0x02,0x40,0x00,0x00]
 // GFX12-ERR: :[[@LINE-2]]:{{[0-9]+}}: error: not a valid operand.
@@ -580,23 +521,17 @@
 // GFX1250: flat_atomic_pk_add_f16 v1, v2, s[2:3] offset:8000000 scale_offset th:TH_ATOMIC_RETURN ; encoding: [0x02,0x40,0x16,0xec,0x00,0x00,0x11,0x01,0x01,0x00,0x12,0x7a]
 // GFX12-ERR: :[[@LINE-2]]:{{[0-9]+}}: error: operands are not valid for this GPU or mode
 
->>>>>>> e38f98f5
 flat_atomic_pk_add_f16 v2, v3, s[2:3] offset:64
 // GFX1250: flat_atomic_pk_add_f16 v2, v3, s[2:3] offset:64 ; encoding: [0x02,0x40,0x16,0xec,0x00,0x00,0x80,0x01,0x02,0x40,0x00,0x00]
 // GFX12-ERR: :[[@LINE-2]]:{{[0-9]+}}: error: operands are not valid for this GPU or mode
 
-<<<<<<< HEAD
+flat_atomic_pk_add_bf16 v1, v2, s[2:3] offset:8000000 scale_offset th:TH_ATOMIC_RETURN
+// GFX1250: flat_atomic_pk_add_bf16 v1, v2, s[2:3] offset:8000000 scale_offset th:TH_ATOMIC_RETURN ; encoding: [0x02,0x80,0x16,0xec,0x00,0x00,0x11,0x01,0x01,0x00,0x12,0x7a]
+// GFX12-ERR: :[[@LINE-2]]:{{[0-9]+}}: error: operands are not valid for this GPU or mode
+
 flat_atomic_pk_add_bf16 v2, v3, s[2:3] offset:64
 // GFX1250: flat_atomic_pk_add_bf16 v2, v3, s[2:3] offset:64 ; encoding: [0x02,0x80,0x16,0xec,0x00,0x00,0x80,0x01,0x02,0x40,0x00,0x00]
 // GFX12-ERR: :[[@LINE-2]]:{{[0-9]+}}: error: operands are not valid for this GPU or mode
-=======
-flat_atomic_pk_add_bf16 v1, v2, s[2:3] offset:8000000 scale_offset th:TH_ATOMIC_RETURN
-// GFX1250: flat_atomic_pk_add_bf16 v1, v2, s[2:3] offset:8000000 scale_offset th:TH_ATOMIC_RETURN ; encoding: [0x02,0x80,0x16,0xec,0x00,0x00,0x11,0x01,0x01,0x00,0x12,0x7a]
-// GFX12-ERR: :[[@LINE-2]]:{{[0-9]+}}: error: operands are not valid for this GPU or mode
-
-flat_atomic_pk_add_bf16 v2, v3, s[2:3] offset:64
-// GFX1250: flat_atomic_pk_add_bf16 v2, v3, s[2:3] offset:64 ; encoding: [0x02,0x80,0x16,0xec,0x00,0x00,0x80,0x01,0x02,0x40,0x00,0x00]
-// GFX12-ERR: :[[@LINE-2]]:{{[0-9]+}}: error: operands are not valid for this GPU or mode
 
 flat_load_b128 v[2:5], v2, s[2:3] offset:64 scale_offset
 // GFX1250: flat_load_b128 v[2:5], v2, s[2:3] offset:64 scale_offset ; encoding: [0x02,0xc0,0x05,0xec,0x02,0x00,0x01,0x00,0x02,0x40,0x00,0x00]
@@ -692,5 +627,4 @@
 
 flat_prefetch_b8 v3, s[2:3]
 // GFX1250: flat_prefetch_b8 v3, s[2:3]             ; encoding: [0x02,0x40,0x17,0xec,0x00,0x00,0x00,0x00,0x03,0x00,0x00,0x00]
-// GFX12-ERR: :[[@LINE-2]]:{{[0-9]+}}: error: instruction not supported on this GPU
->>>>>>> e38f98f5
+// GFX12-ERR: :[[@LINE-2]]:{{[0-9]+}}: error: instruction not supported on this GPU