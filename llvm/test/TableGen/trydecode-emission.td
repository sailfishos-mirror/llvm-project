--- conflicted
+++ resolved
@@ -35,19 +35,11 @@
 }
 
 // CHECK:      /* 0 */       MCD::OPC_ExtractField, 4, 4,  // Inst{7-4} ...
-<<<<<<< HEAD
-// CHECK-NEXT: /* 3 */       MCD::OPC_FilterValue, 0, 16, 0, // Skip to: 23
-// CHECK-NEXT: /* 7 */       MCD::OPC_CheckField, 2, 2, 0, 6, 0, // Skip to: 19
-// CHECK-NEXT: /* 13 */      MCD::OPC_TryDecode, {{[0-9]+}}, {{[0-9]+}}, 0, 0, 0, // Opcode: InstB, skip to: 19
-// CHECK-NEXT: /* 19 */      MCD::OPC_Decode, {{[0-9]+}}, {{[0-9]+}}, 1, // Opcode: InstA
-// CHECK-NEXT: /* 23 */      MCD::OPC_Fail,
-=======
 // CHECK-NEXT: /* 3 */       MCD::OPC_FilterValueOrFail, 0,
 // CHECK-NEXT: /* 5 */       MCD::OPC_CheckField, 2, 2, 0, 6, 0, // Skip to: 17
 // CHECK-NEXT: /* 11 */      MCD::OPC_TryDecode, {{[0-9]+}}, {{[0-9]+}}, 0, 0, 0, // Opcode: InstB, DecodeIdx: {{[0-9]+}}, Skip to: 17
 // CHECK-NEXT: /* 17 */      MCD::OPC_Decode, {{[0-9]+}}, {{[0-9]+}}, 1, // Opcode: InstA, DecodeIdx: {{[0-9]+}}
 // CHECK-NEXT: /* 21 */      MCD::OPC_Fail,
->>>>>>> 4084ffcf
 
 // CHECK: if (!Check(S, DecodeInstB(MI, insn, Address, Decoder))) { DecodeComplete = false; return MCDisassembler::Fail; }
 
@@ -56,19 +48,11 @@
 // CHECK-NEXT:  return NumToSkip;
 
 // CHECK-LARGE:      /* 0 */       MCD::OPC_ExtractField, 4, 4,  // Inst{7-4} ...
-<<<<<<< HEAD
-// CHECK-LARGE-NEXT: /* 3 */       MCD::OPC_FilterValue, 0, 18, 0, 0, // Skip to: 26
-// CHECK-LARGE-NEXT: /* 8 */       MCD::OPC_CheckField, 2, 2, 0, 7, 0, 0, // Skip to: 22
-// CHECK-LARGE-NEXT: /* 15 */      MCD::OPC_TryDecode, {{[0-9]+}}, {{[0-9]+}}, 0, 0, 0, 0, // Opcode: InstB, skip to: 22
-// CHECK-LARGE-NEXT: /* 22 */      MCD::OPC_Decode, {{[0-9]+}}, {{[0-9]+}}, 1, // Opcode: InstA
-// CHECK-LARGE-NEXT: /* 26 */      MCD::OPC_Fail,
-=======
 // CHECK-LARGE-NEXT: /* 3 */       MCD::OPC_FilterValueOrFail, 0,
 // CHECK-LARGE-NEXT: /* 5 */       MCD::OPC_CheckField, 2, 2, 0, 7, 0, 0, // Skip to: 19
 // CHECK-LARGE-NEXT: /* 12 */      MCD::OPC_TryDecode, {{[0-9]+}}, {{[0-9]+}}, 0, 0, 0, 0, // Opcode: InstB, DecodeIdx: {{[0-9]+}}, Skip to: 19
 // CHECK-LARGE-NEXT: /* 19 */      MCD::OPC_Decode, {{[0-9]+}}, {{[0-9]+}}, 1, // Opcode: InstA, DecodeIdx: {{[0-9]+}}
 // CHECK-LARGE-NEXT: /* 23 */      MCD::OPC_Fail,
->>>>>>> 4084ffcf
 
 // CHECK-LARGE: if (!Check(S, DecodeInstB(MI, insn, Address, Decoder))) { DecodeComplete = false; return MCDisassembler::Fail; }
 
