// RUN: llvm-tblgen -gen-disassembler -I %p/../../include %s | FileCheck %s --check-prefixes=CHECK,CHECK-SMALL
// RUN: llvm-tblgen -gen-disassembler --large-decoder-table -I %p/../../include %s | FileCheck %s --check-prefixes=CHECK,CHECK-LARGE

include "llvm/Target/Target.td"

def ArchInstrInfo : InstrInfo { }

def Arch : Target {
  let InstructionSet = ArchInstrInfo;
}

def Reg : Register<"reg">;

def RegClass : RegisterClass<"foo", [i64], 0, (add Reg)>;

def GR64 : RegisterOperand<RegClass>;

class MyMemOperand<dag sub_ops> : Operand<iPTR> {
  let MIOperandInfo = sub_ops;
  dag Base;
  dag Extension;
}

def MemOp16: MyMemOperand<(ops GR64:$reg, i16imm:$offset)>;

def MemOp32: MyMemOperand<(ops GR64:$reg, i32imm:$offset)>;

class MyVarInst<MyMemOperand memory_op> : Instruction {
  dag Inst;

  let OutOperandList = (outs GR64:$dst);
  let InOperandList  = (ins memory_op:$src);
}

def FOO16 : MyVarInst<MemOp16> {
  let Inst = (ascend
      (descend (operand "$dst", 3), 0b01000, (operand "$src.reg", 3)),
      (slice "$src.offset", 15, 0, (decoder "myCustomDecoder"))
  );
}
def FOO32 : MyVarInst<MemOp32> {
  let Inst = (ascend
      (descend (operand "$dst", 3), 0b01001,
      (operand "$src.reg", 3, (decoder "myCustomDecoder"))),
      (slice "$src.offset", 31, 16),
      (slice "$src.offset", 15, 0)
  );
}

<<<<<<< HEAD
// CHECK-SMALL:      MCD::OPC_ExtractField, 3, 5,  // Inst{7-3} ...
// CHECK-SMALL-NEXT: MCD::OPC_FilterValue, 8, 4, 0, // Skip to: 11
// CHECK-SMALL-NEXT: MCD::OPC_Decode, {{[0-9]+}}, {{[0-9]+}}, 0, // Opcode: FOO16
// CHECK-SMALL-NEXT: MCD::OPC_FilterValue, 9, 4, 0, // Skip to: 19
// CHECK-SMALL-NEXT: MCD::OPC_Decode, {{[0-9]+}}, {{[0-9]+}}, 1, // Opcode: FOO32
// CHECK-SMALL-NEXT: MCD::OPC_Fail,
=======
// CHECK-SMALL:      /* 0 */       MCD::OPC_ExtractField, 3, 5,  // Inst{7-3} ...
// CHECK-SMALL-NEXT: /* 3 */       MCD::OPC_FilterValue, 8, 4, 0, // Skip to: 11
// CHECK-SMALL-NEXT: /* 7 */       MCD::OPC_Decode, {{[0-9]+}}, {{[0-9]+}}, 0, // Opcode: FOO16
// CHECK-SMALL-NEXT: /* 11 */      MCD::OPC_FilterValueOrFail, 9,
// CHECK-SMALL-NEXT: /* 13 */      MCD::OPC_Decode, {{[0-9]+}}, {{[0-9]+}}, 1, // Opcode: FOO32
// CHECK-SMALL-NEXT: /* 17 */      MCD::OPC_Fail,
>>>>>>> eb0f1dc0

// CHECK-LARGE:      /* 0 */       MCD::OPC_ExtractField, 3, 5,  // Inst{7-3} ...
// CHECK-LARGE-NEXT: /* 3 */       MCD::OPC_FilterValue, 8, 4, 0, 0, // Skip to: 12
// CHECK-LARGE-NEXT: /* 8 */       MCD::OPC_Decode, {{[0-9]+}}, {{[0-9]+}}, 0, // Opcode: FOO16
<<<<<<< HEAD
// CHECK-LARGE-NEXT: /* 12 */      MCD::OPC_FilterValue, 9, 4, 0, 0, // Skip to: 21
// CHECK-LARGE-NEXT: /* 17 */      MCD::OPC_Decode, {{[0-9]+}}, {{[0-9]+}}, 1, // Opcode: FOO32
// CHECK-LARGE-NEXT: /* 21 */      MCD::OPC_Fail,
=======
// CHECK-LARGE-NEXT: /* 12 */      MCD::OPC_FilterValueOrFail, 9,
// CHECK-LARGE-NEXT: /* 14 */      MCD::OPC_Decode, {{[0-9]+}}, {{[0-9]+}}, 1, // Opcode: FOO32
// CHECK-LARGE-NEXT: /* 18 */      MCD::OPC_Fail,
>>>>>>> eb0f1dc0

// Instruction length table
// CHECK: 27,
// CHECK-NEXT: 43,
// CHECK-NEXT: };

// CHECK:      case 0:
// CHECK-NEXT: tmp = fieldFromInstruction(insn, 8, 3);
// CHECK-NEXT: if (!Check(S, DecodeRegClassRegisterClass(MI, tmp, Address, Decoder))) { return MCDisassembler::Fail; }
// CHECK-NEXT: tmp = fieldFromInstruction(insn, 0, 3);
// CHECK-NEXT: if (!Check(S, DecodeRegClassRegisterClass(MI, tmp, Address, Decoder))) { return MCDisassembler::Fail; }
// CHECK-NEXT: tmp = fieldFromInstruction(insn, 11, 16);
// CHECK-NEXT: if (!Check(S, myCustomDecoder(MI, tmp, Address, Decoder))) { return MCDisassembler::Fail; }
// CHECK-NEXT: return S;
// CHECK-NEXT: case 1:
// CHECK-NEXT: tmp = fieldFromInstruction(insn, 8, 3);
// CHECK-NEXT: if (!Check(S, DecodeRegClassRegisterClass(MI, tmp, Address, Decoder))) { return MCDisassembler::Fail; }
// CHECK-NEXT: tmp = fieldFromInstruction(insn, 0, 3);
// CHECK-NEXT: if (!Check(S, myCustomDecoder(MI, tmp, Address, Decoder))) { return MCDisassembler::Fail; }
// CHECK-NEXT: tmp = 0x0;
// CHECK-NEXT: insertBits(tmp, fieldFromInstruction(insn, 11, 16), 16, 16);
// CHECK-NEXT: insertBits(tmp, fieldFromInstruction(insn, 27, 16), 0, 16);
// CHECK-NEXT: MI.addOperand(MCOperand::createImm(tmp));
// CHECK-NEXT: return S;

// CHECK-LABEL: case MCD::OPC_ExtractField: {
// CHECK: makeUp(insn, Start + Len);

// CHECK-LABEL: case MCD::OPC_CheckField:
// CHECK-NEXT:  case MCD::OPC_CheckFieldOrFail: {
// CHECK: makeUp(insn, Start + Len);

// CHECK-LABEL: case MCD::OPC_Decode: {
// CHECK: Len = InstrLenTable[Opc];
// CHECK-NEXT: makeUp(insn, Len);<|MERGE_RESOLUTION|>--- conflicted
+++ resolved
@@ -47,34 +47,19 @@
   );
 }
 
-<<<<<<< HEAD
-// CHECK-SMALL:      MCD::OPC_ExtractField, 3, 5,  // Inst{7-3} ...
-// CHECK-SMALL-NEXT: MCD::OPC_FilterValue, 8, 4, 0, // Skip to: 11
-// CHECK-SMALL-NEXT: MCD::OPC_Decode, {{[0-9]+}}, {{[0-9]+}}, 0, // Opcode: FOO16
-// CHECK-SMALL-NEXT: MCD::OPC_FilterValue, 9, 4, 0, // Skip to: 19
-// CHECK-SMALL-NEXT: MCD::OPC_Decode, {{[0-9]+}}, {{[0-9]+}}, 1, // Opcode: FOO32
-// CHECK-SMALL-NEXT: MCD::OPC_Fail,
-=======
 // CHECK-SMALL:      /* 0 */       MCD::OPC_ExtractField, 3, 5,  // Inst{7-3} ...
 // CHECK-SMALL-NEXT: /* 3 */       MCD::OPC_FilterValue, 8, 4, 0, // Skip to: 11
 // CHECK-SMALL-NEXT: /* 7 */       MCD::OPC_Decode, {{[0-9]+}}, {{[0-9]+}}, 0, // Opcode: FOO16
 // CHECK-SMALL-NEXT: /* 11 */      MCD::OPC_FilterValueOrFail, 9,
 // CHECK-SMALL-NEXT: /* 13 */      MCD::OPC_Decode, {{[0-9]+}}, {{[0-9]+}}, 1, // Opcode: FOO32
 // CHECK-SMALL-NEXT: /* 17 */      MCD::OPC_Fail,
->>>>>>> eb0f1dc0
 
 // CHECK-LARGE:      /* 0 */       MCD::OPC_ExtractField, 3, 5,  // Inst{7-3} ...
 // CHECK-LARGE-NEXT: /* 3 */       MCD::OPC_FilterValue, 8, 4, 0, 0, // Skip to: 12
 // CHECK-LARGE-NEXT: /* 8 */       MCD::OPC_Decode, {{[0-9]+}}, {{[0-9]+}}, 0, // Opcode: FOO16
-<<<<<<< HEAD
-// CHECK-LARGE-NEXT: /* 12 */      MCD::OPC_FilterValue, 9, 4, 0, 0, // Skip to: 21
-// CHECK-LARGE-NEXT: /* 17 */      MCD::OPC_Decode, {{[0-9]+}}, {{[0-9]+}}, 1, // Opcode: FOO32
-// CHECK-LARGE-NEXT: /* 21 */      MCD::OPC_Fail,
-=======
 // CHECK-LARGE-NEXT: /* 12 */      MCD::OPC_FilterValueOrFail, 9,
 // CHECK-LARGE-NEXT: /* 14 */      MCD::OPC_Decode, {{[0-9]+}}, {{[0-9]+}}, 1, // Opcode: FOO32
 // CHECK-LARGE-NEXT: /* 18 */      MCD::OPC_Fail,
->>>>>>> eb0f1dc0
 
 // Instruction length table
 // CHECK: 27,
