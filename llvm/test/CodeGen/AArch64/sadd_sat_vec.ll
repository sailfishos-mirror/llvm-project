; NOTE: Assertions have been autogenerated by utils/update_llc_test_checks.py
; RUN: llc < %s -mtriple=aarch64-- | FileCheck %s --check-prefixes=CHECK,CHECK-SD
; RUN: llc < %s -mtriple=aarch64-- -global-isel -global-isel-abort=2 2>&1 | FileCheck %s --check-prefixes=CHECK,CHECK-GI

; CHECK-GI:       warning: Instruction selection used fallback path for v16i4
; CHECK-GI-NEXT:  warning: Instruction selection used fallback path for v16i1

define <16 x i8> @v16i8(<16 x i8> %x, <16 x i8> %y) nounwind {
; CHECK-LABEL: v16i8:
; CHECK:       // %bb.0:
; CHECK-NEXT:    sqadd v0.16b, v0.16b, v1.16b
; CHECK-NEXT:    ret
  %z = call <16 x i8> @llvm.sadd.sat.v16i8(<16 x i8> %x, <16 x i8> %y)
  ret <16 x i8> %z
}

define <32 x i8> @v32i8(<32 x i8> %x, <32 x i8> %y) nounwind {
; CHECK-SD-LABEL: v32i8:
; CHECK-SD:       // %bb.0:
; CHECK-SD-NEXT:    sqadd v1.16b, v1.16b, v3.16b
; CHECK-SD-NEXT:    sqadd v0.16b, v0.16b, v2.16b
; CHECK-SD-NEXT:    ret
;
; CHECK-GI-LABEL: v32i8:
; CHECK-GI:       // %bb.0:
; CHECK-GI-NEXT:    sqadd v0.16b, v0.16b, v2.16b
; CHECK-GI-NEXT:    sqadd v1.16b, v1.16b, v3.16b
; CHECK-GI-NEXT:    ret
  %z = call <32 x i8> @llvm.sadd.sat.v32i8(<32 x i8> %x, <32 x i8> %y)
  ret <32 x i8> %z
}

define <64 x i8> @v64i8(<64 x i8> %x, <64 x i8> %y) nounwind {
; CHECK-SD-LABEL: v64i8:
; CHECK-SD:       // %bb.0:
; CHECK-SD-NEXT:    sqadd v2.16b, v2.16b, v6.16b
; CHECK-SD-NEXT:    sqadd v0.16b, v0.16b, v4.16b
; CHECK-SD-NEXT:    sqadd v1.16b, v1.16b, v5.16b
; CHECK-SD-NEXT:    sqadd v3.16b, v3.16b, v7.16b
; CHECK-SD-NEXT:    ret
;
; CHECK-GI-LABEL: v64i8:
; CHECK-GI:       // %bb.0:
; CHECK-GI-NEXT:    sqadd v0.16b, v0.16b, v4.16b
; CHECK-GI-NEXT:    sqadd v1.16b, v1.16b, v5.16b
; CHECK-GI-NEXT:    sqadd v2.16b, v2.16b, v6.16b
; CHECK-GI-NEXT:    sqadd v3.16b, v3.16b, v7.16b
; CHECK-GI-NEXT:    ret
  %z = call <64 x i8> @llvm.sadd.sat.v64i8(<64 x i8> %x, <64 x i8> %y)
  ret <64 x i8> %z
}

define <8 x i16> @v8i16(<8 x i16> %x, <8 x i16> %y) nounwind {
; CHECK-LABEL: v8i16:
; CHECK:       // %bb.0:
; CHECK-NEXT:    sqadd v0.8h, v0.8h, v1.8h
; CHECK-NEXT:    ret
  %z = call <8 x i16> @llvm.sadd.sat.v8i16(<8 x i16> %x, <8 x i16> %y)
  ret <8 x i16> %z
}

define <16 x i16> @v16i16(<16 x i16> %x, <16 x i16> %y) nounwind {
; CHECK-SD-LABEL: v16i16:
; CHECK-SD:       // %bb.0:
; CHECK-SD-NEXT:    sqadd v1.8h, v1.8h, v3.8h
; CHECK-SD-NEXT:    sqadd v0.8h, v0.8h, v2.8h
; CHECK-SD-NEXT:    ret
;
; CHECK-GI-LABEL: v16i16:
; CHECK-GI:       // %bb.0:
; CHECK-GI-NEXT:    sqadd v0.8h, v0.8h, v2.8h
; CHECK-GI-NEXT:    sqadd v1.8h, v1.8h, v3.8h
; CHECK-GI-NEXT:    ret
  %z = call <16 x i16> @llvm.sadd.sat.v16i16(<16 x i16> %x, <16 x i16> %y)
  ret <16 x i16> %z
}

define <32 x i16> @v32i16(<32 x i16> %x, <32 x i16> %y) nounwind {
; CHECK-SD-LABEL: v32i16:
; CHECK-SD:       // %bb.0:
; CHECK-SD-NEXT:    sqadd v2.8h, v2.8h, v6.8h
; CHECK-SD-NEXT:    sqadd v0.8h, v0.8h, v4.8h
; CHECK-SD-NEXT:    sqadd v1.8h, v1.8h, v5.8h
; CHECK-SD-NEXT:    sqadd v3.8h, v3.8h, v7.8h
; CHECK-SD-NEXT:    ret
;
; CHECK-GI-LABEL: v32i16:
; CHECK-GI:       // %bb.0:
; CHECK-GI-NEXT:    sqadd v0.8h, v0.8h, v4.8h
; CHECK-GI-NEXT:    sqadd v1.8h, v1.8h, v5.8h
; CHECK-GI-NEXT:    sqadd v2.8h, v2.8h, v6.8h
; CHECK-GI-NEXT:    sqadd v3.8h, v3.8h, v7.8h
; CHECK-GI-NEXT:    ret
  %z = call <32 x i16> @llvm.sadd.sat.v32i16(<32 x i16> %x, <32 x i16> %y)
  ret <32 x i16> %z
}

define void @v8i8(ptr %px, ptr %py, ptr %pz) nounwind {
; CHECK-LABEL: v8i8:
; CHECK:       // %bb.0:
; CHECK-NEXT:    ldr d0, [x0]
; CHECK-NEXT:    ldr d1, [x1]
; CHECK-NEXT:    sqadd v0.8b, v0.8b, v1.8b
; CHECK-NEXT:    str d0, [x2]
; CHECK-NEXT:    ret
  %x = load <8 x i8>, ptr %px
  %y = load <8 x i8>, ptr %py
  %z = call <8 x i8> @llvm.sadd.sat.v8i8(<8 x i8> %x, <8 x i8> %y)
  store <8 x i8> %z, ptr %pz
  ret void
}

define void @v4i8(ptr %px, ptr %py, ptr %pz) nounwind {
; CHECK-SD-LABEL: v4i8:
; CHECK-SD:       // %bb.0:
; CHECK-SD-NEXT:    ldr s0, [x0]
; CHECK-SD-NEXT:    ldr s1, [x1]
; CHECK-SD-NEXT:    ushll v0.8h, v0.8b, #0
; CHECK-SD-NEXT:    ushll v1.8h, v1.8b, #0
; CHECK-SD-NEXT:    shl v1.4h, v1.4h, #8
; CHECK-SD-NEXT:    shl v0.4h, v0.4h, #8
; CHECK-SD-NEXT:    sqadd v0.4h, v0.4h, v1.4h
; CHECK-SD-NEXT:    ushr v0.4h, v0.4h, #8
; CHECK-SD-NEXT:    uzp1 v0.8b, v0.8b, v0.8b
; CHECK-SD-NEXT:    str s0, [x2]
; CHECK-SD-NEXT:    ret
;
; CHECK-GI-LABEL: v4i8:
; CHECK-GI:       // %bb.0:
; CHECK-GI-NEXT:    ldr w8, [x0]
; CHECK-GI-NEXT:    ldr w9, [x1]
; CHECK-GI-NEXT:    fmov s0, w8
; CHECK-GI-NEXT:    fmov s1, w9
; CHECK-GI-NEXT:    mov b2, v0.b[1]
; CHECK-GI-NEXT:    mov v3.b[0], v0.b[0]
; CHECK-GI-NEXT:    mov b4, v1.b[1]
; CHECK-GI-NEXT:    mov v5.b[0], v1.b[0]
; CHECK-GI-NEXT:    mov v3.b[1], v2.b[0]
; CHECK-GI-NEXT:    mov b2, v0.b[2]
; CHECK-GI-NEXT:    mov b0, v0.b[3]
; CHECK-GI-NEXT:    mov v5.b[1], v4.b[0]
; CHECK-GI-NEXT:    mov b4, v1.b[2]
; CHECK-GI-NEXT:    mov b1, v1.b[3]
; CHECK-GI-NEXT:    mov v3.b[2], v2.b[0]
; CHECK-GI-NEXT:    mov v5.b[2], v4.b[0]
; CHECK-GI-NEXT:    mov v3.b[3], v0.b[0]
; CHECK-GI-NEXT:    mov v5.b[3], v1.b[0]
; CHECK-GI-NEXT:    sqadd v0.8b, v3.8b, v5.8b
; CHECK-GI-NEXT:    fmov w8, s0
; CHECK-GI-NEXT:    str w8, [x2]
; CHECK-GI-NEXT:    ret
  %x = load <4 x i8>, ptr %px
  %y = load <4 x i8>, ptr %py
  %z = call <4 x i8> @llvm.sadd.sat.v4i8(<4 x i8> %x, <4 x i8> %y)
  store <4 x i8> %z, ptr %pz
  ret void
}

define void @v2i8(ptr %px, ptr %py, ptr %pz) nounwind {
; CHECK-SD-LABEL: v2i8:
; CHECK-SD:       // %bb.0:
; CHECK-SD-NEXT:    ld1 { v0.b }[0], [x0]
; CHECK-SD-NEXT:    ld1 { v1.b }[0], [x1]
; CHECK-SD-NEXT:    add x8, x0, #1
; CHECK-SD-NEXT:    add x9, x1, #1
; CHECK-SD-NEXT:    ld1 { v0.b }[4], [x8]
; CHECK-SD-NEXT:    ld1 { v1.b }[4], [x9]
; CHECK-SD-NEXT:    shl v1.2s, v1.2s, #24
; CHECK-SD-NEXT:    shl v0.2s, v0.2s, #24
; CHECK-SD-NEXT:    sqadd v0.2s, v0.2s, v1.2s
; CHECK-SD-NEXT:    ushr v0.2s, v0.2s, #24
; CHECK-SD-NEXT:    mov s1, v0.s[1]
; CHECK-SD-NEXT:    str b0, [x2]
; CHECK-SD-NEXT:    stur b1, [x2, #1]
; CHECK-SD-NEXT:    ret
;
; CHECK-GI-LABEL: v2i8:
; CHECK-GI:       // %bb.0:
; CHECK-GI-NEXT:    ldr b0, [x0]
; CHECK-GI-NEXT:    ldr b1, [x1]
; CHECK-GI-NEXT:    add x8, x0, #1
; CHECK-GI-NEXT:    add x9, x1, #1
; CHECK-GI-NEXT:    ld1 { v0.b }[1], [x8]
; CHECK-GI-NEXT:    ld1 { v1.b }[1], [x9]
; CHECK-GI-NEXT:    add x8, x2, #1
; CHECK-GI-NEXT:    sqadd v0.8b, v0.8b, v1.8b
; CHECK-GI-NEXT:    st1 { v0.b }[0], [x2]
; CHECK-GI-NEXT:    st1 { v0.b }[1], [x8]
; CHECK-GI-NEXT:    ret
  %x = load <2 x i8>, ptr %px
  %y = load <2 x i8>, ptr %py
  %z = call <2 x i8> @llvm.sadd.sat.v2i8(<2 x i8> %x, <2 x i8> %y)
  store <2 x i8> %z, ptr %pz
  ret void
}

define void @v4i16(ptr %px, ptr %py, ptr %pz) nounwind {
; CHECK-LABEL: v4i16:
; CHECK:       // %bb.0:
; CHECK-NEXT:    ldr d0, [x0]
; CHECK-NEXT:    ldr d1, [x1]
; CHECK-NEXT:    sqadd v0.4h, v0.4h, v1.4h
; CHECK-NEXT:    str d0, [x2]
; CHECK-NEXT:    ret
  %x = load <4 x i16>, ptr %px
  %y = load <4 x i16>, ptr %py
  %z = call <4 x i16> @llvm.sadd.sat.v4i16(<4 x i16> %x, <4 x i16> %y)
  store <4 x i16> %z, ptr %pz
  ret void
}

define void @v2i16(ptr %px, ptr %py, ptr %pz) nounwind {
; CHECK-SD-LABEL: v2i16:
; CHECK-SD:       // %bb.0:
; CHECK-SD-NEXT:    ld1 { v0.h }[0], [x0]
; CHECK-SD-NEXT:    ld1 { v1.h }[0], [x1]
; CHECK-SD-NEXT:    add x8, x0, #2
; CHECK-SD-NEXT:    add x9, x1, #2
; CHECK-SD-NEXT:    ld1 { v0.h }[2], [x8]
; CHECK-SD-NEXT:    ld1 { v1.h }[2], [x9]
; CHECK-SD-NEXT:    shl v1.2s, v1.2s, #16
; CHECK-SD-NEXT:    shl v0.2s, v0.2s, #16
; CHECK-SD-NEXT:    sqadd v0.2s, v0.2s, v1.2s
; CHECK-SD-NEXT:    ushr v0.2s, v0.2s, #16
; CHECK-SD-NEXT:    mov s1, v0.s[1]
; CHECK-SD-NEXT:    str h0, [x2]
; CHECK-SD-NEXT:    str h1, [x2, #2]
; CHECK-SD-NEXT:    ret
;
; CHECK-GI-LABEL: v2i16:
; CHECK-GI:       // %bb.0:
; CHECK-GI-NEXT:    ldr h0, [x0]
; CHECK-GI-NEXT:    ldr h1, [x1]
; CHECK-GI-NEXT:    add x8, x0, #2
; CHECK-GI-NEXT:    add x9, x1, #2
; CHECK-GI-NEXT:    ld1 { v0.h }[1], [x8]
; CHECK-GI-NEXT:    ld1 { v1.h }[1], [x9]
; CHECK-GI-NEXT:    add x8, x2, #2
; CHECK-GI-NEXT:    sqadd v0.4h, v0.4h, v1.4h
; CHECK-GI-NEXT:    str h0, [x2]
; CHECK-GI-NEXT:    st1 { v0.h }[1], [x8]
; CHECK-GI-NEXT:    ret
  %x = load <2 x i16>, ptr %px
  %y = load <2 x i16>, ptr %py
  %z = call <2 x i16> @llvm.sadd.sat.v2i16(<2 x i16> %x, <2 x i16> %y)
  store <2 x i16> %z, ptr %pz
  ret void
}

define <12 x i8> @v12i8(<12 x i8> %x, <12 x i8> %y) nounwind {
; CHECK-LABEL: v12i8:
; CHECK:       // %bb.0:
; CHECK-NEXT:    sqadd v0.16b, v0.16b, v1.16b
; CHECK-NEXT:    ret
  %z = call <12 x i8> @llvm.sadd.sat.v12i8(<12 x i8> %x, <12 x i8> %y)
  ret <12 x i8> %z
}

define void @v12i16(ptr %px, ptr %py, ptr %pz) nounwind {
; CHECK-SD-LABEL: v12i16:
; CHECK-SD:       // %bb.0:
; CHECK-SD-NEXT:    ldp q0, q3, [x1]
; CHECK-SD-NEXT:    ldp q1, q2, [x0]
; CHECK-SD-NEXT:    sqadd v0.8h, v1.8h, v0.8h
; CHECK-SD-NEXT:    sqadd v1.8h, v2.8h, v3.8h
; CHECK-SD-NEXT:    str q0, [x2]
; CHECK-SD-NEXT:    str d1, [x2, #16]
; CHECK-SD-NEXT:    ret
;
; CHECK-GI-LABEL: v12i16:
; CHECK-GI:       // %bb.0:
; CHECK-GI-NEXT:    ldr q0, [x0]
; CHECK-GI-NEXT:    ldr q1, [x1]
; CHECK-GI-NEXT:    ldr d2, [x0, #16]
; CHECK-GI-NEXT:    ldr d3, [x1, #16]
; CHECK-GI-NEXT:    sqadd v0.8h, v0.8h, v1.8h
; CHECK-GI-NEXT:    sqadd v1.4h, v2.4h, v3.4h
; CHECK-GI-NEXT:    str q0, [x2]
; CHECK-GI-NEXT:    str d1, [x2, #16]
; CHECK-GI-NEXT:    ret
  %x = load <12 x i16>, ptr %px
  %y = load <12 x i16>, ptr %py
  %z = call <12 x i16> @llvm.sadd.sat.v12i16(<12 x i16> %x, <12 x i16> %y)
  store <12 x i16> %z, ptr %pz
  ret void
}

define void @v1i8(ptr %px, ptr %py, ptr %pz) nounwind {
; CHECK-SD-LABEL: v1i8:
; CHECK-SD:       // %bb.0:
; CHECK-SD-NEXT:    ldr b0, [x0]
; CHECK-SD-NEXT:    ldr b1, [x1]
; CHECK-SD-NEXT:    sqadd v0.8b, v0.8b, v1.8b
; CHECK-SD-NEXT:    str b0, [x2]
; CHECK-SD-NEXT:    ret
;
; CHECK-GI-LABEL: v1i8:
; CHECK-GI:       // %bb.0:
; CHECK-GI-NEXT:    ldrsb w8, [x0]
; CHECK-GI-NEXT:    ldrsb w9, [x1]
; CHECK-GI-NEXT:    add w8, w8, w9
; CHECK-GI-NEXT:    sxtb w9, w8
; CHECK-GI-NEXT:    sbfx w10, w8, #7, #1
; CHECK-GI-NEXT:    sub w10, w10, #128
; CHECK-GI-NEXT:    cmp w8, w9
; CHECK-GI-NEXT:    csel w8, w10, w8, ne
; CHECK-GI-NEXT:    strb w8, [x2]
; CHECK-GI-NEXT:    ret
  %x = load <1 x i8>, ptr %px
  %y = load <1 x i8>, ptr %py
  %z = call <1 x i8> @llvm.sadd.sat.v1i8(<1 x i8> %x, <1 x i8> %y)
  store <1 x i8> %z, ptr %pz
  ret void
}

define void @v1i16(ptr %px, ptr %py, ptr %pz) nounwind {
; CHECK-SD-LABEL: v1i16:
; CHECK-SD:       // %bb.0:
; CHECK-SD-NEXT:    ldr h0, [x0]
; CHECK-SD-NEXT:    ldr h1, [x1]
; CHECK-SD-NEXT:    sqadd v0.4h, v0.4h, v1.4h
; CHECK-SD-NEXT:    str h0, [x2]
; CHECK-SD-NEXT:    ret
;
; CHECK-GI-LABEL: v1i16:
; CHECK-GI:       // %bb.0:
; CHECK-GI-NEXT:    ldrsh w8, [x0]
; CHECK-GI-NEXT:    ldrsh w9, [x1]
; CHECK-GI-NEXT:    add w8, w8, w9
; CHECK-GI-NEXT:    sxth w9, w8
; CHECK-GI-NEXT:    sbfx w10, w8, #15, #1
; CHECK-GI-NEXT:    sub w10, w10, #8, lsl #12 // =32768
; CHECK-GI-NEXT:    cmp w8, w9
; CHECK-GI-NEXT:    csel w8, w10, w8, ne
; CHECK-GI-NEXT:    strh w8, [x2]
; CHECK-GI-NEXT:    ret
  %x = load <1 x i16>, ptr %px
  %y = load <1 x i16>, ptr %py
  %z = call <1 x i16> @llvm.sadd.sat.v1i16(<1 x i16> %x, <1 x i16> %y)
  store <1 x i16> %z, ptr %pz
  ret void
}

define <16 x i4> @v16i4(<16 x i4> %x, <16 x i4> %y) nounwind {
; CHECK-LABEL: v16i4:
; CHECK:       // %bb.0:
; CHECK-NEXT:    shl v1.16b, v1.16b, #4
; CHECK-NEXT:    shl v0.16b, v0.16b, #4
; CHECK-NEXT:    sqadd v0.16b, v0.16b, v1.16b
; CHECK-NEXT:    sshr v0.16b, v0.16b, #4
; CHECK-NEXT:    ret
  %z = call <16 x i4> @llvm.sadd.sat.v16i4(<16 x i4> %x, <16 x i4> %y)
  ret <16 x i4> %z
}

define <16 x i1> @v16i1(<16 x i1> %x, <16 x i1> %y) nounwind {
; CHECK-LABEL: v16i1:
; CHECK:       // %bb.0:
; CHECK-NEXT:    orr v0.16b, v0.16b, v1.16b
; CHECK-NEXT:    ret
  %z = call <16 x i1> @llvm.sadd.sat.v16i1(<16 x i1> %x, <16 x i1> %y)
  ret <16 x i1> %z
}

define void @v1i32(ptr %px, ptr %py, ptr %pz) nounwind {
; CHECK-SD-LABEL: v1i32:
; CHECK-SD:       // %bb.0:
; CHECK-SD-NEXT:    ldr s0, [x0]
; CHECK-SD-NEXT:    ldr s1, [x1]
; CHECK-SD-NEXT:    sqadd v0.2s, v0.2s, v1.2s
; CHECK-SD-NEXT:    str s0, [x2]
; CHECK-SD-NEXT:    ret
;
; CHECK-GI-LABEL: v1i32:
; CHECK-GI:       // %bb.0:
; CHECK-GI-NEXT:    ldr w8, [x0]
; CHECK-GI-NEXT:    ldr w9, [x1]
; CHECK-GI-NEXT:    adds w8, w8, w9
; CHECK-GI-NEXT:    mov w9, #-2147483648 // =0x80000000
; CHECK-GI-NEXT:    cset w10, vs
; CHECK-GI-NEXT:    add w9, w9, w8, asr #31
; CHECK-GI-NEXT:    tst w10, #0x1
; CHECK-GI-NEXT:    csel w8, w9, w8, ne
; CHECK-GI-NEXT:    str w8, [x2]
; CHECK-GI-NEXT:    ret
  %x = load <1 x i32>, ptr %px
  %y = load <1 x i32>, ptr %py
  %z = call <1 x i32> @llvm.sadd.sat.v1i32(<1 x i32> %x, <1 x i32> %y)
  store <1 x i32> %z, ptr %pz
  ret void
}

define <2 x i32> @v2i32(<2 x i32> %x, <2 x i32> %y) nounwind {
; CHECK-LABEL: v2i32:
; CHECK:       // %bb.0:
; CHECK-NEXT:    sqadd v0.2s, v0.2s, v1.2s
; CHECK-NEXT:    ret
  %z = call <2 x i32> @llvm.sadd.sat.v2i32(<2 x i32> %x, <2 x i32> %y)
  ret <2 x i32> %z
}

define <4 x i32> @v4i32(<4 x i32> %x, <4 x i32> %y) nounwind {
; CHECK-LABEL: v4i32:
; CHECK:       // %bb.0:
; CHECK-NEXT:    sqadd v0.4s, v0.4s, v1.4s
; CHECK-NEXT:    ret
  %z = call <4 x i32> @llvm.sadd.sat.v4i32(<4 x i32> %x, <4 x i32> %y)
  ret <4 x i32> %z
}

define <8 x i32> @v8i32(<8 x i32> %x, <8 x i32> %y) nounwind {
; CHECK-SD-LABEL: v8i32:
; CHECK-SD:       // %bb.0:
; CHECK-SD-NEXT:    sqadd v1.4s, v1.4s, v3.4s
; CHECK-SD-NEXT:    sqadd v0.4s, v0.4s, v2.4s
; CHECK-SD-NEXT:    ret
;
; CHECK-GI-LABEL: v8i32:
; CHECK-GI:       // %bb.0:
; CHECK-GI-NEXT:    sqadd v0.4s, v0.4s, v2.4s
; CHECK-GI-NEXT:    sqadd v1.4s, v1.4s, v3.4s
; CHECK-GI-NEXT:    ret
  %z = call <8 x i32> @llvm.sadd.sat.v8i32(<8 x i32> %x, <8 x i32> %y)
  ret <8 x i32> %z
}

define <16 x i32> @v16i32(<16 x i32> %x, <16 x i32> %y) nounwind {
; CHECK-SD-LABEL: v16i32:
; CHECK-SD:       // %bb.0:
; CHECK-SD-NEXT:    sqadd v2.4s, v2.4s, v6.4s
; CHECK-SD-NEXT:    sqadd v0.4s, v0.4s, v4.4s
; CHECK-SD-NEXT:    sqadd v1.4s, v1.4s, v5.4s
; CHECK-SD-NEXT:    sqadd v3.4s, v3.4s, v7.4s
; CHECK-SD-NEXT:    ret
;
; CHECK-GI-LABEL: v16i32:
; CHECK-GI:       // %bb.0:
; CHECK-GI-NEXT:    sqadd v0.4s, v0.4s, v4.4s
; CHECK-GI-NEXT:    sqadd v1.4s, v1.4s, v5.4s
; CHECK-GI-NEXT:    sqadd v2.4s, v2.4s, v6.4s
; CHECK-GI-NEXT:    sqadd v3.4s, v3.4s, v7.4s
; CHECK-GI-NEXT:    ret
  %z = call <16 x i32> @llvm.sadd.sat.v16i32(<16 x i32> %x, <16 x i32> %y)
  ret <16 x i32> %z
}

define void @v1i64(ptr %px, ptr %py, ptr %pz) nounwind {
; CHECK-SD-LABEL: v1i64:
; CHECK-SD:       // %bb.0:
<<<<<<< HEAD
; CHECK-SD-NEXT:    ldr x8, [x1]
; CHECK-SD-NEXT:    ldr x9, [x0]
; CHECK-SD-NEXT:    adds x8, x9, x8
; CHECK-SD-NEXT:    asr x9, x8, #63
; CHECK-SD-NEXT:    eor x9, x9, #0x8000000000000000
; CHECK-SD-NEXT:    csel x8, x9, x8, vs
; CHECK-SD-NEXT:    fmov d0, x8
=======
; CHECK-SD-NEXT:    ldr d0, [x0]
; CHECK-SD-NEXT:    ldr d1, [x1]
; CHECK-SD-NEXT:    sqadd d0, d0, d1
>>>>>>> 4084ffcf
; CHECK-SD-NEXT:    str d0, [x2]
; CHECK-SD-NEXT:    ret
;
; CHECK-GI-LABEL: v1i64:
; CHECK-GI:       // %bb.0:
; CHECK-GI-NEXT:    ldr x8, [x0]
; CHECK-GI-NEXT:    ldr x9, [x1]
; CHECK-GI-NEXT:    adds x8, x8, x9
; CHECK-GI-NEXT:    mov x9, #-9223372036854775808 // =0x8000000000000000
; CHECK-GI-NEXT:    cset w10, vs
; CHECK-GI-NEXT:    add x9, x9, x8, asr #63
; CHECK-GI-NEXT:    tst w10, #0x1
; CHECK-GI-NEXT:    csel x8, x9, x8, ne
; CHECK-GI-NEXT:    str x8, [x2]
; CHECK-GI-NEXT:    ret
  %x = load <1 x i64>, ptr %px
  %y = load <1 x i64>, ptr %py
  %z = call <1 x i64> @llvm.sadd.sat.v1i64(<1 x i64> %x, <1 x i64> %y)
  store <1 x i64> %z, ptr %pz
  ret void
}

define <2 x i64> @v2i64(<2 x i64> %x, <2 x i64> %y) nounwind {
; CHECK-LABEL: v2i64:
; CHECK:       // %bb.0:
; CHECK-NEXT:    sqadd v0.2d, v0.2d, v1.2d
; CHECK-NEXT:    ret
  %z = call <2 x i64> @llvm.sadd.sat.v2i64(<2 x i64> %x, <2 x i64> %y)
  ret <2 x i64> %z
}

define <4 x i64> @v4i64(<4 x i64> %x, <4 x i64> %y) nounwind {
; CHECK-SD-LABEL: v4i64:
; CHECK-SD:       // %bb.0:
; CHECK-SD-NEXT:    sqadd v1.2d, v1.2d, v3.2d
; CHECK-SD-NEXT:    sqadd v0.2d, v0.2d, v2.2d
; CHECK-SD-NEXT:    ret
;
; CHECK-GI-LABEL: v4i64:
; CHECK-GI:       // %bb.0:
; CHECK-GI-NEXT:    sqadd v0.2d, v0.2d, v2.2d
; CHECK-GI-NEXT:    sqadd v1.2d, v1.2d, v3.2d
; CHECK-GI-NEXT:    ret
  %z = call <4 x i64> @llvm.sadd.sat.v4i64(<4 x i64> %x, <4 x i64> %y)
  ret <4 x i64> %z
}

define <8 x i64> @v8i64(<8 x i64> %x, <8 x i64> %y) nounwind {
; CHECK-SD-LABEL: v8i64:
; CHECK-SD:       // %bb.0:
; CHECK-SD-NEXT:    sqadd v2.2d, v2.2d, v6.2d
; CHECK-SD-NEXT:    sqadd v0.2d, v0.2d, v4.2d
; CHECK-SD-NEXT:    sqadd v1.2d, v1.2d, v5.2d
; CHECK-SD-NEXT:    sqadd v3.2d, v3.2d, v7.2d
; CHECK-SD-NEXT:    ret
;
; CHECK-GI-LABEL: v8i64:
; CHECK-GI:       // %bb.0:
; CHECK-GI-NEXT:    sqadd v0.2d, v0.2d, v4.2d
; CHECK-GI-NEXT:    sqadd v1.2d, v1.2d, v5.2d
; CHECK-GI-NEXT:    sqadd v2.2d, v2.2d, v6.2d
; CHECK-GI-NEXT:    sqadd v3.2d, v3.2d, v7.2d
; CHECK-GI-NEXT:    ret
  %z = call <8 x i64> @llvm.sadd.sat.v8i64(<8 x i64> %x, <8 x i64> %y)
  ret <8 x i64> %z
}

define <2 x i128> @v2i128(<2 x i128> %x, <2 x i128> %y) nounwind {
; CHECK-SD-LABEL: v2i128:
; CHECK-SD:       // %bb.0:
; CHECK-SD-NEXT:    adds x8, x0, x4
; CHECK-SD-NEXT:    adcs x9, x1, x5
; CHECK-SD-NEXT:    asr x10, x9, #63
; CHECK-SD-NEXT:    eor x11, x10, #0x8000000000000000
; CHECK-SD-NEXT:    csel x0, x10, x8, vs
; CHECK-SD-NEXT:    csel x1, x11, x9, vs
; CHECK-SD-NEXT:    adds x8, x2, x6
; CHECK-SD-NEXT:    adcs x9, x3, x7
; CHECK-SD-NEXT:    asr x10, x9, #63
; CHECK-SD-NEXT:    eor x11, x10, #0x8000000000000000
; CHECK-SD-NEXT:    csel x2, x10, x8, vs
; CHECK-SD-NEXT:    csel x3, x11, x9, vs
; CHECK-SD-NEXT:    ret
;
; CHECK-GI-LABEL: v2i128:
; CHECK-GI:       // %bb.0:
; CHECK-GI-NEXT:    adds x9, x0, x4
; CHECK-GI-NEXT:    mov w8, wzr
; CHECK-GI-NEXT:    mov x13, #-9223372036854775808 // =0x8000000000000000
; CHECK-GI-NEXT:    adcs x10, x1, x5
; CHECK-GI-NEXT:    asr x11, x10, #63
; CHECK-GI-NEXT:    cset w12, vs
; CHECK-GI-NEXT:    cmp w8, #1
; CHECK-GI-NEXT:    adc x14, x11, x13
; CHECK-GI-NEXT:    tst w12, #0x1
; CHECK-GI-NEXT:    csel x0, x11, x9, ne
; CHECK-GI-NEXT:    csel x1, x14, x10, ne
; CHECK-GI-NEXT:    adds x9, x2, x6
; CHECK-GI-NEXT:    adcs x10, x3, x7
; CHECK-GI-NEXT:    asr x11, x10, #63
; CHECK-GI-NEXT:    cset w12, vs
; CHECK-GI-NEXT:    cmp w8, #1
; CHECK-GI-NEXT:    adc x8, x11, x13
; CHECK-GI-NEXT:    tst w12, #0x1
; CHECK-GI-NEXT:    csel x2, x11, x9, ne
; CHECK-GI-NEXT:    csel x3, x8, x10, ne
; CHECK-GI-NEXT:    ret
  %z = call <2 x i128> @llvm.sadd.sat.v2i128(<2 x i128> %x, <2 x i128> %y)
  ret <2 x i128> %z
}<|MERGE_RESOLUTION|>--- conflicted
+++ resolved
@@ -447,19 +447,9 @@
 define void @v1i64(ptr %px, ptr %py, ptr %pz) nounwind {
 ; CHECK-SD-LABEL: v1i64:
 ; CHECK-SD:       // %bb.0:
-<<<<<<< HEAD
-; CHECK-SD-NEXT:    ldr x8, [x1]
-; CHECK-SD-NEXT:    ldr x9, [x0]
-; CHECK-SD-NEXT:    adds x8, x9, x8
-; CHECK-SD-NEXT:    asr x9, x8, #63
-; CHECK-SD-NEXT:    eor x9, x9, #0x8000000000000000
-; CHECK-SD-NEXT:    csel x8, x9, x8, vs
-; CHECK-SD-NEXT:    fmov d0, x8
-=======
 ; CHECK-SD-NEXT:    ldr d0, [x0]
 ; CHECK-SD-NEXT:    ldr d1, [x1]
 ; CHECK-SD-NEXT:    sqadd d0, d0, d1
->>>>>>> 4084ffcf
 ; CHECK-SD-NEXT:    str d0, [x2]
 ; CHECK-SD-NEXT:    ret
 ;
