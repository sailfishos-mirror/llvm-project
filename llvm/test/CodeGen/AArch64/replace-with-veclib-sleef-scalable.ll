; NOTE: Assertions have been autogenerated by utils/update_test_checks.py UTC_ARGS: --check-globals
; RUN: opt -mattr=+sve -vector-library=sleefgnuabi -replace-with-veclib -S < %s | FileCheck %s

target triple = "aarch64-unknown-linux-gnu"

;.
<<<<<<< HEAD
; CHECK: @llvm.compiler.used = appending global [32 x ptr] [ptr @_ZGVsMxv_cos, ptr @_ZGVsMxv_cosf, ptr @_ZGVsMxv_exp, ptr @_ZGVsMxv_expf, ptr @_ZGVsMxv_exp10, ptr @_ZGVsMxv_exp10f, ptr @_ZGVsMxv_exp2, ptr @_ZGVsMxv_exp2f, ptr @_ZGVsMxv_log, ptr @_ZGVsMxv_logf, ptr @_ZGVsMxv_log10, ptr @_ZGVsMxv_log10f, ptr @_ZGVsMxv_log2, ptr @_ZGVsMxv_log2f, ptr @_ZGVsMxvv_pow, ptr @_ZGVsMxvv_powf, ptr @_ZGVsMxv_sin, ptr @_ZGVsMxv_sinf, ptr @_ZGVsMxv_tan, ptr @_ZGVsMxv_tanf, ptr @_ZGVsMxv_acos, ptr @_ZGVsMxv_acosf, ptr @_ZGVsMxv_asin, ptr @_ZGVsMxv_asinf, ptr @_ZGVsMxv_atan, ptr @_ZGVsMxv_atanf, ptr @_ZGVsMxv_cosh, ptr @_ZGVsMxv_coshf, ptr @_ZGVsMxv_sinh, ptr @_ZGVsMxv_sinhf, ptr @_ZGVsMxv_tanh, ptr @_ZGVsMxv_tanhf], section "llvm.metadata"
=======
; CHECK: @llvm.compiler.used = appending global [34 x ptr] [ptr @_ZGVsMxv_cos, ptr @_ZGVsMxv_cosf, ptr @_ZGVsMxv_exp, ptr @_ZGVsMxv_expf, ptr @_ZGVsMxv_exp10, ptr @_ZGVsMxv_exp10f, ptr @_ZGVsMxv_exp2, ptr @_ZGVsMxv_exp2f, ptr @_ZGVsMxv_log, ptr @_ZGVsMxv_logf, ptr @_ZGVsMxv_log10, ptr @_ZGVsMxv_log10f, ptr @_ZGVsMxv_log2, ptr @_ZGVsMxv_log2f, ptr @_ZGVsMxvv_pow, ptr @_ZGVsMxvv_powf, ptr @_ZGVsMxv_sin, ptr @_ZGVsMxv_sinf, ptr @_ZGVsMxv_tan, ptr @_ZGVsMxv_tanf, ptr @_ZGVsMxv_acos, ptr @_ZGVsMxv_acosf, ptr @_ZGVsMxv_asin, ptr @_ZGVsMxv_asinf, ptr @_ZGVsMxv_atan, ptr @_ZGVsMxv_atanf, ptr @_ZGVsMxvv_atan2, ptr @_ZGVsMxvv_atan2f, ptr @_ZGVsMxv_cosh, ptr @_ZGVsMxv_coshf, ptr @_ZGVsMxv_sinh, ptr @_ZGVsMxv_sinhf, ptr @_ZGVsMxv_tanh, ptr @_ZGVsMxv_tanhf], section "llvm.metadata"
>>>>>>> ce7c17d5
;.
define <vscale x 2 x double> @llvm_ceil_vscale_f64(<vscale x 2 x double> %in) {
; CHECK-LABEL: @llvm_ceil_vscale_f64(
; CHECK-NEXT:    [[TMP1:%.*]] = call fast <vscale x 2 x double> @llvm.ceil.nxv2f64(<vscale x 2 x double> [[IN:%.*]])
; CHECK-NEXT:    ret <vscale x 2 x double> [[TMP1]]
;
  %1 = call fast <vscale x 2 x double> @llvm.ceil.nxv2f64(<vscale x 2 x double> %in)
  ret <vscale x 2 x double> %1
}

define <vscale x 4 x float> @llvm_ceil_vscale_f32(<vscale x 4 x float> %in) {
; CHECK-LABEL: @llvm_ceil_vscale_f32(
; CHECK-NEXT:    [[TMP1:%.*]] = call fast <vscale x 4 x float> @llvm.ceil.nxv4f32(<vscale x 4 x float> [[IN:%.*]])
; CHECK-NEXT:    ret <vscale x 4 x float> [[TMP1]]
;
  %1 = call fast <vscale x 4 x float> @llvm.ceil.nxv4f32(<vscale x 4 x float> %in)
  ret <vscale x 4 x float> %1
}

define <vscale x 2 x double> @llvm_copysign_vscale_f64(<vscale x 2 x double> %mag, <vscale x 2 x double> %sgn) {
; CHECK-LABEL: @llvm_copysign_vscale_f64(
; CHECK-NEXT:    [[TMP1:%.*]] = call fast <vscale x 2 x double> @llvm.copysign.nxv2f64(<vscale x 2 x double> [[MAG:%.*]], <vscale x 2 x double> [[SGN:%.*]])
; CHECK-NEXT:    ret <vscale x 2 x double> [[TMP1]]
;
  %1 = call fast <vscale x 2 x double> @llvm.copysign.nxv2f64(<vscale x 2 x double> %mag, <vscale x 2 x double> %sgn)
  ret <vscale x 2 x double> %1
}

define <vscale x 4 x float> @llvm_copysign_vscale_f32(<vscale x 4 x float> %mag, <vscale x 4 x float> %sgn) {
; CHECK-LABEL: @llvm_copysign_vscale_f32(
; CHECK-NEXT:    [[TMP1:%.*]] = call fast <vscale x 4 x float> @llvm.copysign.nxv4f32(<vscale x 4 x float> [[MAG:%.*]], <vscale x 4 x float> [[SGN:%.*]])
; CHECK-NEXT:    ret <vscale x 4 x float> [[TMP1]]
;
  %1 = call fast <vscale x 4 x float> @llvm.copysign.nxv4f32(<vscale x 4 x float> %mag, <vscale x 4 x float> %sgn)
  ret <vscale x 4 x float> %1
}

define <vscale x 2 x double> @llvm_cos_vscale_f64(<vscale x 2 x double> %in) {
; CHECK-LABEL: @llvm_cos_vscale_f64(
; CHECK-NEXT:    [[TMP1:%.*]] = call fast <vscale x 2 x double> @_ZGVsMxv_cos(<vscale x 2 x double> [[IN:%.*]], <vscale x 2 x i1> splat (i1 true))
; CHECK-NEXT:    ret <vscale x 2 x double> [[TMP1]]
;
  %1 = call fast <vscale x 2 x double> @llvm.cos.nxv2f64(<vscale x 2 x double> %in)
  ret <vscale x 2 x double> %1
}

define <vscale x 4 x float> @llvm_cos_vscale_f32(<vscale x 4 x float> %in) {
; CHECK-LABEL: @llvm_cos_vscale_f32(
; CHECK-NEXT:    [[TMP1:%.*]] = call fast <vscale x 4 x float> @_ZGVsMxv_cosf(<vscale x 4 x float> [[IN:%.*]], <vscale x 4 x i1> splat (i1 true))
; CHECK-NEXT:    ret <vscale x 4 x float> [[TMP1]]
;
  %1 = call fast <vscale x 4 x float> @llvm.cos.nxv4f32(<vscale x 4 x float> %in)
  ret <vscale x 4 x float> %1
}

define <vscale x 2 x double> @llvm_exp_vscale_f64(<vscale x 2 x double> %in) {
; CHECK-LABEL: @llvm_exp_vscale_f64(
; CHECK-NEXT:    [[TMP1:%.*]] = call fast <vscale x 2 x double> @_ZGVsMxv_exp(<vscale x 2 x double> [[IN:%.*]], <vscale x 2 x i1> splat (i1 true))
; CHECK-NEXT:    ret <vscale x 2 x double> [[TMP1]]
;
  %1 = call fast <vscale x 2 x double> @llvm.exp.nxv2f64(<vscale x 2 x double> %in)
  ret <vscale x 2 x double> %1
}

define <vscale x 4 x float> @llvm_exp_vscale_f32(<vscale x 4 x float> %in) {
; CHECK-LABEL: @llvm_exp_vscale_f32(
; CHECK-NEXT:    [[TMP1:%.*]] = call fast <vscale x 4 x float> @_ZGVsMxv_expf(<vscale x 4 x float> [[IN:%.*]], <vscale x 4 x i1> splat (i1 true))
; CHECK-NEXT:    ret <vscale x 4 x float> [[TMP1]]
;
  %1 = call fast <vscale x 4 x float> @llvm.exp.nxv4f32(<vscale x 4 x float> %in)
  ret <vscale x 4 x float> %1
}

define <vscale x 2 x double> @llvm_exp10_vscale_f64(<vscale x 2 x double> %in) {
; CHECK-LABEL: @llvm_exp10_vscale_f64(
; CHECK-NEXT:    [[TMP1:%.*]] = call fast <vscale x 2 x double> @_ZGVsMxv_exp10(<vscale x 2 x double> [[IN:%.*]], <vscale x 2 x i1> splat (i1 true))
; CHECK-NEXT:    ret <vscale x 2 x double> [[TMP1]]
;
  %1 = call fast <vscale x 2 x double> @llvm.exp10.nxv2f64(<vscale x 2 x double> %in)
  ret <vscale x 2 x double> %1
}

define <vscale x 4 x float> @llvm_exp10_vscale_f32(<vscale x 4 x float> %in) {
; CHECK-LABEL: @llvm_exp10_vscale_f32(
; CHECK-NEXT:    [[TMP1:%.*]] = call fast <vscale x 4 x float> @_ZGVsMxv_exp10f(<vscale x 4 x float> [[IN:%.*]], <vscale x 4 x i1> splat (i1 true))
; CHECK-NEXT:    ret <vscale x 4 x float> [[TMP1]]
;
  %1 = call fast <vscale x 4 x float> @llvm.exp10.nxv4f32(<vscale x 4 x float> %in)
  ret <vscale x 4 x float> %1
}

define <vscale x 2 x double> @llvm_exp2_vscale_f64(<vscale x 2 x double> %in) {
; CHECK-LABEL: @llvm_exp2_vscale_f64(
; CHECK-NEXT:    [[TMP1:%.*]] = call fast <vscale x 2 x double> @_ZGVsMxv_exp2(<vscale x 2 x double> [[IN:%.*]], <vscale x 2 x i1> splat (i1 true))
; CHECK-NEXT:    ret <vscale x 2 x double> [[TMP1]]
;
  %1 = call fast <vscale x 2 x double> @llvm.exp2.nxv2f64(<vscale x 2 x double> %in)
  ret <vscale x 2 x double> %1
}

define <vscale x 4 x float> @llvm_exp2_vscale_f32(<vscale x 4 x float> %in) {
; CHECK-LABEL: @llvm_exp2_vscale_f32(
; CHECK-NEXT:    [[TMP1:%.*]] = call fast <vscale x 4 x float> @_ZGVsMxv_exp2f(<vscale x 4 x float> [[IN:%.*]], <vscale x 4 x i1> splat (i1 true))
; CHECK-NEXT:    ret <vscale x 4 x float> [[TMP1]]
;
  %1 = call fast <vscale x 4 x float> @llvm.exp2.nxv4f32(<vscale x 4 x float> %in)
  ret <vscale x 4 x float> %1
}

define <vscale x 2 x double> @llvm_fabs_vscale_f64(<vscale x 2 x double> %in) {
; CHECK-LABEL: @llvm_fabs_vscale_f64(
; CHECK-NEXT:    [[TMP1:%.*]] = call fast <vscale x 2 x double> @llvm.fabs.nxv2f64(<vscale x 2 x double> [[IN:%.*]])
; CHECK-NEXT:    ret <vscale x 2 x double> [[TMP1]]
;
  %1 = call fast <vscale x 2 x double> @llvm.fabs.nxv2f64(<vscale x 2 x double> %in)
  ret <vscale x 2 x double> %1
}

define <vscale x 4 x float> @llvm_fabs_vscale_f32(<vscale x 4 x float> %in) {
; CHECK-LABEL: @llvm_fabs_vscale_f32(
; CHECK-NEXT:    [[TMP1:%.*]] = call fast <vscale x 4 x float> @llvm.fabs.nxv4f32(<vscale x 4 x float> [[IN:%.*]])
; CHECK-NEXT:    ret <vscale x 4 x float> [[TMP1]]
;
  %1 = call fast <vscale x 4 x float> @llvm.fabs.nxv4f32(<vscale x 4 x float> %in)
  ret <vscale x 4 x float> %1
}

define <vscale x 2 x double> @llvm_floor_vscale_f64(<vscale x 2 x double> %in) {
; CHECK-LABEL: @llvm_floor_vscale_f64(
; CHECK-NEXT:    [[TMP1:%.*]] = call fast <vscale x 2 x double> @llvm.floor.nxv2f64(<vscale x 2 x double> [[IN:%.*]])
; CHECK-NEXT:    ret <vscale x 2 x double> [[TMP1]]
;
  %1 = call fast <vscale x 2 x double> @llvm.floor.nxv2f64(<vscale x 2 x double> %in)
  ret <vscale x 2 x double> %1
}

define <vscale x 4 x float> @llvm_floor_vscale_f32(<vscale x 4 x float> %in) {
; CHECK-LABEL: @llvm_floor_vscale_f32(
; CHECK-NEXT:    [[TMP1:%.*]] = call fast <vscale x 4 x float> @llvm.floor.nxv4f32(<vscale x 4 x float> [[IN:%.*]])
; CHECK-NEXT:    ret <vscale x 4 x float> [[TMP1]]
;
  %1 = call fast <vscale x 4 x float> @llvm.floor.nxv4f32(<vscale x 4 x float> %in)
  ret <vscale x 4 x float> %1
}

define <vscale x 2 x double> @llvm_fma_vscale_f64(<vscale x 2 x double> %a, <vscale x 2 x double> %b, <vscale x 2 x double> %c ) {
; CHECK-LABEL: @llvm_fma_vscale_f64(
; CHECK-NEXT:    [[TMP1:%.*]] = call fast <vscale x 2 x double> @llvm.fma.nxv2f64(<vscale x 2 x double> [[A:%.*]], <vscale x 2 x double> [[B:%.*]], <vscale x 2 x double> [[C:%.*]])
; CHECK-NEXT:    ret <vscale x 2 x double> [[TMP1]]
;
  %1 = call fast <vscale x 2 x double> @llvm.fma.nxv2f64(<vscale x 2 x double> %a, <vscale x 2 x double> %b, <vscale x 2 x double> %c)
  ret <vscale x 2 x double> %1
}

define <vscale x 4 x float> @llvm_fma_vscale_f32(<vscale x 4 x float> %a, <vscale x 4 x float> %b, <vscale x 4 x float> %c) {
; CHECK-LABEL: @llvm_fma_vscale_f32(
; CHECK-NEXT:    [[TMP1:%.*]] = call fast <vscale x 4 x float> @llvm.fma.nxv4f32(<vscale x 4 x float> [[A:%.*]], <vscale x 4 x float> [[B:%.*]], <vscale x 4 x float> [[C:%.*]])
; CHECK-NEXT:    ret <vscale x 4 x float> [[TMP1]]
;
  %1 = call fast <vscale x 4 x float> @llvm.fma.nxv4f32(<vscale x 4 x float> %a, <vscale x 4 x float> %b, <vscale x 4 x float> %c)
  ret <vscale x 4 x float> %1
}

define <vscale x 2 x double> @llvm_log_vscale_f64(<vscale x 2 x double> %in) {
; CHECK-LABEL: @llvm_log_vscale_f64(
; CHECK-NEXT:    [[TMP1:%.*]] = call fast <vscale x 2 x double> @_ZGVsMxv_log(<vscale x 2 x double> [[IN:%.*]], <vscale x 2 x i1> splat (i1 true))
; CHECK-NEXT:    ret <vscale x 2 x double> [[TMP1]]
;
  %1 = call fast <vscale x 2 x double> @llvm.log.nxv2f64(<vscale x 2 x double> %in)
  ret <vscale x 2 x double> %1
}

define <vscale x 4 x float> @llvm_log_vscale_f32(<vscale x 4 x float> %in) {
; CHECK-LABEL: @llvm_log_vscale_f32(
; CHECK-NEXT:    [[TMP1:%.*]] = call fast <vscale x 4 x float> @_ZGVsMxv_logf(<vscale x 4 x float> [[IN:%.*]], <vscale x 4 x i1> splat (i1 true))
; CHECK-NEXT:    ret <vscale x 4 x float> [[TMP1]]
;
  %1 = call fast <vscale x 4 x float> @llvm.log.nxv4f32(<vscale x 4 x float> %in)
  ret <vscale x 4 x float> %1
}

define <vscale x 2 x double> @llvm_log10_vscale_f64(<vscale x 2 x double> %in) {
; CHECK-LABEL: @llvm_log10_vscale_f64(
; CHECK-NEXT:    [[TMP1:%.*]] = call fast <vscale x 2 x double> @_ZGVsMxv_log10(<vscale x 2 x double> [[IN:%.*]], <vscale x 2 x i1> splat (i1 true))
; CHECK-NEXT:    ret <vscale x 2 x double> [[TMP1]]
;
  %1 = call fast <vscale x 2 x double> @llvm.log10.nxv2f64(<vscale x 2 x double> %in)
  ret <vscale x 2 x double> %1
}

define <vscale x 4 x float> @llvm_log10_vscale_f32(<vscale x 4 x float> %in) {
; CHECK-LABEL: @llvm_log10_vscale_f32(
; CHECK-NEXT:    [[TMP1:%.*]] = call fast <vscale x 4 x float> @_ZGVsMxv_log10f(<vscale x 4 x float> [[IN:%.*]], <vscale x 4 x i1> splat (i1 true))
; CHECK-NEXT:    ret <vscale x 4 x float> [[TMP1]]
;
  %1 = call fast <vscale x 4 x float> @llvm.log10.nxv4f32(<vscale x 4 x float> %in)
  ret <vscale x 4 x float> %1
}

define <vscale x 2 x double> @llvm_log2_vscale_f64(<vscale x 2 x double> %in) {
; CHECK-LABEL: @llvm_log2_vscale_f64(
; CHECK-NEXT:    [[TMP1:%.*]] = call fast <vscale x 2 x double> @_ZGVsMxv_log2(<vscale x 2 x double> [[IN:%.*]], <vscale x 2 x i1> splat (i1 true))
; CHECK-NEXT:    ret <vscale x 2 x double> [[TMP1]]
;
  %1 = call fast <vscale x 2 x double> @llvm.log2.nxv2f64(<vscale x 2 x double> %in)
  ret <vscale x 2 x double> %1
}

define <vscale x 4 x float> @llvm_log2_vscale_f32(<vscale x 4 x float> %in) {
; CHECK-LABEL: @llvm_log2_vscale_f32(
; CHECK-NEXT:    [[TMP1:%.*]] = call fast <vscale x 4 x float> @_ZGVsMxv_log2f(<vscale x 4 x float> [[IN:%.*]], <vscale x 4 x i1> splat (i1 true))
; CHECK-NEXT:    ret <vscale x 4 x float> [[TMP1]]
;
  %1 = call fast <vscale x 4 x float> @llvm.log2.nxv4f32(<vscale x 4 x float> %in)
  ret <vscale x 4 x float> %1
}

define <vscale x 2 x double> @llvm_maxnum_vscale_f64(<vscale x 2 x double> %in0, <vscale x 2 x double> %in1) {
; CHECK-LABEL: @llvm_maxnum_vscale_f64(
; CHECK-NEXT:    [[TMP1:%.*]] = call fast <vscale x 2 x double> @llvm.maxnum.nxv2f64(<vscale x 2 x double> [[IN0:%.*]], <vscale x 2 x double> [[IN1:%.*]])
; CHECK-NEXT:    ret <vscale x 2 x double> [[TMP1]]
;
  %1 = call fast <vscale x 2 x double> @llvm.maxnum.nxv2f64(<vscale x 2 x double> %in0, <vscale x 2 x double> %in1)
  ret <vscale x 2 x double> %1
}

define <vscale x 4 x float> @llvm_maxnum_vscale_f32(<vscale x 4 x float> %in0, <vscale x 4 x float> %in1) {
; CHECK-LABEL: @llvm_maxnum_vscale_f32(
; CHECK-NEXT:    [[TMP1:%.*]] = call fast <vscale x 4 x float> @llvm.maxnum.nxv4f32(<vscale x 4 x float> [[IN0:%.*]], <vscale x 4 x float> [[IN1:%.*]])
; CHECK-NEXT:    ret <vscale x 4 x float> [[TMP1]]
;
  %1 = call fast <vscale x 4 x float> @llvm.maxnum.nxv4f32(<vscale x 4 x float> %in0, <vscale x 4 x float> %in1)
  ret <vscale x 4 x float> %1
}

define <vscale x 2 x double> @llvm_minnum_vscale_f64(<vscale x 2 x double> %in0, <vscale x 2 x double> %in1) {
; CHECK-LABEL: @llvm_minnum_vscale_f64(
; CHECK-NEXT:    [[TMP1:%.*]] = call fast <vscale x 2 x double> @llvm.minnum.nxv2f64(<vscale x 2 x double> [[IN0:%.*]], <vscale x 2 x double> [[IN1:%.*]])
; CHECK-NEXT:    ret <vscale x 2 x double> [[TMP1]]
;
  %1 = call fast <vscale x 2 x double> @llvm.minnum.nxv2f64(<vscale x 2 x double> %in0, <vscale x 2 x double> %in1)
  ret <vscale x 2 x double> %1
}

define <vscale x 4 x float> @llvm_minnum_vscale_f32(<vscale x 4 x float> %in0, <vscale x 4 x float> %in1) {
; CHECK-LABEL: @llvm_minnum_vscale_f32(
; CHECK-NEXT:    [[TMP1:%.*]] = call fast <vscale x 4 x float> @llvm.minnum.nxv4f32(<vscale x 4 x float> [[IN0:%.*]], <vscale x 4 x float> [[IN1:%.*]])
; CHECK-NEXT:    ret <vscale x 4 x float> [[TMP1]]
;
  %1 = call fast <vscale x 4 x float> @llvm.minnum.nxv4f32(<vscale x 4 x float> %in0, <vscale x 4 x float> %in1)
  ret <vscale x 4 x float> %1
}

define <vscale x 2 x double> @llvm_nearbyint_vscale_f64(<vscale x 2 x double> %in) {
; CHECK-LABEL: @llvm_nearbyint_vscale_f64(
; CHECK-NEXT:    [[TMP1:%.*]] = call fast <vscale x 2 x double> @llvm.nearbyint.nxv2f64(<vscale x 2 x double> [[IN:%.*]])
; CHECK-NEXT:    ret <vscale x 2 x double> [[TMP1]]
;
  %1 = call fast <vscale x 2 x double> @llvm.nearbyint.nxv2f64(<vscale x 2 x double> %in)
  ret <vscale x 2 x double> %1
}

define <vscale x 4 x float> @llvm_nearbyint_vscale_f32(<vscale x 4 x float> %in) {
; CHECK-LABEL: @llvm_nearbyint_vscale_f32(
; CHECK-NEXT:    [[TMP1:%.*]] = call fast <vscale x 4 x float> @llvm.nearbyint.nxv4f32(<vscale x 4 x float> [[IN:%.*]])
; CHECK-NEXT:    ret <vscale x 4 x float> [[TMP1]]
;
  %1 = call fast <vscale x 4 x float> @llvm.nearbyint.nxv4f32(<vscale x 4 x float> %in)
  ret <vscale x 4 x float> %1
}

define <vscale x 2 x double> @llvm_pow_vscale_f64(<vscale x 2 x double> %in, <vscale x 2 x double> %pow) {
; CHECK-LABEL: @llvm_pow_vscale_f64(
<<<<<<< HEAD
; CHECK-NEXT:    [[TMP1:%.*]] = call fast <vscale x 2 x double> @_ZGVsMxvv_pow(<vscale x 2 x double> [[IN:%.*]], <vscale x 2 x double> [[POW:%.*]], <vscale x 2 x i1> shufflevector (<vscale x 2 x i1> insertelement (<vscale x 2 x i1> poison, i1 true, i64 0), <vscale x 2 x i1> poison, <vscale x 2 x i32> zeroinitializer))
=======
; CHECK-NEXT:    [[TMP1:%.*]] = call fast <vscale x 2 x double> @_ZGVsMxvv_pow(<vscale x 2 x double> [[IN:%.*]], <vscale x 2 x double> [[POW:%.*]], <vscale x 2 x i1> splat (i1 true))
>>>>>>> ce7c17d5
; CHECK-NEXT:    ret <vscale x 2 x double> [[TMP1]]
;
  %1 = call fast <vscale x 2 x double> @llvm.pow.nxv2f64(<vscale x 2 x double> %in, <vscale x 2 x double> %pow)
  ret <vscale x 2 x double> %1
}

define <vscale x 4 x float> @llvm_pow_vscale_f32(<vscale x 4 x float> %in, <vscale x 4 x float> %pow) {
; CHECK-LABEL: @llvm_pow_vscale_f32(
<<<<<<< HEAD
; CHECK-NEXT:    [[TMP1:%.*]] = call fast <vscale x 4 x float> @_ZGVsMxvv_powf(<vscale x 4 x float> [[IN:%.*]], <vscale x 4 x float> [[POW:%.*]], <vscale x 4 x i1> shufflevector (<vscale x 4 x i1> insertelement (<vscale x 4 x i1> poison, i1 true, i64 0), <vscale x 4 x i1> poison, <vscale x 4 x i32> zeroinitializer))
=======
; CHECK-NEXT:    [[TMP1:%.*]] = call fast <vscale x 4 x float> @_ZGVsMxvv_powf(<vscale x 4 x float> [[IN:%.*]], <vscale x 4 x float> [[POW:%.*]], <vscale x 4 x i1> splat (i1 true))
>>>>>>> ce7c17d5
; CHECK-NEXT:    ret <vscale x 4 x float> [[TMP1]]
;
  %1 = call fast <vscale x 4 x float> @llvm.pow.nxv4f32(<vscale x 4 x float> %in, <vscale x 4 x float> %pow)
  ret <vscale x 4 x float> %1
}

define <vscale x 2 x double> @llvm_rint_vscale_f64(<vscale x 2 x double> %in) {
; CHECK-LABEL: @llvm_rint_vscale_f64(
; CHECK-NEXT:    [[TMP1:%.*]] = call fast <vscale x 2 x double> @llvm.rint.nxv2f64(<vscale x 2 x double> [[IN:%.*]])
; CHECK-NEXT:    ret <vscale x 2 x double> [[TMP1]]
;
  %1 = call fast <vscale x 2 x double> @llvm.rint.nxv2f64(<vscale x 2 x double> %in)
  ret <vscale x 2 x double> %1
}

define <vscale x 4 x float> @llvm_rint_vscale_f32(<vscale x 4 x float> %in) {
; CHECK-LABEL: @llvm_rint_vscale_f32(
; CHECK-NEXT:    [[TMP1:%.*]] = call fast <vscale x 4 x float> @llvm.rint.nxv4f32(<vscale x 4 x float> [[IN:%.*]])
; CHECK-NEXT:    ret <vscale x 4 x float> [[TMP1]]
;
  %1 = call fast <vscale x 4 x float> @llvm.rint.nxv4f32(<vscale x 4 x float> %in)
  ret <vscale x 4 x float> %1
}

define <vscale x 2 x double> @llvm_round_vscale_f64(<vscale x 2 x double> %in) {
; CHECK-LABEL: @llvm_round_vscale_f64(
; CHECK-NEXT:    [[TMP1:%.*]] = call fast <vscale x 2 x double> @llvm.round.nxv2f64(<vscale x 2 x double> [[IN:%.*]])
; CHECK-NEXT:    ret <vscale x 2 x double> [[TMP1]]
;
  %1 = call fast <vscale x 2 x double> @llvm.round.nxv2f64(<vscale x 2 x double> %in)
  ret <vscale x 2 x double> %1
}

define <vscale x 4 x float> @llvm_round_vscale_f32(<vscale x 4 x float> %in) {
; CHECK-LABEL: @llvm_round_vscale_f32(
; CHECK-NEXT:    [[TMP1:%.*]] = call fast <vscale x 4 x float> @llvm.round.nxv4f32(<vscale x 4 x float> [[IN:%.*]])
; CHECK-NEXT:    ret <vscale x 4 x float> [[TMP1]]
;
  %1 = call fast <vscale x 4 x float> @llvm.round.nxv4f32(<vscale x 4 x float> %in)
  ret <vscale x 4 x float> %1
}

define <vscale x 2 x double> @llvm_sin_vscale_f64(<vscale x 2 x double> %in) {
; CHECK-LABEL: @llvm_sin_vscale_f64(
; CHECK-NEXT:    [[TMP1:%.*]] = call fast <vscale x 2 x double> @_ZGVsMxv_sin(<vscale x 2 x double> [[IN:%.*]], <vscale x 2 x i1> splat (i1 true))
; CHECK-NEXT:    ret <vscale x 2 x double> [[TMP1]]
;
  %1 = call fast <vscale x 2 x double> @llvm.sin.nxv2f64(<vscale x 2 x double> %in)
  ret <vscale x 2 x double> %1
}

define <vscale x 4 x float> @llvm_sin_vscale_f32(<vscale x 4 x float> %in) {
; CHECK-LABEL: @llvm_sin_vscale_f32(
; CHECK-NEXT:    [[TMP1:%.*]] = call fast <vscale x 4 x float> @_ZGVsMxv_sinf(<vscale x 4 x float> [[IN:%.*]], <vscale x 4 x i1> splat (i1 true))
; CHECK-NEXT:    ret <vscale x 4 x float> [[TMP1]]
;
  %1 = call fast <vscale x 4 x float> @llvm.sin.nxv4f32(<vscale x 4 x float> %in)
  ret <vscale x 4 x float> %1
}

define <vscale x 2 x double> @llvm_sqrt_vscale_f64(<vscale x 2 x double> %in) {
; CHECK-LABEL: @llvm_sqrt_vscale_f64(
; CHECK-NEXT:    [[TMP1:%.*]] = call fast <vscale x 2 x double> @llvm.sqrt.nxv2f64(<vscale x 2 x double> [[IN:%.*]])
; CHECK-NEXT:    ret <vscale x 2 x double> [[TMP1]]
;
  %1 = call fast <vscale x 2 x double> @llvm.sqrt.nxv2f64(<vscale x 2 x double> %in)
  ret <vscale x 2 x double> %1
}

define <vscale x 4 x float> @llvm_sqrt_vscale_f32(<vscale x 4 x float> %in) {
; CHECK-LABEL: @llvm_sqrt_vscale_f32(
; CHECK-NEXT:    [[TMP1:%.*]] = call fast <vscale x 4 x float> @llvm.sqrt.nxv4f32(<vscale x 4 x float> [[IN:%.*]])
; CHECK-NEXT:    ret <vscale x 4 x float> [[TMP1]]
;
  %1 = call fast <vscale x 4 x float> @llvm.sqrt.nxv4f32(<vscale x 4 x float> %in)
  ret <vscale x 4 x float> %1
}

define <vscale x 2 x double> @llvm_tan_vscale_f64(<vscale x 2 x double> %in) {
; CHECK-LABEL: @llvm_tan_vscale_f64(
; CHECK-NEXT:    [[TMP1:%.*]] = call fast <vscale x 2 x double> @_ZGVsMxv_tan(<vscale x 2 x double> [[IN:%.*]], <vscale x 2 x i1> splat (i1 true))
; CHECK-NEXT:    ret <vscale x 2 x double> [[TMP1]]
;
  %1 = call fast <vscale x 2 x double> @llvm.tan.nxv2f64(<vscale x 2 x double> %in)
  ret <vscale x 2 x double> %1
}

define <vscale x 4 x float> @llvm_tan_vscale_f32(<vscale x 4 x float> %in) {
; CHECK-LABEL: @llvm_tan_vscale_f32(
; CHECK-NEXT:    [[TMP1:%.*]] = call fast <vscale x 4 x float> @_ZGVsMxv_tanf(<vscale x 4 x float> [[IN:%.*]], <vscale x 4 x i1> splat (i1 true))
; CHECK-NEXT:    ret <vscale x 4 x float> [[TMP1]]
;
  %1 = call fast <vscale x 4 x float> @llvm.tan.nxv4f32(<vscale x 4 x float> %in)
  ret <vscale x 4 x float> %1
}

define <vscale x 2 x double> @llvm_acos_vscale_f64(<vscale x 2 x double> %in) {
; CHECK-LABEL: @llvm_acos_vscale_f64(
; CHECK-NEXT:    [[TMP1:%.*]] = call fast <vscale x 2 x double> @_ZGVsMxv_acos(<vscale x 2 x double> [[IN:%.*]], <vscale x 2 x i1> splat (i1 true))
; CHECK-NEXT:    ret <vscale x 2 x double> [[TMP1]]
;
  %1 = call fast <vscale x 2 x double> @llvm.acos.nxv2f64(<vscale x 2 x double> %in)
  ret <vscale x 2 x double> %1
}

define <vscale x 4 x float> @llvm_acos_vscale_f32(<vscale x 4 x float> %in) {
; CHECK-LABEL: @llvm_acos_vscale_f32(
; CHECK-NEXT:    [[TMP1:%.*]] = call fast <vscale x 4 x float> @_ZGVsMxv_acosf(<vscale x 4 x float> [[IN:%.*]], <vscale x 4 x i1> splat (i1 true))
; CHECK-NEXT:    ret <vscale x 4 x float> [[TMP1]]
;
  %1 = call fast <vscale x 4 x float> @llvm.acos.nxv4f32(<vscale x 4 x float> %in)
  ret <vscale x 4 x float> %1
}

define <vscale x 2 x double> @llvm_asin_vscale_f64(<vscale x 2 x double> %in) {
; CHECK-LABEL: @llvm_asin_vscale_f64(
; CHECK-NEXT:    [[TMP1:%.*]] = call fast <vscale x 2 x double> @_ZGVsMxv_asin(<vscale x 2 x double> [[IN:%.*]], <vscale x 2 x i1> splat (i1 true))
; CHECK-NEXT:    ret <vscale x 2 x double> [[TMP1]]
;
  %1 = call fast <vscale x 2 x double> @llvm.asin.nxv2f64(<vscale x 2 x double> %in)
  ret <vscale x 2 x double> %1
}

define <vscale x 4 x float> @llvm_asin_vscale_f32(<vscale x 4 x float> %in) {
; CHECK-LABEL: @llvm_asin_vscale_f32(
; CHECK-NEXT:    [[TMP1:%.*]] = call fast <vscale x 4 x float> @_ZGVsMxv_asinf(<vscale x 4 x float> [[IN:%.*]], <vscale x 4 x i1> splat (i1 true))
; CHECK-NEXT:    ret <vscale x 4 x float> [[TMP1]]
;
  %1 = call fast <vscale x 4 x float> @llvm.asin.nxv4f32(<vscale x 4 x float> %in)
  ret <vscale x 4 x float> %1
}

define <vscale x 2 x double> @llvm_atan_vscale_f64(<vscale x 2 x double> %in) {
; CHECK-LABEL: @llvm_atan_vscale_f64(
; CHECK-NEXT:    [[TMP1:%.*]] = call fast <vscale x 2 x double> @_ZGVsMxv_atan(<vscale x 2 x double> [[IN:%.*]], <vscale x 2 x i1> splat (i1 true))
; CHECK-NEXT:    ret <vscale x 2 x double> [[TMP1]]
;
  %1 = call fast <vscale x 2 x double> @llvm.atan.nxv2f64(<vscale x 2 x double> %in)
  ret <vscale x 2 x double> %1
}

define <vscale x 4 x float> @llvm_atan_vscale_f32(<vscale x 4 x float> %in) {
; CHECK-LABEL: @llvm_atan_vscale_f32(
; CHECK-NEXT:    [[TMP1:%.*]] = call fast <vscale x 4 x float> @_ZGVsMxv_atanf(<vscale x 4 x float> [[IN:%.*]], <vscale x 4 x i1> splat (i1 true))
; CHECK-NEXT:    ret <vscale x 4 x float> [[TMP1]]
;
  %1 = call fast <vscale x 4 x float> @llvm.atan.nxv4f32(<vscale x 4 x float> %in)
  ret <vscale x 4 x float> %1
}

define <vscale x 2 x double> @llvm_atan2_vscale_f64(<vscale x 2 x double> %x, <vscale x 2 x double> %y) {
; CHECK-LABEL: @llvm_atan2_vscale_f64(
; CHECK-NEXT:    [[TMP1:%.*]] = call fast <vscale x 2 x double> @_ZGVsMxvv_atan2(<vscale x 2 x double> [[X:%.*]], <vscale x 2 x double> [[Y:%.*]], <vscale x 2 x i1> splat (i1 true))
; CHECK-NEXT:    ret <vscale x 2 x double> [[TMP1]]
;
  %1 = call fast <vscale x 2 x double> @llvm.atan2.nxv2f64(<vscale x 2 x double> %x, <vscale x 2 x double> %y)
  ret <vscale x 2 x double> %1
}

define <vscale x 4 x float> @llvm_atan2_vscale_f32(<vscale x 4 x float> %x, <vscale x 4 x float> %y) {
; CHECK-LABEL: @llvm_atan2_vscale_f32(
; CHECK-NEXT:    [[TMP1:%.*]] = call fast <vscale x 4 x float> @_ZGVsMxvv_atan2f(<vscale x 4 x float> [[X:%.*]], <vscale x 4 x float> [[Y:%.*]], <vscale x 4 x i1> splat (i1 true))
; CHECK-NEXT:    ret <vscale x 4 x float> [[TMP1]]
;
  %1 = call fast <vscale x 4 x float> @llvm.atan2.nxv4f32(<vscale x 4 x float> %x, <vscale x 4 x float> %y)
  ret <vscale x 4 x float> %1
}

define <vscale x 2 x double> @llvm_cosh_vscale_f64(<vscale x 2 x double> %in) {
; CHECK-LABEL: @llvm_cosh_vscale_f64(
; CHECK-NEXT:    [[TMP1:%.*]] = call fast <vscale x 2 x double> @_ZGVsMxv_cosh(<vscale x 2 x double> [[IN:%.*]], <vscale x 2 x i1> splat (i1 true))
; CHECK-NEXT:    ret <vscale x 2 x double> [[TMP1]]
;
  %1 = call fast <vscale x 2 x double> @llvm.cosh.nxv2f64(<vscale x 2 x double> %in)
  ret <vscale x 2 x double> %1
}

define <vscale x 4 x float> @llvm_cosh_vscale_f32(<vscale x 4 x float> %in) {
; CHECK-LABEL: @llvm_cosh_vscale_f32(
; CHECK-NEXT:    [[TMP1:%.*]] = call fast <vscale x 4 x float> @_ZGVsMxv_coshf(<vscale x 4 x float> [[IN:%.*]], <vscale x 4 x i1> splat (i1 true))
; CHECK-NEXT:    ret <vscale x 4 x float> [[TMP1]]
;
  %1 = call fast <vscale x 4 x float> @llvm.cosh.nxv4f32(<vscale x 4 x float> %in)
  ret <vscale x 4 x float> %1
}

define <vscale x 2 x double> @llvm_sinh_vscale_f64(<vscale x 2 x double> %in) {
; CHECK-LABEL: @llvm_sinh_vscale_f64(
; CHECK-NEXT:    [[TMP1:%.*]] = call fast <vscale x 2 x double> @_ZGVsMxv_sinh(<vscale x 2 x double> [[IN:%.*]], <vscale x 2 x i1> splat (i1 true))
; CHECK-NEXT:    ret <vscale x 2 x double> [[TMP1]]
;
  %1 = call fast <vscale x 2 x double> @llvm.sinh.nxv2f64(<vscale x 2 x double> %in)
  ret <vscale x 2 x double> %1
}

define <vscale x 4 x float> @llvm_sinh_vscale_f32(<vscale x 4 x float> %in) {
; CHECK-LABEL: @llvm_sinh_vscale_f32(
; CHECK-NEXT:    [[TMP1:%.*]] = call fast <vscale x 4 x float> @_ZGVsMxv_sinhf(<vscale x 4 x float> [[IN:%.*]], <vscale x 4 x i1> splat (i1 true))
; CHECK-NEXT:    ret <vscale x 4 x float> [[TMP1]]
;
  %1 = call fast <vscale x 4 x float> @llvm.sinh.nxv4f32(<vscale x 4 x float> %in)
  ret <vscale x 4 x float> %1
}

define <vscale x 2 x double> @llvm_tanh_vscale_f64(<vscale x 2 x double> %in) {
; CHECK-LABEL: @llvm_tanh_vscale_f64(
; CHECK-NEXT:    [[TMP1:%.*]] = call fast <vscale x 2 x double> @_ZGVsMxv_tanh(<vscale x 2 x double> [[IN:%.*]], <vscale x 2 x i1> splat (i1 true))
; CHECK-NEXT:    ret <vscale x 2 x double> [[TMP1]]
;
  %1 = call fast <vscale x 2 x double> @llvm.tanh.nxv2f64(<vscale x 2 x double> %in)
  ret <vscale x 2 x double> %1
}

define <vscale x 4 x float> @llvm_tanh_vscale_f32(<vscale x 4 x float> %in) {
; CHECK-LABEL: @llvm_tanh_vscale_f32(
; CHECK-NEXT:    [[TMP1:%.*]] = call fast <vscale x 4 x float> @_ZGVsMxv_tanhf(<vscale x 4 x float> [[IN:%.*]], <vscale x 4 x i1> splat (i1 true))
; CHECK-NEXT:    ret <vscale x 4 x float> [[TMP1]]
;
  %1 = call fast <vscale x 4 x float> @llvm.tanh.nxv4f32(<vscale x 4 x float> %in)
  ret <vscale x 4 x float> %1
}


define <vscale x 2 x double> @llvm_trunc_vscale_f64(<vscale x 2 x double> %in) {
; CHECK-LABEL: @llvm_trunc_vscale_f64(
; CHECK-NEXT:    [[TMP1:%.*]] = call fast <vscale x 2 x double> @llvm.trunc.nxv2f64(<vscale x 2 x double> [[IN:%.*]])
; CHECK-NEXT:    ret <vscale x 2 x double> [[TMP1]]
;
  %1 = call fast <vscale x 2 x double> @llvm.trunc.nxv2f64(<vscale x 2 x double> %in)
  ret <vscale x 2 x double> %1
}

define <vscale x 4 x float> @llvm_trunc_vscale_f32(<vscale x 4 x float> %in) {
; CHECK-LABEL: @llvm_trunc_vscale_f32(
; CHECK-NEXT:    [[TMP1:%.*]] = call fast <vscale x 4 x float> @llvm.trunc.nxv4f32(<vscale x 4 x float> [[IN:%.*]])
; CHECK-NEXT:    ret <vscale x 4 x float> [[TMP1]]
;
  %1 = call fast <vscale x 4 x float> @llvm.trunc.nxv4f32(<vscale x 4 x float> %in)
  ret <vscale x 4 x float> %1
}

declare <vscale x 2 x double> @llvm.ceil.nxv2f64(<vscale x 2 x double>)
declare <vscale x 4 x float> @llvm.ceil.nxv4f32(<vscale x 4 x float>)
declare <vscale x 2 x double> @llvm.copysign.nxv2f64(<vscale x 2 x double>, <vscale x 2 x double>)
declare <vscale x 4 x float> @llvm.copysign.nxv4f32(<vscale x 4 x float>, <vscale x 4 x float>)
declare <vscale x 2 x double> @llvm.cos.nxv2f64(<vscale x 2 x double>)
declare <vscale x 4 x float> @llvm.cos.nxv4f32(<vscale x 4 x float>)
declare <vscale x 2 x double> @llvm.exp.nxv2f64(<vscale x 2 x double>)
declare <vscale x 4 x float> @llvm.exp.nxv4f32(<vscale x 4 x float>)
declare <vscale x 2 x double> @llvm.exp2.nxv2f64(<vscale x 2 x double>)
declare <vscale x 4 x float> @llvm.exp2.nxv4f32(<vscale x 4 x float>)
declare <vscale x 2 x double> @llvm.exp10.nxv2f64(<vscale x 2 x double>)
declare <vscale x 4 x float> @llvm.exp10.nxv4f32(<vscale x 4 x float>)
declare <vscale x 2 x double> @llvm.fabs.nxv2f64(<vscale x 2 x double>)
declare <vscale x 4 x float> @llvm.fabs.nxv4f32(<vscale x 4 x float>)
declare <vscale x 2 x double> @llvm.floor.nxv2f64(<vscale x 2 x double>)
declare <vscale x 4 x float> @llvm.floor.nxv4f32(<vscale x 4 x float>)
declare <vscale x 2 x double> @llvm.fma.nxv2f64(<vscale x 2 x double>, <vscale x 2 x double>, <vscale x 2 x double>)
declare <vscale x 4 x float> @llvm.fma.nxv4f32(<vscale x 4 x float>, <vscale x 4 x float>, <vscale x 4 x float>)
declare <vscale x 2 x double> @llvm.log.nxv2f64(<vscale x 2 x double>)
declare <vscale x 4 x float> @llvm.log.nxv4f32(<vscale x 4 x float>)
declare <vscale x 2 x double> @llvm.log10.nxv2f64(<vscale x 2 x double>)
declare <vscale x 4 x float> @llvm.log10.nxv4f32(<vscale x 4 x float>)
declare <vscale x 2 x double> @llvm.log2.nxv2f64(<vscale x 2 x double>)
declare <vscale x 4 x float> @llvm.log2.nxv4f32(<vscale x 4 x float>)
declare <vscale x 2 x double> @llvm.maxnum.nxv2f64(<vscale x 2 x double>, <vscale x 2 x double>)
declare <vscale x 4 x float> @llvm.maxnum.nxv4f32(<vscale x 4 x float>, <vscale x 4 x float>)
declare <vscale x 2 x double> @llvm.minnum.nxv2f64(<vscale x 2 x double>, <vscale x 2 x double>)
declare <vscale x 4 x float> @llvm.minnum.nxv4f32(<vscale x 4 x float>, <vscale x 4 x float>)
declare <vscale x 2 x double> @llvm.nearbyint.nxv2f64(<vscale x 2 x double>)
declare <vscale x 4 x float> @llvm.nearbyint.nxv4f32(<vscale x 4 x float>)
declare <vscale x 2 x double> @llvm.pow.nxv2f64(<vscale x 2 x double>, <vscale x 2 x double>)
declare <vscale x 4 x float> @llvm.pow.nxv4f32(<vscale x 4 x float>, <vscale x 4 x float>)
declare <vscale x 2 x double> @llvm.rint.nxv2f64(<vscale x 2 x double>)
declare <vscale x 4 x float> @llvm.rint.nxv4f32(<vscale x 4 x float>)
declare <vscale x 2 x double> @llvm.round.nxv2f64(<vscale x 2 x double>)
declare <vscale x 4 x float> @llvm.round.nxv4f32(<vscale x 4 x float>)
declare <vscale x 2 x double> @llvm.sin.nxv2f64(<vscale x 2 x double>)
declare <vscale x 4 x float> @llvm.sin.nxv4f32(<vscale x 4 x float>)
declare <vscale x 2 x double> @llvm.sqrt.nxv2f64(<vscale x 2 x double>)
declare <vscale x 4 x float> @llvm.sqrt.nxv4f32(<vscale x 4 x float>)
declare <vscale x 2 x double> @llvm.tan.nxv2f64(<vscale x 2 x double>)
declare <vscale x 4 x float> @llvm.tan.nxv4f32(<vscale x 4 x float>)
declare <vscale x 2 x double> @llvm.trunc.nxv2f64(<vscale x 2 x double>)
declare <vscale x 4 x float> @llvm.trunc.nxv4f32(<vscale x 4 x float>)
;.
; CHECK: attributes #[[ATTR0:[0-9]+]] = { "target-features"="+sve" }
; CHECK: attributes #[[ATTR1:[0-9]+]] = { nocallback nofree nosync nounwind speculatable willreturn memory(none) "target-features"="+sve" }
;.<|MERGE_RESOLUTION|>--- conflicted
+++ resolved
@@ -4,11 +4,7 @@
 target triple = "aarch64-unknown-linux-gnu"
 
 ;.
-<<<<<<< HEAD
-; CHECK: @llvm.compiler.used = appending global [32 x ptr] [ptr @_ZGVsMxv_cos, ptr @_ZGVsMxv_cosf, ptr @_ZGVsMxv_exp, ptr @_ZGVsMxv_expf, ptr @_ZGVsMxv_exp10, ptr @_ZGVsMxv_exp10f, ptr @_ZGVsMxv_exp2, ptr @_ZGVsMxv_exp2f, ptr @_ZGVsMxv_log, ptr @_ZGVsMxv_logf, ptr @_ZGVsMxv_log10, ptr @_ZGVsMxv_log10f, ptr @_ZGVsMxv_log2, ptr @_ZGVsMxv_log2f, ptr @_ZGVsMxvv_pow, ptr @_ZGVsMxvv_powf, ptr @_ZGVsMxv_sin, ptr @_ZGVsMxv_sinf, ptr @_ZGVsMxv_tan, ptr @_ZGVsMxv_tanf, ptr @_ZGVsMxv_acos, ptr @_ZGVsMxv_acosf, ptr @_ZGVsMxv_asin, ptr @_ZGVsMxv_asinf, ptr @_ZGVsMxv_atan, ptr @_ZGVsMxv_atanf, ptr @_ZGVsMxv_cosh, ptr @_ZGVsMxv_coshf, ptr @_ZGVsMxv_sinh, ptr @_ZGVsMxv_sinhf, ptr @_ZGVsMxv_tanh, ptr @_ZGVsMxv_tanhf], section "llvm.metadata"
-=======
 ; CHECK: @llvm.compiler.used = appending global [34 x ptr] [ptr @_ZGVsMxv_cos, ptr @_ZGVsMxv_cosf, ptr @_ZGVsMxv_exp, ptr @_ZGVsMxv_expf, ptr @_ZGVsMxv_exp10, ptr @_ZGVsMxv_exp10f, ptr @_ZGVsMxv_exp2, ptr @_ZGVsMxv_exp2f, ptr @_ZGVsMxv_log, ptr @_ZGVsMxv_logf, ptr @_ZGVsMxv_log10, ptr @_ZGVsMxv_log10f, ptr @_ZGVsMxv_log2, ptr @_ZGVsMxv_log2f, ptr @_ZGVsMxvv_pow, ptr @_ZGVsMxvv_powf, ptr @_ZGVsMxv_sin, ptr @_ZGVsMxv_sinf, ptr @_ZGVsMxv_tan, ptr @_ZGVsMxv_tanf, ptr @_ZGVsMxv_acos, ptr @_ZGVsMxv_acosf, ptr @_ZGVsMxv_asin, ptr @_ZGVsMxv_asinf, ptr @_ZGVsMxv_atan, ptr @_ZGVsMxv_atanf, ptr @_ZGVsMxvv_atan2, ptr @_ZGVsMxvv_atan2f, ptr @_ZGVsMxv_cosh, ptr @_ZGVsMxv_coshf, ptr @_ZGVsMxv_sinh, ptr @_ZGVsMxv_sinhf, ptr @_ZGVsMxv_tanh, ptr @_ZGVsMxv_tanhf], section "llvm.metadata"
->>>>>>> ce7c17d5
 ;.
 define <vscale x 2 x double> @llvm_ceil_vscale_f64(<vscale x 2 x double> %in) {
 ; CHECK-LABEL: @llvm_ceil_vscale_f64(
@@ -282,11 +278,7 @@
 
 define <vscale x 2 x double> @llvm_pow_vscale_f64(<vscale x 2 x double> %in, <vscale x 2 x double> %pow) {
 ; CHECK-LABEL: @llvm_pow_vscale_f64(
-<<<<<<< HEAD
-; CHECK-NEXT:    [[TMP1:%.*]] = call fast <vscale x 2 x double> @_ZGVsMxvv_pow(<vscale x 2 x double> [[IN:%.*]], <vscale x 2 x double> [[POW:%.*]], <vscale x 2 x i1> shufflevector (<vscale x 2 x i1> insertelement (<vscale x 2 x i1> poison, i1 true, i64 0), <vscale x 2 x i1> poison, <vscale x 2 x i32> zeroinitializer))
-=======
 ; CHECK-NEXT:    [[TMP1:%.*]] = call fast <vscale x 2 x double> @_ZGVsMxvv_pow(<vscale x 2 x double> [[IN:%.*]], <vscale x 2 x double> [[POW:%.*]], <vscale x 2 x i1> splat (i1 true))
->>>>>>> ce7c17d5
 ; CHECK-NEXT:    ret <vscale x 2 x double> [[TMP1]]
 ;
   %1 = call fast <vscale x 2 x double> @llvm.pow.nxv2f64(<vscale x 2 x double> %in, <vscale x 2 x double> %pow)
@@ -295,11 +287,7 @@
 
 define <vscale x 4 x float> @llvm_pow_vscale_f32(<vscale x 4 x float> %in, <vscale x 4 x float> %pow) {
 ; CHECK-LABEL: @llvm_pow_vscale_f32(
-<<<<<<< HEAD
-; CHECK-NEXT:    [[TMP1:%.*]] = call fast <vscale x 4 x float> @_ZGVsMxvv_powf(<vscale x 4 x float> [[IN:%.*]], <vscale x 4 x float> [[POW:%.*]], <vscale x 4 x i1> shufflevector (<vscale x 4 x i1> insertelement (<vscale x 4 x i1> poison, i1 true, i64 0), <vscale x 4 x i1> poison, <vscale x 4 x i32> zeroinitializer))
-=======
 ; CHECK-NEXT:    [[TMP1:%.*]] = call fast <vscale x 4 x float> @_ZGVsMxvv_powf(<vscale x 4 x float> [[IN:%.*]], <vscale x 4 x float> [[POW:%.*]], <vscale x 4 x i1> splat (i1 true))
->>>>>>> ce7c17d5
 ; CHECK-NEXT:    ret <vscale x 4 x float> [[TMP1]]
 ;
   %1 = call fast <vscale x 4 x float> @llvm.pow.nxv4f32(<vscale x 4 x float> %in, <vscale x 4 x float> %pow)
