; NOTE: Assertions have been autogenerated by utils/update_llc_test_checks.py UTC_ARGS: --version 4
; RUN: llc -mtriple=aarch64 -verify-machineinstrs %s -o - | FileCheck %s --check-prefixes=CHECK,CHECK-SD
; RUN: llc -mtriple=aarch64 -global-isel -verify-machineinstrs %s -o - | FileCheck %s --check-prefixes=CHECK,CHECK-GI

define i8 @scmp.8.8(i8 %x, i8 %y) nounwind {
; CHECK-SD-LABEL: scmp.8.8:
; CHECK-SD:       // %bb.0:
; CHECK-SD-NEXT:    sxtb w8, w0
; CHECK-SD-NEXT:    cmp w8, w1, sxtb
; CHECK-SD-NEXT:    cset w8, gt
; CHECK-SD-NEXT:    csinv w0, w8, wzr, ge
; CHECK-SD-NEXT:    ret
;
; CHECK-GI-LABEL: scmp.8.8:
; CHECK-GI:       // %bb.0:
; CHECK-GI-NEXT:    sxtb w8, w0
; CHECK-GI-NEXT:    sxtb w9, w1
; CHECK-GI-NEXT:    cmp w8, w9
; CHECK-GI-NEXT:    cset w8, gt
; CHECK-GI-NEXT:    csinv w0, w8, wzr, ge
; CHECK-GI-NEXT:    ret
  %1 = call i8 @llvm.scmp(i8 %x, i8 %y)
  ret i8 %1
}

define i8 @scmp.8.16(i16 %x, i16 %y) nounwind {
; CHECK-SD-LABEL: scmp.8.16:
; CHECK-SD:       // %bb.0:
; CHECK-SD-NEXT:    sxth w8, w0
; CHECK-SD-NEXT:    cmp w8, w1, sxth
; CHECK-SD-NEXT:    cset w8, gt
; CHECK-SD-NEXT:    csinv w0, w8, wzr, ge
; CHECK-SD-NEXT:    ret
;
; CHECK-GI-LABEL: scmp.8.16:
; CHECK-GI:       // %bb.0:
; CHECK-GI-NEXT:    sxth w8, w0
; CHECK-GI-NEXT:    sxth w9, w1
; CHECK-GI-NEXT:    cmp w8, w9
; CHECK-GI-NEXT:    cset w8, gt
; CHECK-GI-NEXT:    csinv w0, w8, wzr, ge
; CHECK-GI-NEXT:    ret
  %1 = call i8 @llvm.scmp(i16 %x, i16 %y)
  ret i8 %1
}

define i8 @scmp.8.32(i32 %x, i32 %y) nounwind {
; CHECK-LABEL: scmp.8.32:
; CHECK:       // %bb.0:
; CHECK-NEXT:    cmp w0, w1
; CHECK-NEXT:    cset w8, gt
; CHECK-NEXT:    csinv w0, w8, wzr, ge
; CHECK-NEXT:    ret
  %1 = call i8 @llvm.scmp(i32 %x, i32 %y)
  ret i8 %1
}

define i8 @scmp.8.64(i64 %x, i64 %y) nounwind {
; CHECK-LABEL: scmp.8.64:
; CHECK:       // %bb.0:
; CHECK-NEXT:    cmp x0, x1
; CHECK-NEXT:    cset w8, gt
; CHECK-NEXT:    csinv w0, w8, wzr, ge
; CHECK-NEXT:    ret
  %1 = call i8 @llvm.scmp(i64 %x, i64 %y)
  ret i8 %1
}

define i8 @scmp.8.128(i128 %x, i128 %y) nounwind {
; CHECK-SD-LABEL: scmp.8.128:
; CHECK-SD:       // %bb.0:
; CHECK-SD-NEXT:    cmp x2, x0
; CHECK-SD-NEXT:    sbcs xzr, x3, x1
; CHECK-SD-NEXT:    cset w8, lt
; CHECK-SD-NEXT:    cmp x0, x2
; CHECK-SD-NEXT:    sbcs xzr, x1, x3
; CHECK-SD-NEXT:    csinv w0, w8, wzr, ge
; CHECK-SD-NEXT:    ret
;
; CHECK-GI-LABEL: scmp.8.128:
; CHECK-GI:       // %bb.0:
; CHECK-GI-NEXT:    cmp x0, x2
; CHECK-GI-NEXT:    cset w8, hi
; CHECK-GI-NEXT:    cmp x1, x3
; CHECK-GI-NEXT:    cset w9, gt
; CHECK-GI-NEXT:    csel w8, w8, w9, eq
; CHECK-GI-NEXT:    cmp x0, x2
; CHECK-GI-NEXT:    cset w9, lo
; CHECK-GI-NEXT:    cmp x1, x3
; CHECK-GI-NEXT:    cset w10, lt
; CHECK-GI-NEXT:    csel w9, w9, w10, eq
; CHECK-GI-NEXT:    tst w8, #0x1
; CHECK-GI-NEXT:    cset w8, ne
; CHECK-GI-NEXT:    tst w9, #0x1
; CHECK-GI-NEXT:    csinv w0, w8, wzr, eq
; CHECK-GI-NEXT:    ret
  %1 = call i8 @llvm.scmp(i128 %x, i128 %y)
  ret i8 %1
}

define i32 @scmp.32.32(i32 %x, i32 %y) nounwind {
; CHECK-LABEL: scmp.32.32:
; CHECK:       // %bb.0:
; CHECK-NEXT:    cmp w0, w1
; CHECK-NEXT:    cset w8, gt
; CHECK-NEXT:    csinv w0, w8, wzr, ge
; CHECK-NEXT:    ret
  %1 = call i32 @llvm.scmp(i32 %x, i32 %y)
  ret i32 %1
}

define i32 @scmp.32.64(i64 %x, i64 %y) nounwind {
; CHECK-LABEL: scmp.32.64:
; CHECK:       // %bb.0:
; CHECK-NEXT:    cmp x0, x1
; CHECK-NEXT:    cset w8, gt
; CHECK-NEXT:    csinv w0, w8, wzr, ge
; CHECK-NEXT:    ret
  %1 = call i32 @llvm.scmp(i64 %x, i64 %y)
  ret i32 %1
}

define i64 @scmp.64.64(i64 %x, i64 %y) nounwind {
; CHECK-LABEL: scmp.64.64:
; CHECK:       // %bb.0:
; CHECK-NEXT:    cmp x0, x1
; CHECK-NEXT:    cset x8, gt
; CHECK-NEXT:    csinv x0, x8, xzr, ge
; CHECK-NEXT:    ret
  %1 = call i64 @llvm.scmp(i64 %x, i64 %y)
  ret i64 %1
}

define <8 x i8> @s_v8i8(<8 x i8> %a, <8 x i8> %b) {
; CHECK-LABEL: s_v8i8:
; CHECK:       // %bb.0: // %entry
; CHECK-NEXT:    cmgt v2.8b, v0.8b, v1.8b
; CHECK-NEXT:    cmgt v0.8b, v1.8b, v0.8b
; CHECK-NEXT:    sub v0.8b, v0.8b, v2.8b
; CHECK-NEXT:    ret
entry:
  %c = call <8 x i8> @llvm.scmp(<8 x i8> %a, <8 x i8> %b)
  ret <8 x i8> %c
}

define <16 x i8> @s_v16i8(<16 x i8> %a, <16 x i8> %b) {
; CHECK-LABEL: s_v16i8:
; CHECK:       // %bb.0: // %entry
; CHECK-NEXT:    cmgt v2.16b, v0.16b, v1.16b
; CHECK-NEXT:    cmgt v0.16b, v1.16b, v0.16b
; CHECK-NEXT:    sub v0.16b, v0.16b, v2.16b
; CHECK-NEXT:    ret
entry:
  %c = call <16 x i8> @llvm.scmp(<16 x i8> %a, <16 x i8> %b)
  ret <16 x i8> %c
}

define <4 x i16> @s_v4i16(<4 x i16> %a, <4 x i16> %b) {
; CHECK-LABEL: s_v4i16:
; CHECK:       // %bb.0: // %entry
; CHECK-NEXT:    cmgt v2.4h, v0.4h, v1.4h
; CHECK-NEXT:    cmgt v0.4h, v1.4h, v0.4h
; CHECK-NEXT:    sub v0.4h, v0.4h, v2.4h
; CHECK-NEXT:    ret
entry:
  %c = call <4 x i16> @llvm.scmp(<4 x i16> %a, <4 x i16> %b)
  ret <4 x i16> %c
}

define <8 x i16> @s_v8i16(<8 x i16> %a, <8 x i16> %b) {
; CHECK-LABEL: s_v8i16:
; CHECK:       // %bb.0: // %entry
; CHECK-NEXT:    cmgt v2.8h, v0.8h, v1.8h
; CHECK-NEXT:    cmgt v0.8h, v1.8h, v0.8h
; CHECK-NEXT:    sub v0.8h, v0.8h, v2.8h
; CHECK-NEXT:    ret
entry:
  %c = call <8 x i16> @llvm.scmp(<8 x i16> %a, <8 x i16> %b)
  ret <8 x i16> %c
}

define <16 x i16> @s_v16i16(<16 x i16> %a, <16 x i16> %b) {
; CHECK-SD-LABEL: s_v16i16:
; CHECK-SD:       // %bb.0: // %entry
; CHECK-SD-NEXT:    cmgt v4.8h, v1.8h, v3.8h
; CHECK-SD-NEXT:    cmgt v5.8h, v0.8h, v2.8h
; CHECK-SD-NEXT:    cmgt v0.8h, v2.8h, v0.8h
; CHECK-SD-NEXT:    cmgt v1.8h, v3.8h, v1.8h
; CHECK-SD-NEXT:    sub v0.8h, v0.8h, v5.8h
; CHECK-SD-NEXT:    sub v1.8h, v1.8h, v4.8h
; CHECK-SD-NEXT:    ret
;
; CHECK-GI-LABEL: s_v16i16:
; CHECK-GI:       // %bb.0: // %entry
; CHECK-GI-NEXT:    cmgt v4.8h, v0.8h, v2.8h
; CHECK-GI-NEXT:    cmgt v5.8h, v1.8h, v3.8h
; CHECK-GI-NEXT:    cmgt v0.8h, v2.8h, v0.8h
; CHECK-GI-NEXT:    cmgt v1.8h, v3.8h, v1.8h
; CHECK-GI-NEXT:    sub v0.8h, v0.8h, v4.8h
; CHECK-GI-NEXT:    sub v1.8h, v1.8h, v5.8h
; CHECK-GI-NEXT:    ret
entry:
  %c = call <16 x i16> @llvm.scmp(<16 x i16> %a, <16 x i16> %b)
  ret <16 x i16> %c
}

define <2 x i32> @s_v2i32(<2 x i32> %a, <2 x i32> %b) {
; CHECK-LABEL: s_v2i32:
; CHECK:       // %bb.0: // %entry
; CHECK-NEXT:    cmgt v2.2s, v0.2s, v1.2s
; CHECK-NEXT:    cmgt v0.2s, v1.2s, v0.2s
; CHECK-NEXT:    sub v0.2s, v0.2s, v2.2s
; CHECK-NEXT:    ret
entry:
  %c = call <2 x i32> @llvm.scmp(<2 x i32> %a, <2 x i32> %b)
  ret <2 x i32> %c
}

define <4 x i32> @s_v4i32(<4 x i32> %a, <4 x i32> %b) {
; CHECK-LABEL: s_v4i32:
; CHECK:       // %bb.0: // %entry
; CHECK-NEXT:    cmgt v2.4s, v0.4s, v1.4s
; CHECK-NEXT:    cmgt v0.4s, v1.4s, v0.4s
; CHECK-NEXT:    sub v0.4s, v0.4s, v2.4s
; CHECK-NEXT:    ret
entry:
  %c = call <4 x i32> @llvm.scmp(<4 x i32> %a, <4 x i32> %b)
  ret <4 x i32> %c
}

define <8 x i32> @s_v8i32(<8 x i32> %a, <8 x i32> %b) {
; CHECK-SD-LABEL: s_v8i32:
; CHECK-SD:       // %bb.0: // %entry
; CHECK-SD-NEXT:    cmgt v4.4s, v1.4s, v3.4s
; CHECK-SD-NEXT:    cmgt v5.4s, v0.4s, v2.4s
; CHECK-SD-NEXT:    cmgt v0.4s, v2.4s, v0.4s
; CHECK-SD-NEXT:    cmgt v1.4s, v3.4s, v1.4s
; CHECK-SD-NEXT:    sub v0.4s, v0.4s, v5.4s
; CHECK-SD-NEXT:    sub v1.4s, v1.4s, v4.4s
; CHECK-SD-NEXT:    ret
;
; CHECK-GI-LABEL: s_v8i32:
; CHECK-GI:       // %bb.0: // %entry
; CHECK-GI-NEXT:    cmgt v4.4s, v0.4s, v2.4s
; CHECK-GI-NEXT:    cmgt v5.4s, v1.4s, v3.4s
; CHECK-GI-NEXT:    cmgt v0.4s, v2.4s, v0.4s
; CHECK-GI-NEXT:    cmgt v1.4s, v3.4s, v1.4s
; CHECK-GI-NEXT:    sub v0.4s, v0.4s, v4.4s
; CHECK-GI-NEXT:    sub v1.4s, v1.4s, v5.4s
; CHECK-GI-NEXT:    ret
entry:
  %c = call <8 x i32> @llvm.scmp(<8 x i32> %a, <8 x i32> %b)
  ret <8 x i32> %c
}

define <2 x i64> @s_v2i64(<2 x i64> %a, <2 x i64> %b) {
; CHECK-LABEL: s_v2i64:
; CHECK:       // %bb.0: // %entry
; CHECK-NEXT:    cmgt v2.2d, v0.2d, v1.2d
; CHECK-NEXT:    cmgt v0.2d, v1.2d, v0.2d
; CHECK-NEXT:    sub v0.2d, v0.2d, v2.2d
; CHECK-NEXT:    ret
entry:
  %c = call <2 x i64> @llvm.scmp(<2 x i64> %a, <2 x i64> %b)
  ret <2 x i64> %c
}

define <4 x i64> @s_v4i64(<4 x i64> %a, <4 x i64> %b) {
; CHECK-SD-LABEL: s_v4i64:
; CHECK-SD:       // %bb.0: // %entry
; CHECK-SD-NEXT:    cmgt v4.2d, v1.2d, v3.2d
; CHECK-SD-NEXT:    cmgt v5.2d, v0.2d, v2.2d
; CHECK-SD-NEXT:    cmgt v0.2d, v2.2d, v0.2d
; CHECK-SD-NEXT:    cmgt v1.2d, v3.2d, v1.2d
; CHECK-SD-NEXT:    sub v0.2d, v0.2d, v5.2d
; CHECK-SD-NEXT:    sub v1.2d, v1.2d, v4.2d
; CHECK-SD-NEXT:    ret
;
; CHECK-GI-LABEL: s_v4i64:
; CHECK-GI:       // %bb.0: // %entry
; CHECK-GI-NEXT:    cmgt v4.2d, v0.2d, v2.2d
; CHECK-GI-NEXT:    cmgt v5.2d, v1.2d, v3.2d
; CHECK-GI-NEXT:    cmgt v0.2d, v2.2d, v0.2d
; CHECK-GI-NEXT:    cmgt v1.2d, v3.2d, v1.2d
; CHECK-GI-NEXT:    sub v0.2d, v0.2d, v4.2d
; CHECK-GI-NEXT:    sub v1.2d, v1.2d, v5.2d
; CHECK-GI-NEXT:    ret
entry:
  %c = call <4 x i64> @llvm.scmp(<4 x i64> %a, <4 x i64> %b)
  ret <4 x i64> %c
}

define <16 x i8> @signOf_neon_scmp(<8 x i16> %s0_lo, <8 x i16> %s0_hi, <8 x i16> %s1_lo, <8 x i16> %s1_hi) {
; CHECK-SD-LABEL: signOf_neon_scmp:
; CHECK-SD:       // %bb.0: // %entry
; CHECK-SD-NEXT:    cmgt v4.8h, v1.8h, v3.8h
; CHECK-SD-NEXT:    cmgt v1.8h, v3.8h, v1.8h
; CHECK-SD-NEXT:    cmgt v3.8h, v0.8h, v2.8h
; CHECK-SD-NEXT:    cmgt v0.8h, v2.8h, v0.8h
; CHECK-SD-NEXT:    sub v1.8h, v1.8h, v4.8h
; CHECK-SD-NEXT:    sub v0.8h, v0.8h, v3.8h
; CHECK-SD-NEXT:    uzp1 v0.16b, v0.16b, v1.16b
; CHECK-SD-NEXT:    ret
;
; CHECK-GI-LABEL: signOf_neon_scmp:
; CHECK-GI:       // %bb.0: // %entry
; CHECK-GI-NEXT:    cmgt v4.8h, v0.8h, v2.8h
; CHECK-GI-NEXT:    cmgt v5.8h, v1.8h, v3.8h
; CHECK-GI-NEXT:    cmgt v0.8h, v2.8h, v0.8h
; CHECK-GI-NEXT:    cmgt v1.8h, v3.8h, v1.8h
; CHECK-GI-NEXT:    uzp1 v0.16b, v0.16b, v1.16b
; CHECK-GI-NEXT:    uzp1 v1.16b, v4.16b, v5.16b
<<<<<<< HEAD
; CHECK-GI-NEXT:    shl v0.16b, v0.16b, #7
; CHECK-GI-NEXT:    shl v1.16b, v1.16b, #7
; CHECK-GI-NEXT:    sshr v0.16b, v0.16b, #7
; CHECK-GI-NEXT:    sshr v1.16b, v1.16b, #7
=======
>>>>>>> eb0f1dc0
; CHECK-GI-NEXT:    sub v0.16b, v0.16b, v1.16b
; CHECK-GI-NEXT:    ret
entry:
  %0 = shufflevector <8 x i16> %s0_lo, <8 x i16> %s0_hi, <16 x i32> <i32 0, i32 1, i32 2, i32 3, i32 4, i32 5, i32 6, i32 7, i32 8, i32 9, i32 10, i32 11, i32 12, i32 13, i32 14, i32 15>
  %1 = shufflevector <8 x i16> %s1_lo, <8 x i16> %s1_hi, <16 x i32> <i32 0, i32 1, i32 2, i32 3, i32 4, i32 5, i32 6, i32 7, i32 8, i32 9, i32 10, i32 11, i32 12, i32 13, i32 14, i32 15>
  %or.i = tail call <16 x i8> @llvm.scmp.v16i8.v16i16(<16 x i16> %0, <16 x i16> %1)
  ret <16 x i8> %or.i
}<|MERGE_RESOLUTION|>--- conflicted
+++ resolved
@@ -310,13 +310,6 @@
 ; CHECK-GI-NEXT:    cmgt v1.8h, v3.8h, v1.8h
 ; CHECK-GI-NEXT:    uzp1 v0.16b, v0.16b, v1.16b
 ; CHECK-GI-NEXT:    uzp1 v1.16b, v4.16b, v5.16b
-<<<<<<< HEAD
-; CHECK-GI-NEXT:    shl v0.16b, v0.16b, #7
-; CHECK-GI-NEXT:    shl v1.16b, v1.16b, #7
-; CHECK-GI-NEXT:    sshr v0.16b, v0.16b, #7
-; CHECK-GI-NEXT:    sshr v1.16b, v1.16b, #7
-=======
->>>>>>> eb0f1dc0
 ; CHECK-GI-NEXT:    sub v0.16b, v0.16b, v1.16b
 ; CHECK-GI-NEXT:    ret
 entry:
