; NOTE: Assertions have been autogenerated by utils/update_llc_test_checks.py
; RUN: llc -mtriple=arm64ec-pc-windows-msvc -arm64ec-generate-thunks=false < %s | FileCheck %s
; RUN: llc -mtriple=arm64ec-pc-windows-msvc -arm64ec-generate-thunks=false < %s -global-isel=1 -global-isel-abort=0 | FileCheck %s

define void @varargs_callee(double %x, ...) nounwind {
; CHECK-LABEL: varargs_callee:
; CHECK:       // %bb.0:
; CHECK-NEXT:    sub sp, sp, #48
; CHECK-NEXT:    stp x1, x2, [x4, #-24]!
; CHECK-NEXT:    str x3, [x4, #16]
; CHECK-NEXT:    str x4, [sp, #8]
; CHECK-NEXT:    add sp, sp, #48
; CHECK-NEXT:    ret
  %list = alloca ptr, align 8
  call void @llvm.va_start(ptr nonnull %list)
  ret void
}

define void @varargs_callee_manyargs(i64, i64, i64, i64, i64, ...) nounwind {
; CHECK-LABEL: varargs_callee_manyargs:
; CHECK:       // %bb.0:
; CHECK-NEXT:    sub sp, sp, #16
; CHECK-NEXT:    add x8, x4, #8
; CHECK-NEXT:    str x8, [sp, #8]
; CHECK-NEXT:    add sp, sp, #16
; CHECK-NEXT:    ret
  %list = alloca ptr, align 8
  call void @llvm.va_start(ptr nonnull %list)
  ret void
}

define void @varargs_caller() nounwind {
; CHECK-LABEL: varargs_caller:
; CHECK:       // %bb.0:
; CHECK-NEXT:    sub sp, sp, #48
; CHECK-NEXT:    mov x4, sp
; CHECK-NEXT:    add x8, sp, #16
; CHECK-NEXT:    mov x9, #4617315517961601024 // =0x4014000000000000
; CHECK-NEXT:    mov x0, #4607182418800017408 // =0x3ff0000000000000
; CHECK-NEXT:    mov w1, #2 // =0x2
; CHECK-NEXT:    mov x2, #4613937818241073152 // =0x4008000000000000
; CHECK-NEXT:    mov w3, #4 // =0x4
; CHECK-NEXT:    mov w5, #16 // =0x10
; CHECK-NEXT:    stp xzr, x30, [sp, #24] // 8-byte Folded Spill
; CHECK-NEXT:    stp x9, x8, [sp]
; CHECK-NEXT:    str xzr, [sp, #16]
; CHECK-NEXT:    .weak_anti_dep varargs_callee
<<<<<<< HEAD
; CHECK-NEXT:  .set varargs_callee, "#varargs_callee"
; CHECK-NEXT:    .weak_anti_dep "#varargs_callee"
; CHECK-NEXT:  .set "#varargs_callee", varargs_callee
=======
; CHECK-NEXT:  varargs_callee = "#varargs_callee"
; CHECK-NEXT:    .weak_anti_dep "#varargs_callee"
; CHECK-NEXT:  "#varargs_callee" = varargs_callee
>>>>>>> eb0f1dc0
; CHECK-NEXT:    bl "#varargs_callee"
; CHECK-NEXT:    ldr x30, [sp, #32] // 8-byte Folded Reload
; CHECK-NEXT:    add sp, sp, #48
; CHECK-NEXT:    ret
  call void (double, ...) @varargs_callee(double 1.0, i32 2, double 3.0, i32 4, double 5.0, <2 x double> <double 0.0, double 0.0>)
  ret void
}

define <2 x double> @varargs_many_argscallee(double %a, double %b, double %c,
; CHECK-LABEL: varargs_many_argscallee:
; CHECK:       // %bb.0:
; CHECK-NEXT:    ldr x8, [x4]
; CHECK-NEXT:    ldr q0, [x3]
; CHECK-NEXT:    ldr q1, [x8]
; CHECK-NEXT:    fadd v0.2d, v0.2d, v1.2d
; CHECK-NEXT:    ret
                                             <2 x double> %d, <2 x double> %e, ...) nounwind {
  %rval = fadd <2 x double> %d, %e
  ret <2 x double> %rval
}

define void @varargs_many_argscalleer() nounwind {
; CHECK-LABEL: varargs_many_argscalleer:
; CHECK:       // %bb.0:
; CHECK-NEXT:    sub sp, sp, #64
; CHECK-NEXT:    movi v0.2d, #0000000000000000
; CHECK-NEXT:    mov x8, #4618441417868443648 // =0x4018000000000000
; CHECK-NEXT:    add x9, sp, #16
; CHECK-NEXT:    add x3, sp, #32
; CHECK-NEXT:    mov x0, #4607182418800017408 // =0x3ff0000000000000
; CHECK-NEXT:    mov x1, #4611686018427387904 // =0x4000000000000000
; CHECK-NEXT:    mov x2, #4613937818241073152 // =0x4008000000000000
; CHECK-NEXT:    mov x4, sp
; CHECK-NEXT:    mov w5, #16 // =0x10
; CHECK-NEXT:    str x30, [sp, #48] // 8-byte Folded Spill
; CHECK-NEXT:    stp x9, x8, [sp]
; CHECK-NEXT:    stp q0, q0, [sp, #16]
; CHECK-NEXT:    .weak_anti_dep varargs_many_argscallee
<<<<<<< HEAD
; CHECK-NEXT:  .set varargs_many_argscallee, "#varargs_many_argscallee"
; CHECK-NEXT:    .weak_anti_dep "#varargs_many_argscallee"
; CHECK-NEXT:  .set "#varargs_many_argscallee", varargs_many_argscallee
=======
; CHECK-NEXT:  varargs_many_argscallee = "#varargs_many_argscallee"
; CHECK-NEXT:    .weak_anti_dep "#varargs_many_argscallee"
; CHECK-NEXT:  "#varargs_many_argscallee" = varargs_many_argscallee
>>>>>>> eb0f1dc0
; CHECK-NEXT:    bl "#varargs_many_argscallee"
; CHECK-NEXT:    ldr x30, [sp, #48] // 8-byte Folded Reload
; CHECK-NEXT:    add sp, sp, #64
; CHECK-NEXT:    ret
  call <2 x double> (double, double, double, <2 x double>, <2 x double>, ...)
      @varargs_many_argscallee(double 1., double 2., double 3.,
                               <2 x double> zeroinitializer,
                               <2 x double> zeroinitializer, double 6.)
  ret void
}

define void @varargs_caller_tail() nounwind {
; CHECK-LABEL: varargs_caller_tail:
; CHECK:       // %bb.0:
; CHECK-NEXT:    sub sp, sp, #48
; CHECK-NEXT:    mov x4, sp
; CHECK-NEXT:    add x8, sp, #16
; CHECK-NEXT:    mov x9, #4617315517961601024 // =0x4014000000000000
; CHECK-NEXT:    mov x0, #4607182418800017408 // =0x3ff0000000000000
; CHECK-NEXT:    mov w1, #2 // =0x2
; CHECK-NEXT:    mov x2, #4613937818241073152 // =0x4008000000000000
; CHECK-NEXT:    mov w3, #4 // =0x4
; CHECK-NEXT:    mov w5, #16 // =0x10
; CHECK-NEXT:    stp xzr, x30, [sp, #24] // 8-byte Folded Spill
; CHECK-NEXT:    stp x9, x8, [sp]
; CHECK-NEXT:    str xzr, [sp, #16]
; CHECK-NEXT:    .weak_anti_dep varargs_callee
<<<<<<< HEAD
; CHECK-NEXT:  .set varargs_callee, "#varargs_callee"
; CHECK-NEXT:    .weak_anti_dep "#varargs_callee"
; CHECK-NEXT:  .set "#varargs_callee", varargs_callee
=======
; CHECK-NEXT:  varargs_callee = "#varargs_callee"
; CHECK-NEXT:    .weak_anti_dep "#varargs_callee"
; CHECK-NEXT:  "#varargs_callee" = varargs_callee
>>>>>>> eb0f1dc0
; CHECK-NEXT:    bl "#varargs_callee"
; CHECK-NEXT:    ldr x30, [sp, #32] // 8-byte Folded Reload
; CHECK-NEXT:    add x4, sp, #48
; CHECK-NEXT:    mov x0, #4607182418800017408 // =0x3ff0000000000000
; CHECK-NEXT:    mov w1, #4 // =0x4
; CHECK-NEXT:    mov w2, #3 // =0x3
; CHECK-NEXT:    mov w3, #2 // =0x2
; CHECK-NEXT:    mov x5, xzr
; CHECK-NEXT:    add sp, sp, #48
; CHECK-NEXT:    .weak_anti_dep varargs_callee
<<<<<<< HEAD
; CHECK-NEXT:  .set varargs_callee, "#varargs_callee"
; CHECK-NEXT:    .weak_anti_dep "#varargs_callee"
; CHECK-NEXT:  .set "#varargs_callee", varargs_callee
=======
; CHECK-NEXT:  varargs_callee = "#varargs_callee"
; CHECK-NEXT:    .weak_anti_dep "#varargs_callee"
; CHECK-NEXT:  "#varargs_callee" = varargs_callee
>>>>>>> eb0f1dc0
; CHECK-NEXT:    b "#varargs_callee"
  call void (double, ...) @varargs_callee(double 1.0, i32 2, double 3.0, i32 4, double 5.0, <2 x double> <double 0.0, double 0.0>)
  tail call void (double, ...) @varargs_callee(double 1.0, i32 4, i32 3, i32 2)
  ret void
}

; Check we spill/restore x4 and x5, and don't dereference x4.
define void @varargs_thunk(ptr noundef %0, ...) "thunk" {
; CHECK-LABEL: varargs_thunk:
; CHECK:       // %bb.0:
; CHECK-NEXT:    ldr x11, [x0]
; CHECK-NEXT:    mov x9, x5
; CHECK-NEXT:    mov x10, x4
; CHECK-NEXT:    //APP
; CHECK-NEXT:    //NO_APP
; CHECK-NEXT:    ldr x11, [x11]
; CHECK-NEXT:    mov x4, x10
; CHECK-NEXT:    mov x5, x9
; CHECK-NEXT:    br x11
  call void asm "","~{x4},~{x5}"()
  %vtable = load ptr, ptr %0, align 8
  %vtablefn = load ptr, ptr %vtable, align 8
  musttail call void (ptr, ...) %vtablefn(ptr noundef %0, ...)
  ret void
}<|MERGE_RESOLUTION|>--- conflicted
+++ resolved
@@ -45,15 +45,9 @@
 ; CHECK-NEXT:    stp x9, x8, [sp]
 ; CHECK-NEXT:    str xzr, [sp, #16]
 ; CHECK-NEXT:    .weak_anti_dep varargs_callee
-<<<<<<< HEAD
-; CHECK-NEXT:  .set varargs_callee, "#varargs_callee"
-; CHECK-NEXT:    .weak_anti_dep "#varargs_callee"
-; CHECK-NEXT:  .set "#varargs_callee", varargs_callee
-=======
 ; CHECK-NEXT:  varargs_callee = "#varargs_callee"
 ; CHECK-NEXT:    .weak_anti_dep "#varargs_callee"
 ; CHECK-NEXT:  "#varargs_callee" = varargs_callee
->>>>>>> eb0f1dc0
 ; CHECK-NEXT:    bl "#varargs_callee"
 ; CHECK-NEXT:    ldr x30, [sp, #32] // 8-byte Folded Reload
 ; CHECK-NEXT:    add sp, sp, #48
@@ -92,15 +86,9 @@
 ; CHECK-NEXT:    stp x9, x8, [sp]
 ; CHECK-NEXT:    stp q0, q0, [sp, #16]
 ; CHECK-NEXT:    .weak_anti_dep varargs_many_argscallee
-<<<<<<< HEAD
-; CHECK-NEXT:  .set varargs_many_argscallee, "#varargs_many_argscallee"
-; CHECK-NEXT:    .weak_anti_dep "#varargs_many_argscallee"
-; CHECK-NEXT:  .set "#varargs_many_argscallee", varargs_many_argscallee
-=======
 ; CHECK-NEXT:  varargs_many_argscallee = "#varargs_many_argscallee"
 ; CHECK-NEXT:    .weak_anti_dep "#varargs_many_argscallee"
 ; CHECK-NEXT:  "#varargs_many_argscallee" = varargs_many_argscallee
->>>>>>> eb0f1dc0
 ; CHECK-NEXT:    bl "#varargs_many_argscallee"
 ; CHECK-NEXT:    ldr x30, [sp, #48] // 8-byte Folded Reload
 ; CHECK-NEXT:    add sp, sp, #64
@@ -128,15 +116,9 @@
 ; CHECK-NEXT:    stp x9, x8, [sp]
 ; CHECK-NEXT:    str xzr, [sp, #16]
 ; CHECK-NEXT:    .weak_anti_dep varargs_callee
-<<<<<<< HEAD
-; CHECK-NEXT:  .set varargs_callee, "#varargs_callee"
-; CHECK-NEXT:    .weak_anti_dep "#varargs_callee"
-; CHECK-NEXT:  .set "#varargs_callee", varargs_callee
-=======
 ; CHECK-NEXT:  varargs_callee = "#varargs_callee"
 ; CHECK-NEXT:    .weak_anti_dep "#varargs_callee"
 ; CHECK-NEXT:  "#varargs_callee" = varargs_callee
->>>>>>> eb0f1dc0
 ; CHECK-NEXT:    bl "#varargs_callee"
 ; CHECK-NEXT:    ldr x30, [sp, #32] // 8-byte Folded Reload
 ; CHECK-NEXT:    add x4, sp, #48
@@ -147,15 +129,9 @@
 ; CHECK-NEXT:    mov x5, xzr
 ; CHECK-NEXT:    add sp, sp, #48
 ; CHECK-NEXT:    .weak_anti_dep varargs_callee
-<<<<<<< HEAD
-; CHECK-NEXT:  .set varargs_callee, "#varargs_callee"
-; CHECK-NEXT:    .weak_anti_dep "#varargs_callee"
-; CHECK-NEXT:  .set "#varargs_callee", varargs_callee
-=======
 ; CHECK-NEXT:  varargs_callee = "#varargs_callee"
 ; CHECK-NEXT:    .weak_anti_dep "#varargs_callee"
 ; CHECK-NEXT:  "#varargs_callee" = varargs_callee
->>>>>>> eb0f1dc0
 ; CHECK-NEXT:    b "#varargs_callee"
   call void (double, ...) @varargs_callee(double 1.0, i32 2, double 3.0, i32 4, double 5.0, <2 x double> <double 0.0, double 0.0>)
   tail call void (double, ...) @varargs_callee(double 1.0, i32 4, i32 3, i32 2)
