; NOTE: Assertions have been autogenerated by utils/update_llc_test_checks.py UTC_ARGS: --version 4
; RUN: llc -mtriple=aarch64 -mattr=+sha3 < %s | FileCheck --check-prefix=SHA3 %s
; RUN: llc -mtriple=aarch64 -mattr=-sha3 < %s | FileCheck --check-prefix=NOSHA3 %s
; RUN: llc -mtriple=aarch64 -mattr=+sve2 < %s | FileCheck --check-prefix=SVE2 %s

/* 128-bit vectors */

define <2 x i64> @xar(<2 x i64> %x, <2 x i64> %y) {
; SHA3-LABEL: xar:
; SHA3:       // %bb.0:
; SHA3-NEXT:    xar v0.2d, v0.2d, v1.2d, #54
; SHA3-NEXT:    ret
;
; NOSHA3-LABEL: xar:
; NOSHA3:       // %bb.0:
; NOSHA3-NEXT:    eor v1.16b, v0.16b, v1.16b
; NOSHA3-NEXT:    shl v0.2d, v1.2d, #10
; NOSHA3-NEXT:    usra v0.2d, v1.2d, #54
; NOSHA3-NEXT:    ret
;
; SVE2-LABEL: xar:
; SVE2:       // %bb.0:
; SVE2-NEXT:    // kill: def $q0 killed $q0 def $z0
; SVE2-NEXT:    // kill: def $q1 killed $q1 def $z1
; SVE2-NEXT:    xar z0.d, z0.d, z1.d, #54
; SVE2-NEXT:    // kill: def $q0 killed $q0 killed $z0
; SVE2-NEXT:    ret
    %a = xor <2 x i64> %x, %y
    %b = call <2 x i64> @llvm.fshl.v2i64(<2 x i64> %a, <2 x i64> %a, <2 x i64> <i64 10, i64 10>)
    ret <2 x i64> %b
}

define <1 x i64> @xar_v1i64(<1 x i64> %a, <1 x i64> %b) {
; SHA3-LABEL: xar_v1i64:
; SHA3:       // %bb.0:
; SHA3-NEXT:    // kill: def $d0 killed $d0 def $q0
; SHA3-NEXT:    // kill: def $d1 killed $d1 def $q1
; SHA3-NEXT:    xar v0.2d, v0.2d, v1.2d, #63
; SHA3-NEXT:    // kill: def $d0 killed $d0 killed $q0
; SHA3-NEXT:    ret
;
; NOSHA3-LABEL: xar_v1i64:
; NOSHA3:       // %bb.0:
; NOSHA3-NEXT:    eor v1.8b, v0.8b, v1.8b
; NOSHA3-NEXT:    shl d0, d1, #1
; NOSHA3-NEXT:    usra d0, d1, #63
; NOSHA3-NEXT:    ret
<<<<<<< HEAD
=======
;
; SVE2-LABEL: xar_v1i64:
; SVE2:       // %bb.0:
; SVE2-NEXT:    // kill: def $d0 killed $d0 def $z0
; SVE2-NEXT:    // kill: def $d1 killed $d1 def $z1
; SVE2-NEXT:    xar z0.d, z0.d, z1.d, #63
; SVE2-NEXT:    // kill: def $d0 killed $d0 killed $z0
; SVE2-NEXT:    ret
>>>>>>> 4084ffcf
  %v.val = xor <1 x i64> %a, %b
  %fshl = tail call <1 x i64> @llvm.fshl.v1i64(<1 x i64> %v.val, <1 x i64> %v.val, <1 x i64> splat (i64 1))
  ret <1 x i64> %fshl
}

<<<<<<< HEAD
define <2 x i64> @xar_instead_of_or1(<2 x i64> %r) {
; SHA3-LABEL: xar_instead_of_or1:
=======
define <2 x i64> @xar_instead_of_or_v2i64(<2 x i64> %r) {
; SHA3-LABEL: xar_instead_of_or_v2i64:
>>>>>>> 4084ffcf
; SHA3:       // %bb.0: // %entry
; SHA3-NEXT:    movi v1.2d, #0000000000000000
; SHA3-NEXT:    xar v0.2d, v0.2d, v1.2d, #39
; SHA3-NEXT:    ret
;
<<<<<<< HEAD
; NOSHA3-LABEL: xar_instead_of_or1:
=======
; NOSHA3-LABEL: xar_instead_of_or_v2i64:
>>>>>>> 4084ffcf
; NOSHA3:       // %bb.0: // %entry
; NOSHA3-NEXT:    shl v1.2d, v0.2d, #25
; NOSHA3-NEXT:    usra v1.2d, v0.2d, #39
; NOSHA3-NEXT:    mov v0.16b, v1.16b
; NOSHA3-NEXT:    ret
<<<<<<< HEAD
=======
;
; SVE2-LABEL: xar_instead_of_or_v2i64:
; SVE2:       // %bb.0: // %entry
; SVE2-NEXT:    movi v1.2d, #0000000000000000
; SVE2-NEXT:    // kill: def $q0 killed $q0 def $z0
; SVE2-NEXT:    xar z0.d, z0.d, z1.d, #39
; SVE2-NEXT:    // kill: def $q0 killed $q0 killed $z0
; SVE2-NEXT:    ret
>>>>>>> 4084ffcf
entry:
  %or = call <2 x i64> @llvm.fshl.v2i64(<2 x i64> %r, <2 x i64> %r, <2 x i64> splat (i64 25))
  ret <2 x i64> %or
}

define <1 x i64> @xar_instead_of_or_v1i64(<1 x i64> %v.val) {
; SHA3-LABEL: xar_instead_of_or_v1i64:
; SHA3:       // %bb.0:
; SHA3-NEXT:    movi v1.2d, #0000000000000000
; SHA3-NEXT:    // kill: def $d0 killed $d0 def $q0
; SHA3-NEXT:    xar v0.2d, v0.2d, v1.2d, #63
; SHA3-NEXT:    // kill: def $d0 killed $d0 killed $q0
; SHA3-NEXT:    ret
;
; NOSHA3-LABEL: xar_instead_of_or_v1i64:
; NOSHA3:       // %bb.0:
; NOSHA3-NEXT:    shl d1, d0, #1
; NOSHA3-NEXT:    usra d1, d0, #63
; NOSHA3-NEXT:    fmov d0, d1
; NOSHA3-NEXT:    ret
<<<<<<< HEAD
=======
;
; SVE2-LABEL: xar_instead_of_or_v1i64:
; SVE2:       // %bb.0:
; SVE2-NEXT:    movi v1.2d, #0000000000000000
; SVE2-NEXT:    // kill: def $d0 killed $d0 def $z0
; SVE2-NEXT:    xar z0.d, z0.d, z1.d, #63
; SVE2-NEXT:    // kill: def $d0 killed $d0 killed $z0
; SVE2-NEXT:    ret
>>>>>>> 4084ffcf
  %fshl = tail call <1 x i64> @llvm.fshl.v1i64(<1 x i64> %v.val, <1 x i64> %v.val, <1 x i64> splat (i64 1))
  ret <1 x i64> %fshl
}

<<<<<<< HEAD
define <4 x i32> @xar_instead_of_or2(<4 x i32> %r) {
; SHA3-LABEL: xar_instead_of_or2:
=======
define <4 x i32> @xar_instead_of_or_v4i32(<4 x i32> %r) {
; SHA3-LABEL: xar_instead_of_or_v4i32:
>>>>>>> 4084ffcf
; SHA3:       // %bb.0: // %entry
; SHA3-NEXT:    shl v1.4s, v0.4s, #25
; SHA3-NEXT:    usra v1.4s, v0.4s, #7
; SHA3-NEXT:    mov v0.16b, v1.16b
; SHA3-NEXT:    ret
;
<<<<<<< HEAD
; NOSHA3-LABEL: xar_instead_of_or2:
=======
; NOSHA3-LABEL: xar_instead_of_or_v4i32:
>>>>>>> 4084ffcf
; NOSHA3:       // %bb.0: // %entry
; NOSHA3-NEXT:    shl v1.4s, v0.4s, #25
; NOSHA3-NEXT:    usra v1.4s, v0.4s, #7
; NOSHA3-NEXT:    mov v0.16b, v1.16b
; NOSHA3-NEXT:    ret
<<<<<<< HEAD
=======
;
; SVE2-LABEL: xar_instead_of_or_v4i32:
; SVE2:       // %bb.0: // %entry
; SVE2-NEXT:    movi v1.2d, #0000000000000000
; SVE2-NEXT:    // kill: def $q0 killed $q0 def $z0
; SVE2-NEXT:    xar z0.s, z0.s, z1.s, #7
; SVE2-NEXT:    // kill: def $q0 killed $q0 killed $z0
; SVE2-NEXT:    ret
>>>>>>> 4084ffcf
entry:
  %or = call <4 x i32> @llvm.fshl.v2i32(<4 x i32> %r, <4 x i32> %r, <4 x i32> splat (i32 25))
  ret <4 x i32> %or
}

<<<<<<< HEAD
define <8 x i16> @xar_instead_of_or3(<8 x i16> %r) {
; SHA3-LABEL: xar_instead_of_or3:
=======
define <8 x i16> @xar_instead_of_or_v8i16(<8 x i16> %r) {
; SHA3-LABEL: xar_instead_of_or_v8i16:
>>>>>>> 4084ffcf
; SHA3:       // %bb.0: // %entry
; SHA3-NEXT:    shl v1.8h, v0.8h, #9
; SHA3-NEXT:    usra v1.8h, v0.8h, #7
; SHA3-NEXT:    mov v0.16b, v1.16b
; SHA3-NEXT:    ret
;
<<<<<<< HEAD
; NOSHA3-LABEL: xar_instead_of_or3:
=======
; NOSHA3-LABEL: xar_instead_of_or_v8i16:
>>>>>>> 4084ffcf
; NOSHA3:       // %bb.0: // %entry
; NOSHA3-NEXT:    shl v1.8h, v0.8h, #9
; NOSHA3-NEXT:    usra v1.8h, v0.8h, #7
; NOSHA3-NEXT:    mov v0.16b, v1.16b
; NOSHA3-NEXT:    ret
<<<<<<< HEAD
=======
;
; SVE2-LABEL: xar_instead_of_or_v8i16:
; SVE2:       // %bb.0: // %entry
; SVE2-NEXT:    movi v1.2d, #0000000000000000
; SVE2-NEXT:    // kill: def $q0 killed $q0 def $z0
; SVE2-NEXT:    xar z0.h, z0.h, z1.h, #7
; SVE2-NEXT:    // kill: def $q0 killed $q0 killed $z0
; SVE2-NEXT:    ret
>>>>>>> 4084ffcf
entry:
  %or = call <8 x i16> @llvm.fshl.v2i16(<8 x i16> %r, <8 x i16> %r, <8 x i16> splat (i16 25))
  ret <8 x i16> %or
}

<<<<<<< HEAD
define <16 x i8> @xar_instead_of_or4(<16 x i8> %r) {
; SHA3-LABEL: xar_instead_of_or4:
=======
define <16 x i8> @xar_instead_of_or_v16i8(<16 x i8> %r) {
; SHA3-LABEL: xar_instead_of_or_v16i8:
>>>>>>> 4084ffcf
; SHA3:       // %bb.0: // %entry
; SHA3-NEXT:    add v1.16b, v0.16b, v0.16b
; SHA3-NEXT:    usra v1.16b, v0.16b, #7
; SHA3-NEXT:    mov v0.16b, v1.16b
; SHA3-NEXT:    ret
;
<<<<<<< HEAD
; NOSHA3-LABEL: xar_instead_of_or4:
=======
; NOSHA3-LABEL: xar_instead_of_or_v16i8:
>>>>>>> 4084ffcf
; NOSHA3:       // %bb.0: // %entry
; NOSHA3-NEXT:    add v1.16b, v0.16b, v0.16b
; NOSHA3-NEXT:    usra v1.16b, v0.16b, #7
; NOSHA3-NEXT:    mov v0.16b, v1.16b
; NOSHA3-NEXT:    ret
<<<<<<< HEAD
=======
;
; SVE2-LABEL: xar_instead_of_or_v16i8:
; SVE2:       // %bb.0: // %entry
; SVE2-NEXT:    movi v1.2d, #0000000000000000
; SVE2-NEXT:    // kill: def $q0 killed $q0 def $z0
; SVE2-NEXT:    xar z0.b, z0.b, z1.b, #7
; SVE2-NEXT:    // kill: def $q0 killed $q0 killed $z0
; SVE2-NEXT:    ret
>>>>>>> 4084ffcf
entry:
  %or = call <16 x i8> @llvm.fshl.v2i8(<16 x i8> %r, <16 x i8> %r, <16 x i8> splat (i8 25))
  ret <16 x i8> %or
}

<<<<<<< HEAD
=======
/* 64 bit vectors */

define <2 x i32> @xar_v2i32(<2 x i32> %x, <2 x i32> %y) {
; SHA3-LABEL: xar_v2i32:
; SHA3:       // %bb.0: // %entry
; SHA3-NEXT:    eor v1.8b, v0.8b, v1.8b
; SHA3-NEXT:    shl v0.2s, v1.2s, #25
; SHA3-NEXT:    usra v0.2s, v1.2s, #7
; SHA3-NEXT:    ret
;
; NOSHA3-LABEL: xar_v2i32:
; NOSHA3:       // %bb.0: // %entry
; NOSHA3-NEXT:    eor v1.8b, v0.8b, v1.8b
; NOSHA3-NEXT:    shl v0.2s, v1.2s, #25
; NOSHA3-NEXT:    usra v0.2s, v1.2s, #7
; NOSHA3-NEXT:    ret
;
; SVE2-LABEL: xar_v2i32:
; SVE2:       // %bb.0: // %entry
; SVE2-NEXT:    // kill: def $d0 killed $d0 def $z0
; SVE2-NEXT:    // kill: def $d1 killed $d1 def $z1
; SVE2-NEXT:    xar z0.s, z0.s, z1.s, #7
; SVE2-NEXT:    // kill: def $d0 killed $d0 killed $z0
; SVE2-NEXT:    ret
entry:
  %a = xor <2 x i32> %x, %y
  %b = call <2 x i32> @llvm.fshl(<2 x i32> %a, <2 x i32> %a, <2 x i32> <i32 25, i32 25>)
  ret <2 x i32> %b
}

define <2 x i32> @xar_instead_of_or_v2i32(<2 x i32> %r) {
; SHA3-LABEL: xar_instead_of_or_v2i32:
; SHA3:       // %bb.0: // %entry
; SHA3-NEXT:    shl v1.2s, v0.2s, #25
; SHA3-NEXT:    usra v1.2s, v0.2s, #7
; SHA3-NEXT:    fmov d0, d1
; SHA3-NEXT:    ret
;
; NOSHA3-LABEL: xar_instead_of_or_v2i32:
; NOSHA3:       // %bb.0: // %entry
; NOSHA3-NEXT:    shl v1.2s, v0.2s, #25
; NOSHA3-NEXT:    usra v1.2s, v0.2s, #7
; NOSHA3-NEXT:    fmov d0, d1
; NOSHA3-NEXT:    ret
;
; SVE2-LABEL: xar_instead_of_or_v2i32:
; SVE2:       // %bb.0: // %entry
; SVE2-NEXT:    movi v1.2d, #0000000000000000
; SVE2-NEXT:    // kill: def $d0 killed $d0 def $z0
; SVE2-NEXT:    xar z0.s, z0.s, z1.s, #7
; SVE2-NEXT:    // kill: def $d0 killed $d0 killed $z0
; SVE2-NEXT:    ret
entry:
  %or = call <2 x i32> @llvm.fshl(<2 x i32> %r, <2 x i32> %r, <2 x i32> splat (i32 25))
  ret <2 x i32> %or
}

define <4 x i16> @xar_v4i16(<4 x i16> %x, <4 x i16> %y) {
; SHA3-LABEL: xar_v4i16:
; SHA3:       // %bb.0: // %entry
; SHA3-NEXT:    eor v1.8b, v0.8b, v1.8b
; SHA3-NEXT:    shl v0.4h, v1.4h, #9
; SHA3-NEXT:    usra v0.4h, v1.4h, #7
; SHA3-NEXT:    ret
;
; NOSHA3-LABEL: xar_v4i16:
; NOSHA3:       // %bb.0: // %entry
; NOSHA3-NEXT:    eor v1.8b, v0.8b, v1.8b
; NOSHA3-NEXT:    shl v0.4h, v1.4h, #9
; NOSHA3-NEXT:    usra v0.4h, v1.4h, #7
; NOSHA3-NEXT:    ret
;
; SVE2-LABEL: xar_v4i16:
; SVE2:       // %bb.0: // %entry
; SVE2-NEXT:    // kill: def $d0 killed $d0 def $z0
; SVE2-NEXT:    // kill: def $d1 killed $d1 def $z1
; SVE2-NEXT:    xar z0.h, z0.h, z1.h, #7
; SVE2-NEXT:    // kill: def $d0 killed $d0 killed $z0
; SVE2-NEXT:    ret
entry:
  %a = xor <4 x i16> %x, %y
  %b = call <4 x i16> @llvm.fshl(<4 x i16> %a, <4 x i16> %a, <4 x i16> splat (i16 25))
  ret <4 x i16> %b
}

define <4 x i16> @xar_instead_of_or_v4i16(<4 x i16> %r) {
; SHA3-LABEL: xar_instead_of_or_v4i16:
; SHA3:       // %bb.0: // %entry
; SHA3-NEXT:    shl v1.4h, v0.4h, #9
; SHA3-NEXT:    usra v1.4h, v0.4h, #7
; SHA3-NEXT:    fmov d0, d1
; SHA3-NEXT:    ret
;
; NOSHA3-LABEL: xar_instead_of_or_v4i16:
; NOSHA3:       // %bb.0: // %entry
; NOSHA3-NEXT:    shl v1.4h, v0.4h, #9
; NOSHA3-NEXT:    usra v1.4h, v0.4h, #7
; NOSHA3-NEXT:    fmov d0, d1
; NOSHA3-NEXT:    ret
;
; SVE2-LABEL: xar_instead_of_or_v4i16:
; SVE2:       // %bb.0: // %entry
; SVE2-NEXT:    movi v1.2d, #0000000000000000
; SVE2-NEXT:    // kill: def $d0 killed $d0 def $z0
; SVE2-NEXT:    xar z0.h, z0.h, z1.h, #7
; SVE2-NEXT:    // kill: def $d0 killed $d0 killed $z0
; SVE2-NEXT:    ret
entry:
  %or = call <4 x i16> @llvm.fshl(<4 x i16> %r, <4 x i16> %r, <4 x i16> splat (i16 25))
  ret <4 x i16> %or
}

define <8 x i8> @xar_v8i8(<8 x i8> %x, <8 x i8> %y) {
; SHA3-LABEL: xar_v8i8:
; SHA3:       // %bb.0: // %entry
; SHA3-NEXT:    eor v1.8b, v0.8b, v1.8b
; SHA3-NEXT:    add v0.8b, v1.8b, v1.8b
; SHA3-NEXT:    usra v0.8b, v1.8b, #7
; SHA3-NEXT:    ret
;
; NOSHA3-LABEL: xar_v8i8:
; NOSHA3:       // %bb.0: // %entry
; NOSHA3-NEXT:    eor v1.8b, v0.8b, v1.8b
; NOSHA3-NEXT:    add v0.8b, v1.8b, v1.8b
; NOSHA3-NEXT:    usra v0.8b, v1.8b, #7
; NOSHA3-NEXT:    ret
;
; SVE2-LABEL: xar_v8i8:
; SVE2:       // %bb.0: // %entry
; SVE2-NEXT:    // kill: def $d0 killed $d0 def $z0
; SVE2-NEXT:    // kill: def $d1 killed $d1 def $z1
; SVE2-NEXT:    xar z0.b, z0.b, z1.b, #7
; SVE2-NEXT:    // kill: def $d0 killed $d0 killed $z0
; SVE2-NEXT:    ret
entry:
  %a = xor <8 x i8> %x, %y
  %b = call <8 x i8> @llvm.fshl(<8 x i8> %a, <8 x i8> %a, <8 x i8> splat (i8 25))
  ret <8 x i8> %b
}

define <8 x i8> @xar_instead_of_or_v8i8(<8 x i8> %r) {
; SHA3-LABEL: xar_instead_of_or_v8i8:
; SHA3:       // %bb.0: // %entry
; SHA3-NEXT:    add v1.8b, v0.8b, v0.8b
; SHA3-NEXT:    usra v1.8b, v0.8b, #7
; SHA3-NEXT:    fmov d0, d1
; SHA3-NEXT:    ret
;
; NOSHA3-LABEL: xar_instead_of_or_v8i8:
; NOSHA3:       // %bb.0: // %entry
; NOSHA3-NEXT:    add v1.8b, v0.8b, v0.8b
; NOSHA3-NEXT:    usra v1.8b, v0.8b, #7
; NOSHA3-NEXT:    fmov d0, d1
; NOSHA3-NEXT:    ret
;
; SVE2-LABEL: xar_instead_of_or_v8i8:
; SVE2:       // %bb.0: // %entry
; SVE2-NEXT:    movi v1.2d, #0000000000000000
; SVE2-NEXT:    // kill: def $d0 killed $d0 def $z0
; SVE2-NEXT:    xar z0.b, z0.b, z1.b, #7
; SVE2-NEXT:    // kill: def $d0 killed $d0 killed $z0
; SVE2-NEXT:    ret
entry:
  %or = call <8 x i8> @llvm.fshl(<8 x i8> %r, <8 x i8> %r, <8 x i8> splat (i8 25))
  ret <8 x i8> %or
}

>>>>>>> 4084ffcf
declare <2 x i64> @llvm.fshl.v2i64(<2 x i64>, <2 x i64>, <2 x i64>)
declare <4 x i32> @llvm.fshl.v4i32(<4 x i32>, <4 x i32>, <4 x i32>)
declare <8 x i16> @llvm.fshl.v8i16(<8 x i16>, <8 x i16>, <8 x i16>)
declare <16 x i8> @llvm.fshl.v16i8(<16 x i8>, <16 x i8>, <16 x i8>)<|MERGE_RESOLUTION|>--- conflicted
+++ resolved
@@ -45,8 +45,6 @@
 ; NOSHA3-NEXT:    shl d0, d1, #1
 ; NOSHA3-NEXT:    usra d0, d1, #63
 ; NOSHA3-NEXT:    ret
-<<<<<<< HEAD
-=======
 ;
 ; SVE2-LABEL: xar_v1i64:
 ; SVE2:       // %bb.0:
@@ -55,36 +53,24 @@
 ; SVE2-NEXT:    xar z0.d, z0.d, z1.d, #63
 ; SVE2-NEXT:    // kill: def $d0 killed $d0 killed $z0
 ; SVE2-NEXT:    ret
->>>>>>> 4084ffcf
   %v.val = xor <1 x i64> %a, %b
   %fshl = tail call <1 x i64> @llvm.fshl.v1i64(<1 x i64> %v.val, <1 x i64> %v.val, <1 x i64> splat (i64 1))
   ret <1 x i64> %fshl
 }
 
-<<<<<<< HEAD
-define <2 x i64> @xar_instead_of_or1(<2 x i64> %r) {
-; SHA3-LABEL: xar_instead_of_or1:
-=======
 define <2 x i64> @xar_instead_of_or_v2i64(<2 x i64> %r) {
 ; SHA3-LABEL: xar_instead_of_or_v2i64:
->>>>>>> 4084ffcf
 ; SHA3:       // %bb.0: // %entry
 ; SHA3-NEXT:    movi v1.2d, #0000000000000000
 ; SHA3-NEXT:    xar v0.2d, v0.2d, v1.2d, #39
 ; SHA3-NEXT:    ret
 ;
-<<<<<<< HEAD
-; NOSHA3-LABEL: xar_instead_of_or1:
-=======
 ; NOSHA3-LABEL: xar_instead_of_or_v2i64:
->>>>>>> 4084ffcf
 ; NOSHA3:       // %bb.0: // %entry
 ; NOSHA3-NEXT:    shl v1.2d, v0.2d, #25
 ; NOSHA3-NEXT:    usra v1.2d, v0.2d, #39
 ; NOSHA3-NEXT:    mov v0.16b, v1.16b
 ; NOSHA3-NEXT:    ret
-<<<<<<< HEAD
-=======
 ;
 ; SVE2-LABEL: xar_instead_of_or_v2i64:
 ; SVE2:       // %bb.0: // %entry
@@ -93,7 +79,6 @@
 ; SVE2-NEXT:    xar z0.d, z0.d, z1.d, #39
 ; SVE2-NEXT:    // kill: def $q0 killed $q0 killed $z0
 ; SVE2-NEXT:    ret
->>>>>>> 4084ffcf
 entry:
   %or = call <2 x i64> @llvm.fshl.v2i64(<2 x i64> %r, <2 x i64> %r, <2 x i64> splat (i64 25))
   ret <2 x i64> %or
@@ -114,8 +99,6 @@
 ; NOSHA3-NEXT:    usra d1, d0, #63
 ; NOSHA3-NEXT:    fmov d0, d1
 ; NOSHA3-NEXT:    ret
-<<<<<<< HEAD
-=======
 ;
 ; SVE2-LABEL: xar_instead_of_or_v1i64:
 ; SVE2:       // %bb.0:
@@ -124,36 +107,24 @@
 ; SVE2-NEXT:    xar z0.d, z0.d, z1.d, #63
 ; SVE2-NEXT:    // kill: def $d0 killed $d0 killed $z0
 ; SVE2-NEXT:    ret
->>>>>>> 4084ffcf
   %fshl = tail call <1 x i64> @llvm.fshl.v1i64(<1 x i64> %v.val, <1 x i64> %v.val, <1 x i64> splat (i64 1))
   ret <1 x i64> %fshl
 }
 
-<<<<<<< HEAD
-define <4 x i32> @xar_instead_of_or2(<4 x i32> %r) {
-; SHA3-LABEL: xar_instead_of_or2:
-=======
 define <4 x i32> @xar_instead_of_or_v4i32(<4 x i32> %r) {
 ; SHA3-LABEL: xar_instead_of_or_v4i32:
->>>>>>> 4084ffcf
 ; SHA3:       // %bb.0: // %entry
 ; SHA3-NEXT:    shl v1.4s, v0.4s, #25
 ; SHA3-NEXT:    usra v1.4s, v0.4s, #7
 ; SHA3-NEXT:    mov v0.16b, v1.16b
 ; SHA3-NEXT:    ret
 ;
-<<<<<<< HEAD
-; NOSHA3-LABEL: xar_instead_of_or2:
-=======
 ; NOSHA3-LABEL: xar_instead_of_or_v4i32:
->>>>>>> 4084ffcf
 ; NOSHA3:       // %bb.0: // %entry
 ; NOSHA3-NEXT:    shl v1.4s, v0.4s, #25
 ; NOSHA3-NEXT:    usra v1.4s, v0.4s, #7
 ; NOSHA3-NEXT:    mov v0.16b, v1.16b
 ; NOSHA3-NEXT:    ret
-<<<<<<< HEAD
-=======
 ;
 ; SVE2-LABEL: xar_instead_of_or_v4i32:
 ; SVE2:       // %bb.0: // %entry
@@ -162,37 +133,25 @@
 ; SVE2-NEXT:    xar z0.s, z0.s, z1.s, #7
 ; SVE2-NEXT:    // kill: def $q0 killed $q0 killed $z0
 ; SVE2-NEXT:    ret
->>>>>>> 4084ffcf
 entry:
   %or = call <4 x i32> @llvm.fshl.v2i32(<4 x i32> %r, <4 x i32> %r, <4 x i32> splat (i32 25))
   ret <4 x i32> %or
 }
 
-<<<<<<< HEAD
-define <8 x i16> @xar_instead_of_or3(<8 x i16> %r) {
-; SHA3-LABEL: xar_instead_of_or3:
-=======
 define <8 x i16> @xar_instead_of_or_v8i16(<8 x i16> %r) {
 ; SHA3-LABEL: xar_instead_of_or_v8i16:
->>>>>>> 4084ffcf
 ; SHA3:       // %bb.0: // %entry
 ; SHA3-NEXT:    shl v1.8h, v0.8h, #9
 ; SHA3-NEXT:    usra v1.8h, v0.8h, #7
 ; SHA3-NEXT:    mov v0.16b, v1.16b
 ; SHA3-NEXT:    ret
 ;
-<<<<<<< HEAD
-; NOSHA3-LABEL: xar_instead_of_or3:
-=======
 ; NOSHA3-LABEL: xar_instead_of_or_v8i16:
->>>>>>> 4084ffcf
 ; NOSHA3:       // %bb.0: // %entry
 ; NOSHA3-NEXT:    shl v1.8h, v0.8h, #9
 ; NOSHA3-NEXT:    usra v1.8h, v0.8h, #7
 ; NOSHA3-NEXT:    mov v0.16b, v1.16b
 ; NOSHA3-NEXT:    ret
-<<<<<<< HEAD
-=======
 ;
 ; SVE2-LABEL: xar_instead_of_or_v8i16:
 ; SVE2:       // %bb.0: // %entry
@@ -201,37 +160,25 @@
 ; SVE2-NEXT:    xar z0.h, z0.h, z1.h, #7
 ; SVE2-NEXT:    // kill: def $q0 killed $q0 killed $z0
 ; SVE2-NEXT:    ret
->>>>>>> 4084ffcf
 entry:
   %or = call <8 x i16> @llvm.fshl.v2i16(<8 x i16> %r, <8 x i16> %r, <8 x i16> splat (i16 25))
   ret <8 x i16> %or
 }
 
-<<<<<<< HEAD
-define <16 x i8> @xar_instead_of_or4(<16 x i8> %r) {
-; SHA3-LABEL: xar_instead_of_or4:
-=======
 define <16 x i8> @xar_instead_of_or_v16i8(<16 x i8> %r) {
 ; SHA3-LABEL: xar_instead_of_or_v16i8:
->>>>>>> 4084ffcf
 ; SHA3:       // %bb.0: // %entry
 ; SHA3-NEXT:    add v1.16b, v0.16b, v0.16b
 ; SHA3-NEXT:    usra v1.16b, v0.16b, #7
 ; SHA3-NEXT:    mov v0.16b, v1.16b
 ; SHA3-NEXT:    ret
 ;
-<<<<<<< HEAD
-; NOSHA3-LABEL: xar_instead_of_or4:
-=======
 ; NOSHA3-LABEL: xar_instead_of_or_v16i8:
->>>>>>> 4084ffcf
 ; NOSHA3:       // %bb.0: // %entry
 ; NOSHA3-NEXT:    add v1.16b, v0.16b, v0.16b
 ; NOSHA3-NEXT:    usra v1.16b, v0.16b, #7
 ; NOSHA3-NEXT:    mov v0.16b, v1.16b
 ; NOSHA3-NEXT:    ret
-<<<<<<< HEAD
-=======
 ;
 ; SVE2-LABEL: xar_instead_of_or_v16i8:
 ; SVE2:       // %bb.0: // %entry
@@ -240,14 +187,11 @@
 ; SVE2-NEXT:    xar z0.b, z0.b, z1.b, #7
 ; SVE2-NEXT:    // kill: def $q0 killed $q0 killed $z0
 ; SVE2-NEXT:    ret
->>>>>>> 4084ffcf
 entry:
   %or = call <16 x i8> @llvm.fshl.v2i8(<16 x i8> %r, <16 x i8> %r, <16 x i8> splat (i8 25))
   ret <16 x i8> %or
 }
 
-<<<<<<< HEAD
-=======
 /* 64 bit vectors */
 
 define <2 x i32> @xar_v2i32(<2 x i32> %x, <2 x i32> %y) {
@@ -415,7 +359,6 @@
   ret <8 x i8> %or
 }
 
->>>>>>> 4084ffcf
 declare <2 x i64> @llvm.fshl.v2i64(<2 x i64>, <2 x i64>, <2 x i64>)
 declare <4 x i32> @llvm.fshl.v4i32(<4 x i32>, <4 x i32>, <4 x i32>)
 declare <8 x i16> @llvm.fshl.v8i16(<8 x i16>, <8 x i16>, <8 x i16>)
