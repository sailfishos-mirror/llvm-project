--- conflicted
+++ resolved
@@ -107,8 +107,6 @@
 ; CHECK-NEXT: .xword [[FUNC]]@FUNCINIT
 @globalref8 = constant ptr ptrauth (ptr getelementptr (i8, ptr @global, i64 8), i32 2, i64 5, ptr null), align 8
 
-<<<<<<< HEAD
-=======
 ; CHECK: globalref16777216:
 ; CHECK-NEXT: [[PLACE:.*]]:
 ; CHECK-NEXT: .section .text.startup
@@ -124,7 +122,6 @@
 ; CHECK-NEXT: .xword [[FUNC]]@FUNCINIT
 @globalref16777216 = constant ptr ptrauth (ptr getelementptr (i8, ptr @global, i64 16777216), i32 2, i64 5, ptr null), align 8
 
->>>>>>> 9878bac3
 $comdat = comdat any
 @comdat = constant ptr ptrauth (ptr null, i32 2, i64 1, ptr null), align 8, comdat
 ; CHECK: comdat:
