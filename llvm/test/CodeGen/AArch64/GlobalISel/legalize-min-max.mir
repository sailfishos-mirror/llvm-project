--- conflicted
+++ resolved
@@ -249,23 +249,12 @@
     ; CHECK-NEXT: [[DEF:%[0-9]+]]:_(<2 x s64>) = G_IMPLICIT_DEF
     ; CHECK-NEXT: [[ICMP:%[0-9]+]]:_(<2 x s64>) = G_ICMP intpred(slt), [[DEF]](<2 x s64>), [[DEF]]
     ; CHECK-NEXT: [[ICMP1:%[0-9]+]]:_(<2 x s64>) = G_ICMP intpred(slt), [[DEF]](<2 x s64>), [[DEF]]
-<<<<<<< HEAD
-    ; CHECK-NEXT: [[SEXT_INREG:%[0-9]+]]:_(<2 x s64>) = G_SEXT_INREG [[ICMP]], 1
-    ; CHECK-NEXT: [[SEXT_INREG1:%[0-9]+]]:_(<2 x s64>) = G_SEXT_INREG [[ICMP1]], 1
-    ; CHECK-NEXT: [[C:%[0-9]+]]:_(s64) = G_CONSTANT i64 -1
-    ; CHECK-NEXT: [[BUILD_VECTOR:%[0-9]+]]:_(<2 x s64>) = G_BUILD_VECTOR [[C]](s64), [[C]](s64)
-    ; CHECK-NEXT: [[XOR:%[0-9]+]]:_(<2 x s64>) = G_XOR [[SEXT_INREG]], [[BUILD_VECTOR]]
-    ; CHECK-NEXT: [[XOR1:%[0-9]+]]:_(<2 x s64>) = G_XOR [[SEXT_INREG1]], [[BUILD_VECTOR]]
-    ; CHECK-NEXT: [[AND:%[0-9]+]]:_(<2 x s64>) = G_AND [[DEF]], [[SEXT_INREG]]
-    ; CHECK-NEXT: [[AND1:%[0-9]+]]:_(<2 x s64>) = G_AND [[DEF]], [[SEXT_INREG1]]
-=======
     ; CHECK-NEXT: [[C:%[0-9]+]]:_(s64) = G_CONSTANT i64 -1
     ; CHECK-NEXT: [[BUILD_VECTOR:%[0-9]+]]:_(<2 x s64>) = G_BUILD_VECTOR [[C]](s64), [[C]](s64)
     ; CHECK-NEXT: [[XOR:%[0-9]+]]:_(<2 x s64>) = G_XOR [[ICMP]], [[BUILD_VECTOR]]
     ; CHECK-NEXT: [[XOR1:%[0-9]+]]:_(<2 x s64>) = G_XOR [[ICMP1]], [[BUILD_VECTOR]]
     ; CHECK-NEXT: [[AND:%[0-9]+]]:_(<2 x s64>) = G_AND [[DEF]], [[ICMP]]
     ; CHECK-NEXT: [[AND1:%[0-9]+]]:_(<2 x s64>) = G_AND [[DEF]], [[ICMP1]]
->>>>>>> 4084ffcf
     ; CHECK-NEXT: [[AND2:%[0-9]+]]:_(<2 x s64>) = G_AND [[DEF]], [[XOR]]
     ; CHECK-NEXT: [[AND3:%[0-9]+]]:_(<2 x s64>) = G_AND [[DEF]], [[XOR1]]
     ; CHECK-NEXT: [[OR:%[0-9]+]]:_(<2 x s64>) = G_OR [[AND]], [[AND2]]
@@ -530,23 +519,12 @@
     ; CHECK-NEXT: [[DEF:%[0-9]+]]:_(<2 x s64>) = G_IMPLICIT_DEF
     ; CHECK-NEXT: [[ICMP:%[0-9]+]]:_(<2 x s64>) = G_ICMP intpred(ult), [[DEF]](<2 x s64>), [[DEF]]
     ; CHECK-NEXT: [[ICMP1:%[0-9]+]]:_(<2 x s64>) = G_ICMP intpred(ult), [[DEF]](<2 x s64>), [[DEF]]
-<<<<<<< HEAD
-    ; CHECK-NEXT: [[SEXT_INREG:%[0-9]+]]:_(<2 x s64>) = G_SEXT_INREG [[ICMP]], 1
-    ; CHECK-NEXT: [[SEXT_INREG1:%[0-9]+]]:_(<2 x s64>) = G_SEXT_INREG [[ICMP1]], 1
-    ; CHECK-NEXT: [[C:%[0-9]+]]:_(s64) = G_CONSTANT i64 -1
-    ; CHECK-NEXT: [[BUILD_VECTOR:%[0-9]+]]:_(<2 x s64>) = G_BUILD_VECTOR [[C]](s64), [[C]](s64)
-    ; CHECK-NEXT: [[XOR:%[0-9]+]]:_(<2 x s64>) = G_XOR [[SEXT_INREG]], [[BUILD_VECTOR]]
-    ; CHECK-NEXT: [[XOR1:%[0-9]+]]:_(<2 x s64>) = G_XOR [[SEXT_INREG1]], [[BUILD_VECTOR]]
-    ; CHECK-NEXT: [[AND:%[0-9]+]]:_(<2 x s64>) = G_AND [[DEF]], [[SEXT_INREG]]
-    ; CHECK-NEXT: [[AND1:%[0-9]+]]:_(<2 x s64>) = G_AND [[DEF]], [[SEXT_INREG1]]
-=======
     ; CHECK-NEXT: [[C:%[0-9]+]]:_(s64) = G_CONSTANT i64 -1
     ; CHECK-NEXT: [[BUILD_VECTOR:%[0-9]+]]:_(<2 x s64>) = G_BUILD_VECTOR [[C]](s64), [[C]](s64)
     ; CHECK-NEXT: [[XOR:%[0-9]+]]:_(<2 x s64>) = G_XOR [[ICMP]], [[BUILD_VECTOR]]
     ; CHECK-NEXT: [[XOR1:%[0-9]+]]:_(<2 x s64>) = G_XOR [[ICMP1]], [[BUILD_VECTOR]]
     ; CHECK-NEXT: [[AND:%[0-9]+]]:_(<2 x s64>) = G_AND [[DEF]], [[ICMP]]
     ; CHECK-NEXT: [[AND1:%[0-9]+]]:_(<2 x s64>) = G_AND [[DEF]], [[ICMP1]]
->>>>>>> 4084ffcf
     ; CHECK-NEXT: [[AND2:%[0-9]+]]:_(<2 x s64>) = G_AND [[DEF]], [[XOR]]
     ; CHECK-NEXT: [[AND3:%[0-9]+]]:_(<2 x s64>) = G_AND [[DEF]], [[XOR1]]
     ; CHECK-NEXT: [[OR:%[0-9]+]]:_(<2 x s64>) = G_OR [[AND]], [[AND2]]
@@ -811,23 +789,12 @@
     ; CHECK-NEXT: [[DEF:%[0-9]+]]:_(<2 x s64>) = G_IMPLICIT_DEF
     ; CHECK-NEXT: [[ICMP:%[0-9]+]]:_(<2 x s64>) = G_ICMP intpred(sgt), [[DEF]](<2 x s64>), [[DEF]]
     ; CHECK-NEXT: [[ICMP1:%[0-9]+]]:_(<2 x s64>) = G_ICMP intpred(sgt), [[DEF]](<2 x s64>), [[DEF]]
-<<<<<<< HEAD
-    ; CHECK-NEXT: [[SEXT_INREG:%[0-9]+]]:_(<2 x s64>) = G_SEXT_INREG [[ICMP]], 1
-    ; CHECK-NEXT: [[SEXT_INREG1:%[0-9]+]]:_(<2 x s64>) = G_SEXT_INREG [[ICMP1]], 1
-    ; CHECK-NEXT: [[C:%[0-9]+]]:_(s64) = G_CONSTANT i64 -1
-    ; CHECK-NEXT: [[BUILD_VECTOR:%[0-9]+]]:_(<2 x s64>) = G_BUILD_VECTOR [[C]](s64), [[C]](s64)
-    ; CHECK-NEXT: [[XOR:%[0-9]+]]:_(<2 x s64>) = G_XOR [[SEXT_INREG]], [[BUILD_VECTOR]]
-    ; CHECK-NEXT: [[XOR1:%[0-9]+]]:_(<2 x s64>) = G_XOR [[SEXT_INREG1]], [[BUILD_VECTOR]]
-    ; CHECK-NEXT: [[AND:%[0-9]+]]:_(<2 x s64>) = G_AND [[DEF]], [[SEXT_INREG]]
-    ; CHECK-NEXT: [[AND1:%[0-9]+]]:_(<2 x s64>) = G_AND [[DEF]], [[SEXT_INREG1]]
-=======
     ; CHECK-NEXT: [[C:%[0-9]+]]:_(s64) = G_CONSTANT i64 -1
     ; CHECK-NEXT: [[BUILD_VECTOR:%[0-9]+]]:_(<2 x s64>) = G_BUILD_VECTOR [[C]](s64), [[C]](s64)
     ; CHECK-NEXT: [[XOR:%[0-9]+]]:_(<2 x s64>) = G_XOR [[ICMP]], [[BUILD_VECTOR]]
     ; CHECK-NEXT: [[XOR1:%[0-9]+]]:_(<2 x s64>) = G_XOR [[ICMP1]], [[BUILD_VECTOR]]
     ; CHECK-NEXT: [[AND:%[0-9]+]]:_(<2 x s64>) = G_AND [[DEF]], [[ICMP]]
     ; CHECK-NEXT: [[AND1:%[0-9]+]]:_(<2 x s64>) = G_AND [[DEF]], [[ICMP1]]
->>>>>>> 4084ffcf
     ; CHECK-NEXT: [[AND2:%[0-9]+]]:_(<2 x s64>) = G_AND [[DEF]], [[XOR]]
     ; CHECK-NEXT: [[AND3:%[0-9]+]]:_(<2 x s64>) = G_AND [[DEF]], [[XOR1]]
     ; CHECK-NEXT: [[OR:%[0-9]+]]:_(<2 x s64>) = G_OR [[AND]], [[AND2]]
@@ -1092,23 +1059,12 @@
     ; CHECK-NEXT: [[DEF:%[0-9]+]]:_(<2 x s64>) = G_IMPLICIT_DEF
     ; CHECK-NEXT: [[ICMP:%[0-9]+]]:_(<2 x s64>) = G_ICMP intpred(ugt), [[DEF]](<2 x s64>), [[DEF]]
     ; CHECK-NEXT: [[ICMP1:%[0-9]+]]:_(<2 x s64>) = G_ICMP intpred(ugt), [[DEF]](<2 x s64>), [[DEF]]
-<<<<<<< HEAD
-    ; CHECK-NEXT: [[SEXT_INREG:%[0-9]+]]:_(<2 x s64>) = G_SEXT_INREG [[ICMP]], 1
-    ; CHECK-NEXT: [[SEXT_INREG1:%[0-9]+]]:_(<2 x s64>) = G_SEXT_INREG [[ICMP1]], 1
-    ; CHECK-NEXT: [[C:%[0-9]+]]:_(s64) = G_CONSTANT i64 -1
-    ; CHECK-NEXT: [[BUILD_VECTOR:%[0-9]+]]:_(<2 x s64>) = G_BUILD_VECTOR [[C]](s64), [[C]](s64)
-    ; CHECK-NEXT: [[XOR:%[0-9]+]]:_(<2 x s64>) = G_XOR [[SEXT_INREG]], [[BUILD_VECTOR]]
-    ; CHECK-NEXT: [[XOR1:%[0-9]+]]:_(<2 x s64>) = G_XOR [[SEXT_INREG1]], [[BUILD_VECTOR]]
-    ; CHECK-NEXT: [[AND:%[0-9]+]]:_(<2 x s64>) = G_AND [[DEF]], [[SEXT_INREG]]
-    ; CHECK-NEXT: [[AND1:%[0-9]+]]:_(<2 x s64>) = G_AND [[DEF]], [[SEXT_INREG1]]
-=======
     ; CHECK-NEXT: [[C:%[0-9]+]]:_(s64) = G_CONSTANT i64 -1
     ; CHECK-NEXT: [[BUILD_VECTOR:%[0-9]+]]:_(<2 x s64>) = G_BUILD_VECTOR [[C]](s64), [[C]](s64)
     ; CHECK-NEXT: [[XOR:%[0-9]+]]:_(<2 x s64>) = G_XOR [[ICMP]], [[BUILD_VECTOR]]
     ; CHECK-NEXT: [[XOR1:%[0-9]+]]:_(<2 x s64>) = G_XOR [[ICMP1]], [[BUILD_VECTOR]]
     ; CHECK-NEXT: [[AND:%[0-9]+]]:_(<2 x s64>) = G_AND [[DEF]], [[ICMP]]
     ; CHECK-NEXT: [[AND1:%[0-9]+]]:_(<2 x s64>) = G_AND [[DEF]], [[ICMP1]]
->>>>>>> 4084ffcf
     ; CHECK-NEXT: [[AND2:%[0-9]+]]:_(<2 x s64>) = G_AND [[DEF]], [[XOR]]
     ; CHECK-NEXT: [[AND3:%[0-9]+]]:_(<2 x s64>) = G_AND [[DEF]], [[XOR1]]
     ; CHECK-NEXT: [[OR:%[0-9]+]]:_(<2 x s64>) = G_OR [[AND]], [[AND2]]
