--- conflicted
+++ resolved
@@ -68,28 +68,7 @@
 ;DXC-NEXT:            NumRanges:       11
 ;DXC-NEXT:            RangesOffset:    56
 ;DXC-NEXT:            Ranges:
-<<<<<<< HEAD
-;DXC-NEXT:              - RangeType:       0
-=======
-;DXC-NEXT:              - RangeType:       Sampler
-;DXC-NEXT:                NumDescriptors:  1
-;DXC-NEXT:                BaseShaderRegister: 0
-;DXC-NEXT:                RegisterSpace:   1
-;DXC-NEXT:                OffsetInDescriptorsFromTableStart: 4294967295
-;DXC-NEXT:              - RangeType:       Sampler
-;DXC-NEXT:                NumDescriptors:  1
-;DXC-NEXT:                BaseShaderRegister: 0
-;DXC-NEXT:                RegisterSpace:   3
-;DXC-NEXT:                OffsetInDescriptorsFromTableStart: 4294967295
-;DXC-NEXT:                DESCRIPTORS_VOLATILE: true
-;DXC-NEXT:              - RangeType:       Sampler
-;DXC-NEXT:                NumDescriptors:  1
-;DXC-NEXT:                BaseShaderRegister: 0
-;DXC-NEXT:                RegisterSpace:   4
-;DXC-NEXT:                OffsetInDescriptorsFromTableStart: 4294967295
-;DXC-NEXT:                DESCRIPTORS_STATIC_KEEPING_BUFFER_BOUNDS_CHECKS: true
 ;DXC-NEXT:              - RangeType:       SRV
->>>>>>> 5fd3aad5
 ;DXC-NEXT:                NumDescriptors:  1
 ;DXC-NEXT:                BaseShaderRegister: 0
 ;DXC-NEXT:                RegisterSpace:   5
@@ -160,24 +139,24 @@
 ;DXC-NEXT:                OffsetInDescriptorsFromTableStart: 5
 ;DXC-NEXT:                DATA_STATIC_WHILE_SET_AT_EXECUTE: true
 ;DXC-NEXT:                DESCRIPTORS_STATIC_KEEPING_BUFFER_BOUNDS_CHECKS: true
-;DXC-NEXT:        - ParameterType:   0
-;DXC-NEXT:          ShaderVisibility: 0
+;DXC-NEXT:        - ParameterType:   DescriptorTable
+;DXC-NEXT:          ShaderVisibility: All
 ;DXC-NEXT:          Table:
 ;DXC-NEXT:            NumRanges:       3
 ;DXC-NEXT:            RangesOffset:    328
 ;DXC-NEXT:            Ranges:
-;DXC-NEXT:              - RangeType:       3
+;DXC-NEXT:              - RangeType:       Sampler
 ;DXC-NEXT:                NumDescriptors:  1
 ;DXC-NEXT:                BaseShaderRegister: 0
 ;DXC-NEXT:                RegisterSpace:   1
 ;DXC-NEXT:                OffsetInDescriptorsFromTableStart: 4294967295
-;DXC-NEXT:              - RangeType:       3
+;DXC-NEXT:              - RangeType:       Sampler
 ;DXC-NEXT:                NumDescriptors:  1
 ;DXC-NEXT:                BaseShaderRegister: 0
 ;DXC-NEXT:                RegisterSpace:   3
 ;DXC-NEXT:                OffsetInDescriptorsFromTableStart: 4294967295
 ;DXC-NEXT:                DESCRIPTORS_VOLATILE: true
-;DXC-NEXT:              - RangeType:       3
+;DXC-NEXT:              - RangeType:       Sampler
 ;DXC-NEXT:                NumDescriptors:  1
 ;DXC-NEXT:                BaseShaderRegister: 0
 ;DXC-NEXT:                RegisterSpace:   4
