--- conflicted
+++ resolved
@@ -11,20 +11,6 @@
 ; CHECK-DAG: %[[TyVoid:.*]] = OpTypeVoid
 ; CHECK-DAG: %[[TyInt64:.*]] = OpTypeInt 64 0
 ; CHECK-DAG: %[[TyFun:.*]] = OpTypeFunction %[[TyInt64]] %[[TyInt64]]
-<<<<<<< HEAD
-; CHECK-DAG: %[[TyInt8:.*]] = OpTypeInt 8 0
-; CHECK-DAG: %[[TyPtrFun:.*]] = OpTypePointer Function %[[TyFun]]
-; CHECK-DAG: %[[ConstFunFp:.*]] = OpConstantFunctionPointerINTEL %[[TyPtrFun]] %[[DefFunFp:.*]]
-; CHECK-DAG: %[[TyPtrPtrFun:.*]] = OpTypePointer Function %[[TyPtrFun]]
-; CHECK-DAG: %[[TyPtrInt8:.*]] = OpTypePointer Function %[[TyInt8]]
-; CHECK-DAG: %[[TyPtrPtrInt8:.*]] = OpTypePointer Function %[[TyPtrInt8]]
-; CHECK: OpFunction
-; CHECK: %[[Var:.*]] = OpVariable %[[TyPtrPtrInt8]] Function
-; CHECK: %[[SAddr:.*]] = OpBitcast %[[TyPtrPtrFun]] %[[Var]]
-; CHECK: OpStore %[[SAddr]] %[[ConstFunFp]]
-; CHECK: %[[LAddr:.*]] = OpBitcast %[[TyPtrPtrFun]] %[[Var]]
-; CHECK: %[[FP:.*]] = OpLoad %[[TyPtrFun]] %[[LAddr]]
-=======
 ; CHECK-DAG: %[[TyPtrFunCodeSection:.*]] = OpTypePointer CodeSectionINTEL %[[TyFun]]
 ; CHECK-DAG: %[[ConstFunFp:.*]] = OpConstantFunctionPointerINTEL %[[TyPtrFunCodeSection]] %[[DefFunFp:.*]]
 ; CHECK-DAG: %[[TyPtrFun:.*]] = OpTypePointer Function %[[TyFun]]
@@ -33,7 +19,6 @@
 ; CHECK: %[[Var:.*]] = OpVariable %[[TyPtrPtrFun]] Function
 ; CHECK: OpStore %[[Var]] %[[ConstFunFp]]
 ; CHECK: %[[FP:.*]] = OpLoad %[[TyPtrFun]] %[[Var]]
->>>>>>> ce7c17d5
 ; CHECK: OpFunctionPointerCallINTEL %[[TyInt64]] %[[FP]] %[[#]]
 ; CHECK: OpFunctionEnd
  
