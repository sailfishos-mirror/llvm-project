--- conflicted
+++ resolved
@@ -1,10 +1,5 @@
-<<<<<<< HEAD
-; RUN: llc -O0 -verify-machineinstrs -mtriple=spirv-unknown-unknown %s -o - | FileCheck %s
-; RUN: %if spirv-tools %{ llc -O0 -mtriple=spirv-unknown-unknown %s -o - -filetype=obj | spirv-val %}
-=======
 ; RUN: llc -O0 -verify-machineinstrs -mtriple=spirv-unknown-vulkan %s -o - | FileCheck %s
 ; RUN: %if spirv-tools %{ llc -O0 -mtriple=spirv-unknown-vulkan %s -o - -filetype=obj | spirv-val %}
->>>>>>> 4084ffcf
 
 ; CHECK: OpExtInstImport "GLSL.std.450"
 
