--- conflicted
+++ resolved
@@ -43,8 +43,6 @@
   %large = alloca [ 100000 x i8 ]
   %argp.cur = load volatile i8, ptr %va, align 4
   %argp.next = load volatile i8, ptr %va1, align 4
-<<<<<<< HEAD
-=======
   ret void
 }
 
@@ -92,6 +90,5 @@
   %va1_gep = getelementptr [100 x i8], ptr %va1, i64 0
   %load = load volatile i8, ptr %va_gep, align 4
   %load1 = load volatile i8, ptr %va1_gep, align 4
->>>>>>> e1acf65b
   ret void
 }