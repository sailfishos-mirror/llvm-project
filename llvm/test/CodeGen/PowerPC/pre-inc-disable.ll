--- conflicted
+++ resolved
@@ -89,17 +89,10 @@
 ; P9BE-AIX32-NEXT:    lxvwsx 0, 3, 4
 ; P9BE-AIX32-NEXT:    li 3, 4
 ; P9BE-AIX32-NEXT:    xxlxor 2, 2, 2
-<<<<<<< HEAD
-; P9BE-AIX32-NEXT:    vspltisw 4, 8
-; P9BE-AIX32-NEXT:    lxvwsx 1, 5, 3
-; P9BE-AIX32-NEXT:    lwz 3, L..C0(2) # %const.0
-; P9BE-AIX32-NEXT:    vadduwm 4, 4, 4
-=======
 ; P9BE-AIX32-NEXT:    xxspltib 4, 16
 ; P9BE-AIX32-NEXT:    lxvwsx 1, 5, 3
 ; P9BE-AIX32-NEXT:    lwz 3, L..C0(2) # %const.0
 ; P9BE-AIX32-NEXT:    vextsb2w 4, 4
->>>>>>> eb0f1dc0
 ; P9BE-AIX32-NEXT:    xxmrghw 2, 0, 1
 ; P9BE-AIX32-NEXT:    lxv 0, 0(3)
 ; P9BE-AIX32-NEXT:    li 3, 8
