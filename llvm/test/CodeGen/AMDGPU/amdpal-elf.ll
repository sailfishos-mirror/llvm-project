--- conflicted
+++ resolved
@@ -2,8 +2,8 @@
 ; RUN: llc < %s -mtriple=amdgcn--amdpal -mcpu=kaveri | llvm-mc -filetype=obj -triple amdgcn--amdpal -mcpu=kaveri | llvm-readobj -S --sd --syms - | FileCheck %s --check-prefix=ELF
 ; RUN: llc < %s -mtriple=amdgcn--amdpal -mcpu=gfx1010 -mattr=+wavefrontsize32 | FileCheck --check-prefix=GFX10 %s
 ; RUN: llc < %s -mtriple=amdgcn--amdpal -mcpu=gfx1010 -mattr=+wavefrontsize64 | FileCheck --check-prefix=GFX10 %s
-; RUN: llc < %s -mtriple=amdgcn--amdpal -mcpu=gfx1100 -mattr=+wavefrontsize32 | FileCheck --check-prefix=GFX11W32 %s
-; RUN: llc < %s -mtriple=amdgcn--amdpal -mcpu=gfx1100 -mattr=+wavefrontsize64 | FileCheck --check-prefix=GFX11W64 %s
+; RUN: llc < %s -mtriple=amdgcn--amdpal -mcpu=gfx1100 -mattr=+wavefrontsize32 | FileCheck --check-prefix=GFX10 %s
+; RUN: llc < %s -mtriple=amdgcn--amdpal -mcpu=gfx1100 -mattr=+wavefrontsize64 | FileCheck --check-prefix=GFX10 %s
 
 ; ELF: Section {
 ; ELF: Name: .text
@@ -23,21 +23,8 @@
 ; ELF: Section: .text (0x2)
 ; ELF: }
 
-<<<<<<< HEAD
-; GFX10: NumSGPRsForWavesPerEU: 12
-; GFX10: NumVGPRsForWavesPerEU: 3
-
-; Wave32 and 64 behave differently due to the UserSGPRInit16Bug,
-; which only affects Wave32.
-; GFX11W32: NumSGPRsForWavesPerEU: 16
-; GFX11W32: NumVGPRsForWavesPerEU: 1
-
-; GFX11W64: NumSGPRsForWavesPerEU: 11
-; GFX11W64: NumVGPRsForWavesPerEU: 1
-=======
 ; GFX10: NumSGPRsForWavesPerEU: 6
 ; GFX10: NumVGPRsForWavesPerEU: 1
->>>>>>> eb0f1dc0
 
 define amdgpu_kernel void @simple(ptr addrspace(1) %out) {
 entry:
