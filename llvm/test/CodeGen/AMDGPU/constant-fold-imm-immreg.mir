# RUN: llc -mtriple=amdgcn--amdhsa -mcpu=gfx900 -verify-machineinstrs -run-pass si-fold-operands,dead-mi-elimination -o - %s | FileCheck -enable-var-scope -check-prefix=GCN %s
...

# GCN-LABEL: name: s_fold_and_imm_regimm_32{{$}}
# GCN: %10:vgpr_32 = V_MOV_B32_e32 1543, implicit $exec
# GCN: BUFFER_STORE_DWORD_OFFSET killed %10,
name:            s_fold_and_imm_regimm_32
tracksRegLiveness: true
liveins:
  - { reg: '$sgpr0_sgpr1', virtual-reg: '%0' }
frameInfo:
  isFrameAddressTaken: false
  isReturnAddressTaken: false
  hasStackMap:     false
  hasPatchPoint:   false
  stackSize:       0
  offsetAdjustment: 0
  maxAlignment:    0
  adjustsStack:    false
  hasCalls:        false
  maxCallFrameSize: 0
  hasOpaqueSPAdjustment: false
  hasVAStart:      false
  hasMustTailInVarArgFunc: false
body:             |
  bb.0:
    liveins: $sgpr0_sgpr1

    %0:sgpr_64 = COPY $sgpr0_sgpr1
    %1:sreg_64_xexec = S_LOAD_DWORDX2_IMM %0, 36, 0
    %2:sreg_32_xm0 = COPY %1.sub1
    %3:sreg_32_xm0 = COPY %1.sub0
    %4:sreg_32_xm0 = S_MOV_B32 61440
    %5:sreg_32_xm0 = S_MOV_B32 -1
    %6:sgpr_128 = REG_SEQUENCE killed %2, %subreg.hi16, killed %3, %subreg.lo16, killed %4, %subreg.sub0, killed %5, %subreg.sub0_sub1
    %7:sreg_32_xm0 = S_MOV_B32 1234567
    %8:sreg_32_xm0 = S_MOV_B32 9999
    %9:sreg_32_xm0 = S_AND_B32 killed %7, killed %8, implicit-def dead $scc
    %10:vgpr_32 = COPY %9
    BUFFER_STORE_DWORD_OFFSET killed %10, killed %6, 0, 0, 0, 0, implicit $exec
    S_ENDPGM 0

...
---

# GCN-LABEL: name: v_fold_and_imm_regimm_32{{$}}

# GCN: [[VAL0:%[0-9]+]]:vgpr_32 = V_MOV_B32_e32 646, implicit $exec
# GCN: FLAT_STORE_DWORD %10, [[VAL0]],

# GCN: [[VAL1:%[0-9]+]]:vgpr_32 = V_MOV_B32_e32 646, implicit $exec
# GCN: FLAT_STORE_DWORD %10, [[VAL1]],

# GCN: [[VAL2:%[0-9]+]]:vgpr_32 = V_MOV_B32_e32 646, implicit $exec
# GCN: FLAT_STORE_DWORD %10, [[VAL2]],

# GCN: [[VAL3:%[0-9]+]]:vgpr_32 = V_MOV_B32_e32 1234567, implicit $exec
# GCN: FLAT_STORE_DWORD %10, [[VAL3]],

# GCN: [[VAL4:%[0-9]+]]:vgpr_32 = V_MOV_B32_e32 63, implicit $exec
# GCN: FLAT_STORE_DWORD %10, [[VAL4]],

name:            v_fold_and_imm_regimm_32
tracksRegLiveness: true
liveins:
  - { reg: '$sgpr0_sgpr1', virtual-reg: '%0' }
  - { reg: '$vgpr0', virtual-reg: '%3' }
body:             |
  bb.0:
    liveins: $sgpr0_sgpr1, $vgpr0

    %3:vgpr_32 = COPY $vgpr0
    %0:sgpr_64 = COPY $sgpr0_sgpr1
    %4:sreg_64_xexec = S_LOAD_DWORDX2_IMM %0, 36, 0
    %13:vgpr_32 = V_ASHRREV_I32_e64 31, %3, implicit $exec
    %14:vreg_64 = REG_SEQUENCE %3, %subreg.hi16, %13, %subreg.lo16
    %15:vreg_64 = V_LSHLREV_B64_e64 2, killed %14, implicit $exec
    %5:sreg_32_xm0 = COPY %4.sub1
    %20:vgpr_32 = V_ADD_CO_U32_e32 %4.sub0, %15.sub0, implicit-def $vcc, implicit $exec
    %18:vgpr_32 = COPY killed %5
    %17:vgpr_32 = V_ADDC_U32_e32 %15.sub1, %18, implicit-def $vcc, implicit $vcc, implicit $exec
    %19:vreg_64 = REG_SEQUENCE %20, %subreg.hi16, killed %17, %subreg.lo16
    %6:vgpr_32 = V_MOV_B32_e32 982, implicit $exec
    %8:sreg_32_xm0 = S_MOV_B32 1234567
    %16:vgpr_32 = V_MOV_B32_e32 63, implicit $exec

    %9:vgpr_32 = V_AND_B32_e64 %8, %6, implicit $exec
    FLAT_STORE_DWORD %19, %9, 0, 0, implicit $exec, implicit $flat_scr

    %10:vgpr_32 = V_AND_B32_e64 %6, %8, implicit $exec
    FLAT_STORE_DWORD %19, %10, 0, 0, implicit $exec, implicit $flat_scr

    %11:vgpr_32 = V_AND_B32_e32 %8, %6, implicit $exec
    FLAT_STORE_DWORD %19, %11, 0, 0, implicit $exec, implicit $flat_scr

    %12:vgpr_32 = V_AND_B32_e64 %8, %8, implicit $exec
    FLAT_STORE_DWORD %19, %12, 0, 0, implicit $exec, implicit $flat_scr

    %21:vgpr_32 = V_AND_B32_e64 %16, %16, implicit $exec
    FLAT_STORE_DWORD %19, %21, 0, 0, implicit $exec, implicit $flat_scr

    S_ENDPGM 0

...
---

# GCN-LABEL: name: s_fold_shl_imm_regimm_32{{$}}
# GCN: [[VAL:%[0-9]+]]:vgpr_32 = V_MOV_B32_e32 4096, implicit $exec
# GCN: BUFFER_STORE_DWORD_OFFSET killed [[VAL]],

name:            s_fold_shl_imm_regimm_32
tracksRegLiveness: true
liveins:
  - { reg: '$sgpr0_sgpr1', virtual-reg: '%0' }
body:             |
  bb.0:
    liveins: $sgpr0_sgpr1

    %0:sgpr_64 = COPY $sgpr0_sgpr1
    %4:sreg_64_xexec = S_LOAD_DWORDX2_IMM %0, 36, 0
    %5:sreg_32_xm0_xexec = S_MOV_B32 1
    %6:sreg_32_xm0 = COPY %4.sub1
    %7:sreg_32_xm0 = COPY %4.sub0
    %8:sreg_32_xm0 = S_MOV_B32 61440
    %9:sreg_32_xm0 = S_MOV_B32 -1
    %10:sgpr_128 = REG_SEQUENCE killed %7, %subreg.hi16, killed %6, %subreg.lo16, killed %9, %subreg.sub0, killed %8, %subreg.sub0_sub1
    %12:sreg_32_xm0 = S_LSHL_B32 killed %5, 12, implicit-def dead $scc
    %13:vgpr_32 = COPY %12
    BUFFER_STORE_DWORD_OFFSET killed %13, killed %10, 0, 0, 0, 0, implicit $exec
    S_ENDPGM 0

...
---

# GCN-LABEL: name: s_fold_ashr_imm_regimm_32{{$}}
# GCN: [[VAL:%[0-9]+]]:vgpr_32 = V_MOV_B32_e32 243, implicit $exec
# GCN: BUFFER_STORE_DWORD_OFFSET killed [[VAL]], killed %7,
name:            s_fold_ashr_imm_regimm_32
tracksRegLiveness: true
liveins:
  - { reg: '$sgpr0_sgpr1', virtual-reg: '%0' }
body:             |
  bb.0:
    liveins: $sgpr0_sgpr1

    %0:sgpr_64 = COPY $sgpr0_sgpr1
    %2:sreg_64_xexec = S_LOAD_DWORDX2_IMM %0, 36, 0
    %3:sreg_32_xm0_xexec = S_MOV_B32 999123
    %4:sreg_32_xm0 = COPY %2.sub1
    %5:sreg_32_xm0 = COPY %2.sub0
    %6:sreg_32_xm0 = S_MOV_B32 61440
    %7:sreg_32_xm0 = S_MOV_B32 -1
    %8:sgpr_128 = REG_SEQUENCE killed %5, %subreg.hi16, killed %4, %subreg.lo16, killed %7, %subreg.sub0, killed %6, %subreg.sub0_sub1
    %10:sreg_32_xm0 = S_ASHR_I32 killed %3, 12, implicit-def dead $scc
    %11:vgpr_32 = COPY %10
    BUFFER_STORE_DWORD_OFFSET killed %11, killed %8, 0, 0, 0, 0, implicit $exec
    S_ENDPGM 0

...

# GCN-LABEL: name: v_fold_ashr_imm_regimm_32{{$}}
# GCN: [[VAL0:%[0-9]+]]:vgpr_32 = V_MOV_B32_e32 3903258, implicit $exec
# GCN: FLAT_STORE_DWORD %10, [[VAL0]],

# GCN: [[VAL1:%[0-9]+]]:vgpr_32 = V_MOV_B32_e32 62452139, implicit $exec
# GCN: FLAT_STORE_DWORD %10, [[VAL1]],

# GCN: [[VAL2:%[0-9]+]]:vgpr_32 = V_MOV_B32_e32 1678031, implicit $exec
# GCN: FLAT_STORE_DWORD %10, [[VAL2]],

# GCN: [[VAL3:%[0-9]+]]:vgpr_32 = V_MOV_B32_e32 3, implicit $exec
# GCN: FLAT_STORE_DWORD %10, [[VAL3]],

# GCN: [[VAL4:%[0-9]+]]:vgpr_32 = V_MOV_B32_e32 -1, implicit $exec
# GCN: FLAT_STORE_DWORD %10, [[VAL4]],

# GCN: [[VAL5:%[0-9]+]]:vgpr_32 = V_MOV_B32_e32 62500, implicit $exec
# GCN: FLAT_STORE_DWORD %10, [[VAL5]],

# GCN: [[VAL6:%[0-9]+]]:vgpr_32 = V_MOV_B32_e32 500000, implicit $exec
# GCN: FLAT_STORE_DWORD %10, [[VAL6]],

# GCN: [[VAL7:%[0-9]+]]:vgpr_32 = V_MOV_B32_e32 1920, implicit $exec
# GCN: FLAT_STORE_DWORD %10, [[VAL7]],

# GCN: [[VAL8:%[0-9]+]]:vgpr_32 = V_MOV_B32_e32 487907, implicit $exec
# GCN: FLAT_STORE_DWORD %10, [[VAL8]],

# GCN: [[VAL9:%[0-9]+]]:vgpr_32 = V_MOV_B32_e32 -1, implicit $exec
# GCN: FLAT_STORE_DWORD %10, [[VAL9]],

name:            v_fold_ashr_imm_regimm_32
tracksRegLiveness: true
isSSA: true
liveins:
  - { reg: '$sgpr0_sgpr1', virtual-reg: '%0' }
  - { reg: '$vgpr0', virtual-reg: '%2' }
body:             |
  bb.0:
    liveins: $sgpr0_sgpr1, $vgpr0

    %2:vgpr_32 = COPY $vgpr0
    %0:sgpr_64 = COPY $sgpr0_sgpr1
    %3:sreg_64_xexec = S_LOAD_DWORDX2_IMM %0, 36, 0
    %15:vgpr_32 = V_ASHRREV_I32_e64 31, %2, implicit $exec
    %16:vreg_64 = REG_SEQUENCE %2, %subreg.hi16, %15, %subreg.lo16
    %17:vreg_64 = V_LSHLREV_B64_e64 2, killed %16, implicit $exec
    %9:sreg_32_xm0 = COPY %3.sub1
    %21:vgpr_32 = V_ADD_CO_U32_e32 %3.sub0, %17.sub0, implicit-def $vcc, implicit $exec
    %19:vgpr_32 = COPY killed %9
    %18:vgpr_32 = V_ADDC_U32_e32 %17.sub1, %19, implicit-def $vcc, implicit $vcc, implicit $exec
    %20:vreg_64 = REG_SEQUENCE %21, %subreg.hi16, killed %18, %subreg.lo16
    %10:vgpr_32 = V_MOV_B32_e32 999234234, implicit $exec
    %24:vgpr_32 = V_MOV_B32_e32 3871, implicit $exec
    %6:vgpr_32 = V_MOV_B32_e32 1000000, implicit $exec
    %7:sreg_32_xm0 = S_MOV_B32 13424252
    %8:sreg_32_xm0 = S_MOV_B32 4
    %27:sreg_32_xm0 = S_MOV_B32 -4
    %29:sreg_32_xm0 = S_MOV_B32 1
    %30:sreg_32_xm0 = S_MOV_B32 3841
    %31:vgpr_32 = V_MOV_B32_e32 3841, implicit $exec
    %32:vgpr_32 = V_MOV_B32_e32 2, implicit $exec

    %11:vgpr_32 = V_ASHRREV_I32_e64 8, %10, implicit $exec
    FLAT_STORE_DWORD %20, %11, 0, 0, implicit $exec, implicit $flat_scr

    %12:vgpr_32 = V_ASHRREV_I32_e64 %8, %10, implicit $exec
    FLAT_STORE_DWORD %20, %12, 0, 0, implicit $exec, implicit $flat_scr

    %13:vgpr_32 = V_ASHR_I32_e64 %7, 3, implicit $exec
    FLAT_STORE_DWORD %20, %13, 0, 0, implicit $exec, implicit $flat_scr

    %14:vgpr_32 = V_ASHR_I32_e64 7, %29, implicit $exec
    FLAT_STORE_DWORD %20, %14, 0, 0, implicit $exec, implicit $flat_scr

    %33:vgpr_32 = V_ASHR_I32_e64 %27, %24, implicit $exec
    FLAT_STORE_DWORD %20, %33, 0, 0, implicit $exec, implicit $flat_scr

    %22:vgpr_32 = V_ASHR_I32_e64 %6, 4, implicit $exec
    FLAT_STORE_DWORD %20, %22, 0, 0, implicit $exec, implicit $flat_scr

    %23:vgpr_32 = V_ASHR_I32_e64 %6, %30, implicit $exec
    FLAT_STORE_DWORD %20, %23, 0, 0, implicit $exec, implicit $flat_scr

    %25:vgpr_32 = V_ASHR_I32_e32 %31, %31, implicit $exec
    FLAT_STORE_DWORD %20, %25, 0, 0, implicit $exec, implicit $flat_scr

    %26:vgpr_32 = V_ASHRREV_I32_e32 11, %10, implicit $exec
    FLAT_STORE_DWORD %20, %26, 0, 0, implicit $exec, implicit $flat_scr

    %28:vgpr_32 = V_ASHR_I32_e32 %27, %32, implicit $exec
    FLAT_STORE_DWORD %20, %28, 0, 0, implicit $exec, implicit $flat_scr

    S_ENDPGM 0

...
---

# GCN-LABEL: name: s_fold_lshr_imm_regimm_32{{$}}
# GCN: [[VAL:%[0-9]+]]:vgpr_32 = V_MOV_B32_e32 1048332, implicit $exec
# GCN: BUFFER_STORE_DWORD_OFFSET killed [[VAL]], killed %7,
name:            s_fold_lshr_imm_regimm_32
tracksRegLiveness: true
liveins:
  - { reg: '$sgpr0_sgpr1', virtual-reg: '%0' }
body:             |
  bb.0:
    liveins: $sgpr0_sgpr1

    %0:sgpr_64 = COPY $sgpr0_sgpr1
    %2:sreg_64_xexec = S_LOAD_DWORDX2_IMM %0, 36, 0
    %3:sreg_32_xm0_xexec = S_MOV_B32 -999123
    %4:sreg_32_xm0 = COPY %2.sub1
    %5:sreg_32_xm0 = COPY %2.sub0
    %6:sreg_32_xm0 = S_MOV_B32 61440
    %7:sreg_32_xm0 = S_MOV_B32 -1
    %8:sgpr_128 = REG_SEQUENCE killed %5, %subreg.hi16, killed %4, %subreg.lo16, killed %7, %subreg.sub0, killed %6, %subreg.sub0_sub1
    %10:sreg_32_xm0 = S_LSHR_B32 killed %3, 12, implicit-def dead $scc
    %11:vgpr_32 = COPY %10
    BUFFER_STORE_DWORD_OFFSET killed %11, killed %8, 0, 0, 0, 0, implicit $exec
    S_ENDPGM 0

...
---

# GCN-LABEL: name: v_fold_lshr_imm_regimm_32{{$}}
# GCN: [[VAL0:%[0-9]+]]:vgpr_32 = V_MOV_B32_e32 3903258, implicit $exec
# GCN: FLAT_STORE_DWORD %10, [[VAL0]],

# GCN: [[VAL1:%[0-9]+]]:vgpr_32 = V_MOV_B32_e32 62452139, implicit $exec
# GCN: FLAT_STORE_DWORD %10, [[VAL1]],

# GCN: [[VAL2:%[0-9]+]]:vgpr_32 = V_MOV_B32_e32 1678031, implicit $exec
# GCN: FLAT_STORE_DWORD %10, [[VAL2]],

# GCN: [[VAL3:%[0-9]+]]:vgpr_32 = V_MOV_B32_e32 3, implicit $exec
# GCN: FLAT_STORE_DWORD %10, [[VAL3]],

# GCN: [[VAL4:%[0-9]+]]:vgpr_32 = V_MOV_B32_e32 1, implicit $exec
# GCN: FLAT_STORE_DWORD %10, [[VAL4]],

# GCN: [[VAL5:%[0-9]+]]:vgpr_32 = V_MOV_B32_e32 62500, implicit $exec
# GCN: FLAT_STORE_DWORD %10, [[VAL5]],

# GCN: [[VAL6:%[0-9]+]]:vgpr_32 = V_MOV_B32_e32 500000, implicit $exec
# GCN: FLAT_STORE_DWORD %10, [[VAL6]],

# GCN: [[VAL7:%[0-9]+]]:vgpr_32 = V_MOV_B32_e32 1920, implicit $exec
# GCN: FLAT_STORE_DWORD %10, [[VAL7]],

# GCN: [[VAL8:%[0-9]+]]:vgpr_32 = V_MOV_B32_e32 487907, implicit $exec
# GCN: FLAT_STORE_DWORD %10, [[VAL8]],

# GCN: [[VAL9:%[0-9]+]]:vgpr_32 = V_MOV_B32_e32 1073741823, implicit $exec
# GCN: FLAT_STORE_DWORD %10, [[VAL9]],

name:            v_fold_lshr_imm_regimm_32
tracksRegLiveness: true
liveins:
  - { reg: '$sgpr0_sgpr1', virtual-reg: '%0' }
  - { reg: '$vgpr0', virtual-reg: '%2' }
body:             |
  bb.0:
    liveins: $sgpr0_sgpr1, $vgpr0

    %2:vgpr_32 = COPY $vgpr0
    %0:sgpr_64 = COPY $sgpr0_sgpr1
    %3:sreg_64_xexec = S_LOAD_DWORDX2_IMM %0, 36, 0
    %15:vgpr_32 = V_ASHRREV_I32_e64 31, %2, implicit $exec
    %16:vreg_64 = REG_SEQUENCE %2, %subreg.hi16, %15, %subreg.lo16
    %17:vreg_64 = V_LSHLREV_B64_e64 2, killed %16, implicit $exec
    %9:sreg_32_xm0 = COPY %3.sub1
    %21:vgpr_32 = V_ADD_CO_U32_e32 %3.sub0, %17.sub0, implicit-def $vcc, implicit $exec
    %19:vgpr_32 = COPY killed %9
    %18:vgpr_32 = V_ADDC_U32_e32 %17.sub1, %19, implicit-def $vcc, implicit $vcc, implicit $exec
    %20:vreg_64 = REG_SEQUENCE %21, %subreg.hi16, killed %18, %subreg.lo16
    %10:vgpr_32 = V_MOV_B32_e32 999234234, implicit $exec
    %24:vgpr_32 = V_MOV_B32_e32 3871, implicit $exec
    %6:vgpr_32 = V_MOV_B32_e32 1000000, implicit $exec
    %7:sreg_32_xm0 = S_MOV_B32 13424252
    %8:sreg_32_xm0 = S_MOV_B32 4
    %27:sreg_32_xm0 = S_MOV_B32 -4
    %29:sreg_32_xm0 = S_MOV_B32 1
    %30:sreg_32_xm0 = S_MOV_B32 3841
    %31:vgpr_32 = V_MOV_B32_e32 3841, implicit $exec
    %32:vgpr_32 = V_MOV_B32_e32 2, implicit $exec

    %11:vgpr_32 = V_LSHRREV_B32_e64 8, %10, implicit $exec
    FLAT_STORE_DWORD %20, %11, 0, 0, implicit $exec, implicit $flat_scr

    %12:vgpr_32 = V_LSHRREV_B32_e64 %8, %10, implicit $exec
    FLAT_STORE_DWORD %20, %12, 0, 0, implicit $exec, implicit $flat_scr

    %13:vgpr_32 = V_LSHR_B32_e64 %7, 3, implicit $exec
    FLAT_STORE_DWORD %20, %13, 0, 0, implicit $exec, implicit $flat_scr

    %14:vgpr_32 = V_LSHR_B32_e64 7, %29, implicit $exec
    FLAT_STORE_DWORD %20, %14, 0, 0, implicit $exec, implicit $flat_scr

    %33:vgpr_32 = V_LSHR_B32_e64 %27, %24, implicit $exec
    FLAT_STORE_DWORD %20, %33, 0, 0, implicit $exec, implicit $flat_scr

    %22:vgpr_32 = V_LSHR_B32_e64 %6, 4, implicit $exec
    FLAT_STORE_DWORD %20, %22, 0, 0, implicit $exec, implicit $flat_scr

    %23:vgpr_32 = V_LSHR_B32_e64 %6, %30, implicit $exec
    FLAT_STORE_DWORD %20, %23, 0, 0, implicit $exec, implicit $flat_scr

    %25:vgpr_32 = V_LSHR_B32_e32 %31, %31, implicit $exec
    FLAT_STORE_DWORD %20, %25, 0, 0, implicit $exec, implicit $flat_scr

    %26:vgpr_32 = V_LSHRREV_B32_e32 11, %10, implicit $exec
    FLAT_STORE_DWORD %20, %26, 0, 0, implicit $exec, implicit $flat_scr

    %28:vgpr_32 = V_LSHR_B32_e32 %27, %32, implicit $exec
    FLAT_STORE_DWORD %20, %28, 0, 0, implicit $exec, implicit $flat_scr
    S_ENDPGM 0

...
---
# There is only an undef use operand for %1, so there is no
# corresponding defining instruction

# GCN-LABEL: name: undefined_vreg_operand{{$}}
# GCN: bb.0
# GCN-NEXT: FLAT_STORE_DWORD undef %3:vreg_64, undef %2:vgpr_32,
# GCN-NEXT: S_ENDPGM 0
name: undefined_vreg_operand
tracksRegLiveness: true
body:             |
  bb.0:
    %0:vgpr_32 = V_MOV_B32_e32 0, implicit $exec
    %2:vgpr_32 = V_XOR_B32_e64 killed %0, undef %1:vgpr_32, implicit $exec
    FLAT_STORE_DWORD undef %3:vreg_64, %2, 0, 0, implicit $exec, implicit $flat_scr
    S_ENDPGM 0

...
---
# Make sure there is no crash if one of the operands is a physical register
# GCN-LABEL: name: constant_fold_physreg_op{{$}}
# GCN: %3:sreg_64 = S_AND_B64 $exec, 0, implicit-def dead $scc

name: constant_fold_physreg_op
tracksRegLiveness: true
body:             |
  bb.0:
    successors: %bb.1, %bb.3
    liveins: $vgpr0, $sgpr4_sgpr5

    %19:sreg_64 = IMPLICIT_DEF
    %0:sreg_64 = SI_IF killed %19, %bb.3, implicit-def dead $exec, implicit-def dead $scc, implicit $exec
    S_BRANCH %bb.1

  bb.1:
    %6:sreg_64 = S_MOV_B64 0
    %7:sreg_64 = S_AND_B64 $exec, killed %6, implicit-def dead $scc
    $vcc = COPY %7

  bb.3:
    liveins: $vcc
    SI_END_CF %0, implicit-def dead $exec, implicit-def dead $scc, implicit $exec
    S_ENDPGM 0, implicit $vcc

...
---
# GCN-LABEL: name: s_fold_andn2_imm_regimm_32{{$}}
# GCN: [[VAL:%[0-9]+]]:vgpr_32 = V_MOV_B32_e32 1233024, implicit $exec
# GCN: BUFFER_STORE_DWORD_OFFSET killed [[VAL]],
name:            s_fold_andn2_imm_regimm_32
tracksRegLiveness: true
liveins:
  - { reg: '$sgpr0_sgpr1', virtual-reg: '%0' }
body:             |
  bb.0:
    liveins: $sgpr0_sgpr1

    %0:sgpr_64 = COPY $sgpr0_sgpr1
    %1:sreg_64_xexec = S_LOAD_DWORDX2_IMM %0, 36, 0
    %2:sreg_32_xm0 = COPY %1.sub1
    %3:sreg_32_xm0 = COPY %1.sub0
    %4:sreg_32_xm0 = S_MOV_B32 61440
    %5:sreg_32_xm0 = S_MOV_B32 -1
    %6:sgpr_128 = REG_SEQUENCE killed %2, %subreg.sub0, killed %3, %subreg.sub1, killed %4, %subreg.sub2, killed %5, %subreg.sub3
    %7:sreg_32_xm0 = S_MOV_B32 1234567
    %8:sreg_32_xm0 = S_MOV_B32 9999
    %9:sreg_32_xm0 = S_ANDN2_B32 killed %7, killed %8, implicit-def dead $scc
    %10:vgpr_32 = COPY %9
    BUFFER_STORE_DWORD_OFFSET killed %10, killed %6, 0, 0, 0, 0, implicit $exec
    S_ENDPGM 0

...
---

# GCN-LABEL: name: s_fold_or_imm_regimm_32{{$}}
# GCN: %10:vgpr_32 = V_MOV_B32_e32 1243023, implicit $exec
# GCN: BUFFER_STORE_DWORD_OFFSET killed %10,
name:            s_fold_or_imm_regimm_32
alignment:       0
exposesReturnsTwice: false
legalized:       false
regBankSelected: false
selected:        false
tracksRegLiveness: true
liveins:
  - { reg: '$sgpr0_sgpr1', virtual-reg: '%0' }
body:             |
  bb.0:
    liveins: $sgpr0_sgpr1

    %0:sgpr_64 = COPY $sgpr0_sgpr1
    %1:sreg_64_xexec = S_LOAD_DWORDX2_IMM %0, 36, 0
    %2:sreg_32_xm0 = COPY %1.sub1
    %3:sreg_32_xm0 = COPY %1.sub0
    %4:sreg_32_xm0 = S_MOV_B32 61440
    %5:sreg_32_xm0 = S_MOV_B32 -1
    %6:sgpr_128 = REG_SEQUENCE killed %2, %subreg.sub0, killed %3, %subreg.sub1, killed %4, %subreg.sub2, killed %5, %subreg.sub3
    %7:sreg_32_xm0 = S_MOV_B32 1234567
    %8:sreg_32_xm0 = S_MOV_B32 9999
    %9:sreg_32_xm0 = S_OR_B32 killed %7, killed %8, implicit-def dead $scc
    %10:vgpr_32 = COPY %9
    BUFFER_STORE_DWORD_OFFSET killed %10, killed %6, 0, 0, 0, 0, implicit $exec
    S_ENDPGM 0

...
---

# GCN-LABEL: name: v_fold_or_imm_regimm_32{{$}}

# GCN: %14:vgpr_32 = V_MOV_B32_e32 1234903, implicit $exec
# GCN: FLAT_STORE_DWORD %10, %14,

# GCN: %15:vgpr_32 = V_MOV_B32_e32 1234903, implicit $exec
# GCN: FLAT_STORE_DWORD %10, %15

# GCN: %16:vgpr_32 = V_MOV_B32_e32 1234903, implicit $exec
# GCN: FLAT_STORE_DWORD %10, %16,

# GCN: %17:vgpr_32 = V_MOV_B32_e32 1234567, implicit $exec
# GCN: FLAT_STORE_DWORD %10, %17,

# GCN: %18:vgpr_32 = V_MOV_B32_e32 63, implicit $exec
# GCN: FLAT_STORE_DWORD %10, %18,

name:            v_fold_or_imm_regimm_32
alignment:       0
exposesReturnsTwice: false
legalized:       false
regBankSelected: false
selected:        false
tracksRegLiveness: true
liveins:
  - { reg: '$sgpr0_sgpr1', virtual-reg: '%0' }
  - { reg: '$vgpr0', virtual-reg: '%3' }
body:             |
  bb.0:
    liveins: $sgpr0_sgpr1, $vgpr0

    %3:vgpr_32 = COPY $vgpr0
    %0:sgpr_64 = COPY $sgpr0_sgpr1
    %4:sreg_64_xexec = S_LOAD_DWORDX2_IMM %0, 36, 0
    %13:vgpr_32 = V_ASHRREV_I32_e64 31, %3, implicit $exec
    %14:vreg_64 = REG_SEQUENCE %3, %subreg.sub0, %13, %subreg.sub1
    %15:vreg_64 = V_LSHLREV_B64_e64 2, killed %14, implicit $exec
    %5:sreg_32_xm0 = COPY %4.sub1
    %20:vgpr_32 = V_ADD_CO_U32_e32 %4.sub0, %15.sub0, implicit-def $vcc, implicit $exec
    %18:vgpr_32 = COPY killed %5
    %17:vgpr_32 = V_ADDC_U32_e32 %15.sub1, %18, implicit-def $vcc, implicit $vcc, implicit $exec
    %19:vreg_64 = REG_SEQUENCE %20, %subreg.sub0, killed %17, %subreg.sub1
    %6:vgpr_32 = V_MOV_B32_e32 982, implicit $exec
    %8:sreg_32_xm0 = S_MOV_B32 1234567
    %16:vgpr_32 = V_MOV_B32_e32 63, implicit $exec
    %9:vgpr_32 = V_OR_B32_e64 %8, %6, implicit $exec
    FLAT_STORE_DWORD %19, %9, 0, 0, implicit $exec, implicit $flat_scr
    %10:vgpr_32 = V_OR_B32_e64 %6, %8, implicit $exec
    FLAT_STORE_DWORD %19, %10, 0, 0, implicit $exec, implicit $flat_scr
    %11:vgpr_32 = V_OR_B32_e32 %8, %6, implicit $exec
    FLAT_STORE_DWORD %19, %11, 0, 0, implicit $exec, implicit $flat_scr
    %12:vgpr_32 = V_OR_B32_e64 %8, %8, implicit $exec
    FLAT_STORE_DWORD %19, %12, 0, 0, implicit $exec, implicit $flat_scr
    %21:vgpr_32 = V_OR_B32_e64 %16, %16, implicit $exec
    FLAT_STORE_DWORD %19, %21, 0, 0, implicit $exec, implicit $flat_scr
    S_ENDPGM 0

...
---

# GCN-LABEL: name: s_fold_orn2_imm_regimm_32{{$}}
# GCN: %10:vgpr_32 = V_MOV_B32_e32 -8457, implicit $exec
# GCN: BUFFER_STORE_DWORD_OFFSET killed %10,
name:            s_fold_orn2_imm_regimm_32
alignment:       0
exposesReturnsTwice: false
legalized:       false
regBankSelected: false
selected:        false
tracksRegLiveness: true
liveins:
  - { reg: '$sgpr0_sgpr1', virtual-reg: '%0' }
body:             |
  bb.0:
    liveins: $sgpr0_sgpr1

    %0:sgpr_64 = COPY $sgpr0_sgpr1
    %1:sreg_64_xexec = S_LOAD_DWORDX2_IMM %0, 36, 0
    %2:sreg_32_xm0 = COPY %1.sub1
    %3:sreg_32_xm0 = COPY %1.sub0
    %4:sreg_32_xm0 = S_MOV_B32 61440
    %5:sreg_32_xm0 = S_MOV_B32 -1
    %6:sgpr_128 = REG_SEQUENCE killed %2, %subreg.sub0, killed %3, %subreg.sub1, killed %4, %subreg.sub2, killed %5, %subreg.sub3
    %7:sreg_32_xm0 = S_MOV_B32 1234567
    %8:sreg_32_xm0 = S_MOV_B32 9999
    %9:sreg_32_xm0 = S_ORN2_B32 killed %7, killed %8, implicit-def dead $scc
    %10:vgpr_32 = COPY %9
    BUFFER_STORE_DWORD_OFFSET killed %10, killed %6, 0, 0, 0, 0, implicit $exec
    S_ENDPGM 0

...
---

# GCN-LABEL: name: s_fold_nand_imm_regimm_32{{$}}
# GCN: %10:vgpr_32 = V_MOV_B32_e32 -1544, implicit $exec
# GCN: BUFFER_STORE_DWORD_OFFSET killed %10,
name:            s_fold_nand_imm_regimm_32
alignment:       0
exposesReturnsTwice: false
legalized:       false
regBankSelected: false
selected:        false
tracksRegLiveness: true
liveins:
  - { reg: '$sgpr0_sgpr1', virtual-reg: '%0' }
body:             |
  bb.0:
    liveins: $sgpr0_sgpr1

    %0:sgpr_64 = COPY $sgpr0_sgpr1
    %1:sreg_64_xexec = S_LOAD_DWORDX2_IMM %0, 36, 0
    %2:sreg_32_xm0 = COPY %1.sub1
    %3:sreg_32_xm0 = COPY %1.sub0
    %4:sreg_32_xm0 = S_MOV_B32 61440
    %5:sreg_32_xm0 = S_MOV_B32 -1
    %6:sgpr_128 = REG_SEQUENCE killed %2, %subreg.sub0, killed %3, %subreg.sub1, killed %4, %subreg.sub2, killed %5, %subreg.sub3
    %7:sreg_32_xm0 = S_MOV_B32 1234567
    %8:sreg_32_xm0 = S_MOV_B32 9999
    %9:sreg_32_xm0 = S_NAND_B32 killed %7, killed %8, implicit-def dead $scc
    %10:vgpr_32 = COPY %9
    BUFFER_STORE_DWORD_OFFSET killed %10, killed %6, 0, 0, 0, 0, implicit $exec
    S_ENDPGM 0

...
---

# GCN-LABEL: name: s_fold_nor_imm_regimm_32{{$}}
# GCN: %10:vgpr_32 = V_MOV_B32_e32 -1243024, implicit $exec
# GCN: BUFFER_STORE_DWORD_OFFSET killed %10,
name:            s_fold_nor_imm_regimm_32
alignment:       0
exposesReturnsTwice: false
legalized:       false
regBankSelected: false
selected:        false
tracksRegLiveness: true
liveins:
  - { reg: '$sgpr0_sgpr1', virtual-reg: '%0' }
body:             |
  bb.0:
    liveins: $sgpr0_sgpr1

    %0:sgpr_64 = COPY $sgpr0_sgpr1
    %1:sreg_64_xexec = S_LOAD_DWORDX2_IMM %0, 36, 0
    %2:sreg_32_xm0 = COPY %1.sub1
    %3:sreg_32_xm0 = COPY %1.sub0
    %4:sreg_32_xm0 = S_MOV_B32 61440
    %5:sreg_32_xm0 = S_MOV_B32 -1
    %6:sgpr_128 = REG_SEQUENCE killed %2, %subreg.sub0, killed %3, %subreg.sub1, killed %4, %subreg.sub2, killed %5, %subreg.sub3
    %7:sreg_32_xm0 = S_MOV_B32 1234567
    %8:sreg_32_xm0 = S_MOV_B32 9999
    %9:sreg_32_xm0 = S_NOR_B32 killed %7, killed %8, implicit-def dead $scc
    %10:vgpr_32 = COPY %9
    BUFFER_STORE_DWORD_OFFSET killed %10, killed %6, 0, 0, 0, 0, implicit $exec
    S_ENDPGM 0

...
---

# GCN-LABEL: name: s_fold_xnor_imm_regimm_32{{$}}
# GCN: %10:vgpr_32 = V_MOV_B32_e32 -1241481, implicit $exec
# GCN: BUFFER_STORE_DWORD_OFFSET killed %10,
name:            s_fold_xnor_imm_regimm_32
alignment:       0
exposesReturnsTwice: false
legalized:       false
regBankSelected: false
selected:        false
tracksRegLiveness: true
liveins:
  - { reg: '$sgpr0_sgpr1', virtual-reg: '%0' }
body:             |
  bb.0:
    liveins: $sgpr0_sgpr1

    %0:sgpr_64 = COPY $sgpr0_sgpr1
    %1:sreg_64_xexec = S_LOAD_DWORDX2_IMM %0, 36, 0
    %2:sreg_32_xm0 = COPY %1.sub1
    %3:sreg_32_xm0 = COPY %1.sub0
    %4:sreg_32_xm0 = S_MOV_B32 61440
    %5:sreg_32_xm0 = S_MOV_B32 -1
    %6:sgpr_128 = REG_SEQUENCE killed %2, %subreg.sub0, killed %3, %subreg.sub1, killed %4, %subreg.sub2, killed %5, %subreg.sub3
    %7:sreg_32_xm0 = S_MOV_B32 1234567
    %8:sreg_32_xm0 = S_MOV_B32 9999
    %9:sreg_32_xm0 = S_XNOR_B32 killed %7, killed %8, implicit-def dead $scc
    %10:vgpr_32 = COPY %9
    BUFFER_STORE_DWORD_OFFSET killed %10, killed %6, 0, 0, 0, 0, implicit $exec
    S_ENDPGM 0

...

---
# GCN-LABEL: name: v_fold_shl_imm_regimm_32{{$}}

# GCN: %16:vgpr_32 = V_MOV_B32_e32 40955904, implicit $exec
# GCN: FLAT_STORE_DWORD %10, %16,

# GCN: %17:vgpr_32 = V_MOV_B32_e32 24, implicit $exec
# GCN: FLAT_STORE_DWORD %10, %17,

# GCN: %18:vgpr_32 = V_MOV_B32_e32 4096, implicit $exec
# GCN: FLAT_STORE_DWORD %10, %18,

# GCN: %19:vgpr_32 = V_MOV_B32_e32 24, implicit $exec
# GCN: FLAT_STORE_DWORD %10, %19,

# GCN: %20:vgpr_32 = V_MOV_B32_e32 0, implicit $exec
# GCN: FLAT_STORE_DWORD %10, %20,

# GCN: %21:vgpr_32 = V_MOV_B32_e32 4096, implicit $exec
# GCN: FLAT_STORE_DWORD %10, %21,

# GCN: %22:vgpr_32 = V_MOV_B32_e32 1, implicit $exec
# GCN: FLAT_STORE_DWORD %10, %22,

# GCN: %23:vgpr_32 = V_MOV_B32_e32 2, implicit $exec
# GCN: FLAT_STORE_DWORD %10, %23,

# GCN: %24:vgpr_32 = V_MOV_B32_e32 7927808, implicit $exec
# GCN: FLAT_STORE_DWORD %10, %24,

# GCN: %25:vgpr_32 = V_MOV_B32_e32 -8, implicit $exec
# GCN: FLAT_STORE_DWORD %10, %25,

name:            v_fold_shl_imm_regimm_32
alignment:       0
exposesReturnsTwice: false
legalized:       false
regBankSelected: false
selected:        false
tracksRegLiveness: true
liveins:
  - { reg: '$sgpr0_sgpr1', virtual-reg: '%0' }
  - { reg: '$vgpr0', virtual-reg: '%2' }
body:             |
  bb.0:
    liveins: $sgpr0_sgpr1, $vgpr0

    %2:vgpr_32 = COPY $vgpr0
    %0:sgpr_64 = COPY $sgpr0_sgpr1
    %3:sreg_64_xexec = S_LOAD_DWORDX2_IMM %0, 36, 0 :: (non-temporal dereferenceable invariant load (s64) from `ptr addrspace(4) poison`, addrspace 4)
    %15:vgpr_32 = V_ASHRREV_I32_e64 31, %2, implicit $exec
    %16:vreg_64 = REG_SEQUENCE %2, %subreg.sub0, %15, %subreg.sub1
    %17:vreg_64 = V_LSHLREV_B64_e64 2, killed %16, implicit $exec
    %9:sreg_32_xm0 = COPY %3.sub1
    %21:vgpr_32 = V_ADD_CO_U32_e32 %3.sub0, %17.sub0, implicit-def $vcc, implicit $exec
    %19:vgpr_32 = COPY killed %9
    %18:vgpr_32 = V_ADDC_U32_e32 %17.sub1, %19, implicit-def $vcc, implicit $vcc, implicit $exec
    %20:vreg_64 = REG_SEQUENCE %21, %subreg.sub0, killed %18, %subreg.sub1
    %10:vgpr_32 = V_MOV_B32_e32 9999, implicit $exec
    %24:vgpr_32 = V_MOV_B32_e32 3871, implicit $exec
    %6:vgpr_32 = V_MOV_B32_e32 1, implicit $exec
    %7:sreg_32_xm0 = S_MOV_B32 1
    %27:sreg_32_xm0 = S_MOV_B32 -4
    %11:vgpr_32 = V_LSHLREV_B32_e64 12, %10, implicit $exec
    FLAT_STORE_DWORD %20, %11, 0, 0, implicit $exec, implicit $flat_scr
    %12:vgpr_32 = V_LSHLREV_B32_e64 %7, 12, implicit $exec
    FLAT_STORE_DWORD %20, %12, 0, 0, implicit $exec, implicit $flat_scr
    %13:vgpr_32 = V_LSHL_B32_e64 %7, 12, implicit $exec
    FLAT_STORE_DWORD %20, %13, 0, 0, implicit $exec, implicit $flat_scr
    %14:vgpr_32 = V_LSHL_B32_e64 12, %7, implicit $exec
    FLAT_STORE_DWORD %20, %14, 0, 0, implicit $exec, implicit $flat_scr
    %30:vgpr_32 = V_LSHL_B32_e64 12, %24, implicit $exec
    FLAT_STORE_DWORD %20, %30, 0, 0, implicit $exec, implicit $flat_scr
    %22:vgpr_32 = V_LSHL_B32_e64 %6, 12, implicit $exec
    FLAT_STORE_DWORD %20, %22, 0, 0, implicit $exec, implicit $flat_scr
    %23:vgpr_32 = V_LSHL_B32_e64 %6, 32, implicit $exec
    FLAT_STORE_DWORD %20, %23, 0, 0, implicit $exec, implicit $flat_scr
    %25:vgpr_32 = V_LSHL_B32_e32 %6, %6, implicit $exec
    FLAT_STORE_DWORD %20, %25, 0, 0, implicit $exec, implicit $flat_scr
    %26:vgpr_32 = V_LSHLREV_B32_e32 11, %24, implicit $exec
    FLAT_STORE_DWORD %20, %26, 0, 0, implicit $exec, implicit $flat_scr
    %28:vgpr_32 = V_LSHL_B32_e32 %27, %6, implicit $exec
    FLAT_STORE_DWORD %20, %28, 0, 0, implicit $exec, implicit $flat_scr
    S_ENDPGM 0

...

# This used to incorrectly interpret V_MOV_B32_sdwa as being a move
# immediate, and interpreting the src0_modifiers field as a
# materialized immediate.

---
# GCN-LABEL: name: no_fold_sdwa_mov_imm
# GCN: %2:vgpr_32 = V_MOV_B32_sdwa 0, %0, 0, 5, 2, 4, implicit $exec, implicit %0(tied-def 0)
# GCN-NEXT: [[SHIFT:%[0-9]+]]:vgpr_32 = V_LSHRREV_B32_e64 16, %2, implicit $exec
# GCN-NEXT: S_ENDPGM 0, implicit [[SHIFT]]

name:            no_fold_sdwa_mov_imm
alignment:       0
exposesReturnsTwice: false
legalized:       false
regBankSelected: false
selected:        false
tracksRegLiveness: true

body:             |
  bb.0:
    liveins: $vgpr0
    %0:vgpr_32 = COPY $vgpr0
    %1:vgpr_32 = V_MOV_B32_e32 16, implicit $exec
    %2:vgpr_32 = V_MOV_B32_sdwa 0, %0:vgpr_32, 0, 5, 2, 4, implicit $exec, implicit %0:vgpr_32(tied-def 0)
    %3:vgpr_32 = V_MOV_B32_e32 16, implicit $exec
    %4:vgpr_32 = V_LSHRREV_B32_e64 %3:vgpr_32, %2:vgpr_32, implicit $exec
    S_ENDPGM 0, implicit %4

...

---
name:            constant_s_and_b32_only_implicit_def_scc_is_used
tracksRegLiveness: true
body:             |
  bb.0:
    ; GCN-LABEL: name: constant_s_and_b32_only_implicit_def_scc_is_used
    ; GCN: [[S_AND_B32_:%[0-9]+]]:sgpr_32 = S_AND_B32 32, 15, implicit-def $scc
    ; GCN-NEXT: S_ENDPGM 0, implicit $scc
    %0:sgpr_32 = S_MOV_B32 32
    %1:sgpr_32 = S_MOV_B32 15
    %2:sgpr_32 = S_AND_B32 %0, %1, implicit-def $scc
    S_ENDPGM 0, implicit $scc

...

---
name:            constant_s_and_b32_implicit_def_scc_is_used
tracksRegLiveness: true
body:             |
  bb.0:
    ; GCN-LABEL: name: constant_s_and_b32_implicit_def_scc_is_used
    ; GCN: [[S_AND_B32_:%[0-9]+]]:sgpr_32 = S_AND_B32 32, 15, implicit-def $scc
    ; GCN-NEXT: S_ENDPGM 0, implicit [[S_AND_B32_]], implicit $scc
    %0:sgpr_32 = S_MOV_B32 32
    %1:sgpr_32 = S_MOV_B32 15
    %2:sgpr_32 = S_AND_B32 %0, %1, implicit-def $scc
    S_ENDPGM 0, implicit %2, implicit $scc

...

---
name:            constant_s_and_b32_only_implicit_def_scc_is_dead
tracksRegLiveness: true
body:             |
  bb.0:
    ; GCN-LABEL: name: constant_s_and_b32_only_implicit_def_scc_is_dead
    ; GCN: S_ENDPGM 0, implicit undef $scc
    %0:sgpr_32 = S_MOV_B32 32
    %1:sgpr_32 = S_MOV_B32 15
    %2:sgpr_32 = S_AND_B32 %0, %1, implicit-def dead $scc
    S_ENDPGM 0, implicit undef $scc

...

---
name:            constant_s_or_b32_only_implicit_def_scc_is_used
tracksRegLiveness: true
body:             |
  bb.0:
    ; GCN-LABEL: name: constant_s_or_b32_only_implicit_def_scc_is_used
    ; GCN: [[S_OR_B32_:%[0-9]+]]:sgpr_32 = S_OR_B32 32, 15, implicit-def $scc
    ; GCN-NEXT: S_ENDPGM 0, implicit $scc
    %0:sgpr_32 = S_MOV_B32 32
    %1:sgpr_32 = S_MOV_B32 15
    %2:sgpr_32 = S_OR_B32 %0, %1, implicit-def $scc
    S_ENDPGM 0, implicit $scc

...

---
name:            constant_s_xor_b32_only_implicit_def_scc_is_used
tracksRegLiveness: true
body:             |
  bb.0:
    ; GCN-LABEL: name: constant_s_xor_b32_only_implicit_def_scc_is_used
    ; GCN: [[S_XOR_B32_:%[0-9]+]]:sgpr_32 = S_XOR_B32 32, 15, implicit-def $scc
    ; GCN-NEXT: S_ENDPGM 0, implicit $scc
    %0:sgpr_32 = S_MOV_B32 32
    %1:sgpr_32 = S_MOV_B32 15
    %2:sgpr_32 = S_XOR_B32 %0, %1, implicit-def $scc
    S_ENDPGM 0, implicit $scc

...

---
name:            constant_s_not_b32_only_implicit_def_scc_is_used
tracksRegLiveness: true
body:             |
  bb.0:
    ; GCN-LABEL: name: constant_s_not_b32_only_implicit_def_scc_is_used
    ; GCN: [[S_NOT_B32_:%[0-9]+]]:sgpr_32 = S_NOT_B32 32, implicit-def $scc
    ; GCN-NEXT: S_ENDPGM 0, implicit $scc
    %0:sgpr_32 = S_MOV_B32 32
    %1:sgpr_32 = S_NOT_B32 %0, implicit-def $scc
    S_ENDPGM 0, implicit $scc

...

# Really really implicit operand
---
name:            constant_v_and_b32_implicit_def_scc_is_used
tracksRegLiveness: true
body:             |
  bb.0:
    ; GCN-LABEL: name: constant_v_and_b32_implicit_def_scc_is_used
    ; GCN: [[V_MOV_B32_e32_:%[0-9]+]]:vgpr_32 = V_MOV_B32_e32 15, implicit $exec
    ; GCN-NEXT: [[V_AND_B32_e32_:%[0-9]+]]:vgpr_32 = V_AND_B32_e32 32, [[V_MOV_B32_e32_]], implicit $exec, implicit-def $scc
    ; GCN-NEXT: S_ENDPGM 0, implicit $scc
    %0:vgpr_32 = V_MOV_B32_e32 32, implicit $exec
    %1:vgpr_32 = V_MOV_B32_e32 15, implicit $exec
    %2:vgpr_32 = V_AND_B32_e32 %0, %1, implicit $exec, implicit-def $scc
    S_ENDPGM 0, implicit $scc

...

---
name:            constant_v_and_b32_implicit_def_vreg_is_used
tracksRegLiveness: true
body:             |
  bb.0:
    ; GCN-LABEL: name: constant_v_and_b32_implicit_def_vreg_is_used
    ; GCN: [[V_MOV_B32_e32_:%[0-9]+]]:vgpr_32 = V_MOV_B32_e32 15, implicit $exec
    ; GCN-NEXT: [[V_AND_B32_e32_:%[0-9]+]]:vgpr_32 = V_AND_B32_e32 32, [[V_MOV_B32_e32_]], implicit $exec, implicit-def %3
    ; GCN-NEXT: S_ENDPGM 0, implicit %3
    %0:vgpr_32 = V_MOV_B32_e32 32, implicit $exec
    %1:vgpr_32 = V_MOV_B32_e32 15, implicit $exec
    %2:vgpr_32 = V_AND_B32_e32 %0, %1, implicit $exec, implicit-def %3:vgpr_32
    S_ENDPGM 0, implicit %3

...
---
name:            constant_v_and_b32_implicit_use
tracksRegLiveness: true
body:             |
  bb.0:
    ; GCN-LABEL: name: constant_v_and_b32_implicit_use
    ; GCN: [[V_MOV_B32_e32_:%[0-9]+]]:vgpr_32 = V_MOV_B32_e32 0, implicit $exec
    ; GCN-NEXT: S_ENDPGM 0, implicit [[V_MOV_B32_e32_]]
    %0:vgpr_32 = V_MOV_B32_e32 32, implicit $exec
    %1:vgpr_32 = V_MOV_B32_e32 15, implicit $exec
    %2:vgpr_32 = V_MOV_B32_e32 24, implicit $exec
    %3:vgpr_32 = V_AND_B32_e32 %0, %1, implicit $exec, implicit %2:vgpr_32
    S_ENDPGM 0, implicit %3

...

---
name:            constant_s_xor_b32_uses_subreg
tracksRegLiveness: true
body:             |
  bb.0:
    ; GCN-LABEL: name: constant_s_xor_b32_uses_subreg
    ; GCN: [[S_MOV_B32_:%[0-9]+]]:sgpr_32 = S_MOV_B32 47
    ; GCN-NEXT: [[S_MOV_B32_1:%[0-9]+]]:sgpr_32 = S_MOV_B32 0
    ; GCN-NEXT: S_ENDPGM 0, implicit [[S_MOV_B32_]], implicit [[S_MOV_B32_1]]
    %0:sreg_64 = S_MOV_B64 32
    %1:sreg_64 = S_MOV_B64 15
    %2:sgpr_32 = S_XOR_B32 %0.sub0, %1.sub0, implicit-def dead $scc
    %3:sgpr_32 = S_XOR_B32 %0.sub1, %1.sub1, implicit-def dead $scc
    S_ENDPGM 0, implicit %2, implicit %3

...

---
name:            constant_v_or_b32_uses_subreg
tracksRegLiveness: true
body:             |
  bb.0:
    ; GCN-LABEL: name: constant_v_or_b32_uses_subreg
    ; GCN: [[V_MOV_B32_e32_:%[0-9]+]]:vgpr_32 = V_MOV_B32_e32 268435455, implicit $exec
    ; GCN-NEXT: [[V_MOV_B32_e32_1:%[0-9]+]]:vgpr_32 = V_MOV_B32_e32 -1, implicit $exec
    ; GCN-NEXT: S_ENDPGM 0, implicit [[V_MOV_B32_e32_]], implicit [[V_MOV_B32_e32_1]]
    %0:vreg_64 = V_MOV_B64_PSEUDO 18446744069683019775, implicit $exec
    %1:vreg_64 = V_MOV_B64_PSEUDO 0, implicit $exec
    %2:vgpr_32 = V_OR_B32_e32 %0.sub0, %1.sub0, implicit $exec
    %3:vgpr_32 = V_OR_B32_e32 %0.sub1, %1.sub1, implicit $exec
    S_ENDPGM 0, implicit %2, implicit %3

<<<<<<< HEAD
=======
...

---
name:            constant_v_or_b32_uses_subreg_or_0_regression
tracksRegLiveness: true
body:             |
  bb.0:
  liveins: $vgpr0, $vgpr1

    ; GCN-LABEL: name: constant_v_or_b32_uses_subreg_or_0_regression
    ; GCN: liveins: $vgpr0, $vgpr1
    ; GCN-NEXT: {{  $}}
    ; GCN-NEXT: [[COPY:%[0-9]+]]:vgpr_32 = COPY $vgpr1
    ; GCN-NEXT: [[COPY1:%[0-9]+]]:vgpr_32 = COPY [[COPY]]
    ; GCN-NEXT: S_ENDPGM 0, implicit [[COPY1]]
  %0:vgpr_32 = COPY $vgpr0
  %1:vgpr_32 = COPY $vgpr1
  %2:vgpr_32 = V_MOV_B32_e32 0, implicit $exec
  %3:vreg_64 = REG_SEQUENCE %2:vgpr_32, %subreg.sub0, %0:vgpr_32, %subreg.sub1
  %4:vgpr_32 = V_OR_B32_e64 %3.sub0:vreg_64, %1, implicit $exec
  S_ENDPGM 0, implicit %4

>>>>>>> eb0f1dc0
...<|MERGE_RESOLUTION|>--- conflicted
+++ resolved
@@ -960,8 +960,6 @@
     %3:vgpr_32 = V_OR_B32_e32 %0.sub1, %1.sub1, implicit $exec
     S_ENDPGM 0, implicit %2, implicit %3
 
-<<<<<<< HEAD
-=======
 ...
 
 ---
@@ -984,5 +982,4 @@
   %4:vgpr_32 = V_OR_B32_e64 %3.sub0:vreg_64, %1, implicit $exec
   S_ENDPGM 0, implicit %4
 
->>>>>>> eb0f1dc0
 ...