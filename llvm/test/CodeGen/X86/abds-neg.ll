; NOTE: Assertions have been autogenerated by utils/update_llc_test_checks.py
; RUN: llc < %s -mtriple=i686 -mattr=cmov | FileCheck %s --check-prefixes=X86
; RUN: llc < %s -mtriple=x86_64-linux | FileCheck %s --check-prefixes=X64

;
; trunc(nabs(sub(sext(a),sext(b)))) -> nabds(a,b)
;

define i8 @abd_ext_i8(i8 %a, i8 %b) nounwind {
; X86-LABEL: abd_ext_i8:
; X86:       # %bb.0:
; X86-NEXT:    movsbl {{[0-9]+}}(%esp), %eax
; X86-NEXT:    movsbl {{[0-9]+}}(%esp), %ecx
; X86-NEXT:    movl %ecx, %edx
; X86-NEXT:    subl %eax, %edx
; X86-NEXT:    subl %ecx, %eax
; X86-NEXT:    cmovll %edx, %eax
; X86-NEXT:    negb %al
; X86-NEXT:    # kill: def $al killed $al killed $eax
; X86-NEXT:    retl
;
; X64-LABEL: abd_ext_i8:
; X64:       # %bb.0:
; X64-NEXT:    movsbl %sil, %eax
; X64-NEXT:    movsbl %dil, %ecx
; X64-NEXT:    movl %ecx, %edx
; X64-NEXT:    subl %eax, %edx
; X64-NEXT:    subl %ecx, %eax
; X64-NEXT:    cmovll %edx, %eax
; X64-NEXT:    negb %al
; X64-NEXT:    # kill: def $al killed $al killed $eax
; X64-NEXT:    retq
  %aext = sext i8 %a to i64
  %bext = sext i8 %b to i64
  %sub = sub i64 %aext, %bext
  %abs = call i64 @llvm.abs.i64(i64 %sub, i1 false)
  %nabs = sub i64 0, %abs
  %trunc = trunc i64 %nabs to i8
  ret i8 %trunc
}

define i8 @abd_ext_i8_i16(i8 %a, i16 %b) nounwind {
; X86-LABEL: abd_ext_i8_i16:
; X86:       # %bb.0:
; X86-NEXT:    movswl {{[0-9]+}}(%esp), %eax
; X86-NEXT:    movsbl {{[0-9]+}}(%esp), %ecx
; X86-NEXT:    movl %ecx, %edx
; X86-NEXT:    subl %eax, %edx
; X86-NEXT:    subl %ecx, %eax
; X86-NEXT:    cmovll %edx, %eax
; X86-NEXT:    negb %al
; X86-NEXT:    # kill: def $al killed $al killed $eax
; X86-NEXT:    retl
;
; X64-LABEL: abd_ext_i8_i16:
; X64:       # %bb.0:
; X64-NEXT:    movsbl %dil, %ecx
; X64-NEXT:    subl %esi, %edi
; X64-NEXT:    movswl %si, %eax
; X64-NEXT:    subl %ecx, %eax
; X64-NEXT:    cmovll %edi, %eax
; X64-NEXT:    negb %al
; X64-NEXT:    # kill: def $al killed $al killed $eax
; X64-NEXT:    retq
  %aext = sext i8 %a to i64
  %bext = sext i16 %b to i64
  %sub = sub i64 %aext, %bext
  %abs = call i64 @llvm.abs.i64(i64 %sub, i1 false)
  %nabs = sub i64 0, %abs
  %trunc = trunc i64 %nabs to i8
  ret i8 %trunc
}

define i8 @abd_ext_i8_undef(i8 %a, i8 %b) nounwind {
; X86-LABEL: abd_ext_i8_undef:
; X86:       # %bb.0:
; X86-NEXT:    movsbl {{[0-9]+}}(%esp), %eax
; X86-NEXT:    movsbl {{[0-9]+}}(%esp), %ecx
; X86-NEXT:    movl %ecx, %edx
; X86-NEXT:    subl %eax, %edx
; X86-NEXT:    subl %ecx, %eax
; X86-NEXT:    cmovll %edx, %eax
; X86-NEXT:    negb %al
; X86-NEXT:    # kill: def $al killed $al killed $eax
; X86-NEXT:    retl
;
; X64-LABEL: abd_ext_i8_undef:
; X64:       # %bb.0:
; X64-NEXT:    movsbl %sil, %eax
; X64-NEXT:    movsbl %dil, %ecx
; X64-NEXT:    movl %ecx, %edx
; X64-NEXT:    subl %eax, %edx
; X64-NEXT:    subl %ecx, %eax
; X64-NEXT:    cmovll %edx, %eax
; X64-NEXT:    negb %al
; X64-NEXT:    # kill: def $al killed $al killed $eax
; X64-NEXT:    retq
  %aext = sext i8 %a to i64
  %bext = sext i8 %b to i64
  %sub = sub i64 %aext, %bext
  %abs = call i64 @llvm.abs.i64(i64 %sub, i1 true)
  %nabs = sub i64 0, %abs
  %trunc = trunc i64 %nabs to i8
  ret i8 %trunc
}

define i16 @abd_ext_i16(i16 %a, i16 %b) nounwind {
; X86-LABEL: abd_ext_i16:
; X86:       # %bb.0:
; X86-NEXT:    movswl {{[0-9]+}}(%esp), %eax
; X86-NEXT:    movswl {{[0-9]+}}(%esp), %ecx
; X86-NEXT:    movl %ecx, %edx
; X86-NEXT:    subl %eax, %edx
; X86-NEXT:    subl %ecx, %eax
; X86-NEXT:    cmovgel %edx, %eax
; X86-NEXT:    # kill: def $ax killed $ax killed $eax
; X86-NEXT:    retl
;
; X64-LABEL: abd_ext_i16:
; X64:       # %bb.0:
; X64-NEXT:    movswl %di, %ecx
; X64-NEXT:    subl %esi, %edi
; X64-NEXT:    movswl %si, %eax
; X64-NEXT:    subl %ecx, %eax
; X64-NEXT:    cmovll %edi, %eax
; X64-NEXT:    negl %eax
; X64-NEXT:    # kill: def $ax killed $ax killed $eax
; X64-NEXT:    retq
  %aext = sext i16 %a to i64
  %bext = sext i16 %b to i64
  %sub = sub i64 %aext, %bext
  %abs = call i64 @llvm.abs.i64(i64 %sub, i1 false)
  %nabs = sub i64 0, %abs
  %trunc = trunc i64 %nabs to i16
  ret i16 %trunc
}

define i16 @abd_ext_i16_i32(i16 %a, i32 %b) nounwind {
; X86-LABEL: abd_ext_i16_i32:
; X86:       # %bb.0:
; X86-NEXT:    movl {{[0-9]+}}(%esp), %eax
; X86-NEXT:    movswl {{[0-9]+}}(%esp), %ecx
; X86-NEXT:    movl %ecx, %edx
; X86-NEXT:    subl %eax, %edx
; X86-NEXT:    subl %ecx, %eax
; X86-NEXT:    cmovgel %edx, %eax
; X86-NEXT:    # kill: def $ax killed $ax killed $eax
; X86-NEXT:    retl
;
; X64-LABEL: abd_ext_i16_i32:
; X64:       # %bb.0:
; X64-NEXT:    movswl %di, %ecx
; X64-NEXT:    movl %edi, %eax
; X64-NEXT:    subl %esi, %eax
; X64-NEXT:    subl %ecx, %esi
; X64-NEXT:    cmovgel %esi, %eax
; X64-NEXT:    negl %eax
; X64-NEXT:    # kill: def $ax killed $ax killed $eax
; X64-NEXT:    retq
  %aext = sext i16 %a to i64
  %bext = sext i32 %b to i64
  %sub = sub i64 %aext, %bext
  %abs = call i64 @llvm.abs.i64(i64 %sub, i1 false)
  %nabs = sub i64 0, %abs
  %trunc = trunc i64 %nabs to i16
  ret i16 %trunc
}

define i16 @abd_ext_i16_undef(i16 %a, i16 %b) nounwind {
; X86-LABEL: abd_ext_i16_undef:
; X86:       # %bb.0:
; X86-NEXT:    movswl {{[0-9]+}}(%esp), %eax
; X86-NEXT:    movswl {{[0-9]+}}(%esp), %ecx
; X86-NEXT:    movl %ecx, %edx
; X86-NEXT:    subl %eax, %edx
; X86-NEXT:    subl %ecx, %eax
; X86-NEXT:    cmovgel %edx, %eax
; X86-NEXT:    # kill: def $ax killed $ax killed $eax
; X86-NEXT:    retl
;
; X64-LABEL: abd_ext_i16_undef:
; X64:       # %bb.0:
; X64-NEXT:    movswl %di, %ecx
; X64-NEXT:    subl %esi, %edi
; X64-NEXT:    movswl %si, %eax
; X64-NEXT:    subl %ecx, %eax
; X64-NEXT:    cmovll %edi, %eax
; X64-NEXT:    negl %eax
; X64-NEXT:    # kill: def $ax killed $ax killed $eax
; X64-NEXT:    retq
  %aext = sext i16 %a to i64
  %bext = sext i16 %b to i64
  %sub = sub i64 %aext, %bext
  %abs = call i64 @llvm.abs.i64(i64 %sub, i1 true)
  %nabs = sub i64 0, %abs
  %trunc = trunc i64 %nabs to i16
  ret i16 %trunc
}

define i32 @abd_ext_i32(i32 %a, i32 %b) nounwind {
; X86-LABEL: abd_ext_i32:
; X86:       # %bb.0:
; X86-NEXT:    movl {{[0-9]+}}(%esp), %eax
; X86-NEXT:    movl {{[0-9]+}}(%esp), %ecx
; X86-NEXT:    movl %ecx, %edx
; X86-NEXT:    subl %eax, %edx
; X86-NEXT:    subl %ecx, %eax
; X86-NEXT:    cmovgel %edx, %eax
; X86-NEXT:    retl
;
; X64-LABEL: abd_ext_i32:
; X64:       # %bb.0:
; X64-NEXT:    movl %edi, %eax
; X64-NEXT:    subl %esi, %eax
; X64-NEXT:    subl %edi, %esi
; X64-NEXT:    cmovll %esi, %eax
; X64-NEXT:    retq
  %aext = sext i32 %a to i64
  %bext = sext i32 %b to i64
  %sub = sub i64 %aext, %bext
  %abs = call i64 @llvm.abs.i64(i64 %sub, i1 false)
  %nabs = sub i64 0, %abs
  %trunc = trunc i64 %nabs to i32
  ret i32 %trunc
}

define i32 @abd_ext_i32_i16(i32 %a, i16 %b) nounwind {
; X86-LABEL: abd_ext_i32_i16:
; X86:       # %bb.0:
; X86-NEXT:    movswl {{[0-9]+}}(%esp), %eax
; X86-NEXT:    movl {{[0-9]+}}(%esp), %ecx
; X86-NEXT:    movl %ecx, %edx
; X86-NEXT:    subl %eax, %edx
; X86-NEXT:    subl %ecx, %eax
; X86-NEXT:    cmovgel %edx, %eax
; X86-NEXT:    retl
;
; X64-LABEL: abd_ext_i32_i16:
; X64:       # %bb.0:
; X64-NEXT:    movswl %si, %eax
; X64-NEXT:    movl %edi, %ecx
; X64-NEXT:    subl %eax, %ecx
; X64-NEXT:    subl %edi, %eax
; X64-NEXT:    cmovgel %ecx, %eax
; X64-NEXT:    retq
  %aext = sext i32 %a to i64
  %bext = sext i16 %b to i64
  %sub = sub i64 %aext, %bext
  %abs = call i64 @llvm.abs.i64(i64 %sub, i1 false)
  %nabs = sub i64 0, %abs
  %trunc = trunc i64 %nabs to i32
  ret i32 %trunc
}

define i32 @abd_ext_i32_undef(i32 %a, i32 %b) nounwind {
; X86-LABEL: abd_ext_i32_undef:
; X86:       # %bb.0:
; X86-NEXT:    movl {{[0-9]+}}(%esp), %eax
; X86-NEXT:    movl {{[0-9]+}}(%esp), %ecx
; X86-NEXT:    movl %ecx, %edx
; X86-NEXT:    subl %eax, %edx
; X86-NEXT:    subl %ecx, %eax
; X86-NEXT:    cmovgel %edx, %eax
; X86-NEXT:    retl
;
; X64-LABEL: abd_ext_i32_undef:
; X64:       # %bb.0:
; X64-NEXT:    movl %edi, %eax
; X64-NEXT:    subl %esi, %eax
; X64-NEXT:    subl %edi, %esi
; X64-NEXT:    cmovll %esi, %eax
; X64-NEXT:    retq
  %aext = sext i32 %a to i64
  %bext = sext i32 %b to i64
  %sub = sub i64 %aext, %bext
  %abs = call i64 @llvm.abs.i64(i64 %sub, i1 true)
  %nabs = sub i64 0, %abs
  %trunc = trunc i64 %nabs to i32
  ret i32 %trunc
}

define i64 @abd_ext_i64(i64 %a, i64 %b) nounwind {
; X86-LABEL: abd_ext_i64:
; X86:       # %bb.0:
; X86-NEXT:    pushl %ebx
; X86-NEXT:    pushl %edi
; X86-NEXT:    pushl %esi
; X86-NEXT:    movl {{[0-9]+}}(%esp), %eax
; X86-NEXT:    movl {{[0-9]+}}(%esp), %ecx
; X86-NEXT:    movl {{[0-9]+}}(%esp), %edx
; X86-NEXT:    movl {{[0-9]+}}(%esp), %esi
; X86-NEXT:    movl %edx, %edi
; X86-NEXT:    subl %eax, %edi
; X86-NEXT:    movl %esi, %ebx
; X86-NEXT:    sbbl %ecx, %ebx
; X86-NEXT:    subl %edx, %eax
; X86-NEXT:    sbbl %esi, %ecx
; X86-NEXT:    cmovll %ebx, %ecx
; X86-NEXT:    cmovll %edi, %eax
; X86-NEXT:    xorl %edx, %edx
; X86-NEXT:    negl %eax
; X86-NEXT:    sbbl %ecx, %edx
; X86-NEXT:    popl %esi
; X86-NEXT:    popl %edi
; X86-NEXT:    popl %ebx
; X86-NEXT:    retl
;
; X64-LABEL: abd_ext_i64:
; X64:       # %bb.0:
; X64-NEXT:    movq %rdi, %rax
; X64-NEXT:    subq %rsi, %rax
; X64-NEXT:    subq %rdi, %rsi
; X64-NEXT:    cmovlq %rsi, %rax
; X64-NEXT:    retq
  %aext = sext i64 %a to i128
  %bext = sext i64 %b to i128
  %sub = sub i128 %aext, %bext
  %abs = call i128 @llvm.abs.i128(i128 %sub, i1 false)
  %nabs = sub i128 0, %abs
  %trunc = trunc i128 %nabs to i64
  ret i64 %trunc
}

define i64 @abd_ext_i64_undef(i64 %a, i64 %b) nounwind {
; X86-LABEL: abd_ext_i64_undef:
; X86:       # %bb.0:
; X86-NEXT:    pushl %ebx
; X86-NEXT:    pushl %edi
; X86-NEXT:    pushl %esi
; X86-NEXT:    movl {{[0-9]+}}(%esp), %eax
; X86-NEXT:    movl {{[0-9]+}}(%esp), %ecx
; X86-NEXT:    movl {{[0-9]+}}(%esp), %edx
; X86-NEXT:    movl {{[0-9]+}}(%esp), %esi
; X86-NEXT:    movl %edx, %edi
; X86-NEXT:    subl %eax, %edi
; X86-NEXT:    movl %esi, %ebx
; X86-NEXT:    sbbl %ecx, %ebx
; X86-NEXT:    subl %edx, %eax
; X86-NEXT:    sbbl %esi, %ecx
; X86-NEXT:    cmovll %ebx, %ecx
; X86-NEXT:    cmovll %edi, %eax
; X86-NEXT:    xorl %edx, %edx
; X86-NEXT:    negl %eax
; X86-NEXT:    sbbl %ecx, %edx
; X86-NEXT:    popl %esi
; X86-NEXT:    popl %edi
; X86-NEXT:    popl %ebx
; X86-NEXT:    retl
;
; X64-LABEL: abd_ext_i64_undef:
; X64:       # %bb.0:
; X64-NEXT:    movq %rdi, %rax
; X64-NEXT:    subq %rsi, %rax
; X64-NEXT:    subq %rdi, %rsi
; X64-NEXT:    cmovlq %rsi, %rax
; X64-NEXT:    retq
  %aext = sext i64 %a to i128
  %bext = sext i64 %b to i128
  %sub = sub i128 %aext, %bext
  %abs = call i128 @llvm.abs.i128(i128 %sub, i1 true)
  %nabs = sub i128 0, %abs
  %trunc = trunc i128 %nabs to i64
  ret i64 %trunc
}

define i128 @abd_ext_i128(i128 %a, i128 %b) nounwind {
; X86-LABEL: abd_ext_i128:
; X86:       # %bb.0:
; X86-NEXT:    pushl %ebp
; X86-NEXT:    movl %esp, %ebp
; X86-NEXT:    pushl %ebx
; X86-NEXT:    pushl %edi
; X86-NEXT:    pushl %esi
; X86-NEXT:    andl $-16, %esp
; X86-NEXT:    subl $16, %esp
; X86-NEXT:    movl 40(%ebp), %ecx
; X86-NEXT:    movl 44(%ebp), %eax
; X86-NEXT:    movl 24(%ebp), %edx
; X86-NEXT:    movl 28(%ebp), %esi
; X86-NEXT:    subl %ecx, %edx
; X86-NEXT:    movl %edx, {{[-0-9]+}}(%e{{[sb]}}p) # 4-byte Spill
; X86-NEXT:    movl %esi, %edx
; X86-NEXT:    sbbl %eax, %edx
; X86-NEXT:    movl %edx, {{[-0-9]+}}(%e{{[sb]}}p) # 4-byte Spill
; X86-NEXT:    movl 48(%ebp), %edx
; X86-NEXT:    movl 32(%ebp), %ebx
; X86-NEXT:    sbbl %edx, %ebx
; X86-NEXT:    movl 52(%ebp), %esi
; X86-NEXT:    movl 36(%ebp), %edi
; X86-NEXT:    sbbl %esi, %edi
; X86-NEXT:    subl 24(%ebp), %ecx
; X86-NEXT:    sbbl 28(%ebp), %eax
; X86-NEXT:    sbbl 32(%ebp), %edx
; X86-NEXT:    sbbl 36(%ebp), %esi
; X86-NEXT:    cmovll %edi, %esi
; X86-NEXT:    cmovll %ebx, %edx
; X86-NEXT:    cmovll {{[-0-9]+}}(%e{{[sb]}}p), %eax # 4-byte Folded Reload
; X86-NEXT:    cmovll {{[-0-9]+}}(%e{{[sb]}}p), %ecx # 4-byte Folded Reload
; X86-NEXT:    xorl %edi, %edi
; X86-NEXT:    negl %ecx
; X86-NEXT:    movl $0, %ebx
; X86-NEXT:    sbbl %eax, %ebx
; X86-NEXT:    movl $0, %eax
; X86-NEXT:    sbbl %edx, %eax
; X86-NEXT:    sbbl %esi, %edi
; X86-NEXT:    movl 8(%ebp), %edx
; X86-NEXT:    movl %ecx, (%edx)
; X86-NEXT:    movl %ebx, 4(%edx)
; X86-NEXT:    movl %eax, 8(%edx)
; X86-NEXT:    movl %edi, 12(%edx)
; X86-NEXT:    movl %edx, %eax
; X86-NEXT:    leal -12(%ebp), %esp
; X86-NEXT:    popl %esi
; X86-NEXT:    popl %edi
; X86-NEXT:    popl %ebx
; X86-NEXT:    popl %ebp
; X86-NEXT:    retl $4
;
; X64-LABEL: abd_ext_i128:
; X64:       # %bb.0:
; X64-NEXT:    movq %rdi, %rax
; X64-NEXT:    subq %rdx, %rax
; X64-NEXT:    movq %rsi, %r8
; X64-NEXT:    sbbq %rcx, %r8
; X64-NEXT:    subq %rdi, %rdx
; X64-NEXT:    sbbq %rsi, %rcx
; X64-NEXT:    cmovlq %r8, %rcx
; X64-NEXT:    cmovgeq %rdx, %rax
; X64-NEXT:    xorl %edx, %edx
; X64-NEXT:    negq %rax
; X64-NEXT:    sbbq %rcx, %rdx
; X64-NEXT:    retq
  %aext = sext i128 %a to i256
  %bext = sext i128 %b to i256
  %sub = sub i256 %aext, %bext
  %abs = call i256 @llvm.abs.i256(i256 %sub, i1 false)
  %nabs = sub i256 0, %abs
  %trunc = trunc i256 %nabs to i128
  ret i128 %trunc
}

define i128 @abd_ext_i128_undef(i128 %a, i128 %b) nounwind {
; X86-LABEL: abd_ext_i128_undef:
; X86:       # %bb.0:
; X86-NEXT:    pushl %ebp
; X86-NEXT:    movl %esp, %ebp
; X86-NEXT:    pushl %ebx
; X86-NEXT:    pushl %edi
; X86-NEXT:    pushl %esi
; X86-NEXT:    andl $-16, %esp
; X86-NEXT:    subl $16, %esp
; X86-NEXT:    movl 40(%ebp), %ecx
; X86-NEXT:    movl 44(%ebp), %eax
; X86-NEXT:    movl 24(%ebp), %edx
; X86-NEXT:    movl 28(%ebp), %esi
; X86-NEXT:    subl %ecx, %edx
; X86-NEXT:    movl %edx, {{[-0-9]+}}(%e{{[sb]}}p) # 4-byte Spill
; X86-NEXT:    movl %esi, %edx
; X86-NEXT:    sbbl %eax, %edx
; X86-NEXT:    movl %edx, {{[-0-9]+}}(%e{{[sb]}}p) # 4-byte Spill
; X86-NEXT:    movl 48(%ebp), %edx
; X86-NEXT:    movl 32(%ebp), %ebx
; X86-NEXT:    sbbl %edx, %ebx
; X86-NEXT:    movl 52(%ebp), %esi
; X86-NEXT:    movl 36(%ebp), %edi
; X86-NEXT:    sbbl %esi, %edi
; X86-NEXT:    subl 24(%ebp), %ecx
; X86-NEXT:    sbbl 28(%ebp), %eax
; X86-NEXT:    sbbl 32(%ebp), %edx
; X86-NEXT:    sbbl 36(%ebp), %esi
; X86-NEXT:    cmovll %edi, %esi
; X86-NEXT:    cmovll %ebx, %edx
; X86-NEXT:    cmovll {{[-0-9]+}}(%e{{[sb]}}p), %eax # 4-byte Folded Reload
; X86-NEXT:    cmovll {{[-0-9]+}}(%e{{[sb]}}p), %ecx # 4-byte Folded Reload
; X86-NEXT:    xorl %edi, %edi
; X86-NEXT:    negl %ecx
; X86-NEXT:    movl $0, %ebx
; X86-NEXT:    sbbl %eax, %ebx
; X86-NEXT:    movl $0, %eax
; X86-NEXT:    sbbl %edx, %eax
; X86-NEXT:    sbbl %esi, %edi
; X86-NEXT:    movl 8(%ebp), %edx
; X86-NEXT:    movl %ecx, (%edx)
; X86-NEXT:    movl %ebx, 4(%edx)
; X86-NEXT:    movl %eax, 8(%edx)
; X86-NEXT:    movl %edi, 12(%edx)
; X86-NEXT:    movl %edx, %eax
; X86-NEXT:    leal -12(%ebp), %esp
; X86-NEXT:    popl %esi
; X86-NEXT:    popl %edi
; X86-NEXT:    popl %ebx
; X86-NEXT:    popl %ebp
; X86-NEXT:    retl $4
;
; X64-LABEL: abd_ext_i128_undef:
; X64:       # %bb.0:
; X64-NEXT:    movq %rdi, %rax
; X64-NEXT:    subq %rdx, %rax
; X64-NEXT:    movq %rsi, %r8
; X64-NEXT:    sbbq %rcx, %r8
; X64-NEXT:    subq %rdi, %rdx
; X64-NEXT:    sbbq %rsi, %rcx
; X64-NEXT:    cmovlq %r8, %rcx
; X64-NEXT:    cmovgeq %rdx, %rax
; X64-NEXT:    xorl %edx, %edx
; X64-NEXT:    negq %rax
; X64-NEXT:    sbbq %rcx, %rdx
; X64-NEXT:    retq
  %aext = sext i128 %a to i256
  %bext = sext i128 %b to i256
  %sub = sub i256 %aext, %bext
  %abs = call i256 @llvm.abs.i256(i256 %sub, i1 true)
  %nabs = sub i256 0, %abs
  %trunc = trunc i256 %nabs to i128
  ret i128 %trunc
}

;
; sub(smin(a,b),smax(a,b)) -> nabds(a,b)
;

define i8 @abd_minmax_i8(i8 %a, i8 %b) nounwind {
; X86-LABEL: abd_minmax_i8:
; X86:       # %bb.0:
; X86-NEXT:    movsbl {{[0-9]+}}(%esp), %eax
; X86-NEXT:    movsbl {{[0-9]+}}(%esp), %ecx
; X86-NEXT:    movl %ecx, %edx
; X86-NEXT:    subl %eax, %edx
; X86-NEXT:    subl %ecx, %eax
; X86-NEXT:    cmovll %edx, %eax
; X86-NEXT:    negb %al
; X86-NEXT:    # kill: def $al killed $al killed $eax
; X86-NEXT:    retl
;
; X64-LABEL: abd_minmax_i8:
; X64:       # %bb.0:
; X64-NEXT:    movsbl %sil, %eax
; X64-NEXT:    movsbl %dil, %ecx
; X64-NEXT:    movl %ecx, %edx
; X64-NEXT:    subl %eax, %edx
; X64-NEXT:    subl %ecx, %eax
; X64-NEXT:    cmovll %edx, %eax
; X64-NEXT:    negb %al
; X64-NEXT:    # kill: def $al killed $al killed $eax
; X64-NEXT:    retq
  %min = call i8 @llvm.smin.i8(i8 %a, i8 %b)
  %max = call i8 @llvm.smax.i8(i8 %a, i8 %b)
  %sub = sub i8 %min, %max
  ret i8 %sub
}

define i16 @abd_minmax_i16(i16 %a, i16 %b) nounwind {
; X86-LABEL: abd_minmax_i16:
; X86:       # %bb.0:
; X86-NEXT:    movswl {{[0-9]+}}(%esp), %eax
; X86-NEXT:    movswl {{[0-9]+}}(%esp), %ecx
; X86-NEXT:    movl %ecx, %edx
; X86-NEXT:    subl %eax, %edx
; X86-NEXT:    subl %ecx, %eax
; X86-NEXT:    cmovgel %edx, %eax
; X86-NEXT:    # kill: def $ax killed $ax killed $eax
; X86-NEXT:    retl
;
; X64-LABEL: abd_minmax_i16:
; X64:       # %bb.0:
; X64-NEXT:    movswl %di, %ecx
; X64-NEXT:    subl %esi, %edi
; X64-NEXT:    movswl %si, %eax
; X64-NEXT:    subl %ecx, %eax
; X64-NEXT:    cmovll %edi, %eax
; X64-NEXT:    negl %eax
; X64-NEXT:    # kill: def $ax killed $ax killed $eax
; X64-NEXT:    retq
  %min = call i16 @llvm.smin.i16(i16 %a, i16 %b)
  %max = call i16 @llvm.smax.i16(i16 %a, i16 %b)
  %sub = sub i16 %min, %max
  ret i16 %sub
}

define i32 @abd_minmax_i32(i32 %a, i32 %b) nounwind {
; X86-LABEL: abd_minmax_i32:
; X86:       # %bb.0:
; X86-NEXT:    movl {{[0-9]+}}(%esp), %eax
; X86-NEXT:    movl {{[0-9]+}}(%esp), %ecx
; X86-NEXT:    movl %ecx, %edx
; X86-NEXT:    subl %eax, %edx
; X86-NEXT:    subl %ecx, %eax
; X86-NEXT:    cmovgel %edx, %eax
; X86-NEXT:    retl
;
; X64-LABEL: abd_minmax_i32:
; X64:       # %bb.0:
; X64-NEXT:    movl %edi, %eax
; X64-NEXT:    subl %esi, %eax
; X64-NEXT:    subl %edi, %esi
; X64-NEXT:    cmovll %esi, %eax
; X64-NEXT:    retq
  %min = call i32 @llvm.smin.i32(i32 %a, i32 %b)
  %max = call i32 @llvm.smax.i32(i32 %a, i32 %b)
  %sub = sub i32 %min, %max
  ret i32 %sub
}

define i64 @abd_minmax_i64(i64 %a, i64 %b) nounwind {
; X86-LABEL: abd_minmax_i64:
; X86:       # %bb.0:
; X86-NEXT:    pushl %ebp
; X86-NEXT:    pushl %ebx
; X86-NEXT:    pushl %edi
; X86-NEXT:    pushl %esi
; X86-NEXT:    movl {{[0-9]+}}(%esp), %esi
; X86-NEXT:    movl {{[0-9]+}}(%esp), %ecx
; X86-NEXT:    movl {{[0-9]+}}(%esp), %edi
; X86-NEXT:    movl {{[0-9]+}}(%esp), %ebx
; X86-NEXT:    cmpl %esi, %edi
; X86-NEXT:    movl %ebx, %eax
; X86-NEXT:    sbbl %ecx, %eax
; X86-NEXT:    movl %ecx, %edx
; X86-NEXT:    cmovll %ebx, %edx
; X86-NEXT:    movl %esi, %eax
; X86-NEXT:    cmovll %edi, %eax
; X86-NEXT:    cmpl %edi, %esi
; X86-NEXT:    movl %ecx, %ebp
; X86-NEXT:    sbbl %ebx, %ebp
; X86-NEXT:    cmovll %ebx, %ecx
; X86-NEXT:    cmovll %edi, %esi
; X86-NEXT:    subl %esi, %eax
; X86-NEXT:    sbbl %ecx, %edx
; X86-NEXT:    popl %esi
; X86-NEXT:    popl %edi
; X86-NEXT:    popl %ebx
; X86-NEXT:    popl %ebp
; X86-NEXT:    retl
;
; X64-LABEL: abd_minmax_i64:
; X64:       # %bb.0:
; X64-NEXT:    movq %rdi, %rax
; X64-NEXT:    subq %rsi, %rax
; X64-NEXT:    subq %rdi, %rsi
; X64-NEXT:    cmovlq %rsi, %rax
; X64-NEXT:    retq
  %min = call i64 @llvm.smin.i64(i64 %a, i64 %b)
  %max = call i64 @llvm.smax.i64(i64 %a, i64 %b)
  %sub = sub i64 %min, %max
  ret i64 %sub
}

define i128 @abd_minmax_i128(i128 %a, i128 %b) nounwind {
; X86-LABEL: abd_minmax_i128:
; X86:       # %bb.0:
; X86-NEXT:    pushl %ebp
; X86-NEXT:    movl %esp, %ebp
; X86-NEXT:    pushl %ebx
; X86-NEXT:    pushl %edi
; X86-NEXT:    pushl %esi
; X86-NEXT:    andl $-16, %esp
; X86-NEXT:    subl $16, %esp
; X86-NEXT:    movl 40(%ebp), %esi
; X86-NEXT:    movl 24(%ebp), %edi
; X86-NEXT:    movl 28(%ebp), %eax
; X86-NEXT:    cmpl %esi, %edi
; X86-NEXT:    sbbl 44(%ebp), %eax
; X86-NEXT:    movl 48(%ebp), %edx
; X86-NEXT:    movl 32(%ebp), %eax
; X86-NEXT:    sbbl %edx, %eax
; X86-NEXT:    movl 52(%ebp), %ebx
; X86-NEXT:    movl 36(%ebp), %ecx
; X86-NEXT:    movl %ecx, %eax
; X86-NEXT:    sbbl %ebx, %eax
; X86-NEXT:    movl %ebx, %eax
; X86-NEXT:    cmovll %ecx, %eax
; X86-NEXT:    movl %eax, {{[-0-9]+}}(%e{{[sb]}}p) # 4-byte Spill
; X86-NEXT:    movl %edx, %eax
; X86-NEXT:    cmovll 32(%ebp), %eax
; X86-NEXT:    movl %eax, {{[-0-9]+}}(%e{{[sb]}}p) # 4-byte Spill
; X86-NEXT:    movl 44(%ebp), %eax
; X86-NEXT:    cmovll 28(%ebp), %eax
; X86-NEXT:    movl %esi, %ecx
; X86-NEXT:    cmovll %edi, %ecx
; X86-NEXT:    cmpl %edi, %esi
; X86-NEXT:    movl 44(%ebp), %edi
; X86-NEXT:    sbbl 28(%ebp), %edi
; X86-NEXT:    movl %edx, %edi
; X86-NEXT:    sbbl 32(%ebp), %edi
; X86-NEXT:    movl %ebx, %edi
; X86-NEXT:    sbbl 36(%ebp), %edi
; X86-NEXT:    cmovll 36(%ebp), %ebx
; X86-NEXT:    cmovll 32(%ebp), %edx
; X86-NEXT:    movl 44(%ebp), %edi
; X86-NEXT:    cmovll 28(%ebp), %edi
; X86-NEXT:    cmovll 24(%ebp), %esi
; X86-NEXT:    subl %esi, %ecx
; X86-NEXT:    sbbl %edi, %eax
; X86-NEXT:    movl {{[-0-9]+}}(%e{{[sb]}}p), %edi # 4-byte Reload
; X86-NEXT:    sbbl %edx, %edi
; X86-NEXT:    movl {{[-0-9]+}}(%e{{[sb]}}p), %esi # 4-byte Reload
; X86-NEXT:    sbbl %ebx, %esi
; X86-NEXT:    movl 8(%ebp), %edx
; X86-NEXT:    movl %ecx, (%edx)
; X86-NEXT:    movl %eax, 4(%edx)
; X86-NEXT:    movl %edi, 8(%edx)
; X86-NEXT:    movl %esi, 12(%edx)
; X86-NEXT:    movl %edx, %eax
; X86-NEXT:    leal -12(%ebp), %esp
; X86-NEXT:    popl %esi
; X86-NEXT:    popl %edi
; X86-NEXT:    popl %ebx
; X86-NEXT:    popl %ebp
; X86-NEXT:    retl $4
;
; X64-LABEL: abd_minmax_i128:
; X64:       # %bb.0:
; X64-NEXT:    cmpq %rdx, %rdi
; X64-NEXT:    movq %rsi, %rax
; X64-NEXT:    sbbq %rcx, %rax
; X64-NEXT:    movq %rcx, %r8
; X64-NEXT:    cmovlq %rsi, %r8
; X64-NEXT:    movq %rdx, %rax
; X64-NEXT:    cmovlq %rdi, %rax
; X64-NEXT:    cmpq %rdi, %rdx
; X64-NEXT:    movq %rcx, %r9
; X64-NEXT:    sbbq %rsi, %r9
; X64-NEXT:    cmovlq %rsi, %rcx
; X64-NEXT:    cmovlq %rdi, %rdx
; X64-NEXT:    subq %rdx, %rax
; X64-NEXT:    sbbq %rcx, %r8
; X64-NEXT:    movq %r8, %rdx
; X64-NEXT:    retq
  %min = call i128 @llvm.smin.i128(i128 %a, i128 %b)
  %max = call i128 @llvm.smax.i128(i128 %a, i128 %b)
  %sub = sub i128 %min, %max
  ret i128 %sub
}

;
; select(icmp(a,b),sub(a,b),sub(b,a)) -> nabds(a,b)
;

define i8 @abd_cmp_i8(i8 %a, i8 %b) nounwind {
; X86-LABEL: abd_cmp_i8:
; X86:       # %bb.0:
; X86-NEXT:    movsbl {{[0-9]+}}(%esp), %eax
; X86-NEXT:    movsbl {{[0-9]+}}(%esp), %ecx
; X86-NEXT:    movl %ecx, %edx
; X86-NEXT:    subl %eax, %edx
; X86-NEXT:    subl %ecx, %eax
; X86-NEXT:    cmovll %edx, %eax
; X86-NEXT:    negb %al
; X86-NEXT:    # kill: def $al killed $al killed $eax
; X86-NEXT:    retl
;
; X64-LABEL: abd_cmp_i8:
; X64:       # %bb.0:
; X64-NEXT:    movsbl %sil, %eax
; X64-NEXT:    movsbl %dil, %ecx
; X64-NEXT:    movl %ecx, %edx
; X64-NEXT:    subl %eax, %edx
; X64-NEXT:    subl %ecx, %eax
; X64-NEXT:    cmovll %edx, %eax
; X64-NEXT:    negb %al
; X64-NEXT:    # kill: def $al killed $al killed $eax
; X64-NEXT:    retq
  %cmp = icmp sle i8 %a, %b
  %ab = sub i8 %a, %b
  %ba = sub i8 %b, %a
  %sel = select i1 %cmp, i8 %ab, i8 %ba
  ret i8 %sel
}

define i16 @abd_cmp_i16(i16 %a, i16 %b) nounwind {
; X86-LABEL: abd_cmp_i16:
; X86:       # %bb.0:
; X86-NEXT:    movswl {{[0-9]+}}(%esp), %eax
; X86-NEXT:    movswl {{[0-9]+}}(%esp), %ecx
; X86-NEXT:    movl %ecx, %edx
; X86-NEXT:    subl %eax, %edx
; X86-NEXT:    subl %ecx, %eax
; X86-NEXT:    cmovgel %edx, %eax
; X86-NEXT:    # kill: def $ax killed $ax killed $eax
; X86-NEXT:    retl
;
; X64-LABEL: abd_cmp_i16:
; X64:       # %bb.0:
; X64-NEXT:    movswl %di, %ecx
; X64-NEXT:    subl %esi, %edi
; X64-NEXT:    movswl %si, %eax
; X64-NEXT:    subl %ecx, %eax
; X64-NEXT:    cmovll %edi, %eax
; X64-NEXT:    negl %eax
; X64-NEXT:    # kill: def $ax killed $ax killed $eax
; X64-NEXT:    retq
  %cmp = icmp slt i16 %a, %b
  %ab = sub i16 %a, %b
  %ba = sub i16 %b, %a
  %sel = select i1 %cmp, i16 %ab, i16 %ba
  ret i16 %sel
}

define i32 @abd_cmp_i32(i32 %a, i32 %b) nounwind {
; X86-LABEL: abd_cmp_i32:
; X86:       # %bb.0:
; X86-NEXT:    movl {{[0-9]+}}(%esp), %eax
; X86-NEXT:    movl {{[0-9]+}}(%esp), %ecx
; X86-NEXT:    movl %ecx, %edx
; X86-NEXT:    subl %eax, %edx
; X86-NEXT:    subl %ecx, %eax
; X86-NEXT:    cmovgel %edx, %eax
; X86-NEXT:    retl
;
; X64-LABEL: abd_cmp_i32:
; X64:       # %bb.0:
; X64-NEXT:    movl %edi, %eax
; X64-NEXT:    subl %esi, %eax
; X64-NEXT:    subl %edi, %esi
; X64-NEXT:    cmovll %esi, %eax
; X64-NEXT:    retq
  %cmp = icmp sge i32 %a, %b
  %ab = sub i32 %a, %b
  %ba = sub i32 %b, %a
  %sel = select i1 %cmp, i32 %ba, i32 %ab
  ret i32 %sel
}

define i64 @abd_cmp_i64(i64 %a, i64 %b) nounwind {
; X86-LABEL: abd_cmp_i64:
; X86:       # %bb.0:
; X86-NEXT:    pushl %ebx
; X86-NEXT:    pushl %edi
; X86-NEXT:    pushl %esi
; X86-NEXT:    movl {{[0-9]+}}(%esp), %eax
; X86-NEXT:    movl {{[0-9]+}}(%esp), %edx
; X86-NEXT:    movl {{[0-9]+}}(%esp), %ecx
; X86-NEXT:    movl {{[0-9]+}}(%esp), %esi
; X86-NEXT:    movl %ecx, %edi
; X86-NEXT:    subl %eax, %edi
; X86-NEXT:    movl %esi, %ebx
; X86-NEXT:    sbbl %edx, %ebx
; X86-NEXT:    subl %ecx, %eax
; X86-NEXT:    sbbl %esi, %edx
; X86-NEXT:    cmovgel %edi, %eax
; X86-NEXT:    cmovgel %ebx, %edx
; X86-NEXT:    popl %esi
; X86-NEXT:    popl %edi
; X86-NEXT:    popl %ebx
; X86-NEXT:    retl
;
; X64-LABEL: abd_cmp_i64:
; X64:       # %bb.0:
; X64-NEXT:    movq %rdi, %rax
; X64-NEXT:    subq %rsi, %rax
; X64-NEXT:    subq %rdi, %rsi
; X64-NEXT:    cmovlq %rsi, %rax
; X64-NEXT:    retq
  %cmp = icmp slt i64 %a, %b
  %ab = sub i64 %a, %b
  %ba = sub i64 %b, %a
  %sel = select i1 %cmp, i64 %ab, i64 %ba
  ret i64 %sel
}

define i128 @abd_cmp_i128(i128 %a, i128 %b) nounwind {
; X86-LABEL: abd_cmp_i128:
; X86:       # %bb.0:
; X86-NEXT:    pushl %ebp
; X86-NEXT:    movl %esp, %ebp
; X86-NEXT:    pushl %ebx
; X86-NEXT:    pushl %edi
; X86-NEXT:    pushl %esi
; X86-NEXT:    andl $-16, %esp
; X86-NEXT:    subl $16, %esp
; X86-NEXT:    movl 24(%ebp), %ecx
; X86-NEXT:    movl 28(%ebp), %edx
; X86-NEXT:    movl 40(%ebp), %eax
; X86-NEXT:    movl 44(%ebp), %esi
; X86-NEXT:    subl %ecx, %eax
; X86-NEXT:    movl %eax, {{[-0-9]+}}(%e{{[sb]}}p) # 4-byte Spill
; X86-NEXT:    movl %esi, %eax
; X86-NEXT:    sbbl %edx, %eax
; X86-NEXT:    movl %eax, {{[-0-9]+}}(%e{{[sb]}}p) # 4-byte Spill
; X86-NEXT:    movl 32(%ebp), %esi
; X86-NEXT:    movl 48(%ebp), %edi
; X86-NEXT:    sbbl %esi, %edi
; X86-NEXT:    movl 36(%ebp), %ebx
; X86-NEXT:    movl 52(%ebp), %eax
; X86-NEXT:    sbbl %ebx, %eax
; X86-NEXT:    subl 40(%ebp), %ecx
; X86-NEXT:    sbbl 44(%ebp), %edx
; X86-NEXT:    sbbl 48(%ebp), %esi
; X86-NEXT:    sbbl 52(%ebp), %ebx
; X86-NEXT:    cmovgel {{[-0-9]+}}(%e{{[sb]}}p), %ecx # 4-byte Folded Reload
; X86-NEXT:    cmovgel {{[-0-9]+}}(%e{{[sb]}}p), %edx # 4-byte Folded Reload
; X86-NEXT:    cmovgel %edi, %esi
; X86-NEXT:    cmovgel %eax, %ebx
; X86-NEXT:    movl 8(%ebp), %eax
; X86-NEXT:    movl %ebx, 12(%eax)
; X86-NEXT:    movl %esi, 8(%eax)
; X86-NEXT:    movl %edx, 4(%eax)
; X86-NEXT:    movl %ecx, (%eax)
; X86-NEXT:    leal -12(%ebp), %esp
; X86-NEXT:    popl %esi
; X86-NEXT:    popl %edi
; X86-NEXT:    popl %ebx
; X86-NEXT:    popl %ebp
; X86-NEXT:    retl $4
;
; X64-LABEL: abd_cmp_i128:
; X64:       # %bb.0:
; X64-NEXT:    movq %rdx, %rax
; X64-NEXT:    subq %rdi, %rax
; X64-NEXT:    movq %rcx, %r8
; X64-NEXT:    sbbq %rsi, %r8
; X64-NEXT:    subq %rdx, %rdi
; X64-NEXT:    sbbq %rcx, %rsi
; X64-NEXT:    cmovlq %rdi, %rax
; X64-NEXT:    cmovlq %rsi, %r8
; X64-NEXT:    movq %r8, %rdx
; X64-NEXT:    retq
  %cmp = icmp slt i128 %a, %b
  %ab = sub i128 %a, %b
  %ba = sub i128 %b, %a
  %sel = select i1 %cmp, i128 %ab, i128 %ba
  ret i128 %sel
}

;
; nabs(sub_nsw(x, y)) -> nabds(a,b)
;

define i8 @abd_subnsw_i8(i8 %a, i8 %b) nounwind {
; X86-LABEL: abd_subnsw_i8:
; X86:       # %bb.0:
; X86-NEXT:    movzbl {{[0-9]+}}(%esp), %ecx
; X86-NEXT:    subb {{[0-9]+}}(%esp), %cl
; X86-NEXT:    movl %ecx, %eax
; X86-NEXT:    sarb $7, %al
; X86-NEXT:    xorb %al, %cl
; X86-NEXT:    subb %cl, %al
; X86-NEXT:    retl
;
; X64-LABEL: abd_subnsw_i8:
; X64:       # %bb.0:
; X64-NEXT:    subb %sil, %dil
; X64-NEXT:    movl %edi, %eax
; X64-NEXT:    sarb $7, %al
; X64-NEXT:    xorb %al, %dil
; X64-NEXT:    subb %dil, %al
; X64-NEXT:    retq
  %sub = sub nsw i8 %a, %b
  %abs = call i8 @llvm.abs.i8(i8 %sub, i1 false)
  %nabs = sub i8 0, %abs
  ret i8 %nabs
}

define i8 @abd_subnsw_i8_undef(i8 %a, i8 %b) nounwind {
; X86-LABEL: abd_subnsw_i8_undef:
; X86:       # %bb.0:
; X86-NEXT:    movzbl {{[0-9]+}}(%esp), %ecx
; X86-NEXT:    subb {{[0-9]+}}(%esp), %cl
; X86-NEXT:    movl %ecx, %eax
; X86-NEXT:    sarb $7, %al
; X86-NEXT:    xorb %al, %cl
; X86-NEXT:    subb %cl, %al
; X86-NEXT:    retl
;
; X64-LABEL: abd_subnsw_i8_undef:
; X64:       # %bb.0:
; X64-NEXT:    subb %sil, %dil
; X64-NEXT:    movl %edi, %eax
; X64-NEXT:    sarb $7, %al
; X64-NEXT:    xorb %al, %dil
; X64-NEXT:    subb %dil, %al
; X64-NEXT:    retq
  %sub = sub nsw i8 %a, %b
  %abs = call i8 @llvm.abs.i8(i8 %sub, i1 true)
  %nabs = sub i8 0, %abs
  ret i8 %nabs
}

define i16 @abd_subnsw_i16(i16 %a, i16 %b) nounwind {
; X86-LABEL: abd_subnsw_i16:
; X86:       # %bb.0:
; X86-NEXT:    movzwl {{[0-9]+}}(%esp), %ecx
; X86-NEXT:    subw {{[0-9]+}}(%esp), %cx
; X86-NEXT:    movl %ecx, %eax
; X86-NEXT:    negw %ax
; X86-NEXT:    cmovnsw %cx, %ax
; X86-NEXT:    retl
;
; X64-LABEL: abd_subnsw_i16:
; X64:       # %bb.0:
; X64-NEXT:    subl %esi, %edi
; X64-NEXT:    movl %edi, %eax
; X64-NEXT:    negw %ax
; X64-NEXT:    cmovnsw %di, %ax
; X64-NEXT:    retq
  %sub = sub nsw i16 %a, %b
  %abs = call i16 @llvm.abs.i16(i16 %sub, i1 false)
  %nabs = sub i16 0, %abs
  ret i16 %nabs
}

define i16 @abd_subnsw_i16_undef(i16 %a, i16 %b) nounwind {
; X86-LABEL: abd_subnsw_i16_undef:
; X86:       # %bb.0:
; X86-NEXT:    movzwl {{[0-9]+}}(%esp), %ecx
; X86-NEXT:    subw {{[0-9]+}}(%esp), %cx
; X86-NEXT:    movl %ecx, %eax
; X86-NEXT:    negw %ax
; X86-NEXT:    cmovnsw %cx, %ax
; X86-NEXT:    retl
;
; X64-LABEL: abd_subnsw_i16_undef:
; X64:       # %bb.0:
; X64-NEXT:    subl %esi, %edi
; X64-NEXT:    movl %edi, %eax
; X64-NEXT:    negw %ax
; X64-NEXT:    cmovnsw %di, %ax
; X64-NEXT:    retq
  %sub = sub nsw i16 %a, %b
  %abs = call i16 @llvm.abs.i16(i16 %sub, i1 true)
  %nabs = sub i16 0, %abs
  ret i16 %nabs
}

define i32 @abd_subnsw_i32(i32 %a, i32 %b) nounwind {
; X86-LABEL: abd_subnsw_i32:
; X86:       # %bb.0:
; X86-NEXT:    movl {{[0-9]+}}(%esp), %eax
; X86-NEXT:    movl {{[0-9]+}}(%esp), %ecx
; X86-NEXT:    movl %ecx, %edx
; X86-NEXT:    subl %eax, %edx
; X86-NEXT:    subl %ecx, %eax
; X86-NEXT:    cmovgel %edx, %eax
; X86-NEXT:    retl
;
; X64-LABEL: abd_subnsw_i32:
; X64:       # %bb.0:
; X64-NEXT:    movl %edi, %eax
; X64-NEXT:    subl %esi, %eax
; X64-NEXT:    subl %edi, %esi
; X64-NEXT:    cmovll %esi, %eax
; X64-NEXT:    retq
  %sub = sub nsw i32 %a, %b
  %abs = call i32 @llvm.abs.i32(i32 %sub, i1 false)
  %nabs = sub i32 0, %abs
  ret i32 %nabs
}

define i32 @abd_subnsw_i32_undef(i32 %a, i32 %b) nounwind {
; X86-LABEL: abd_subnsw_i32_undef:
; X86:       # %bb.0:
; X86-NEXT:    movl {{[0-9]+}}(%esp), %eax
; X86-NEXT:    movl {{[0-9]+}}(%esp), %ecx
; X86-NEXT:    movl %ecx, %edx
; X86-NEXT:    subl %eax, %edx
; X86-NEXT:    subl %ecx, %eax
; X86-NEXT:    cmovgel %edx, %eax
; X86-NEXT:    retl
;
; X64-LABEL: abd_subnsw_i32_undef:
; X64:       # %bb.0:
; X64-NEXT:    movl %edi, %eax
; X64-NEXT:    subl %esi, %eax
; X64-NEXT:    subl %edi, %esi
; X64-NEXT:    cmovll %esi, %eax
; X64-NEXT:    retq
  %sub = sub nsw i32 %a, %b
  %abs = call i32 @llvm.abs.i32(i32 %sub, i1 true)
  %nabs = sub i32 0, %abs
  ret i32 %nabs
}

define i64 @abd_subnsw_i64(i64 %a, i64 %b) nounwind {
; X86-LABEL: abd_subnsw_i64:
; X86:       # %bb.0:
; X86-NEXT:    pushl %esi
; X86-NEXT:    movl {{[0-9]+}}(%esp), %ecx
; X86-NEXT:    movl {{[0-9]+}}(%esp), %esi
; X86-NEXT:    subl {{[0-9]+}}(%esp), %ecx
; X86-NEXT:    sbbl {{[0-9]+}}(%esp), %esi
; X86-NEXT:    movl %esi, %edx
; X86-NEXT:    sarl $31, %edx
; X86-NEXT:    xorl %edx, %esi
; X86-NEXT:    xorl %edx, %ecx
; X86-NEXT:    movl %edx, %eax
; X86-NEXT:    subl %ecx, %eax
; X86-NEXT:    sbbl %esi, %edx
; X86-NEXT:    popl %esi
; X86-NEXT:    retl
;
; X64-LABEL: abd_subnsw_i64:
; X64:       # %bb.0:
; X64-NEXT:    movq %rdi, %rax
; X64-NEXT:    subq %rsi, %rax
; X64-NEXT:    subq %rdi, %rsi
; X64-NEXT:    cmovlq %rsi, %rax
; X64-NEXT:    retq
  %sub = sub nsw i64 %a, %b
  %abs = call i64 @llvm.abs.i64(i64 %sub, i1 false)
  %nabs = sub i64 0, %abs
  ret i64 %nabs
}

define i64 @abd_subnsw_i64_undef(i64 %a, i64 %b) nounwind {
; X86-LABEL: abd_subnsw_i64_undef:
; X86:       # %bb.0:
; X86-NEXT:    pushl %esi
; X86-NEXT:    movl {{[0-9]+}}(%esp), %ecx
; X86-NEXT:    movl {{[0-9]+}}(%esp), %esi
; X86-NEXT:    subl {{[0-9]+}}(%esp), %ecx
; X86-NEXT:    sbbl {{[0-9]+}}(%esp), %esi
; X86-NEXT:    movl %esi, %edx
; X86-NEXT:    sarl $31, %edx
; X86-NEXT:    xorl %edx, %esi
; X86-NEXT:    xorl %edx, %ecx
; X86-NEXT:    movl %edx, %eax
; X86-NEXT:    subl %ecx, %eax
; X86-NEXT:    sbbl %esi, %edx
; X86-NEXT:    popl %esi
; X86-NEXT:    retl
;
; X64-LABEL: abd_subnsw_i64_undef:
; X64:       # %bb.0:
; X64-NEXT:    movq %rdi, %rax
; X64-NEXT:    subq %rsi, %rax
; X64-NEXT:    subq %rdi, %rsi
; X64-NEXT:    cmovlq %rsi, %rax
; X64-NEXT:    retq
  %sub = sub nsw i64 %a, %b
  %abs = call i64 @llvm.abs.i64(i64 %sub, i1 true)
  %nabs = sub i64 0, %abs
  ret i64 %nabs
}

define i128 @abd_subnsw_i128(i128 %a, i128 %b) nounwind {
; X86-LABEL: abd_subnsw_i128:
; X86:       # %bb.0:
; X86-NEXT:    pushl %ebp
; X86-NEXT:    movl %esp, %ebp
; X86-NEXT:    pushl %ebx
; X86-NEXT:    pushl %edi
; X86-NEXT:    pushl %esi
; X86-NEXT:    andl $-16, %esp
; X86-NEXT:    subl $16, %esp
<<<<<<< HEAD
; X86-NEXT:    movl 36(%ebp), %eax
; X86-NEXT:    movl 32(%ebp), %ecx
; X86-NEXT:    movl 28(%ebp), %edx
; X86-NEXT:    movl 24(%ebp), %esi
; X86-NEXT:    subl 40(%ebp), %esi
; X86-NEXT:    sbbl 44(%ebp), %edx
; X86-NEXT:    sbbl 48(%ebp), %ecx
; X86-NEXT:    sbbl 52(%ebp), %eax
; X86-NEXT:    movl %eax, %edi
; X86-NEXT:    sarl $31, %edi
; X86-NEXT:    xorl %edi, %eax
; X86-NEXT:    xorl %edi, %ecx
; X86-NEXT:    xorl %edi, %edx
; X86-NEXT:    xorl %edi, %esi
; X86-NEXT:    movl %edi, %ebx
; X86-NEXT:    subl %esi, %ebx
; X86-NEXT:    movl %edi, %esi
; X86-NEXT:    sbbl %edx, %esi
; X86-NEXT:    movl %edi, %edx
; X86-NEXT:    sbbl %ecx, %edx
; X86-NEXT:    sbbl %eax, %edi
; X86-NEXT:    movl 8(%ebp), %eax
; X86-NEXT:    movl %ebx, (%eax)
; X86-NEXT:    movl %esi, 4(%eax)
; X86-NEXT:    movl %edx, 8(%eax)
; X86-NEXT:    movl %edi, 12(%eax)
=======
; X86-NEXT:    movl 32(%ebp), %ecx
; X86-NEXT:    movl 36(%ebp), %eax
; X86-NEXT:    movl 24(%ebp), %edi
; X86-NEXT:    movl 28(%ebp), %edx
; X86-NEXT:    subl 40(%ebp), %edi
; X86-NEXT:    sbbl 44(%ebp), %edx
; X86-NEXT:    sbbl 48(%ebp), %ecx
; X86-NEXT:    sbbl 52(%ebp), %eax
; X86-NEXT:    movl %eax, %esi
; X86-NEXT:    sarl $31, %esi
; X86-NEXT:    xorl %esi, %eax
; X86-NEXT:    xorl %esi, %ecx
; X86-NEXT:    xorl %esi, %edx
; X86-NEXT:    xorl %esi, %edi
; X86-NEXT:    movl %esi, %ebx
; X86-NEXT:    subl %edi, %ebx
; X86-NEXT:    movl %esi, %edi
; X86-NEXT:    sbbl %edx, %edi
; X86-NEXT:    movl %esi, %edx
; X86-NEXT:    sbbl %ecx, %edx
; X86-NEXT:    sbbl %eax, %esi
; X86-NEXT:    movl 8(%ebp), %eax
; X86-NEXT:    movl %ebx, (%eax)
; X86-NEXT:    movl %edi, 4(%eax)
; X86-NEXT:    movl %edx, 8(%eax)
; X86-NEXT:    movl %esi, 12(%eax)
>>>>>>> e38f98f5
; X86-NEXT:    leal -12(%ebp), %esp
; X86-NEXT:    popl %esi
; X86-NEXT:    popl %edi
; X86-NEXT:    popl %ebx
; X86-NEXT:    popl %ebp
; X86-NEXT:    retl $4
;
; X64-LABEL: abd_subnsw_i128:
; X64:       # %bb.0:
; X64-NEXT:    subq %rdx, %rdi
; X64-NEXT:    sbbq %rcx, %rsi
; X64-NEXT:    movq %rsi, %rdx
; X64-NEXT:    sarq $63, %rdx
; X64-NEXT:    xorq %rdx, %rsi
; X64-NEXT:    xorq %rdx, %rdi
; X64-NEXT:    movq %rdx, %rax
; X64-NEXT:    subq %rdi, %rax
; X64-NEXT:    sbbq %rsi, %rdx
; X64-NEXT:    retq
  %sub = sub nsw i128 %a, %b
  %abs = call i128 @llvm.abs.i128(i128 %sub, i1 false)
  %nabs = sub i128 0, %abs
  ret i128 %nabs
}

define i128 @abd_subnsw_i128_undef(i128 %a, i128 %b) nounwind {
; X86-LABEL: abd_subnsw_i128_undef:
; X86:       # %bb.0:
; X86-NEXT:    pushl %ebp
; X86-NEXT:    movl %esp, %ebp
; X86-NEXT:    pushl %ebx
; X86-NEXT:    pushl %edi
; X86-NEXT:    pushl %esi
; X86-NEXT:    andl $-16, %esp
; X86-NEXT:    subl $16, %esp
<<<<<<< HEAD
; X86-NEXT:    movl 36(%ebp), %eax
; X86-NEXT:    movl 32(%ebp), %ecx
; X86-NEXT:    movl 28(%ebp), %edx
; X86-NEXT:    movl 24(%ebp), %esi
; X86-NEXT:    subl 40(%ebp), %esi
; X86-NEXT:    sbbl 44(%ebp), %edx
; X86-NEXT:    sbbl 48(%ebp), %ecx
; X86-NEXT:    sbbl 52(%ebp), %eax
; X86-NEXT:    movl %eax, %edi
; X86-NEXT:    sarl $31, %edi
; X86-NEXT:    xorl %edi, %eax
; X86-NEXT:    xorl %edi, %ecx
; X86-NEXT:    xorl %edi, %edx
; X86-NEXT:    xorl %edi, %esi
; X86-NEXT:    movl %edi, %ebx
; X86-NEXT:    subl %esi, %ebx
; X86-NEXT:    movl %edi, %esi
; X86-NEXT:    sbbl %edx, %esi
; X86-NEXT:    movl %edi, %edx
; X86-NEXT:    sbbl %ecx, %edx
; X86-NEXT:    sbbl %eax, %edi
; X86-NEXT:    movl 8(%ebp), %eax
; X86-NEXT:    movl %ebx, (%eax)
; X86-NEXT:    movl %esi, 4(%eax)
; X86-NEXT:    movl %edx, 8(%eax)
; X86-NEXT:    movl %edi, 12(%eax)
=======
; X86-NEXT:    movl 32(%ebp), %ecx
; X86-NEXT:    movl 36(%ebp), %eax
; X86-NEXT:    movl 24(%ebp), %edi
; X86-NEXT:    movl 28(%ebp), %edx
; X86-NEXT:    subl 40(%ebp), %edi
; X86-NEXT:    sbbl 44(%ebp), %edx
; X86-NEXT:    sbbl 48(%ebp), %ecx
; X86-NEXT:    sbbl 52(%ebp), %eax
; X86-NEXT:    movl %eax, %esi
; X86-NEXT:    sarl $31, %esi
; X86-NEXT:    xorl %esi, %eax
; X86-NEXT:    xorl %esi, %ecx
; X86-NEXT:    xorl %esi, %edx
; X86-NEXT:    xorl %esi, %edi
; X86-NEXT:    movl %esi, %ebx
; X86-NEXT:    subl %edi, %ebx
; X86-NEXT:    movl %esi, %edi
; X86-NEXT:    sbbl %edx, %edi
; X86-NEXT:    movl %esi, %edx
; X86-NEXT:    sbbl %ecx, %edx
; X86-NEXT:    sbbl %eax, %esi
; X86-NEXT:    movl 8(%ebp), %eax
; X86-NEXT:    movl %ebx, (%eax)
; X86-NEXT:    movl %edi, 4(%eax)
; X86-NEXT:    movl %edx, 8(%eax)
; X86-NEXT:    movl %esi, 12(%eax)
>>>>>>> e38f98f5
; X86-NEXT:    leal -12(%ebp), %esp
; X86-NEXT:    popl %esi
; X86-NEXT:    popl %edi
; X86-NEXT:    popl %ebx
; X86-NEXT:    popl %ebp
; X86-NEXT:    retl $4
;
; X64-LABEL: abd_subnsw_i128_undef:
; X64:       # %bb.0:
; X64-NEXT:    subq %rdx, %rdi
; X64-NEXT:    sbbq %rcx, %rsi
; X64-NEXT:    movq %rsi, %rdx
; X64-NEXT:    sarq $63, %rdx
; X64-NEXT:    xorq %rdx, %rsi
; X64-NEXT:    xorq %rdx, %rdi
; X64-NEXT:    movq %rdx, %rax
; X64-NEXT:    subq %rdi, %rax
; X64-NEXT:    sbbq %rsi, %rdx
; X64-NEXT:    retq
  %sub = sub nsw i128 %a, %b
  %abs = call i128 @llvm.abs.i128(i128 %sub, i1 true)
  %nabs = sub i128 0, %abs
  ret i128 %nabs
}

declare i8 @llvm.abs.i8(i8, i1)
declare i16 @llvm.abs.i16(i16, i1)
declare i32 @llvm.abs.i32(i32, i1)
declare i64 @llvm.abs.i64(i64, i1)
declare i128 @llvm.abs.i128(i128, i1)

declare i8 @llvm.smax.i8(i8, i8)
declare i16 @llvm.smax.i16(i16, i16)
declare i32 @llvm.smax.i32(i32, i32)
declare i64 @llvm.smax.i64(i64, i64)

declare i8 @llvm.smin.i8(i8, i8)
declare i16 @llvm.smin.i16(i16, i16)
declare i32 @llvm.smin.i32(i32, i32)
declare i64 @llvm.smin.i64(i64, i64)<|MERGE_RESOLUTION|>--- conflicted
+++ resolved
@@ -1142,34 +1142,6 @@
 ; X86-NEXT:    pushl %esi
 ; X86-NEXT:    andl $-16, %esp
 ; X86-NEXT:    subl $16, %esp
-<<<<<<< HEAD
-; X86-NEXT:    movl 36(%ebp), %eax
-; X86-NEXT:    movl 32(%ebp), %ecx
-; X86-NEXT:    movl 28(%ebp), %edx
-; X86-NEXT:    movl 24(%ebp), %esi
-; X86-NEXT:    subl 40(%ebp), %esi
-; X86-NEXT:    sbbl 44(%ebp), %edx
-; X86-NEXT:    sbbl 48(%ebp), %ecx
-; X86-NEXT:    sbbl 52(%ebp), %eax
-; X86-NEXT:    movl %eax, %edi
-; X86-NEXT:    sarl $31, %edi
-; X86-NEXT:    xorl %edi, %eax
-; X86-NEXT:    xorl %edi, %ecx
-; X86-NEXT:    xorl %edi, %edx
-; X86-NEXT:    xorl %edi, %esi
-; X86-NEXT:    movl %edi, %ebx
-; X86-NEXT:    subl %esi, %ebx
-; X86-NEXT:    movl %edi, %esi
-; X86-NEXT:    sbbl %edx, %esi
-; X86-NEXT:    movl %edi, %edx
-; X86-NEXT:    sbbl %ecx, %edx
-; X86-NEXT:    sbbl %eax, %edi
-; X86-NEXT:    movl 8(%ebp), %eax
-; X86-NEXT:    movl %ebx, (%eax)
-; X86-NEXT:    movl %esi, 4(%eax)
-; X86-NEXT:    movl %edx, 8(%eax)
-; X86-NEXT:    movl %edi, 12(%eax)
-=======
 ; X86-NEXT:    movl 32(%ebp), %ecx
 ; X86-NEXT:    movl 36(%ebp), %eax
 ; X86-NEXT:    movl 24(%ebp), %edi
@@ -1196,7 +1168,6 @@
 ; X86-NEXT:    movl %edi, 4(%eax)
 ; X86-NEXT:    movl %edx, 8(%eax)
 ; X86-NEXT:    movl %esi, 12(%eax)
->>>>>>> e38f98f5
 ; X86-NEXT:    leal -12(%ebp), %esp
 ; X86-NEXT:    popl %esi
 ; X86-NEXT:    popl %edi
@@ -1232,34 +1203,6 @@
 ; X86-NEXT:    pushl %esi
 ; X86-NEXT:    andl $-16, %esp
 ; X86-NEXT:    subl $16, %esp
-<<<<<<< HEAD
-; X86-NEXT:    movl 36(%ebp), %eax
-; X86-NEXT:    movl 32(%ebp), %ecx
-; X86-NEXT:    movl 28(%ebp), %edx
-; X86-NEXT:    movl 24(%ebp), %esi
-; X86-NEXT:    subl 40(%ebp), %esi
-; X86-NEXT:    sbbl 44(%ebp), %edx
-; X86-NEXT:    sbbl 48(%ebp), %ecx
-; X86-NEXT:    sbbl 52(%ebp), %eax
-; X86-NEXT:    movl %eax, %edi
-; X86-NEXT:    sarl $31, %edi
-; X86-NEXT:    xorl %edi, %eax
-; X86-NEXT:    xorl %edi, %ecx
-; X86-NEXT:    xorl %edi, %edx
-; X86-NEXT:    xorl %edi, %esi
-; X86-NEXT:    movl %edi, %ebx
-; X86-NEXT:    subl %esi, %ebx
-; X86-NEXT:    movl %edi, %esi
-; X86-NEXT:    sbbl %edx, %esi
-; X86-NEXT:    movl %edi, %edx
-; X86-NEXT:    sbbl %ecx, %edx
-; X86-NEXT:    sbbl %eax, %edi
-; X86-NEXT:    movl 8(%ebp), %eax
-; X86-NEXT:    movl %ebx, (%eax)
-; X86-NEXT:    movl %esi, 4(%eax)
-; X86-NEXT:    movl %edx, 8(%eax)
-; X86-NEXT:    movl %edi, 12(%eax)
-=======
 ; X86-NEXT:    movl 32(%ebp), %ecx
 ; X86-NEXT:    movl 36(%ebp), %eax
 ; X86-NEXT:    movl 24(%ebp), %edi
@@ -1286,7 +1229,6 @@
 ; X86-NEXT:    movl %edi, 4(%eax)
 ; X86-NEXT:    movl %edx, 8(%eax)
 ; X86-NEXT:    movl %esi, 12(%eax)
->>>>>>> e38f98f5
 ; X86-NEXT:    leal -12(%ebp), %esp
 ; X86-NEXT:    popl %esi
 ; X86-NEXT:    popl %edi
