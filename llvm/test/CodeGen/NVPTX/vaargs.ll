; RUN: llc < %s -O0 -march=nvptx -mattr=+ptx60 -mcpu=sm_30 | FileCheck %s --check-prefixes=CHECK,CHECK32
; RUN: llc < %s -O0 -march=nvptx64 -mattr=+ptx60 -mcpu=sm_30 | FileCheck %s --check-prefixes=CHECK,CHECK64
; RUN: %if ptxas && !ptxas-12.0 %{ llc < %s -O0 -march=nvptx -mattr=+ptx60 -mcpu=sm_30 | %ptxas-verify %}
; RUN: %if ptxas %{ llc < %s -O0 -march=nvptx64 -mattr=+ptx60 -mcpu=sm_30 | %ptxas-verify %}

; CHECK: .address_size [[BITS:32|64]]

%struct.__va_list_tag = type { ptr, ptr, i32, i32 }

@foo_ptr = internal addrspace(1) global ptr @foo, align 8

define i32 @foo(i32 %a, ...) {
entry:
  %al = alloca [1 x %struct.__va_list_tag], align 8
  %al2 = alloca [1 x %struct.__va_list_tag], align 8

; Test va_start
; CHECK:         .param .align 8 .b8 foo_vararg[]
<<<<<<< HEAD
; CHECK:         mov.u[[BITS]] [[VA_PTR:%(r|rd)[0-9]+]], foo_vararg;
=======
; CHECK:         mov.b[[BITS]] [[VA_PTR:%(r|rd)[0-9]+]], foo_vararg;
>>>>>>> ce7c17d5
; CHECK-NEXT:    st.u[[BITS]] [%SP], [[VA_PTR]];

  call void @llvm.va_start(ptr %al)

; Test va_copy()
; CHECK-NEXT:	 ld.u[[BITS]] [[VA_PTR:%(r|rd)[0-9]+]], [%SP];
; CHECK-NEXT:	 st.u[[BITS]] [%SP+{{[0-9]+}}], [[VA_PTR]];

  call void @llvm.va_copy(ptr %al2, ptr %al)

; Test va_arg(ap, int32_t)
; CHECK-NEXT:    ld.u[[BITS]] [[VA_PTR:%(r|rd)[0-9]+]], [%SP];
; CHECK-NEXT:    add.s[[BITS]] [[VA_PTR_TMP:%(r|rd)[0-9]+]], [[VA_PTR]], 3;
; CHECK-NEXT:    and.b[[BITS]] [[VA_PTR_ALIGN:%(r|rd)[0-9]+]], [[VA_PTR_TMP]], -4;
; CHECK-NEXT:    add.s[[BITS]] [[VA_PTR_NEXT:%(r|rd)[0-9]+]], [[VA_PTR_ALIGN]], 4;
; CHECK-NEXT:    st.u[[BITS]] [%SP], [[VA_PTR_NEXT]];
; CHECK-NEXT:    ld.local.u32 %r{{[0-9]+}}, [[[VA_PTR_ALIGN]]];

  %0 = va_arg ptr %al, i32

; Test va_arg(ap, int64_t)
; CHECK-NEXT:    ld.u[[BITS]] [[VA_PTR:%(r|rd)[0-9]+]], [%SP];
; CHECK-NEXT:    add.s[[BITS]] [[VA_PTR_TMP:%(r|rd)[0-9]+]], [[VA_PTR]], 7;
; CHECK-NEXT:    and.b[[BITS]] [[VA_PTR_ALIGN:%(r|rd)[0-9]+]], [[VA_PTR_TMP]], -8;
; CHECK-NEXT:    add.s[[BITS]] [[VA_PTR_NEXT:%(r|rd)[0-9]+]], [[VA_PTR_ALIGN]], 8;
; CHECK-NEXT:    st.u[[BITS]] [%SP], [[VA_PTR_NEXT]];
; CHECK-NEXT:    ld.local.u64 %rd{{[0-9]+}}, [[[VA_PTR_ALIGN]]];

  %1 = va_arg ptr %al, i64

; Test va_arg(ap, double)
; CHECK-NEXT:    ld.u[[BITS]] [[VA_PTR:%(r|rd)[0-9]+]], [%SP];
; CHECK-NEXT:    add.s[[BITS]] [[VA_PTR_TMP:%(r|rd)[0-9]+]], [[VA_PTR]], 7;
; CHECK-NEXT:    and.b[[BITS]] [[VA_PTR_ALIGN:%(r|rd)[0-9]+]], [[VA_PTR_TMP]], -8;
; CHECK-NEXT:    add.s[[BITS]] [[VA_PTR_NEXT:%(r|rd)[0-9]+]], [[VA_PTR_ALIGN]], 8;
; CHECK-NEXT:    st.u[[BITS]] [%SP], [[VA_PTR_NEXT]];
; CHECK-NEXT:    ld.local.f64 %fd{{[0-9]+}}, [[[VA_PTR_ALIGN]]];

  %2 = va_arg ptr %al, double

; Test va_arg(ap, ptr)
; CHECK-NEXT:    ld.u[[BITS]] [[VA_PTR:%(r|rd)[0-9]+]], [%SP];
; CHECK32-NEXT:  add.s32 [[VA_PTR_TMP:%r[0-9]+]], [[VA_PTR]], 3;
; CHECK64-NEXT:  add.s64 [[VA_PTR_TMP:%rd[0-9]+]], [[VA_PTR]], 7;
; CHECK32-NEXT:  and.b32 [[VA_PTR_ALIGN:%r[0-9]+]], [[VA_PTR_TMP]], -4;
; CHECK64-NEXT:  and.b64 [[VA_PTR_ALIGN:%rd[0-9]+]], [[VA_PTR_TMP]], -8;
; CHECK32-NEXT:  add.s32 [[VA_PTR_NEXT:%r[0-9]+]], [[VA_PTR_ALIGN]], 4;
; CHECK64-NEXT:  add.s64 [[VA_PTR_NEXT:%rd[0-9]+]], [[VA_PTR_ALIGN]], 8;
; CHECK-NEXT:    st.u[[BITS]] [%SP], [[VA_PTR_NEXT]];
; CHECK-NEXT:    ld.local.u[[BITS]] %{{(r|rd)[0-9]+}}, [[[VA_PTR_ALIGN]]];

  %3 = va_arg ptr %al, ptr
  %call = call i32 @bar(i32 %a, i32 %0, i64 %1, double %2, ptr %3)

  call void @llvm.va_end(ptr %al)
  %4 =  va_arg ptr %al2, i32
  call void @llvm.va_end(ptr %al2)
  %5 = add i32 %call, %4
  ret i32 %5
}

define i32 @test_foo(i32 %i, i64 %l, double %d, ptr %p) {
; Test indirect variadic function call.

; Load arguments to temporary variables
; CHECK32:       ld.param.u32 [[ARG_VOID_PTR:%r[0-9]+]], [test_foo_param_3];
; CHECK64:       ld.param.u64 [[ARG_VOID_PTR:%rd[0-9]+]], [test_foo_param_3];
; CHECK-NEXT:    ld.param.f64 [[ARG_DOUBLE:%fd[0-9]+]], [test_foo_param_2];
; CHECK-NEXT:    ld.param.u64 [[ARG_I64:%rd[0-9]+]], [test_foo_param_1];
; CHECK-NEXT:    ld.param.u32 [[ARG_I32:%r[0-9]+]], [test_foo_param_0];

; Store arguments to an array
; CHECK32:  .param .align 8 .b8 param1[24];
; CHECK64:  .param .align 8 .b8 param1[28];
; CHECK-NEXT:    st.param.b32 [param1], [[ARG_I32]];
; CHECK-NEXT:    st.param.b64 [param1+4], [[ARG_I64]];
; CHECK-NEXT:    st.param.f64 [param1+12], [[ARG_DOUBLE]];
; CHECK-NEXT:    st.param.b[[BITS]] [param1+20], [[ARG_VOID_PTR]];
; CHECK-NEXT:    .param .b32 retval0;
; CHECK-NEXT:    prototype_1 : .callprototype (.param .b32 _) _ (.param .b32 _, .param .align 8 .b8 _[]

entry:
  %ptr = load ptr, ptr addrspacecast (ptr addrspace(1) @foo_ptr to ptr), align 8
  %call = call i32 (i32, ...) %ptr(i32 4, i32 %i, i64 %l, double %d, ptr %p)
  ret i32 %call
}

declare void @llvm.va_start(ptr)
declare void @llvm.va_end(ptr)
declare void @llvm.va_copy(ptr, ptr)
declare i32 @bar(i32, i32, i64, double, ptr)<|MERGE_RESOLUTION|>--- conflicted
+++ resolved
@@ -16,11 +16,7 @@
 
 ; Test va_start
 ; CHECK:         .param .align 8 .b8 foo_vararg[]
-<<<<<<< HEAD
-; CHECK:         mov.u[[BITS]] [[VA_PTR:%(r|rd)[0-9]+]], foo_vararg;
-=======
 ; CHECK:         mov.b[[BITS]] [[VA_PTR:%(r|rd)[0-9]+]], foo_vararg;
->>>>>>> ce7c17d5
 ; CHECK-NEXT:    st.u[[BITS]] [%SP], [[VA_PTR]];
 
   call void @llvm.va_start(ptr %al)
