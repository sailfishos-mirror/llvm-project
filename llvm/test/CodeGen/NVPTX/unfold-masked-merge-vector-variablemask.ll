--- conflicted
+++ resolved
@@ -12,22 +12,12 @@
 ; CHECK-EMPTY:
 ; CHECK-NEXT:  // %bb.0:
 ; CHECK-NEXT:    ld.param.b8 %rs1, [out_v1i8_param_0];
-<<<<<<< HEAD
-; CHECK-NEXT:    ld.param.b8 %rs2, [out_v1i8_param_2];
-; CHECK-NEXT:    and.b16 %rs3, %rs1, %rs2;
-; CHECK-NEXT:    ld.param.b8 %rs4, [out_v1i8_param_1];
-; CHECK-NEXT:    not.b16 %rs5, %rs2;
-; CHECK-NEXT:    and.b16 %rs6, %rs4, %rs5;
-; CHECK-NEXT:    or.b16 %rs7, %rs3, %rs6;
-; CHECK-NEXT:    st.param.b8 [func_retval0], %rs7;
-=======
 ; CHECK-NEXT:    ld.param.b8 %rs2, [out_v1i8_param_1];
 ; CHECK-NEXT:    ld.param.b8 %rs3, [out_v1i8_param_2];
 ; CHECK-NEXT:    xor.b16 %rs4, %rs1, %rs2;
 ; CHECK-NEXT:    and.b16 %rs5, %rs4, %rs3;
 ; CHECK-NEXT:    xor.b16 %rs6, %rs5, %rs2;
 ; CHECK-NEXT:    st.param.b8 [func_retval0], %rs6;
->>>>>>> 4084ffcf
 ; CHECK-NEXT:    ret;
   %mx = and <1 x i8> %x, %mask
   %notmask = xor <1 x i8> %mask, <i8 -1>
@@ -47,22 +37,12 @@
 ; CHECK-EMPTY:
 ; CHECK-NEXT:  // %bb.0:
 ; CHECK-NEXT:    ld.param.b16 %rs1, [out_v1i16_param_0];
-<<<<<<< HEAD
-; CHECK-NEXT:    ld.param.b16 %rs2, [out_v1i16_param_2];
-; CHECK-NEXT:    and.b16 %rs3, %rs1, %rs2;
-; CHECK-NEXT:    ld.param.b16 %rs4, [out_v1i16_param_1];
-; CHECK-NEXT:    not.b16 %rs5, %rs2;
-; CHECK-NEXT:    and.b16 %rs6, %rs4, %rs5;
-; CHECK-NEXT:    or.b16 %rs7, %rs3, %rs6;
-; CHECK-NEXT:    st.param.b16 [func_retval0], %rs7;
-=======
 ; CHECK-NEXT:    ld.param.b16 %rs2, [out_v1i16_param_1];
 ; CHECK-NEXT:    ld.param.b16 %rs3, [out_v1i16_param_2];
 ; CHECK-NEXT:    xor.b16 %rs4, %rs1, %rs2;
 ; CHECK-NEXT:    and.b16 %rs5, %rs4, %rs3;
 ; CHECK-NEXT:    xor.b16 %rs6, %rs5, %rs2;
 ; CHECK-NEXT:    st.param.b16 [func_retval0], %rs6;
->>>>>>> 4084ffcf
 ; CHECK-NEXT:    ret;
   %mx = and <1 x i16> %x, %mask
   %notmask = xor <1 x i16> %mask, <i16 -1>
@@ -148,22 +128,12 @@
 ; CHECK-EMPTY:
 ; CHECK-NEXT:  // %bb.0:
 ; CHECK-NEXT:    ld.param.b32 %r1, [out_v1i32_param_0];
-<<<<<<< HEAD
-; CHECK-NEXT:    ld.param.b32 %r2, [out_v1i32_param_2];
-; CHECK-NEXT:    and.b32 %r3, %r1, %r2;
-; CHECK-NEXT:    ld.param.b32 %r4, [out_v1i32_param_1];
-; CHECK-NEXT:    not.b32 %r5, %r2;
-; CHECK-NEXT:    and.b32 %r6, %r4, %r5;
-; CHECK-NEXT:    or.b32 %r7, %r3, %r6;
-; CHECK-NEXT:    st.param.b32 [func_retval0], %r7;
-=======
 ; CHECK-NEXT:    ld.param.b32 %r2, [out_v1i32_param_1];
 ; CHECK-NEXT:    ld.param.b32 %r3, [out_v1i32_param_2];
 ; CHECK-NEXT:    xor.b32 %r4, %r1, %r2;
 ; CHECK-NEXT:    and.b32 %r5, %r4, %r3;
 ; CHECK-NEXT:    xor.b32 %r6, %r5, %r2;
 ; CHECK-NEXT:    st.param.b32 [func_retval0], %r6;
->>>>>>> 4084ffcf
 ; CHECK-NEXT:    ret;
   %mx = and <1 x i32> %x, %mask
   %notmask = xor <1 x i32> %mask, <i32 -1>
@@ -261,19 +231,6 @@
 ; CHECK-EMPTY:
 ; CHECK-NEXT:  // %bb.0:
 ; CHECK-NEXT:    ld.param.v2.b32 {%r1, %r2}, [out_v2i32_param_0];
-<<<<<<< HEAD
-; CHECK-NEXT:    ld.param.v2.b32 {%r3, %r4}, [out_v2i32_param_2];
-; CHECK-NEXT:    and.b32 %r5, %r1, %r3;
-; CHECK-NEXT:    and.b32 %r6, %r2, %r4;
-; CHECK-NEXT:    ld.param.v2.b32 {%r7, %r8}, [out_v2i32_param_1];
-; CHECK-NEXT:    not.b32 %r9, %r4;
-; CHECK-NEXT:    not.b32 %r10, %r3;
-; CHECK-NEXT:    and.b32 %r11, %r7, %r10;
-; CHECK-NEXT:    and.b32 %r12, %r8, %r9;
-; CHECK-NEXT:    or.b32 %r13, %r6, %r12;
-; CHECK-NEXT:    or.b32 %r14, %r5, %r11;
-; CHECK-NEXT:    st.param.v2.b32 [func_retval0], {%r14, %r13};
-=======
 ; CHECK-NEXT:    ld.param.v2.b32 {%r3, %r4}, [out_v2i32_param_1];
 ; CHECK-NEXT:    ld.param.v2.b32 {%r5, %r6}, [out_v2i32_param_2];
 ; CHECK-NEXT:    xor.b32 %r7, %r2, %r4;
@@ -283,7 +240,6 @@
 ; CHECK-NEXT:    and.b32 %r11, %r10, %r5;
 ; CHECK-NEXT:    xor.b32 %r12, %r11, %r3;
 ; CHECK-NEXT:    st.param.v2.b32 [func_retval0], {%r12, %r9};
->>>>>>> 4084ffcf
 ; CHECK-NEXT:    ret;
   %mx = and <2 x i32> %x, %mask
   %notmask = xor <2 x i32> %mask, <i32 -1, i32 -1>
@@ -299,22 +255,12 @@
 ; CHECK-EMPTY:
 ; CHECK-NEXT:  // %bb.0:
 ; CHECK-NEXT:    ld.param.b64 %rd1, [out_v1i64_param_0];
-<<<<<<< HEAD
-; CHECK-NEXT:    ld.param.b64 %rd2, [out_v1i64_param_2];
-; CHECK-NEXT:    and.b64 %rd3, %rd1, %rd2;
-; CHECK-NEXT:    ld.param.b64 %rd4, [out_v1i64_param_1];
-; CHECK-NEXT:    not.b64 %rd5, %rd2;
-; CHECK-NEXT:    and.b64 %rd6, %rd4, %rd5;
-; CHECK-NEXT:    or.b64 %rd7, %rd3, %rd6;
-; CHECK-NEXT:    st.param.b64 [func_retval0], %rd7;
-=======
 ; CHECK-NEXT:    ld.param.b64 %rd2, [out_v1i64_param_1];
 ; CHECK-NEXT:    ld.param.b64 %rd3, [out_v1i64_param_2];
 ; CHECK-NEXT:    xor.b64 %rd4, %rd1, %rd2;
 ; CHECK-NEXT:    and.b64 %rd5, %rd4, %rd3;
 ; CHECK-NEXT:    xor.b64 %rd6, %rd5, %rd2;
 ; CHECK-NEXT:    st.param.b64 [func_retval0], %rd6;
->>>>>>> 4084ffcf
 ; CHECK-NEXT:    ret;
   %mx = and <1 x i64> %x, %mask
   %notmask = xor <1 x i64> %mask, <i64 -1>
@@ -364,7 +310,6 @@
 define <8 x i16> @out_v8i16(<8 x i16> %x, <8 x i16> %y, <8 x i16> %mask) nounwind {
 ; CHECK-LABEL: out_v8i16(
 ; CHECK:       {
-<<<<<<< HEAD
 ; CHECK-NEXT:    .reg .b32 %r<29>;
 ; CHECK-EMPTY:
 ; CHECK-NEXT:  // %bb.0:
@@ -399,57 +344,6 @@
 define <4 x i32> @out_v4i32(<4 x i32> %x, <4 x i32> %y, <4 x i32> %mask) nounwind {
 ; CHECK-LABEL: out_v4i32(
 ; CHECK:       {
-; CHECK-NEXT:    .reg .b32 %r<29>;
-; CHECK-EMPTY:
-; CHECK-NEXT:  // %bb.0:
-; CHECK-NEXT:    ld.param.v4.b32 {%r1, %r2, %r3, %r4}, [out_v4i32_param_0];
-; CHECK-NEXT:    ld.param.v4.b32 {%r5, %r6, %r7, %r8}, [out_v4i32_param_2];
-=======
-; CHECK-NEXT:    .reg .b32 %r<29>;
-; CHECK-EMPTY:
-; CHECK-NEXT:  // %bb.0:
-; CHECK-NEXT:    ld.param.v4.b32 {%r1, %r2, %r3, %r4}, [out_v8i16_param_0];
-; CHECK-NEXT:    ld.param.v4.b32 {%r5, %r6, %r7, %r8}, [out_v8i16_param_2];
->>>>>>> 4084ffcf
-; CHECK-NEXT:    and.b32 %r9, %r1, %r5;
-; CHECK-NEXT:    and.b32 %r10, %r2, %r6;
-; CHECK-NEXT:    and.b32 %r11, %r3, %r7;
-; CHECK-NEXT:    and.b32 %r12, %r4, %r8;
-<<<<<<< HEAD
-; CHECK-NEXT:    ld.param.v4.b32 {%r13, %r14, %r15, %r16}, [out_v4i32_param_1];
-; CHECK-NEXT:    not.b32 %r17, %r8;
-; CHECK-NEXT:    not.b32 %r18, %r7;
-; CHECK-NEXT:    not.b32 %r19, %r6;
-; CHECK-NEXT:    not.b32 %r20, %r5;
-=======
-; CHECK-NEXT:    ld.param.v4.b32 {%r13, %r14, %r15, %r16}, [out_v8i16_param_1];
-; CHECK-NEXT:    xor.b32 %r17, %r8, -1;
-; CHECK-NEXT:    xor.b32 %r18, %r7, -1;
-; CHECK-NEXT:    xor.b32 %r19, %r6, -1;
-; CHECK-NEXT:    xor.b32 %r20, %r5, -1;
->>>>>>> 4084ffcf
-; CHECK-NEXT:    and.b32 %r21, %r13, %r20;
-; CHECK-NEXT:    and.b32 %r22, %r14, %r19;
-; CHECK-NEXT:    and.b32 %r23, %r15, %r18;
-; CHECK-NEXT:    and.b32 %r24, %r16, %r17;
-; CHECK-NEXT:    or.b32 %r25, %r12, %r24;
-; CHECK-NEXT:    or.b32 %r26, %r11, %r23;
-; CHECK-NEXT:    or.b32 %r27, %r10, %r22;
-; CHECK-NEXT:    or.b32 %r28, %r9, %r21;
-; CHECK-NEXT:    st.param.v4.b32 [func_retval0], {%r28, %r27, %r26, %r25};
-<<<<<<< HEAD
-=======
-; CHECK-NEXT:    ret;
-  %mx = and <8 x i16> %x, %mask
-  %notmask = xor <8 x i16> %mask, <i16 -1, i16 -1, i16 -1, i16 -1, i16 -1, i16 -1, i16 -1, i16 -1>
-  %my = and <8 x i16> %y, %notmask
-  %r = or <8 x i16> %mx, %my
-  ret <8 x i16> %r
-}
-
-define <4 x i32> @out_v4i32(<4 x i32> %x, <4 x i32> %y, <4 x i32> %mask) nounwind {
-; CHECK-LABEL: out_v4i32(
-; CHECK:       {
 ; CHECK-NEXT:    .reg .b32 %r<25>;
 ; CHECK-EMPTY:
 ; CHECK-NEXT:  // %bb.0:
@@ -469,7 +363,6 @@
 ; CHECK-NEXT:    and.b32 %r23, %r22, %r9;
 ; CHECK-NEXT:    xor.b32 %r24, %r23, %r5;
 ; CHECK-NEXT:    st.param.v4.b32 [func_retval0], {%r24, %r21, %r18, %r15};
->>>>>>> 4084ffcf
 ; CHECK-NEXT:    ret;
   %mx = and <4 x i32> %x, %mask
   %notmask = xor <4 x i32> %mask, <i32 -1, i32 -1, i32 -1, i32 -1>
@@ -487,22 +380,6 @@
 ; CHECK-NEXT:    ld.param.v4.b32 {%r1, %r2, %r3, %r4}, [out_v4i32_undef_param_0];
 ; CHECK-NEXT:    ld.param.v4.b32 {%r5, %r6, %r7, %r8}, [out_v4i32_undef_param_2];
 ; CHECK-NEXT:    and.b32 %r9, %r3, %r7;
-<<<<<<< HEAD
-; CHECK-NEXT:    and.b32 %r10, %r1, %r5;
-; CHECK-NEXT:    and.b32 %r11, %r2, %r6;
-; CHECK-NEXT:    and.b32 %r12, %r4, %r8;
-; CHECK-NEXT:    ld.param.v4.b32 {%r13, %r14, %r15, %r16}, [out_v4i32_undef_param_1];
-; CHECK-NEXT:    not.b32 %r17, %r8;
-; CHECK-NEXT:    not.b32 %r18, %r6;
-; CHECK-NEXT:    not.b32 %r19, %r5;
-; CHECK-NEXT:    and.b32 %r20, %r13, %r19;
-; CHECK-NEXT:    and.b32 %r21, %r14, %r18;
-; CHECK-NEXT:    and.b32 %r22, %r16, %r17;
-; CHECK-NEXT:    or.b32 %r23, %r12, %r22;
-; CHECK-NEXT:    or.b32 %r24, %r11, %r21;
-; CHECK-NEXT:    or.b32 %r25, %r10, %r20;
-; CHECK-NEXT:    st.param.v4.b32 [func_retval0], {%r25, %r24, %r9, %r23};
-=======
 ; CHECK-NEXT:    ld.param.v4.b32 {%r10, %r11, %r12, %r13}, [out_v4i32_undef_param_1];
 ; CHECK-NEXT:    xor.b32 %r14, %r4, %r13;
 ; CHECK-NEXT:    and.b32 %r15, %r14, %r8;
@@ -514,7 +391,6 @@
 ; CHECK-NEXT:    and.b32 %r21, %r20, %r5;
 ; CHECK-NEXT:    xor.b32 %r22, %r21, %r10;
 ; CHECK-NEXT:    st.param.v4.b32 [func_retval0], {%r22, %r19, %r9, %r16};
->>>>>>> 4084ffcf
 ; CHECK-NEXT:    ret;
   %mx = and <4 x i32> %x, %mask
   %notmask = xor <4 x i32> %mask, <i32 -1, i32 -1, i32 undef, i32 -1>
@@ -530,19 +406,6 @@
 ; CHECK-EMPTY:
 ; CHECK-NEXT:  // %bb.0:
 ; CHECK-NEXT:    ld.param.v2.b64 {%rd1, %rd2}, [out_v2i64_param_0];
-<<<<<<< HEAD
-; CHECK-NEXT:    ld.param.v2.b64 {%rd3, %rd4}, [out_v2i64_param_2];
-; CHECK-NEXT:    and.b64 %rd5, %rd1, %rd3;
-; CHECK-NEXT:    and.b64 %rd6, %rd2, %rd4;
-; CHECK-NEXT:    ld.param.v2.b64 {%rd7, %rd8}, [out_v2i64_param_1];
-; CHECK-NEXT:    not.b64 %rd9, %rd4;
-; CHECK-NEXT:    not.b64 %rd10, %rd3;
-; CHECK-NEXT:    and.b64 %rd11, %rd7, %rd10;
-; CHECK-NEXT:    and.b64 %rd12, %rd8, %rd9;
-; CHECK-NEXT:    or.b64 %rd13, %rd6, %rd12;
-; CHECK-NEXT:    or.b64 %rd14, %rd5, %rd11;
-; CHECK-NEXT:    st.param.v2.b64 [func_retval0], {%rd14, %rd13};
-=======
 ; CHECK-NEXT:    ld.param.v2.b64 {%rd3, %rd4}, [out_v2i64_param_1];
 ; CHECK-NEXT:    ld.param.v2.b64 {%rd5, %rd6}, [out_v2i64_param_2];
 ; CHECK-NEXT:    xor.b64 %rd7, %rd2, %rd4;
@@ -552,7 +415,6 @@
 ; CHECK-NEXT:    and.b64 %rd11, %rd10, %rd5;
 ; CHECK-NEXT:    xor.b64 %rd12, %rd11, %rd3;
 ; CHECK-NEXT:    st.param.v2.b64 [func_retval0], {%rd12, %rd9};
->>>>>>> 4084ffcf
 ; CHECK-NEXT:    ret;
   %mx = and <2 x i64> %x, %mask
   %notmask = xor <2 x i64> %mask, <i64 -1, i64 -1>
