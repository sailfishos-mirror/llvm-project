; RUN: llc < %s -march=nvptx -mcpu=sm_50 -verify-machineinstrs | FileCheck %s
; RUN: %if ptxas %{ llc < %s -march=nvptx -mcpu=sm_50 -verify-machineinstrs | %ptxas-verify %}

; calls with a bitcasted function symbol should be fine, but in combination with
; a byval attribute were causing a segfault during isel. This testcase was
; reduced from a SYCL kernel using aggregate types which ended up being passed
; `byval`

target datalayout = "e-i64:64-i128:128-v16:16-v32:32-n16:32:64"
target triple = "nvptx64-nvidia-cuda"

%"class.complex" = type { %"class.sycl::_V1::detail::half_impl::half", %"class.sycl::_V1::detail::half_impl::half" }
%"class.sycl::_V1::detail::half_impl::half" = type { half }
%complex_half = type { half, half }

; CHECK: .param .align 4 .b8 param2[4];
; CHECK: st.param.v2.b16         [param2+0], {%h2, %h1};
; CHECK: .param .align 2 .b8 retval0[4];
; CHECK: call.uni (retval0),
; CHECK-NEXT: _Z20__spirv_GroupCMulKHRjjN5__spv12complex_halfE,
define weak_odr void @foo() {
entry:
  %call.i.i.i = tail call %"class.complex" @_Z20__spirv_GroupCMulKHRjjN5__spv12complex_halfE(i32 0, i32 0, ptr byval(%"class.complex") null)
  ret void
}

;; Function pointers can escape, so we have to use a conservative
;; alignment for a function that has address taken.
;;
declare ptr @usefp(ptr %fp)
; CHECK: .func callee(
; CHECK-NEXT: .param .align 4 .b8 callee_param_0[4]
define internal void @callee(ptr byval(%"class.complex") %byval_arg) {
  ret void
}
define void @boom() {
  %fp = call ptr @usefp(ptr @callee)
  ; CHECK: .param .align 4 .b8 param0[4];
  ; CHECK: st.param.v2.b16 [param0+0]
<<<<<<< HEAD
  ; CHECK: .callprototype ()_ (.param .align 2 .b8 _[4]);
=======
  ; CHECK: .callprototype ()_ (.param .align 4 .b8 _[4]);
>>>>>>> e1acf65b
  call void %fp(ptr byval(%"class.complex") null)
  ret void
}

declare %complex_half @_Z20__spirv_GroupCMulKHRjjN5__spv12complex_halfE(i32, i32, ptr byval(%"class.complex"))<|MERGE_RESOLUTION|>--- conflicted
+++ resolved
@@ -37,11 +37,7 @@
   %fp = call ptr @usefp(ptr @callee)
   ; CHECK: .param .align 4 .b8 param0[4];
   ; CHECK: st.param.v2.b16 [param0+0]
-<<<<<<< HEAD
-  ; CHECK: .callprototype ()_ (.param .align 2 .b8 _[4]);
-=======
   ; CHECK: .callprototype ()_ (.param .align 4 .b8 _[4]);
->>>>>>> e1acf65b
   call void %fp(ptr byval(%"class.complex") null)
   ret void
 }
