--- conflicted
+++ resolved
@@ -37,11 +37,7 @@
 ; CHECK:         #dbg_value(ptr %[[frame_alloca]], ![[JVAR_RESUME:[0-9]+]],
 ; CHECK-SAME:        !DIExpression(DW_OP_deref, DW_OP_plus_uconst, [[OffsetJ]], DW_OP_deref)
 ;
-<<<<<<< HEAD
-; CHECK: ![[RESUME_FN_DBG_NUM]] = distinct !DISubprogram(name: "foo", linkageName: "_Z3foov"
-=======
 ; CHECK: ![[RESUME_FN_DBG_NUM]] = distinct !DISubprogram(name: "foo", linkageName: "_Z3foov.resume"
->>>>>>> eb0f1dc0
 ; CHECK: ![[FRAME_DI_NUM]] = !DILocalVariable(name: "__coro_frame"
 ; CHECK: ![[IVAR_RESUME]] = !DILocalVariable(name: "i"
 ; CHECK: ![[XVAR_RESUME]] = !DILocalVariable(name: "x"
