; NOTE: Assertions have been autogenerated by utils/update_test_checks.py UTC_ARGS: --version 5
; RUN: opt -S --passes=slp-vectorizer -mtriple=x86_64-unknown-linux-gnu -slp-threshold=-10 < %s | FileCheck %s

define i32 @test(i1 %cond) {
; CHECK-LABEL: define i32 @test(
; CHECK-SAME: i1 [[COND:%.*]]) {
; CHECK-NEXT:  [[ENTRY:.*]]:
; CHECK-NEXT:    [[OR92:%.*]] = or i32 1, 0
; CHECK-NEXT:    br label %[[BB:.*]]
; CHECK:       [[BB]]:
; CHECK-NEXT:    [[P1:%.*]] = phi i32 [ [[OR92]], %[[BB]] ], [ 0, %[[ENTRY]] ]
; CHECK-NEXT:    [[TMP0:%.*]] = phi <2 x i32> [ [[TMP8:%.*]], %[[BB]] ], [ zeroinitializer, %[[ENTRY]] ]
; CHECK-NEXT:    [[TMP2:%.*]] = shufflevector <2 x i32> [[TMP0]], <2 x i32> poison, <4 x i32> <i32 0, i32 1, i32 poison, i32 poison>
; CHECK-NEXT:    [[TMP3:%.*]] = shufflevector <4 x i32> [[TMP2]], <4 x i32> <i32 poison, i32 poison, i32 0, i32 0>, <4 x i32> <i32 poison, i32 1, i32 6, i32 7>
; CHECK-NEXT:    [[TMP10:%.*]] = insertelement <4 x i32> poison, i32 [[P1]], i32 0
; CHECK-NEXT:    [[TMP4:%.*]] = shufflevector <4 x i32> [[TMP3]], <4 x i32> [[TMP10]], <4 x i32> <i32 4, i32 1, i32 2, i32 3>
<<<<<<< HEAD
; CHECK-NEXT:    [[TMP5:%.*]] = or <4 x i32> [[TMP4]], zeroinitializer
; CHECK-NEXT:    [[OR92]] = or i32 1, 0
=======
; CHECK-NEXT:    [[TMP5:%.*]] = or <4 x i32> zeroinitializer, [[TMP4]]
>>>>>>> bd8c9417
; CHECK-NEXT:    [[TMP6:%.*]] = call i32 @llvm.vector.reduce.xor.v4i32(<4 x i32> [[TMP5]])
; CHECK-NEXT:    [[TMP9:%.*]] = insertelement <2 x i32> <i32 poison, i32 1>, i32 [[TMP6]], i32 0
; CHECK-NEXT:    [[TMP8]] = xor <2 x i32> [[TMP9]], <i32 1, i32 0>
; CHECK-NEXT:    br i1 [[COND]], label %[[EXIT:.*]], label %[[BB]]
; CHECK:       [[EXIT]]:
; CHECK-NEXT:    [[OP_RDX:%.*]] = extractelement <2 x i32> [[TMP8]], i32 0
; CHECK-NEXT:    ret i32 [[OP_RDX]]
;
entry:
  br label %bb

bb:
  %p1 = phi i32 [ %or92, %bb ], [ 0, %entry ]
  %p2 = phi i32 [ %0, %bb ], [ 0, %entry ]
  %p3 = phi i32 [ %4, %bb ], [ 0, %entry ]
  %0 = or i32 1, 0
  %or8.i = or i32 0, 0
  %or9.i = or i32 0, 0
  %or91 = or i32 %p1, 0
  %or12.i = or i32 %p2, 0
  %or92 = or i32 1, 0
  %1 = xor i32 %or91, %or12.i
  %2 = xor i32 %1, %or9.i
  %3 = xor i32 %2, %or8.i
  %4 = xor i32 %3, %or92
  br i1 %cond, label %exit, label %bb

exit:
  ret i32 %4
}<|MERGE_RESOLUTION|>--- conflicted
+++ resolved
@@ -14,12 +14,7 @@
 ; CHECK-NEXT:    [[TMP3:%.*]] = shufflevector <4 x i32> [[TMP2]], <4 x i32> <i32 poison, i32 poison, i32 0, i32 0>, <4 x i32> <i32 poison, i32 1, i32 6, i32 7>
 ; CHECK-NEXT:    [[TMP10:%.*]] = insertelement <4 x i32> poison, i32 [[P1]], i32 0
 ; CHECK-NEXT:    [[TMP4:%.*]] = shufflevector <4 x i32> [[TMP3]], <4 x i32> [[TMP10]], <4 x i32> <i32 4, i32 1, i32 2, i32 3>
-<<<<<<< HEAD
 ; CHECK-NEXT:    [[TMP5:%.*]] = or <4 x i32> [[TMP4]], zeroinitializer
-; CHECK-NEXT:    [[OR92]] = or i32 1, 0
-=======
-; CHECK-NEXT:    [[TMP5:%.*]] = or <4 x i32> zeroinitializer, [[TMP4]]
->>>>>>> bd8c9417
 ; CHECK-NEXT:    [[TMP6:%.*]] = call i32 @llvm.vector.reduce.xor.v4i32(<4 x i32> [[TMP5]])
 ; CHECK-NEXT:    [[TMP9:%.*]] = insertelement <2 x i32> <i32 poison, i32 1>, i32 [[TMP6]], i32 0
 ; CHECK-NEXT:    [[TMP8]] = xor <2 x i32> [[TMP9]], <i32 1, i32 0>
