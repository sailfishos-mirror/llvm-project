--- conflicted
+++ resolved
@@ -59,13 +59,8 @@
 ; AVX-NEXT:    [[A0:%.*]] = extractelement <8 x float> [[A:%.*]], i64 0
 ; AVX-NEXT:    [[A3:%.*]] = extractelement <8 x float> [[A]], i64 3
 ; AVX-NEXT:    [[AB0:%.*]] = call float @llvm.ceil.f32(float [[A0]])
-<<<<<<< HEAD
-; AVX-NEXT:    [[TMP8:%.*]] = shufflevector <8 x float> [[A]], <8 x float> poison, <2 x i32> <i32 1, i32 2>
-; AVX-NEXT:    [[TMP9:%.*]] = call <2 x float> @llvm.floor.v2f32(<2 x float> [[TMP8]])
-=======
 ; AVX-NEXT:    [[TMP1:%.*]] = call <8 x float> @llvm.floor.v8f32(<8 x float> [[A]])
 ; AVX-NEXT:    [[TMP9:%.*]] = shufflevector <8 x float> [[TMP1]], <8 x float> poison, <2 x i32> <i32 1, i32 2>
->>>>>>> 4084ffcf
 ; AVX-NEXT:    [[AB3:%.*]] = call float @llvm.ceil.f32(float [[A3]])
 ; AVX-NEXT:    [[TMP3:%.*]] = call <8 x float> @llvm.ceil.v8f32(<8 x float> [[A]])
 ; AVX-NEXT:    [[TMP2:%.*]] = shufflevector <8 x float> [[TMP3]], <8 x float> poison, <2 x i32> <i32 4, i32 5>
