--- conflicted
+++ resolved
@@ -127,15 +127,6 @@
   ret i32 %inc.phi
 }
 
-<<<<<<< HEAD
-; CHECK-LABEL: @geppre
-; CHECK-LABEL: middle.block:
-; CHECK: %ind.escape = getelementptr i8, ptr %ind.end, i64 -16
-; CHECK-LABEL: for.end:
-; CHECK: %[[RET:.*]] = phi ptr [ {{.*}}, %for.body ], [ %ind.escape, %middle.block ]
-; CHECK: ret ptr %[[RET]]
-=======
->>>>>>> ce7c17d5
 define ptr @geppre(ptr %ptr) {
 ; CHECK-LABEL: define ptr @geppre(
 ; CHECK-SAME: ptr [[PTR:%.*]]) {
@@ -182,16 +173,6 @@
   ret ptr %ptr.phi
 }
 
-<<<<<<< HEAD
-; CHECK-LABEL: @both
-; CHECK-LABEL: middle.block:
-; CHECK: %ind.escape = getelementptr i8, ptr %ind.end1, i64 -4
-; CHECK-LABEL: for.end:
-; CHECK: %[[RET:.*]] = phi ptr [ %inc.lag1, %for.body ], [ %ind.escape, %middle.block ]
-; CHECK: ret ptr %[[RET]]
-
-=======
->>>>>>> ce7c17d5
 define ptr @both(i32 %k)  {
 ; CHECK-LABEL: define ptr @both(
 ; CHECK-SAME: i32 [[K:%.*]]) {
@@ -302,18 +283,6 @@
   ret i32 %phi
 }
 
-<<<<<<< HEAD
-; CHECK-LABEL: @PR30742
-; CHECK:   %[[T15:.+]] = add nsw i32 %tmp03, -7
-; CHECK: vector.ph
-; CHECK:   %[[N_MOD_VF:.+]] = urem i32 %[[T5:.+]], 2
-; CHECK:   %[[N_VEC:.+]] = sub i32 %[[T5]], %[[N_MOD_VF]]
-; CHECK: middle.block
-; CHECK:   %[[CMP:.+]] = icmp eq i32 %[[T5]], %[[N_VEC]]
-; CHECK:   %ind.escape = sub i32 %ind.end8, -8
-; CHECK:   br i1 %[[CMP]], label %BB3, label %scalar.ph
-=======
->>>>>>> ce7c17d5
 define void @PR30742() {
 ; CHECK-LABEL: define void @PR30742() {
 ; CHECK-NEXT:  [[BB0:.*:]]
