; REQUIRES: asserts
; RUN: opt -passes=loop-vectorize,dce,instcombine -mcpu=core-axv2 -force-vector-interleave=1 -debug-only=loop-vectorize -S %s 2>&1  | FileCheck %s

target datalayout = "e-m:e-i64:64-f80:128-n8:16:32:64-S128"

; Make sure we ignore the costs of the redundant reduction casts
; char reduction_i8(char *a, char *b, int n) {
;   char sum = 0;
;   for (int i = 0; i < n; ++i)
;     sum += (a[i] + b[i]);
;   return sum;
; }
;

; CHECK-LABEL: reduction_i8
; CHECK: LV: Found an estimated cost of {{[0-9]+}} for VF 1 For instruction:   %{{.*}} = phi
; CHECK: LV: Found an estimated cost of {{[0-9]+}} for VF 1 For instruction:   %{{.*}} = phi
; CHECK: LV: Found an estimated cost of {{[0-9]+}} for VF 1 For instruction:   %{{.*}} = getelementptr
; CHECK: LV: Found an estimated cost of {{[0-9]+}} for VF 1 For instruction:   %{{.*}} = load
; CHECK: LV: Found an estimated cost of {{[0-9]+}} for VF 1 For instruction:   %{{.*}} = zext i8 %{{.*}} to i32
; CHECK: LV: Found an estimated cost of {{[0-9]+}} for VF 1 For instruction:   %{{.*}} = getelementptr
; CHECK: LV: Found an estimated cost of {{[0-9]+}} for VF 1 For instruction:   %{{.*}} = load
; CHECK: LV: Found an estimated cost of {{[0-9]+}} for VF 1 For instruction:   %{{.*}} = zext i8 %{{.*}} to i32
; CHECK: LV: Found an estimated cost of {{[0-9]+}} for VF 1 For instruction:   %{{.*}} = and i32 %{{.*}}, 255
; CHECK: LV: Found an estimated cost of {{[0-9]+}} for VF 1 For instruction:   %{{.*}} = add
; CHECK: LV: Found an estimated cost of {{[0-9]+}} for VF 1 For instruction:   %{{.*}} = add
; CHECK: LV: Found an estimated cost of {{[0-9]+}} for VF 1 For instruction:   %{{.*}} = add
; CHECK: LV: Found an estimated cost of {{[0-9]+}} for VF 1 For instruction:   %{{.*}} = trunc
; CHECK: LV: Found an estimated cost of {{[0-9]+}} for VF 1 For instruction:   %{{.*}} = icmp
; CHECK: LV: Found an estimated cost of {{[0-9]+}} for VF 1 For instruction:   br
; CHECK: Cost of 1 for VF 2: induction instruction   %indvars.iv.next = add nuw nsw i64 %indvars.iv, 1
; CHECK: Cost of 1 for VF 2: induction instruction   %indvars.iv = phi i64 [ %indvars.iv.next, %for.body ], [ 0, %for.body.preheader ]
; CHECK: Cost of 1 for VF 2: exit condition instruction   %exitcond = icmp eq i32 %lftr.wideiv, %n
; CHECK: Cost of 0 for VF 2: exit condition instruction   %lftr.wideiv = trunc i64 %indvars.iv.next to i32
; CHECK: Cost of 0 for VF 2: EMIT vp<[[CAN_IV:%.+]]> = CANONICAL-INDUCTION ir<0>, vp<%index.next>
<<<<<<< HEAD
; CHECK: Cost of 1 for VF 2: WIDEN-REDUCTION-PHI ir<%sum.013> = phi ir<0>, vp<[[EXT:%.+]]>
=======
; CHECK: Cost of 1 for VF 2: WIDEN-REDUCTION-PHI ir<%sum.013> = phi vp<{{.+}}>, vp<[[EXT:%.+]]>
>>>>>>> eb0f1dc0
; CHECK: Cost of 0 for VF 2: vp<[[STEPS:%.+]]> = SCALAR-STEPS vp<[[CAN_IV]]>, ir<1>
; CHECK: Cost of 0 for VF 2: CLONE ir<%arrayidx> = getelementptr inbounds ir<%a>, vp<[[STEPS]]>
; CHECK: Cost of 0 for VF 2: vp<[[VECP1:%.+]]> = vector-pointer ir<%arrayidx>
; CHECK: Cost of 1 for VF 2: WIDEN ir<%0> = load vp<[[VECP1]]>
; CHECK: Cost of 0 for VF 2: WIDEN-CAST ir<%conv> = zext ir<%0> to i32
; CHECK: Cost of 0 for VF 2: CLONE ir<%arrayidx2> = getelementptr inbounds ir<%b>, vp<[[STEPS]]>
; CHECK: Cost of 0 for VF 2: vp<[[VECP2:%.+]]> = vector-pointer ir<%arrayidx2>
; CHECK: Cost of 1 for VF 2: WIDEN ir<%1> = load vp<[[VECP2]]>
; CHECK: Cost of 0 for VF 2: WIDEN-CAST ir<%conv3> = zext ir<%1> to i32
; CHECK: Cost of 0 for VF 2: WIDEN ir<%conv4> = and ir<%sum.013>, ir<255>
; CHECK: Cost of 1 for VF 2: WIDEN ir<%add> = add ir<%conv>, ir<%conv4>
; CHECK: Cost of 1 for VF 2: WIDEN ir<%add5> = add ir<%add>, ir<%conv3>
; CHECK: Cost of 0 for VF 2: WIDEN-CAST vp<[[TRUNC:%.+]]> = trunc ir<%add5> to i8
; CHECK: Cost of 0 for VF 2: WIDEN-CAST vp<[[EXT]]> = zext vp<[[TRUNC]]> to i32
; CHECK: Cost of 0 for VF 2: EMIT vp<%index.next> = add nuw vp<[[CAN_IV]]>, vp<{{.+}}>
; CHECK: Cost of 0 for VF 2: EMIT branch-on-count vp<%index.next>, vp<{{.+}}>
;
define i8 @reduction_i8(ptr nocapture readonly %a, ptr nocapture readonly %b, i32 %n) {
entry:
  %cmp.12 = icmp sgt i32 %n, 0
  br i1 %cmp.12, label %for.body.preheader, label %for.cond.cleanup

for.body.preheader:
  br label %for.body

for.cond.for.cond.cleanup_crit_edge:
  %add5.lcssa = phi i32 [ %add5, %for.body ]
  %conv6 = trunc i32 %add5.lcssa to i8
  br label %for.cond.cleanup

for.cond.cleanup:
  %sum.0.lcssa = phi i8 [ %conv6, %for.cond.for.cond.cleanup_crit_edge ], [ 0, %entry ]
  ret i8 %sum.0.lcssa

for.body:
  %indvars.iv = phi i64 [ %indvars.iv.next, %for.body ], [ 0, %for.body.preheader ]
  %sum.013 = phi i32 [ %add5, %for.body ], [ 0, %for.body.preheader ]
  %arrayidx = getelementptr inbounds i8, ptr %a, i64 %indvars.iv
  %0 = load i8, ptr %arrayidx, align 1
  %conv = zext i8 %0 to i32
  %arrayidx2 = getelementptr inbounds i8, ptr %b, i64 %indvars.iv
  %1 = load i8, ptr %arrayidx2, align 1
  %conv3 = zext i8 %1 to i32
  %conv4 = and i32 %sum.013, 255
  %add = add nuw nsw i32 %conv, %conv4
  %add5 = add nuw nsw i32 %add, %conv3
  %indvars.iv.next = add nuw nsw i64 %indvars.iv, 1
  %lftr.wideiv = trunc i64 %indvars.iv.next to i32
  %exitcond = icmp eq i32 %lftr.wideiv, %n
  br i1 %exitcond, label %for.cond.for.cond.cleanup_crit_edge, label %for.body
}<|MERGE_RESOLUTION|>--- conflicted
+++ resolved
@@ -33,11 +33,7 @@
 ; CHECK: Cost of 1 for VF 2: exit condition instruction   %exitcond = icmp eq i32 %lftr.wideiv, %n
 ; CHECK: Cost of 0 for VF 2: exit condition instruction   %lftr.wideiv = trunc i64 %indvars.iv.next to i32
 ; CHECK: Cost of 0 for VF 2: EMIT vp<[[CAN_IV:%.+]]> = CANONICAL-INDUCTION ir<0>, vp<%index.next>
-<<<<<<< HEAD
-; CHECK: Cost of 1 for VF 2: WIDEN-REDUCTION-PHI ir<%sum.013> = phi ir<0>, vp<[[EXT:%.+]]>
-=======
 ; CHECK: Cost of 1 for VF 2: WIDEN-REDUCTION-PHI ir<%sum.013> = phi vp<{{.+}}>, vp<[[EXT:%.+]]>
->>>>>>> eb0f1dc0
 ; CHECK: Cost of 0 for VF 2: vp<[[STEPS:%.+]]> = SCALAR-STEPS vp<[[CAN_IV]]>, ir<1>
 ; CHECK: Cost of 0 for VF 2: CLONE ir<%arrayidx> = getelementptr inbounds ir<%a>, vp<[[STEPS]]>
 ; CHECK: Cost of 0 for VF 2: vp<[[VECP1:%.+]]> = vector-pointer ir<%arrayidx>
