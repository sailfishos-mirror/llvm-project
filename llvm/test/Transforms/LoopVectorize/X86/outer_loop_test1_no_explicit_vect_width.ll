; RUN: opt -S -passes=loop-vectorize -enable-vplan-native-path -mtriple x86_64  < %s | FileCheck %s
; RUN: opt -S -passes=loop-vectorize -enable-vplan-native-path -mtriple x86_64  -mattr=+avx < %s | FileCheck %s --check-prefix=AVX
; RUN: opt -S -passes=loop-vectorize -enable-vplan-native-path -mtriple x86_64  -mattr=+avx2 < %s | FileCheck %s --check-prefix=AVX

; extern int arr[8][8];
; extern int arr2[8];
;
; void foo(int n)
; {
;   int i1, i2;
;
; #pragma clang loop vectorize(enable)
;   for (i1 = 0; i1 < 8; i1++) {
;     arr2[i1] = i1;
;     for (i2 = 0; i2 < 8; i2++)
;       arr[i2][i1] = i1 + n;
;   }
; }
;

; CHECK-LABEL: vector.ph:
; CHECK: %[[SplatVal:.*]] = insertelement <4 x i32> poison, i32 %n, i64 0
; CHECK: %[[Splat:.*]] = shufflevector <4 x i32> %[[SplatVal]], <4 x i32> poison, <4 x i32> zeroinitializer

; CHECK-LABEL: vector.body:
; CHECK: %[[Ind:.*]] = phi i64 [ 0, %vector.ph ], [ %[[IndNext:.*]], %[[ForInc:.*]] ]
; CHECK: %[[VecInd:.*]] = phi <4 x i64> [ <i64 0, i64 1, i64 2, i64 3>, %vector.ph ], [ %[[VecIndNext:.*]], %[[ForInc]] ]
; CHECK: %[[AAddr:.*]] = getelementptr inbounds [8 x i32], ptr @arr2, i64 0, <4 x i64> %[[VecInd]]
; CHECK: %[[VecIndTr:.*]] = trunc <4 x i64> %[[VecInd]] to <4 x i32>
; CHECK: call void @llvm.masked.scatter.v4i32.v4p0(<4 x i32> %[[VecIndTr]], <4 x ptr> %[[AAddr]], i32 4, <4 x i1> splat (i1 true))
; CHECK: %[[VecIndTr2:.*]] = trunc <4 x i64> %[[VecInd]] to <4 x i32>
; CHECK: %[[StoreVal:.*]] = add nsw <4 x i32> %[[VecIndTr2]], %[[Splat]]
; CHECK: br label %[[InnerLoop:.+]]

; CHECK: [[InnerLoop]]:
; CHECK: %[[InnerPhi:.*]] = phi <4 x i64> [ zeroinitializer, %vector.body ], [ %[[InnerPhiNext:.*]], %[[InnerLoop]] ]
; CHECK: %[[AAddr2:.*]] = getelementptr inbounds [8 x [8 x i32]], ptr @arr, i64 0, <4 x i64> %[[InnerPhi]], <4 x i64> %[[VecInd]]
; CHECK: call void @llvm.masked.scatter.v4i32.v4p0(<4 x i32> %[[StoreVal]], <4 x ptr> %[[AAddr2]], i32 4, <4 x i1> splat (i1 true))
; CHECK: %[[InnerPhiNext]] = add nuw nsw <4 x i64> %[[InnerPhi]], splat (i64 1)
; CHECK: %[[VecCond:.*]] = icmp eq <4 x i64> %[[InnerPhiNext]], splat (i64 8)
; CHECK: %[[InnerCond:.*]] = extractelement <4 x i1> %[[VecCond]], i32 0
; CHECK: br i1 %[[InnerCond]], label %[[ForInc]], label %[[InnerLoop]]

; CHECK: [[ForInc]]:
; CHECK: %[[IndNext]] = add nuw i64 %[[Ind]], 4
; CHECK: %[[VecIndNext]] = add <4 x i64> %[[VecInd]], splat (i64 4)
; CHECK: %[[Cmp:.*]] = icmp eq i64 %[[IndNext]], 8
; CHECK: br i1 %[[Cmp]], label %middle.block, label %vector.body

; AVX-LABEL: vector.ph:
; AVX: %[[SplatVal:.*]] = insertelement <8 x i32> poison, i32 %n, i64 0
; AVX: %[[Splat:.*]] = shufflevector <8 x i32> %[[SplatVal]], <8 x i32> poison, <8 x i32> zeroinitializer

; AVX-LABEL: vector.body:
; AVX: %[[Ind:.*]] = phi i64 [ 0, %vector.ph ], [ %[[IndNext:.*]], %[[ForInc:.*]] ]
; AVX: %[[VecInd:.*]] = phi <8 x i64> [ <i64 0, i64 1, i64 2, i64 3, i64 4, i64 5, i64 6, i64 7>, %vector.ph ], [ %[[VecIndNext:.*]], %[[ForInc]] ]
; AVX: %[[AAddr:.*]] = getelementptr inbounds [8 x i32], ptr @arr2, i64 0, <8 x i64> %[[VecInd]]
; AVX: %[[VecIndTr:.*]] = trunc <8 x i64> %[[VecInd]] to <8 x i32>
; AVX: call void @llvm.masked.scatter.v8i32.v8p0(<8 x i32> %[[VecIndTr]], <8 x ptr> %[[AAddr]], i32 4, <8 x i1> splat (i1 true))
; AVX: %[[VecIndTr2:.*]] = trunc <8 x i64> %[[VecInd]] to <8 x i32>
; AVX: %[[StoreVal:.*]] = add nsw <8 x i32> %[[VecIndTr2]], %[[Splat]]
; AVX: br label %[[InnerLoop:.+]]

; AVX: [[InnerLoop]]:
; AVX: %[[InnerPhi:.*]] = phi <8 x i64> [ zeroinitializer, %vector.body ], [ %[[InnerPhiNext:.*]], %[[InnerLoop]] ]
; AVX: %[[AAddr2:.*]] = getelementptr inbounds [8 x [8 x i32]], ptr @arr, i64 0, <8 x i64> %[[InnerPhi]], <8 x i64> %[[VecInd]]
; AVX: call void @llvm.masked.scatter.v8i32.v8p0(<8 x i32> %[[StoreVal]], <8 x ptr> %[[AAddr2]], i32 4, <8 x i1> splat (i1 true))
; AVX: %[[InnerPhiNext]] = add nuw nsw <8 x i64> %[[InnerPhi]], splat (i64 1)
; AVX: %[[VecCond:.*]] = icmp eq <8 x i64> %[[InnerPhiNext]], splat (i64 8)
; AVX: %[[InnerCond:.*]] = extractelement <8 x i1> %[[VecCond]], i32 0
; AVX: br i1 %[[InnerCond]], label %[[ForInc]], label %[[InnerLoop]]

; AVX: [[ForInc]]:
<<<<<<< HEAD
; AVX: %[[VecIndNext]] = add <8 x i64> %[[VecInd]], splat (i64 8)
=======
>>>>>>> 4084ffcf
; AVX: %[[IndNext]] = add nuw i64 %[[Ind]], 8
; AVX: %[[VecIndNext]] = add <8 x i64> %[[VecInd]], splat (i64 8)
; AVX: br i1 true, label %middle.block, label %vector.body

@arr2 = external global [8 x i32], align 16
@arr = external global [8 x [8 x i32]], align 16

; Function Attrs: norecurse nounwind uwtable
define void @foo(i32 %n) {
entry:
  br label %for.body

for.body:                                         ; preds = %for.inc8, %entry
  %indvars.iv21 = phi i64 [ 0, %entry ], [ %indvars.iv.next22, %for.inc8 ]
  %arrayidx = getelementptr inbounds [8 x i32], ptr @arr2, i64 0, i64 %indvars.iv21
  %0 = trunc i64 %indvars.iv21 to i32
  store i32 %0, ptr %arrayidx, align 4
  %1 = trunc i64 %indvars.iv21 to i32
  %add = add nsw i32 %1, %n
  br label %for.body3

for.body3:                                        ; preds = %for.body3, %for.body
  %indvars.iv = phi i64 [ 0, %for.body ], [ %indvars.iv.next, %for.body3 ]
  %arrayidx7 = getelementptr inbounds [8 x [8 x i32]], ptr @arr, i64 0, i64 %indvars.iv, i64 %indvars.iv21
  store i32 %add, ptr %arrayidx7, align 4
  %indvars.iv.next = add nuw nsw i64 %indvars.iv, 1
  %exitcond = icmp eq i64 %indvars.iv.next, 8
  br i1 %exitcond, label %for.inc8, label %for.body3

for.inc8:                                         ; preds = %for.body3
  %indvars.iv.next22 = add nuw nsw i64 %indvars.iv21, 1
  %exitcond23 = icmp eq i64 %indvars.iv.next22, 8
  br i1 %exitcond23, label %for.end10, label %for.body, !llvm.loop !1

for.end10:                                        ; preds = %for.inc8
  ret void
}

!1 = distinct !{!1, !2}
!2 = !{!"llvm.loop.vectorize.enable", i1 true}<|MERGE_RESOLUTION|>--- conflicted
+++ resolved
@@ -71,10 +71,6 @@
 ; AVX: br i1 %[[InnerCond]], label %[[ForInc]], label %[[InnerLoop]]
 
 ; AVX: [[ForInc]]:
-<<<<<<< HEAD
-; AVX: %[[VecIndNext]] = add <8 x i64> %[[VecInd]], splat (i64 8)
-=======
->>>>>>> 4084ffcf
 ; AVX: %[[IndNext]] = add nuw i64 %[[Ind]], 8
 ; AVX: %[[VecIndNext]] = add <8 x i64> %[[VecInd]], splat (i64 8)
 ; AVX: br i1 true, label %middle.block, label %vector.body
