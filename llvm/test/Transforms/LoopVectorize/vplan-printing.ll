--- conflicted
+++ resolved
@@ -46,11 +46,7 @@
 ; CHECK-NEXT:  No successors
 ; CHECK-EMPTY:
 ; CHECK-NEXT:  scalar.ph
-<<<<<<< HEAD
-; CHECK-NEXT:    EMIT-SCALAR vp<[[RESUME_IV:%.+]]> = resume-phi vp<[[VTC]]>, ir<0>
-=======
 ; CHECK-NEXT:    EMIT-SCALAR vp<[[RESUME_IV:%.+]]> = phi [ vp<[[VTC]]>, middle.block ], [ ir<0>, ir-bb<for.body.preheader> ]
->>>>>>> eb0f1dc0
 ; CHECK-NEXT:  Successor(s): ir-bb<for.body>
 ; CHECK-EMPTY:
 ; CHECK-NEXT:  ir-bb<for.body>:
@@ -121,11 +117,7 @@
 ; CHECK-NEXT:  No successors
 ; CHECK-EMPTY:
 ; CHECK-NEXT:  scalar.ph
-<<<<<<< HEAD
-; CHECK-NEXT:    EMIT-SCALAR vp<[[RESUME_IV:%.+]]> = resume-phi vp<[[VTC]]>, ir<0>
-=======
 ; CHECK-NEXT:    EMIT-SCALAR vp<[[RESUME_IV:%.+]]> = phi [ vp<[[VTC]]>, middle.block ], [ ir<0>, ir-bb<for.body.preheader> ]
->>>>>>> eb0f1dc0
 ; CHECK-NEXT:  Successor(s): ir-bb<for.body>
 ; CHECK-EMPTY:
 ; CHECK-NEXT:  ir-bb<for.body>:
@@ -214,11 +206,7 @@
 ; CHECK-NEXT: No successors
 ; CHECK-EMPTY:
 ; CHECK-NEXT: scalar.ph
-<<<<<<< HEAD
-; CHECK-NEXT:   EMIT-SCALAR vp<[[RESUME_IV:%.+]]> = resume-phi vp<[[VTC]]>, ir<0>
-=======
 ; CHECK-NEXT:   EMIT-SCALAR vp<[[RESUME_IV:%.+]]> = phi [ vp<[[VTC]]>, middle.block ], [ ir<0>, ir-bb<entry> ]
->>>>>>> eb0f1dc0
 ; CHECK-NEXT:  Successor(s): ir-bb<for.body>
 ; CHECK-EMPTY:
 ; CHECK-NEXT:  ir-bb<for.body>:
@@ -301,11 +289,7 @@
 ; CHECK-NEXT: No successors
 ; CHECK-EMPTY:
 ; CHECK-NEXT: scalar.ph
-<<<<<<< HEAD
-; CHECK-NEXT:   EMIT-SCALAR vp<[[RESUME_IV:%.+]]> = resume-phi vp<[[IV_END]]>, ir<0>
-=======
 ; CHECK-NEXT:   EMIT-SCALAR vp<[[RESUME_IV:%.+]]> = phi [ vp<[[IV_END]]>, middle.block ], [ ir<0>, ir-bb<entry> ]
->>>>>>> eb0f1dc0
 ; CHECK-NEXT:  Successor(s): ir-bb<for.body>
 ; CHECK-EMPTY:
 ; CHECK-NEXT:  ir-bb<for.body>:
@@ -410,11 +394,7 @@
 ; CHECK-NEXT: No successors
 ; CHECK-EMPTY:
 ; CHECK-NEXT: scalar.ph:
-<<<<<<< HEAD
-; CHECK-NEXT:   EMIT-SCALAR vp<[[RESUME_IV:%.+]]> = resume-phi vp<[[VTC]]>, ir<0>
-=======
 ; CHECK-NEXT:   EMIT-SCALAR vp<[[RESUME_IV:%.+]]> = phi [ vp<[[VTC]]>, middle.block ], [ ir<0>, ir-bb<entry> ]
->>>>>>> eb0f1dc0
 ; CHECK-NEXT:  Successor(s): ir-bb<loop>
 ; CHECK-EMPTY:
 ; CHECK-NEXT:  ir-bb<loop>:
@@ -499,11 +479,7 @@
 ; CHECK-NEXT: No successors
 ; CHECK-EMPTY:
 ; CHECK-NEXT: scalar.ph
-<<<<<<< HEAD
-; CHECK-NEXT:   EMIT-SCALAR vp<[[RESUME_IV:%.+]]> = resume-phi vp<[[IV_END]]>, ir<0>
-=======
 ; CHECK-NEXT:   EMIT-SCALAR vp<[[RESUME_IV:%.+]]> = phi [ vp<[[IV_END]]>, middle.block ], [ ir<0>, ir-bb<entry> ]
->>>>>>> eb0f1dc0
 ; CHECK-NEXT:  Successor(s): ir-bb<loop>
 ; CHECK-EMPTY:
 ; CHECK-NEXT:  ir-bb<loop>:
@@ -572,11 +548,7 @@
 ; CHECK-NEXT: No successors
 ; CHECK-EMPTY:
 ; CHECK-NEXT: scalar.ph
-<<<<<<< HEAD
-; CHECK-NEXT:   EMIT-SCALAR vp<[[RESUME_IV:%.+]]> = resume-phi vp<[[VTC]]>, ir<0>
-=======
 ; CHECK-NEXT:   EMIT-SCALAR vp<[[RESUME_IV:%.+]]> = phi [ vp<[[VTC]]>, middle.block ], [ ir<0>, ir-bb<entry> ]
->>>>>>> eb0f1dc0
 ; CHECK-NEXT:  Successor(s): ir-bb<loop>
 ; CHECK-EMPTY:
 ; CHECK-NEXT:  ir-bb<loop>:
@@ -644,11 +616,7 @@
 ; CHECK-NEXT: No successors
 ; CHECK-EMPTY:
 ; CHECK-NEXT: scalar.ph
-<<<<<<< HEAD
-; CHECK-NEXT:   EMIT-SCALAR vp<[[RESUME_IV:%.+]]> = resume-phi vp<[[VTC]]>, ir<0>
-=======
 ; CHECK-NEXT:   EMIT-SCALAR vp<[[RESUME_IV:%.+]]> = phi [ vp<[[VTC]]>, middle.block ], [ ir<0>, ir-bb<entry> ]
->>>>>>> eb0f1dc0
 ; CHECK-NEXT:  Successor(s): ir-bb<loop>
 ; CHECK-EMPTY:
 ; CHECK-NEXT:  ir-bb<loop>:
@@ -718,11 +686,7 @@
 ; CHECK-NEXT: No successors
 ; CHECK-EMPTY:
 ; CHECK-NEXT: scalar.ph
-<<<<<<< HEAD
-; CHECK-NEXT:   EMIT-SCALAR vp<[[RESUME_IV:%.+]]> = resume-phi vp<[[VTC]]>, ir<0>
-=======
 ; CHECK-NEXT:   EMIT-SCALAR vp<[[RESUME_IV:%.+]]> = phi [ vp<[[VTC]]>, middle.block ], [ ir<0>, ir-bb<entry> ]
->>>>>>> eb0f1dc0
 ; CHECK-NEXT:  Successor(s): ir-bb<loop>
 ; CHECK-EMPTY:
 ; CHECK-NEXT:  ir-bb<loop>:
@@ -812,11 +776,7 @@
 ; CHECK-NEXT: No successors
 ; CHECK-EMPTY:
 ; CHECK-NEXT: scalar.ph
-<<<<<<< HEAD
-; CHECK-NEXT:   EMIT-SCALAR vp<[[RESUME_IV:%.+]]> = resume-phi vp<[[VTC]]>, ir<0>
-=======
 ; CHECK-NEXT:   EMIT-SCALAR vp<[[RESUME_IV:%.+]]> = phi [ vp<[[VTC]]>, middle.block ], [ ir<0>, ir-bb<entry> ]
->>>>>>> eb0f1dc0
 ; CHECK-NEXT:  Successor(s): ir-bb<for.body>
 ; CHECK-EMPTY:
 ; CHECK-NEXT:  ir-bb<for.body>:
@@ -895,11 +855,7 @@
 ; CHECK-NEXT: No successors
 ; CHECK-EMPTY:
 ; CHECK-NEXT: scalar.ph
-<<<<<<< HEAD
-; CHECK-NEXT:   EMIT-SCALAR vp<[[RESUME_IV:%.+]]> = resume-phi vp<[[VTC]]>, ir<0>
-=======
 ; CHECK-NEXT:   EMIT-SCALAR vp<[[RESUME_IV:%.+]]> = phi [ vp<[[VTC]]>, middle.block ], [ ir<0>, ir-bb<entry> ]
->>>>>>> eb0f1dc0
 ; CHECK-NEXT:  Successor(s): ir-bb<loop>
 ; CHECK-EMPTY:
 ; CHECK-NEXT:  ir-bb<loop>:
@@ -1016,13 +972,8 @@
 ; CHECK-NEXT: No successors
 ; CHECK-EMPTY:
 ; CHECK-NEXT: scalar.ph
-<<<<<<< HEAD
-; CHECK-NEXT:   EMIT-SCALAR vp<[[RESUME_P:%.*]]> = resume-phi vp<[[RESUME_1]]>, ir<22>
-; CHECK-NEXT:   EMIT-SCALAR vp<[[RESUME_IV:%.+]]> = resume-phi vp<[[VTC]]>, ir<0>
-=======
 ; CHECK-NEXT:   EMIT-SCALAR vp<[[RESUME_P:%.*]]> = phi [ vp<[[RESUME_1]]>, middle.block ], [ ir<22>, ir-bb<entry> ]
 ; CHECK-NEXT:   EMIT-SCALAR vp<[[RESUME_IV:%.+]]> = phi [ vp<[[VTC]]>, middle.block ], [ ir<0>, ir-bb<entry> ]
->>>>>>> eb0f1dc0
 ; CHECK-NEXT:  Successor(s): ir-bb<loop>
 ; CHECK-EMPTY:
 ; CHECK-NEXT:  ir-bb<loop>:
