; NOTE: Assertions have been autogenerated by utils/update_test_checks.py UTC_ARGS: --filter "br" --filter "^.*:" --version 5
; RUN: opt -passes="print<block-freq>,loop-vectorize" -mcpu=neoverse-v1 -force-vector-interleave=1 -S < %s |  FileCheck %s -check-prefix=CHECK-V1-IC1
; RUN: opt -passes="print<block-freq>,loop-vectorize" -mcpu=neoverse-v2 -force-vector-interleave=1 -S < %s |  FileCheck %s -check-prefix=CHECK-V2-IC1
; RUN: opt -passes="print<block-freq>,loop-vectorize" -mcpu=neoverse-v2 -force-vector-interleave=4 -S < %s |  FileCheck %s -check-prefix=CHECK-V2-IC4

target triple = "aarch64-unknown-linux-gnu"

@a = global [1024 x i32] zeroinitializer, align 16
@b = global [1024 x i32] zeroinitializer, align 16

; We expect the branch weight computations after vectorisation to use
; vscale=2 for neoverse-v1 and vscale=1 for neoverse-v2.
define void @_Z3foov() {
; CHECK-V1-IC1-LABEL: define void @_Z3foov(
; CHECK-V1-IC1-SAME: ) #[[ATTR0:[0-9]+]] {
; CHECK-V1-IC1:  [[ENTRY:.*:]]
; CHECK-V1-IC1:    br i1 [[MIN_ITERS_CHECK:%.*]], label %[[SCALAR_PH:.*]], label %[[VECTOR_PH:.*]], !prof [[PROF0:![0-9]+]]
; CHECK-V1-IC1:  [[VECTOR_PH]]:
; CHECK-V1-IC1:    br label %[[VECTOR_BODY:.*]]
; CHECK-V1-IC1:  [[VECTOR_BODY]]:
; CHECK-V1-IC1:    br i1 [[TMP10:%.*]], label %[[MIDDLE_BLOCK:.*]], label %[[VECTOR_BODY]], !prof [[PROF0]], !llvm.loop [[LOOP1:![0-9]+]]
; CHECK-V1-IC1:  [[MIDDLE_BLOCK]]:
; CHECK-V1-IC1:    br i1 [[CMP_N:%.*]], label %[[FOR_COND_CLEANUP:.*]], label %[[SCALAR_PH]], !prof [[PROF5:![0-9]+]]
; CHECK-V1-IC1:  [[SCALAR_PH]]:
; CHECK-V1-IC1:    br label %[[FOR_BODY:.*]]
; CHECK-V1-IC1:  [[FOR_BODY]]:
; CHECK-V1-IC1:    br i1 [[EXITCOND:%.*]], label %[[FOR_COND_CLEANUP]], label %[[FOR_BODY]], !prof [[PROF6:![0-9]+]], !llvm.loop [[LOOP7:![0-9]+]]
; CHECK-V1-IC1:  [[FOR_COND_CLEANUP]]:
;
; CHECK-V2-IC1-LABEL: define void @_Z3foov(
; CHECK-V2-IC1-SAME: ) #[[ATTR0:[0-9]+]] {
; CHECK-V2-IC1:  [[ENTRY:.*:]]
; CHECK-V2-IC1:    br i1 false, label %[[SCALAR_PH:.*]], label %[[VECTOR_PH:.*]], !prof [[PROF0:![0-9]+]]
; CHECK-V2-IC1:  [[VECTOR_PH]]:
; CHECK-V2-IC1:    br label %[[VECTOR_BODY:.*]]
; CHECK-V2-IC1:  [[VECTOR_BODY]]:
; CHECK-V2-IC1:    br i1 [[TMP4:%.*]], label %[[MIDDLE_BLOCK:.*]], label %[[VECTOR_BODY]], !prof [[PROF1:![0-9]+]], !llvm.loop [[LOOP2:![0-9]+]]
; CHECK-V2-IC1:  [[MIDDLE_BLOCK]]:
; CHECK-V2-IC1:    br i1 true, label %[[FOR_COND_CLEANUP:.*]], label %[[SCALAR_PH]], !prof [[PROF6:![0-9]+]]
; CHECK-V2-IC1:  [[SCALAR_PH]]:
; CHECK-V2-IC1:    br label %[[FOR_BODY:.*]]
; CHECK-V2-IC1:  [[FOR_BODY]]:
; CHECK-V2-IC1:    br i1 [[EXITCOND:%.*]], label %[[FOR_COND_CLEANUP]], label %[[FOR_BODY]], !prof [[PROF7:![0-9]+]], !llvm.loop [[LOOP8:![0-9]+]]
; CHECK-V2-IC1:  [[FOR_COND_CLEANUP]]:
;
; CHECK-V2-IC4-LABEL: define void @_Z3foov(
; CHECK-V2-IC4-SAME: ) #[[ATTR0:[0-9]+]] {
; CHECK-V2-IC4:  [[VEC_EPILOG_VECTOR_BODY1:.*:]]
; CHECK-V2-IC4:    br i1 [[MIN_ITERS_CHECK:%.*]], label %[[VEC_EPILOG_SCALAR_PH:.*]], label %[[VECTOR_MAIN_LOOP_ITER_CHECK:.*]], !prof [[PROF0:![0-9]+]]
; CHECK-V2-IC4:  [[VECTOR_MAIN_LOOP_ITER_CHECK]]:
; CHECK-V2-IC4:    br i1 false, label %[[VEC_EPILOG_PH:.*]], label %[[VECTOR_PH:.*]], !prof [[PROF0]]
; CHECK-V2-IC4:  [[VECTOR_PH]]:
; CHECK-V2-IC4:    br label %[[VECTOR_BODY:.*]]
; CHECK-V2-IC4:  [[VECTOR_BODY]]:
; CHECK-V2-IC4:    br i1 [[TMP12:%.*]], label %[[MIDDLE_BLOCK:.*]], label %[[VECTOR_BODY]], !prof [[PROF1:![0-9]+]], !llvm.loop [[LOOP2:![0-9]+]]
; CHECK-V2-IC4:  [[MIDDLE_BLOCK]]:
; CHECK-V2-IC4:    br i1 true, label %[[FOR_COND_CLEANUP:.*]], label %[[VEC_EPILOG_ITER_CHECK:.*]], !prof [[PROF6:![0-9]+]]
; CHECK-V2-IC4:  [[VEC_EPILOG_ITER_CHECK]]:
; CHECK-V2-IC4:    br i1 [[MIN_EPILOG_ITERS_CHECK:%.*]], label %[[VEC_EPILOG_SCALAR_PH]], label %[[VEC_EPILOG_PH]], !prof [[PROF7:![0-9]+]]
; CHECK-V2-IC4:  [[VEC_EPILOG_PH]]:
; CHECK-V2-IC4:    br label %[[VEC_EPILOG_VECTOR_BODY:.*]]
; CHECK-V2-IC4:  [[VEC_EPILOG_VECTOR_BODY]]:
; CHECK-V2-IC4:    br i1 [[TMP23:%.*]], label %[[VEC_EPILOG_MIDDLE_BLOCK:.*]], label %[[VEC_EPILOG_VECTOR_BODY]], !llvm.loop [[LOOP8:![0-9]+]]
; CHECK-V2-IC4:  [[VEC_EPILOG_MIDDLE_BLOCK]]:
; CHECK-V2-IC4:    br i1 [[CMP_N:%.*]], label %[[FOR_COND_CLEANUP]], label %[[VEC_EPILOG_SCALAR_PH]], !prof [[PROF10:![0-9]+]]
; CHECK-V2-IC4:  [[VEC_EPILOG_SCALAR_PH]]:
; CHECK-V2-IC4:    br label %[[FOR_BODY:.*]]
; CHECK-V2-IC4:  [[FOR_BODY]]:
; CHECK-V2-IC4:    br i1 [[EXITCOND:%.*]], label %[[FOR_COND_CLEANUP]], label %[[FOR_BODY]], !prof [[PROF11:![0-9]+]], !llvm.loop [[LOOP12:![0-9]+]]
; CHECK-V2-IC4:  [[FOR_COND_CLEANUP]]:
;
entry:
  br label %for.body

for.body:                                         ; preds = %for.body, %entry
  %iv = phi i64 [ 0, %entry ], [ %iv.next, %for.body ]
  %arrayidx = getelementptr inbounds [1024 x i32], ptr @b, i64 0, i64 %iv
  %load = load i32, ptr %arrayidx, align 4
  %arrayidx2 = getelementptr inbounds [1024 x i32], ptr @a, i64 0, i64 %iv
  store i32 %load, ptr %arrayidx2, align 4
  %iv.next = add nuw nsw i64 %iv, 1
  %exitcond = icmp eq i64 %iv.next, 1024
  br i1 %exitcond, label %for.cond.cleanup, label %for.body, !prof !0

for.cond.cleanup:                                 ; preds = %for.body
  ret void
}

!0 = !{!"branch_weights", i32 1, i32 1023}
;.
; CHECK-V1-IC1: [[PROF0]] = !{!"branch_weights", i32 1, i32 127}
; CHECK-V1-IC1: [[LOOP1]] = distinct !{[[LOOP1]], [[META2:![0-9]+]], [[META3:![0-9]+]], [[META4:![0-9]+]]}
; CHECK-V1-IC1: [[META2]] = !{!"llvm.loop.isvectorized", i32 1}
; CHECK-V1-IC1: [[META3]] = !{!"llvm.loop.unroll.runtime.disable"}
<<<<<<< HEAD
; CHECK-V1-IC1: [[META4]] = !{!"llvm.loop.estimated_trip_count", i32 128}
; CHECK-V1-IC1: [[PROF5]] = !{!"branch_weights", i32 1, i32 3}
; CHECK-V1-IC1: [[PROF6]] = !{!"branch_weights", i32 0, i32 0}
; CHECK-V1-IC1: [[LOOP7]] = distinct !{[[LOOP7]], [[META8:![0-9]+]], [[META3]], [[META2]]}
; CHECK-V1-IC1: [[META8]] = !{!"llvm.loop.estimated_trip_count", i32 0}
=======
; CHECK-V1-IC1: [[PROF4]] = !{!"branch_weights", i32 1, i32 7}
; CHECK-V1-IC1: [[PROF5]] = !{!"branch_weights", i32 0, i32 0}
; CHECK-V1-IC1: [[LOOP6]] = distinct !{[[LOOP6]], [[META3]], [[META2]]}
>>>>>>> 4c27279e
;.
; CHECK-V2-IC1: [[PROF0]] = !{!"branch_weights", i32 1, i32 127}
; CHECK-V2-IC1: [[PROF1]] = !{!"branch_weights", i32 1, i32 255}
; CHECK-V2-IC1: [[LOOP2]] = distinct !{[[LOOP2]], [[META3:![0-9]+]], [[META4:![0-9]+]], [[META5:![0-9]+]]}
; CHECK-V2-IC1: [[META3]] = !{!"llvm.loop.isvectorized", i32 1}
; CHECK-V2-IC1: [[META4]] = !{!"llvm.loop.unroll.runtime.disable"}
; CHECK-V2-IC1: [[META5]] = !{!"llvm.loop.estimated_trip_count", i32 256}
; CHECK-V2-IC1: [[PROF6]] = !{!"branch_weights", i32 1, i32 3}
; CHECK-V2-IC1: [[PROF7]] = !{!"branch_weights", i32 0, i32 0}
; CHECK-V2-IC1: [[LOOP8]] = distinct !{[[LOOP8]], [[META9:![0-9]+]], [[META4]], [[META3]]}
; CHECK-V2-IC1: [[META9]] = !{!"llvm.loop.estimated_trip_count", i32 0}
;.
; CHECK-V2-IC4: [[PROF0]] = !{!"branch_weights", i32 1, i32 127}
; CHECK-V2-IC4: [[PROF1]] = !{!"branch_weights", i32 1, i32 63}
; CHECK-V2-IC4: [[LOOP2]] = distinct !{[[LOOP2]], [[META3:![0-9]+]], [[META4:![0-9]+]], [[META5:![0-9]+]]}
; CHECK-V2-IC4: [[META3]] = !{!"llvm.loop.isvectorized", i32 1}
; CHECK-V2-IC4: [[META4]] = !{!"llvm.loop.unroll.runtime.disable"}
; CHECK-V2-IC4: [[META5]] = !{!"llvm.loop.estimated_trip_count", i32 64}
; CHECK-V2-IC4: [[PROF6]] = !{!"branch_weights", i32 1, i32 15}
; CHECK-V2-IC4: [[PROF7]] = !{!"branch_weights", i32 2, i32 0}
; CHECK-V2-IC4: [[LOOP8]] = distinct !{[[LOOP8]], [[META9:![0-9]+]], [[META3]], [[META4]]}
; CHECK-V2-IC4: [[META9]] = !{!"llvm.loop.estimated_trip_count", i32 0}
; CHECK-V2-IC4: [[PROF10]] = !{!"branch_weights", i32 1, i32 1}
; CHECK-V2-IC4: [[PROF11]] = !{!"branch_weights", i32 0, i32 0}
; CHECK-V2-IC4: [[LOOP12]] = distinct !{[[LOOP12]], [[META9]], [[META4]], [[META3]]}
;.<|MERGE_RESOLUTION|>--- conflicted
+++ resolved
@@ -92,17 +92,11 @@
 ; CHECK-V1-IC1: [[LOOP1]] = distinct !{[[LOOP1]], [[META2:![0-9]+]], [[META3:![0-9]+]], [[META4:![0-9]+]]}
 ; CHECK-V1-IC1: [[META2]] = !{!"llvm.loop.isvectorized", i32 1}
 ; CHECK-V1-IC1: [[META3]] = !{!"llvm.loop.unroll.runtime.disable"}
-<<<<<<< HEAD
 ; CHECK-V1-IC1: [[META4]] = !{!"llvm.loop.estimated_trip_count", i32 128}
-; CHECK-V1-IC1: [[PROF5]] = !{!"branch_weights", i32 1, i32 3}
+; CHECK-V1-IC1: [[PROF5]] = !{!"branch_weights", i32 1, i32 7}
 ; CHECK-V1-IC1: [[PROF6]] = !{!"branch_weights", i32 0, i32 0}
 ; CHECK-V1-IC1: [[LOOP7]] = distinct !{[[LOOP7]], [[META8:![0-9]+]], [[META3]], [[META2]]}
 ; CHECK-V1-IC1: [[META8]] = !{!"llvm.loop.estimated_trip_count", i32 0}
-=======
-; CHECK-V1-IC1: [[PROF4]] = !{!"branch_weights", i32 1, i32 7}
-; CHECK-V1-IC1: [[PROF5]] = !{!"branch_weights", i32 0, i32 0}
-; CHECK-V1-IC1: [[LOOP6]] = distinct !{[[LOOP6]], [[META3]], [[META2]]}
->>>>>>> 4c27279e
 ;.
 ; CHECK-V2-IC1: [[PROF0]] = !{!"branch_weights", i32 1, i32 127}
 ; CHECK-V2-IC1: [[PROF1]] = !{!"branch_weights", i32 1, i32 255}
