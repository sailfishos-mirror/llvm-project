; NOTE: Assertions have been autogenerated by utils/update_test_checks.py UTC_ARGS: --filter-out-after "^for.body:" --filter-out-after "^loop:"
; REQUIRES: asserts
; RUN: opt < %s -passes=loop-vectorize -force-vector-interleave=2 -epilogue-vectorization-minimum-VF=0 -prefer-predicate-over-epilogue=scalar-epilogue \
; RUN:   -debug-only=loop-vectorize -force-target-instruction-cost=1 -S 2>%t | FileCheck %s --check-prefix=CHECK
; RUN: cat %t | FileCheck %s --check-prefix=DEBUG
; RUN: opt < %s -passes=loop-vectorize -force-vector-interleave=2 -epilogue-vectorization-force-VF=8 \
; RUN:   -debug-only=loop-vectorize -S 2>%t | FileCheck %s --check-prefix=CHECK-VF8
; RUN: cat %t | FileCheck %s --check-prefix=DEBUG-FORCED

target triple = "aarch64-linux-gnu"

; DEBUG: LV: Checking a loop in 'main_vf_vscale_x_16'
; DEBUG: Create Skeleton for epilogue vectorized loop (first pass)
; DEBUG: Main Loop VF:vscale x 16, Main Loop UF:2, Epilogue Loop VF:vscale x 8, Epilogue Loop UF:1

; DEBUG-FORCED: LV: Checking a loop in 'main_vf_vscale_x_16'
; DEBUG-FORCED: LEV: Epilogue vectorization factor is forced.
; DEBUG-FORCED: Create Skeleton for epilogue vectorized loop (first pass)
; DEBUG-FORCED: Main Loop VF:vscale x 16, Main Loop UF:2, Epilogue Loop VF:8, Epilogue Loop UF:1

define void @main_vf_vscale_x_16(ptr %A) #0 {
; CHECK-LABEL: @main_vf_vscale_x_16(
; CHECK-NEXT:  iter.check:
; CHECK-NEXT:    [[TMP0:%.*]] = call i64 @llvm.vscale.i64()
; CHECK-NEXT:    [[TMP1:%.*]] = mul nuw i64 [[TMP0]], 8
; CHECK-NEXT:    [[MIN_ITERS_CHECK:%.*]] = icmp ult i64 1024, [[TMP1]]
; CHECK-NEXT:    br i1 [[MIN_ITERS_CHECK]], label [[VEC_EPILOG_SCALAR_PH:%.*]], label [[VECTOR_MAIN_LOOP_ITER_CHECK:%.*]]
; CHECK:       vector.main.loop.iter.check:
; CHECK-NEXT:    [[TMP2:%.*]] = call i64 @llvm.vscale.i64()
; CHECK-NEXT:    [[TMP3:%.*]] = mul nuw i64 [[TMP2]], 32
; CHECK-NEXT:    [[MIN_ITERS_CHECK1:%.*]] = icmp ult i64 1024, [[TMP3]]
; CHECK-NEXT:    br i1 [[MIN_ITERS_CHECK1]], label [[VEC_EPILOG_PH:%.*]], label [[VECTOR_PH:%.*]]
; CHECK:       vector.ph:
; CHECK-NEXT:    [[TMP4:%.*]] = call i64 @llvm.vscale.i64()
; CHECK-NEXT:    [[TMP5:%.*]] = mul nuw i64 [[TMP4]], 32
; CHECK-NEXT:    [[N_MOD_VF:%.*]] = urem i64 1024, [[TMP5]]
; CHECK-NEXT:    [[N_VEC:%.*]] = sub i64 1024, [[N_MOD_VF]]
; CHECK-NEXT:    [[TMP6:%.*]] = call i64 @llvm.vscale.i64()
; CHECK-NEXT:    [[TMP7:%.*]] = mul nuw i64 [[TMP6]], 32
; CHECK-NEXT:    br label [[VECTOR_BODY:%.*]]
; CHECK:       vector.body:
; CHECK-NEXT:    [[INDEX:%.*]] = phi i64 [ 0, [[VECTOR_PH]] ], [ [[INDEX_NEXT:%.*]], [[VECTOR_BODY]] ]
; CHECK-NEXT:    [[TMP14:%.*]] = getelementptr inbounds i8, ptr [[A:%.*]], i64 [[INDEX]]
; CHECK-NEXT:    [[TMP16:%.*]] = getelementptr inbounds i8, ptr [[TMP14]], i32 0
; CHECK-NEXT:    [[TMP17:%.*]] = call i64 @llvm.vscale.i64()
; CHECK-NEXT:    [[TMP18:%.*]] = mul nuw i64 [[TMP17]], 16
; CHECK-NEXT:    [[TMP19:%.*]] = getelementptr inbounds i8, ptr [[TMP14]], i64 [[TMP18]]
; CHECK-NEXT:    store <vscale x 16 x i8> splat (i8 1), ptr [[TMP16]], align 1
; CHECK-NEXT:    store <vscale x 16 x i8> splat (i8 1), ptr [[TMP19]], align 1
; CHECK-NEXT:    [[INDEX_NEXT]] = add nuw i64 [[INDEX]], [[TMP7]]
; CHECK-NEXT:    [[TMP20:%.*]] = icmp eq i64 [[INDEX_NEXT]], [[N_VEC]]
; CHECK-NEXT:    br i1 [[TMP20]], label [[MIDDLE_BLOCK:%.*]], label [[VECTOR_BODY]], !llvm.loop [[LOOP0:![0-9]+]]
; CHECK:       middle.block:
; CHECK-NEXT:    [[CMP_N:%.*]] = icmp eq i64 1024, [[N_VEC]]
; CHECK-NEXT:    br i1 [[CMP_N]], label [[EXIT:%.*]], label [[VEC_EPILOG_ITER_CHECK:%.*]]
; CHECK:       vec.epilog.iter.check:
; CHECK-NEXT:    [[N_VEC_REMAINING:%.*]] = sub i64 1024, [[N_VEC]]
; CHECK-NEXT:    [[TMP21:%.*]] = call i64 @llvm.vscale.i64()
; CHECK-NEXT:    [[TMP22:%.*]] = mul nuw i64 [[TMP21]], 8
; CHECK-NEXT:    [[MIN_EPILOG_ITERS_CHECK:%.*]] = icmp ult i64 [[N_VEC_REMAINING]], [[TMP22]]
; CHECK-NEXT:    br i1 [[MIN_EPILOG_ITERS_CHECK]], label [[VEC_EPILOG_SCALAR_PH]], label [[VEC_EPILOG_PH]]
; CHECK:       vec.epilog.ph:
; CHECK-NEXT:    [[VEC_EPILOG_RESUME_VAL:%.*]] = phi i64 [ [[N_VEC]], [[VEC_EPILOG_ITER_CHECK]] ], [ 0, [[VECTOR_MAIN_LOOP_ITER_CHECK]] ]
; CHECK-NEXT:    [[TMP23:%.*]] = call i64 @llvm.vscale.i64()
; CHECK-NEXT:    [[TMP24:%.*]] = mul nuw i64 [[TMP23]], 8
; CHECK-NEXT:    [[N_MOD_VF2:%.*]] = urem i64 1024, [[TMP24]]
; CHECK-NEXT:    [[N_VEC3:%.*]] = sub i64 1024, [[N_MOD_VF2]]
; CHECK-NEXT:    [[TMP25:%.*]] = call i64 @llvm.vscale.i64()
; CHECK-NEXT:    [[TMP26:%.*]] = mul nuw i64 [[TMP25]], 8
; CHECK-NEXT:    br label [[VEC_EPILOG_VECTOR_BODY:%.*]]
; CHECK:       vec.epilog.vector.body:
; CHECK-NEXT:    [[INDEX5:%.*]] = phi i64 [ [[VEC_EPILOG_RESUME_VAL]], [[VEC_EPILOG_PH]] ], [ [[INDEX_NEXT6:%.*]], [[VEC_EPILOG_VECTOR_BODY]] ]
; CHECK-NEXT:    [[TMP28:%.*]] = getelementptr inbounds i8, ptr [[A]], i64 [[INDEX5]]
; CHECK-NEXT:    [[TMP29:%.*]] = getelementptr inbounds i8, ptr [[TMP28]], i32 0
; CHECK-NEXT:    store <vscale x 8 x i8> splat (i8 1), ptr [[TMP29]], align 1
; CHECK-NEXT:    [[INDEX_NEXT6]] = add nuw i64 [[INDEX5]], [[TMP26]]
; CHECK-NEXT:    [[TMP30:%.*]] = icmp eq i64 [[INDEX_NEXT6]], [[N_VEC3]]
; CHECK-NEXT:    br i1 [[TMP30]], label [[VEC_EPILOG_MIDDLE_BLOCK:%.*]], label [[VEC_EPILOG_VECTOR_BODY]], !llvm.loop [[LOOP3:![0-9]+]]
; CHECK:       vec.epilog.middle.block:
; CHECK-NEXT:    [[CMP_N4:%.*]] = icmp eq i64 1024, [[N_VEC3]]
; CHECK-NEXT:    br i1 [[CMP_N4]], label [[EXIT]], label [[VEC_EPILOG_SCALAR_PH]]
; CHECK:       vec.epilog.scalar.ph:
; CHECK-NEXT:    [[BC_RESUME_VAL:%.*]] = phi i64 [ [[N_VEC3]], [[VEC_EPILOG_MIDDLE_BLOCK]] ], [ [[N_VEC]], [[VEC_EPILOG_ITER_CHECK]] ], [ 0, [[ITER_CHECK:%.*]] ]
; CHECK-NEXT:    br label [[FOR_BODY:%.*]]
; CHECK:       for.body:
;
; CHECK-VF8-LABEL: @main_vf_vscale_x_16(
; CHECK-VF8-NEXT:  iter.check:
; CHECK-VF8-NEXT:    br i1 false, label [[VEC_EPILOG_SCALAR_PH:%.*]], label [[VECTOR_MAIN_LOOP_ITER_CHECK:%.*]]
; CHECK-VF8:       vector.main.loop.iter.check:
; CHECK-VF8-NEXT:    [[TMP0:%.*]] = call i64 @llvm.vscale.i64()
; CHECK-VF8-NEXT:    [[TMP1:%.*]] = mul nuw i64 [[TMP0]], 32
; CHECK-VF8-NEXT:    [[MIN_ITERS_CHECK:%.*]] = icmp ult i64 1024, [[TMP1]]
; CHECK-VF8-NEXT:    br i1 [[MIN_ITERS_CHECK]], label [[VEC_EPILOG_PH:%.*]], label [[VECTOR_PH:%.*]]
; CHECK-VF8:       vector.ph:
; CHECK-VF8-NEXT:    [[TMP2:%.*]] = call i64 @llvm.vscale.i64()
; CHECK-VF8-NEXT:    [[TMP3:%.*]] = mul nuw i64 [[TMP2]], 32
; CHECK-VF8-NEXT:    [[N_MOD_VF:%.*]] = urem i64 1024, [[TMP3]]
; CHECK-VF8-NEXT:    [[N_VEC:%.*]] = sub i64 1024, [[N_MOD_VF]]
; CHECK-VF8-NEXT:    [[TMP4:%.*]] = call i64 @llvm.vscale.i64()
; CHECK-VF8-NEXT:    [[TMP5:%.*]] = mul nuw i64 [[TMP4]], 32
; CHECK-VF8-NEXT:    br label [[VECTOR_BODY:%.*]]
; CHECK-VF8:       vector.body:
; CHECK-VF8-NEXT:    [[INDEX:%.*]] = phi i64 [ 0, [[VECTOR_PH]] ], [ [[INDEX_NEXT:%.*]], [[VECTOR_BODY]] ]
; CHECK-VF8-NEXT:    [[TMP12:%.*]] = getelementptr inbounds i8, ptr [[A:%.*]], i64 [[INDEX]]
; CHECK-VF8-NEXT:    [[TMP14:%.*]] = getelementptr inbounds i8, ptr [[TMP12]], i32 0
; CHECK-VF8-NEXT:    [[TMP15:%.*]] = call i64 @llvm.vscale.i64()
; CHECK-VF8-NEXT:    [[TMP16:%.*]] = mul nuw i64 [[TMP15]], 16
; CHECK-VF8-NEXT:    [[TMP17:%.*]] = getelementptr inbounds i8, ptr [[TMP12]], i64 [[TMP16]]
; CHECK-VF8-NEXT:    store <vscale x 16 x i8> splat (i8 1), ptr [[TMP14]], align 1
; CHECK-VF8-NEXT:    store <vscale x 16 x i8> splat (i8 1), ptr [[TMP17]], align 1
; CHECK-VF8-NEXT:    [[INDEX_NEXT]] = add nuw i64 [[INDEX]], [[TMP5]]
; CHECK-VF8-NEXT:    [[TMP18:%.*]] = icmp eq i64 [[INDEX_NEXT]], [[N_VEC]]
; CHECK-VF8-NEXT:    br i1 [[TMP18]], label [[MIDDLE_BLOCK:%.*]], label [[VECTOR_BODY]], !llvm.loop [[LOOP0:![0-9]+]]
; CHECK-VF8:       middle.block:
; CHECK-VF8-NEXT:    [[CMP_N:%.*]] = icmp eq i64 1024, [[N_VEC]]
; CHECK-VF8-NEXT:    br i1 [[CMP_N]], label [[EXIT:%.*]], label [[VEC_EPILOG_ITER_CHECK:%.*]]
; CHECK-VF8:       vec.epilog.iter.check:
; CHECK-VF8-NEXT:    [[N_VEC_REMAINING:%.*]] = sub i64 1024, [[N_VEC]]
; CHECK-VF8-NEXT:    [[MIN_EPILOG_ITERS_CHECK:%.*]] = icmp ult i64 [[N_VEC_REMAINING]], 8
; CHECK-VF8-NEXT:    br i1 [[MIN_EPILOG_ITERS_CHECK]], label [[VEC_EPILOG_SCALAR_PH]], label [[VEC_EPILOG_PH]]
; CHECK-VF8:       vec.epilog.ph:
; CHECK-VF8-NEXT:    [[VEC_EPILOG_RESUME_VAL:%.*]] = phi i64 [ [[N_VEC]], [[VEC_EPILOG_ITER_CHECK]] ], [ 0, [[VECTOR_MAIN_LOOP_ITER_CHECK]] ]
; CHECK-VF8-NEXT:    br label [[VEC_EPILOG_VECTOR_BODY:%.*]]
; CHECK-VF8:       vec.epilog.vector.body:
; CHECK-VF8-NEXT:    [[INDEX1:%.*]] = phi i64 [ [[VEC_EPILOG_RESUME_VAL]], [[VEC_EPILOG_PH]] ], [ [[INDEX_NEXT2:%.*]], [[VEC_EPILOG_VECTOR_BODY]] ]
; CHECK-VF8-NEXT:    [[TMP20:%.*]] = getelementptr inbounds i8, ptr [[A]], i64 [[INDEX1]]
; CHECK-VF8-NEXT:    [[TMP21:%.*]] = getelementptr inbounds i8, ptr [[TMP20]], i32 0
; CHECK-VF8-NEXT:    store <8 x i8> splat (i8 1), ptr [[TMP21]], align 1
; CHECK-VF8-NEXT:    [[INDEX_NEXT2]] = add nuw i64 [[INDEX1]], 8
; CHECK-VF8-NEXT:    [[TMP22:%.*]] = icmp eq i64 [[INDEX_NEXT2]], 1024
; CHECK-VF8-NEXT:    br i1 [[TMP22]], label [[VEC_EPILOG_MIDDLE_BLOCK:%.*]], label [[VEC_EPILOG_VECTOR_BODY]], !llvm.loop [[LOOP3:![0-9]+]]
; CHECK-VF8:       vec.epilog.middle.block:
; CHECK-VF8-NEXT:    br i1 true, label [[EXIT]], label [[VEC_EPILOG_SCALAR_PH]]
; CHECK-VF8:       vec.epilog.scalar.ph:
; CHECK-VF8-NEXT:    [[BC_RESUME_VAL:%.*]] = phi i64 [ 1024, [[VEC_EPILOG_MIDDLE_BLOCK]] ], [ [[N_VEC]], [[VEC_EPILOG_ITER_CHECK]] ], [ 0, [[ITER_CHECK:%.*]] ]
; CHECK-VF8-NEXT:    br label [[FOR_BODY:%.*]]
; CHECK-VF8:       for.body:
;
entry:
  br label %for.body

for.body:
  %iv = phi i64 [ 0, %entry ], [ %iv.next, %for.body ]
  %arrayidx = getelementptr inbounds i8, ptr %A, i64 %iv
  store i8 1, ptr %arrayidx, align 1
  %iv.next = add nuw nsw i64 %iv, 1
  %exitcond = icmp ne i64 %iv.next, 1024
  br i1 %exitcond, label %for.body, label %exit

exit:
  ret void
}


; DEBUG: LV: Checking a loop in 'main_vf_vscale_x_2'
; DEBUG: Create Skeleton for epilogue vectorized loop (first pass)
; DEBUG: Main Loop VF:vscale x 2, Main Loop UF:2, Epilogue Loop VF:8, Epilogue Loop UF:1

; DEBUG-FORCED: LV: Checking a loop in 'main_vf_vscale_x_2'
; DEBUG-FORCED: LEV: Epilogue vectorization factor is forced.
; DEBUG-FORCED: Create Skeleton for epilogue vectorized loop (first pass)
; DEBUG-FORCED: Main Loop VF:vscale x 2, Main Loop UF:2, Epilogue Loop VF:8, Epilogue Loop UF:1

; When the vector.body uses VF=vscale x 1 (or VF=vscale x 2 because
; that's the minimum supported VF by SVE), we could still use a wide
; fixed-width VF=8 for the epilogue if the vectors are known to be
; sufficiently wide. This information can be deduced from vscale_range or
; VScaleForTuning (set by mcpu/mtune).
define void @main_vf_vscale_x_2(ptr %A) #0 vscale_range(8, 8) {
; CHECK-LABEL: @main_vf_vscale_x_2(
; CHECK-NEXT:  iter.check:
; CHECK-NEXT:    br i1 false, label [[VEC_EPILOG_SCALAR_PH:%.*]], label [[VECTOR_MAIN_LOOP_ITER_CHECK:%.*]]
; CHECK:       vector.main.loop.iter.check:
; CHECK-NEXT:    [[TMP0:%.*]] = call i64 @llvm.vscale.i64()
; CHECK-NEXT:    [[TMP1:%.*]] = mul nuw i64 [[TMP0]], 4
; CHECK-NEXT:    [[MIN_ITERS_CHECK:%.*]] = icmp ult i64 1024, [[TMP1]]
; CHECK-NEXT:    br i1 [[MIN_ITERS_CHECK]], label [[VEC_EPILOG_PH:%.*]], label [[VECTOR_PH:%.*]]
; CHECK:       vector.ph:
; CHECK-NEXT:    [[TMP2:%.*]] = call i64 @llvm.vscale.i64()
; CHECK-NEXT:    [[TMP3:%.*]] = mul nuw i64 [[TMP2]], 4
; CHECK-NEXT:    [[N_MOD_VF:%.*]] = urem i64 1024, [[TMP3]]
; CHECK-NEXT:    [[N_VEC:%.*]] = sub i64 1024, [[N_MOD_VF]]
; CHECK-NEXT:    [[TMP4:%.*]] = call i64 @llvm.vscale.i64()
; CHECK-NEXT:    [[TMP5:%.*]] = mul nuw i64 [[TMP4]], 4
; CHECK-NEXT:    br label [[VECTOR_BODY:%.*]]
; CHECK:       vector.body:
; CHECK-NEXT:    [[INDEX:%.*]] = phi i64 [ 0, [[VECTOR_PH]] ], [ [[INDEX_NEXT:%.*]], [[VECTOR_BODY]] ]
; CHECK-NEXT:    [[TMP12:%.*]] = getelementptr inbounds i64, ptr [[A:%.*]], i64 [[INDEX]]
; CHECK-NEXT:    [[TMP14:%.*]] = getelementptr inbounds i64, ptr [[TMP12]], i32 0
; CHECK-NEXT:    [[TMP15:%.*]] = call i64 @llvm.vscale.i64()
; CHECK-NEXT:    [[TMP16:%.*]] = mul nuw i64 [[TMP15]], 2
; CHECK-NEXT:    [[TMP17:%.*]] = getelementptr inbounds i64, ptr [[TMP12]], i64 [[TMP16]]
; CHECK-NEXT:    store <vscale x 2 x i64> splat (i64 1), ptr [[TMP14]], align 1
; CHECK-NEXT:    store <vscale x 2 x i64> splat (i64 1), ptr [[TMP17]], align 1
; CHECK-NEXT:    [[INDEX_NEXT]] = add nuw i64 [[INDEX]], [[TMP5]]
; CHECK-NEXT:    [[TMP18:%.*]] = icmp eq i64 [[INDEX_NEXT]], [[N_VEC]]
; CHECK-NEXT:    br i1 [[TMP18]], label [[MIDDLE_BLOCK:%.*]], label [[VECTOR_BODY]], !llvm.loop [[LOOP5:![0-9]+]]
; CHECK:       middle.block:
; CHECK-NEXT:    [[CMP_N:%.*]] = icmp eq i64 1024, [[N_VEC]]
; CHECK-NEXT:    br i1 [[CMP_N]], label [[EXIT:%.*]], label [[VEC_EPILOG_ITER_CHECK:%.*]]
; CHECK:       vec.epilog.iter.check:
; CHECK-NEXT:    [[N_VEC_REMAINING:%.*]] = sub i64 1024, [[N_VEC]]
; CHECK-NEXT:    [[MIN_EPILOG_ITERS_CHECK:%.*]] = icmp ult i64 [[N_VEC_REMAINING]], 8
; CHECK-NEXT:    br i1 [[MIN_EPILOG_ITERS_CHECK]], label [[VEC_EPILOG_SCALAR_PH]], label [[VEC_EPILOG_PH]]
; CHECK:       vec.epilog.ph:
; CHECK-NEXT:    [[VEC_EPILOG_RESUME_VAL:%.*]] = phi i64 [ [[N_VEC]], [[VEC_EPILOG_ITER_CHECK]] ], [ 0, [[VECTOR_MAIN_LOOP_ITER_CHECK]] ]
; CHECK-NEXT:    br label [[VEC_EPILOG_VECTOR_BODY:%.*]]
; CHECK:       vec.epilog.vector.body:
; CHECK-NEXT:    [[INDEX1:%.*]] = phi i64 [ [[VEC_EPILOG_RESUME_VAL]], [[VEC_EPILOG_PH]] ], [ [[INDEX_NEXT2:%.*]], [[VEC_EPILOG_VECTOR_BODY]] ]
; CHECK-NEXT:    [[TMP20:%.*]] = getelementptr inbounds i64, ptr [[A]], i64 [[INDEX1]]
; CHECK-NEXT:    [[TMP21:%.*]] = getelementptr inbounds i64, ptr [[TMP20]], i32 0
; CHECK-NEXT:    store <8 x i64> splat (i64 1), ptr [[TMP21]], align 1
; CHECK-NEXT:    [[INDEX_NEXT2]] = add nuw i64 [[INDEX1]], 8
; CHECK-NEXT:    [[TMP22:%.*]] = icmp eq i64 [[INDEX_NEXT2]], 1024
; CHECK-NEXT:    br i1 [[TMP22]], label [[VEC_EPILOG_MIDDLE_BLOCK:%.*]], label [[VEC_EPILOG_VECTOR_BODY]], !llvm.loop [[LOOP6:![0-9]+]]
; CHECK:       vec.epilog.middle.block:
; CHECK-NEXT:    br i1 true, label [[EXIT]], label [[VEC_EPILOG_SCALAR_PH]]
; CHECK:       vec.epilog.scalar.ph:
; CHECK-NEXT:    [[BC_RESUME_VAL:%.*]] = phi i64 [ 1024, [[VEC_EPILOG_MIDDLE_BLOCK]] ], [ [[N_VEC]], [[VEC_EPILOG_ITER_CHECK]] ], [ 0, [[ITER_CHECK:%.*]] ]
; CHECK-NEXT:    br label [[FOR_BODY:%.*]]
; CHECK:       for.body:
;
; CHECK-VF8-LABEL: @main_vf_vscale_x_2(
; CHECK-VF8-NEXT:  iter.check:
; CHECK-VF8-NEXT:    br i1 false, label [[VEC_EPILOG_SCALAR_PH:%.*]], label [[VECTOR_MAIN_LOOP_ITER_CHECK:%.*]]
; CHECK-VF8:       vector.main.loop.iter.check:
; CHECK-VF8-NEXT:    [[TMP0:%.*]] = call i64 @llvm.vscale.i64()
; CHECK-VF8-NEXT:    [[TMP1:%.*]] = mul nuw i64 [[TMP0]], 4
; CHECK-VF8-NEXT:    [[MIN_ITERS_CHECK:%.*]] = icmp ult i64 1024, [[TMP1]]
; CHECK-VF8-NEXT:    br i1 [[MIN_ITERS_CHECK]], label [[VEC_EPILOG_PH:%.*]], label [[VECTOR_PH:%.*]]
; CHECK-VF8:       vector.ph:
; CHECK-VF8-NEXT:    [[TMP2:%.*]] = call i64 @llvm.vscale.i64()
; CHECK-VF8-NEXT:    [[TMP3:%.*]] = mul nuw i64 [[TMP2]], 4
; CHECK-VF8-NEXT:    [[N_MOD_VF:%.*]] = urem i64 1024, [[TMP3]]
; CHECK-VF8-NEXT:    [[N_VEC:%.*]] = sub i64 1024, [[N_MOD_VF]]
; CHECK-VF8-NEXT:    [[TMP4:%.*]] = call i64 @llvm.vscale.i64()
; CHECK-VF8-NEXT:    [[TMP5:%.*]] = mul nuw i64 [[TMP4]], 4
; CHECK-VF8-NEXT:    br label [[VECTOR_BODY:%.*]]
; CHECK-VF8:       vector.body:
; CHECK-VF8-NEXT:    [[INDEX:%.*]] = phi i64 [ 0, [[VECTOR_PH]] ], [ [[INDEX_NEXT:%.*]], [[VECTOR_BODY]] ]
; CHECK-VF8-NEXT:    [[TMP12:%.*]] = getelementptr inbounds i64, ptr [[A:%.*]], i64 [[INDEX]]
; CHECK-VF8-NEXT:    [[TMP14:%.*]] = getelementptr inbounds i64, ptr [[TMP12]], i32 0
; CHECK-VF8-NEXT:    [[TMP15:%.*]] = call i64 @llvm.vscale.i64()
; CHECK-VF8-NEXT:    [[TMP16:%.*]] = mul nuw i64 [[TMP15]], 2
; CHECK-VF8-NEXT:    [[TMP17:%.*]] = getelementptr inbounds i64, ptr [[TMP12]], i64 [[TMP16]]
; CHECK-VF8-NEXT:    store <vscale x 2 x i64> splat (i64 1), ptr [[TMP14]], align 1
; CHECK-VF8-NEXT:    store <vscale x 2 x i64> splat (i64 1), ptr [[TMP17]], align 1
; CHECK-VF8-NEXT:    [[INDEX_NEXT]] = add nuw i64 [[INDEX]], [[TMP5]]
; CHECK-VF8-NEXT:    [[TMP18:%.*]] = icmp eq i64 [[INDEX_NEXT]], [[N_VEC]]
; CHECK-VF8-NEXT:    br i1 [[TMP18]], label [[MIDDLE_BLOCK:%.*]], label [[VECTOR_BODY]], !llvm.loop [[LOOP5:![0-9]+]]
; CHECK-VF8:       middle.block:
; CHECK-VF8-NEXT:    [[CMP_N:%.*]] = icmp eq i64 1024, [[N_VEC]]
; CHECK-VF8-NEXT:    br i1 [[CMP_N]], label [[EXIT:%.*]], label [[VEC_EPILOG_ITER_CHECK:%.*]]
; CHECK-VF8:       vec.epilog.iter.check:
; CHECK-VF8-NEXT:    [[N_VEC_REMAINING:%.*]] = sub i64 1024, [[N_VEC]]
; CHECK-VF8-NEXT:    [[MIN_EPILOG_ITERS_CHECK:%.*]] = icmp ult i64 [[N_VEC_REMAINING]], 8
; CHECK-VF8-NEXT:    br i1 [[MIN_EPILOG_ITERS_CHECK]], label [[VEC_EPILOG_SCALAR_PH]], label [[VEC_EPILOG_PH]]
; CHECK-VF8:       vec.epilog.ph:
; CHECK-VF8-NEXT:    [[VEC_EPILOG_RESUME_VAL:%.*]] = phi i64 [ [[N_VEC]], [[VEC_EPILOG_ITER_CHECK]] ], [ 0, [[VECTOR_MAIN_LOOP_ITER_CHECK]] ]
; CHECK-VF8-NEXT:    br label [[VEC_EPILOG_VECTOR_BODY:%.*]]
; CHECK-VF8:       vec.epilog.vector.body:
; CHECK-VF8-NEXT:    [[INDEX1:%.*]] = phi i64 [ [[VEC_EPILOG_RESUME_VAL]], [[VEC_EPILOG_PH]] ], [ [[INDEX_NEXT2:%.*]], [[VEC_EPILOG_VECTOR_BODY]] ]
; CHECK-VF8-NEXT:    [[TMP20:%.*]] = getelementptr inbounds i64, ptr [[A]], i64 [[INDEX1]]
; CHECK-VF8-NEXT:    [[TMP21:%.*]] = getelementptr inbounds i64, ptr [[TMP20]], i32 0
; CHECK-VF8-NEXT:    store <8 x i64> splat (i64 1), ptr [[TMP21]], align 1
; CHECK-VF8-NEXT:    [[INDEX_NEXT2]] = add nuw i64 [[INDEX1]], 8
; CHECK-VF8-NEXT:    [[TMP22:%.*]] = icmp eq i64 [[INDEX_NEXT2]], 1024
; CHECK-VF8-NEXT:    br i1 [[TMP22]], label [[VEC_EPILOG_MIDDLE_BLOCK:%.*]], label [[VEC_EPILOG_VECTOR_BODY]], !llvm.loop [[LOOP6:![0-9]+]]
; CHECK-VF8:       vec.epilog.middle.block:
; CHECK-VF8-NEXT:    br i1 true, label [[EXIT]], label [[VEC_EPILOG_SCALAR_PH]]
; CHECK-VF8:       vec.epilog.scalar.ph:
; CHECK-VF8-NEXT:    [[BC_RESUME_VAL:%.*]] = phi i64 [ 1024, [[VEC_EPILOG_MIDDLE_BLOCK]] ], [ [[N_VEC]], [[VEC_EPILOG_ITER_CHECK]] ], [ 0, [[ITER_CHECK:%.*]] ]
; CHECK-VF8-NEXT:    br label [[FOR_BODY:%.*]]
; CHECK-VF8:       for.body:
;
entry:
  br label %for.body

for.body:
  %iv = phi i64 [ 0, %entry ], [ %iv.next, %for.body ]
  %arrayidx = getelementptr inbounds i64, ptr %A, i64 %iv
  store i64 1, ptr %arrayidx, align 1
  %iv.next = add nuw nsw i64 %iv, 1
  %exitcond = icmp ne i64 %iv.next, 1024
  br i1 %exitcond, label %for.body, label %exit

exit:
  ret void
}

; FIXME: The epilogue loop is currently miscompiled: the pointer induction
; uses an incorrect resume value.
define void @test_pr57912_pointer_induction(ptr %start) #0 {
; CHECK-LABEL: @test_pr57912_pointer_induction(
; CHECK-NEXT:  iter.check:
; CHECK-NEXT:    [[TMP0:%.*]] = call i64 @llvm.vscale.i64()
; CHECK-NEXT:    [[TMP1:%.*]] = mul nuw i64 [[TMP0]], 8
; CHECK-NEXT:    [[MIN_ITERS_CHECK:%.*]] = icmp ult i64 10000, [[TMP1]]
; CHECK-NEXT:    br i1 [[MIN_ITERS_CHECK]], label [[VEC_EPILOG_SCALAR_PH:%.*]], label [[VECTOR_MAIN_LOOP_ITER_CHECK:%.*]]
; CHECK:       vector.main.loop.iter.check:
; CHECK-NEXT:    [[TMP2:%.*]] = call i64 @llvm.vscale.i64()
; CHECK-NEXT:    [[TMP3:%.*]] = mul nuw i64 [[TMP2]], 32
; CHECK-NEXT:    [[MIN_ITERS_CHECK1:%.*]] = icmp ult i64 10000, [[TMP3]]
; CHECK-NEXT:    br i1 [[MIN_ITERS_CHECK1]], label [[VEC_EPILOG_PH:%.*]], label [[VECTOR_PH:%.*]]
; CHECK:       vector.ph:
; CHECK-NEXT:    [[TMP4:%.*]] = call i64 @llvm.vscale.i64()
; CHECK-NEXT:    [[TMP5:%.*]] = mul nuw i64 [[TMP4]], 32
; CHECK-NEXT:    [[N_MOD_VF:%.*]] = urem i64 10000, [[TMP5]]
; CHECK-NEXT:    [[N_VEC:%.*]] = sub i64 10000, [[N_MOD_VF]]
; CHECK-NEXT:    [[TMP6:%.*]] = call i64 @llvm.vscale.i64()
; CHECK-NEXT:    [[TMP7:%.*]] = mul nuw i64 [[TMP6]], 32
; CHECK-NEXT:    br label [[VECTOR_BODY:%.*]]
; CHECK:       vector.body:
; CHECK-NEXT:    [[INDEX:%.*]] = phi i64 [ 0, [[VECTOR_PH]] ], [ [[INDEX_NEXT:%.*]], [[VECTOR_BODY]] ]
; CHECK-NEXT:    [[TMP14:%.*]] = getelementptr i8, ptr [[START:%.*]], i64 [[INDEX]]
; CHECK-NEXT:    [[TMP16:%.*]] = getelementptr i8, ptr [[TMP14]], i32 0
; CHECK-NEXT:    [[TMP17:%.*]] = call i64 @llvm.vscale.i64()
; CHECK-NEXT:    [[TMP18:%.*]] = mul nuw i64 [[TMP17]], 16
; CHECK-NEXT:    [[TMP19:%.*]] = getelementptr i8, ptr [[TMP14]], i64 [[TMP18]]
; CHECK-NEXT:    store <vscale x 16 x i8> zeroinitializer, ptr [[TMP16]], align 1
; CHECK-NEXT:    store <vscale x 16 x i8> zeroinitializer, ptr [[TMP19]], align 1
; CHECK-NEXT:    [[INDEX_NEXT]] = add nuw i64 [[INDEX]], [[TMP7]]
; CHECK-NEXT:    [[TMP20:%.*]] = icmp eq i64 [[INDEX_NEXT]], [[N_VEC]]
; CHECK-NEXT:    br i1 [[TMP20]], label [[MIDDLE_BLOCK:%.*]], label [[VECTOR_BODY]], !llvm.loop [[LOOP8:![0-9]+]]
; CHECK:       middle.block:
; CHECK-NEXT:    [[CMP_N:%.*]] = icmp eq i64 10000, [[N_VEC]]
; CHECK-NEXT:    br i1 [[CMP_N]], label [[EXIT:%.*]], label [[VEC_EPILOG_ITER_CHECK:%.*]]
; CHECK:       vec.epilog.iter.check:
; CHECK-NEXT:    [[IND_END4:%.*]] = getelementptr i8, ptr [[START]], i64 [[N_VEC]]
; CHECK-NEXT:    [[N_VEC_REMAINING:%.*]] = sub i64 10000, [[N_VEC]]
; CHECK-NEXT:    [[TMP21:%.*]] = call i64 @llvm.vscale.i64()
; CHECK-NEXT:    [[TMP22:%.*]] = mul nuw i64 [[TMP21]], 8
; CHECK-NEXT:    [[MIN_EPILOG_ITERS_CHECK:%.*]] = icmp ult i64 [[N_VEC_REMAINING]], [[TMP22]]
; CHECK-NEXT:    br i1 [[MIN_EPILOG_ITERS_CHECK]], label [[VEC_EPILOG_SCALAR_PH]], label [[VEC_EPILOG_PH]]
; CHECK:       vec.epilog.ph:
; CHECK-NEXT:    [[VEC_EPILOG_RESUME_VAL:%.*]] = phi i64 [ [[N_VEC]], [[VEC_EPILOG_ITER_CHECK]] ], [ 0, [[VECTOR_MAIN_LOOP_ITER_CHECK]] ]
; CHECK-NEXT:    [[TMP23:%.*]] = call i64 @llvm.vscale.i64()
; CHECK-NEXT:    [[TMP24:%.*]] = mul nuw i64 [[TMP23]], 8
; CHECK-NEXT:    [[N_MOD_VF2:%.*]] = urem i64 10000, [[TMP24]]
; CHECK-NEXT:    [[N_VEC3:%.*]] = sub i64 10000, [[N_MOD_VF2]]
; CHECK-NEXT:    [[TMP25:%.*]] = call i64 @llvm.vscale.i64()
<<<<<<< HEAD
; CHECK-NEXT:    [[TMP26:%.*]] = mul i64 [[TMP25]], 8
=======
; CHECK-NEXT:    [[TMP26:%.*]] = mul nuw i64 [[TMP25]], 8
>>>>>>> eb0f1dc0
; CHECK-NEXT:    [[IND_END:%.*]] = getelementptr i8, ptr [[START]], i64 [[N_VEC3]]
; CHECK-NEXT:    br label [[VEC_EPILOG_VECTOR_BODY:%.*]]
; CHECK:       vec.epilog.vector.body:
; CHECK-NEXT:    [[INDEX7:%.*]] = phi i64 [ [[VEC_EPILOG_RESUME_VAL]], [[VEC_EPILOG_PH]] ], [ [[INDEX_NEXT8:%.*]], [[VEC_EPILOG_VECTOR_BODY]] ]
; CHECK-NEXT:    [[TMP28:%.*]] = getelementptr i8, ptr [[START]], i64 [[INDEX7]]
; CHECK-NEXT:    [[TMP29:%.*]] = getelementptr i8, ptr [[TMP28]], i32 0
; CHECK-NEXT:    store <vscale x 8 x i8> zeroinitializer, ptr [[TMP29]], align 1
; CHECK-NEXT:    [[INDEX_NEXT8]] = add nuw i64 [[INDEX7]], [[TMP26]]
; CHECK-NEXT:    [[TMP30:%.*]] = icmp eq i64 [[INDEX_NEXT8]], [[N_VEC3]]
; CHECK-NEXT:    br i1 [[TMP30]], label [[VEC_EPILOG_MIDDLE_BLOCK:%.*]], label [[VEC_EPILOG_VECTOR_BODY]], !llvm.loop [[LOOP9:![0-9]+]]
; CHECK:       vec.epilog.middle.block:
; CHECK-NEXT:    [[CMP_N6:%.*]] = icmp eq i64 10000, [[N_VEC3]]
; CHECK-NEXT:    br i1 [[CMP_N6]], label [[EXIT]], label [[VEC_EPILOG_SCALAR_PH]]
; CHECK:       vec.epilog.scalar.ph:
; CHECK-NEXT:    [[BC_RESUME_VAL:%.*]] = phi i64 [ [[N_VEC3]], [[VEC_EPILOG_MIDDLE_BLOCK]] ], [ [[N_VEC]], [[VEC_EPILOG_ITER_CHECK]] ], [ 0, [[ITER_CHECK:%.*]] ]
; CHECK-NEXT:    [[BC_RESUME_VAL5:%.*]] = phi ptr [ [[IND_END]], [[VEC_EPILOG_MIDDLE_BLOCK]] ], [ [[IND_END4]], [[VEC_EPILOG_ITER_CHECK]] ], [ [[START]], [[ITER_CHECK]] ]
; CHECK-NEXT:    br label [[LOOP:%.*]]
; CHECK:       loop:
;
; CHECK-VF8-LABEL: @test_pr57912_pointer_induction(
; CHECK-VF8-NEXT:  iter.check:
; CHECK-VF8-NEXT:    br i1 false, label [[VEC_EPILOG_SCALAR_PH:%.*]], label [[VECTOR_MAIN_LOOP_ITER_CHECK:%.*]]
; CHECK-VF8:       vector.main.loop.iter.check:
; CHECK-VF8-NEXT:    [[TMP0:%.*]] = call i64 @llvm.vscale.i64()
; CHECK-VF8-NEXT:    [[TMP1:%.*]] = mul nuw i64 [[TMP0]], 32
; CHECK-VF8-NEXT:    [[MIN_ITERS_CHECK:%.*]] = icmp ult i64 10000, [[TMP1]]
; CHECK-VF8-NEXT:    br i1 [[MIN_ITERS_CHECK]], label [[VEC_EPILOG_PH:%.*]], label [[VECTOR_PH:%.*]]
; CHECK-VF8:       vector.ph:
; CHECK-VF8-NEXT:    [[TMP2:%.*]] = call i64 @llvm.vscale.i64()
; CHECK-VF8-NEXT:    [[TMP3:%.*]] = mul nuw i64 [[TMP2]], 32
; CHECK-VF8-NEXT:    [[N_MOD_VF:%.*]] = urem i64 10000, [[TMP3]]
; CHECK-VF8-NEXT:    [[N_VEC:%.*]] = sub i64 10000, [[N_MOD_VF]]
; CHECK-VF8-NEXT:    [[TMP4:%.*]] = call i64 @llvm.vscale.i64()
; CHECK-VF8-NEXT:    [[TMP5:%.*]] = mul nuw i64 [[TMP4]], 32
; CHECK-VF8-NEXT:    br label [[VECTOR_BODY:%.*]]
; CHECK-VF8:       vector.body:
; CHECK-VF8-NEXT:    [[INDEX:%.*]] = phi i64 [ 0, [[VECTOR_PH]] ], [ [[INDEX_NEXT:%.*]], [[VECTOR_BODY]] ]
; CHECK-VF8-NEXT:    [[TMP12:%.*]] = getelementptr i8, ptr [[START:%.*]], i64 [[INDEX]]
; CHECK-VF8-NEXT:    [[TMP14:%.*]] = getelementptr i8, ptr [[TMP12]], i32 0
; CHECK-VF8-NEXT:    [[TMP15:%.*]] = call i64 @llvm.vscale.i64()
; CHECK-VF8-NEXT:    [[TMP16:%.*]] = mul nuw i64 [[TMP15]], 16
; CHECK-VF8-NEXT:    [[TMP17:%.*]] = getelementptr i8, ptr [[TMP12]], i64 [[TMP16]]
; CHECK-VF8-NEXT:    store <vscale x 16 x i8> zeroinitializer, ptr [[TMP14]], align 1
; CHECK-VF8-NEXT:    store <vscale x 16 x i8> zeroinitializer, ptr [[TMP17]], align 1
; CHECK-VF8-NEXT:    [[INDEX_NEXT]] = add nuw i64 [[INDEX]], [[TMP5]]
; CHECK-VF8-NEXT:    [[TMP18:%.*]] = icmp eq i64 [[INDEX_NEXT]], [[N_VEC]]
; CHECK-VF8-NEXT:    br i1 [[TMP18]], label [[MIDDLE_BLOCK:%.*]], label [[VECTOR_BODY]], !llvm.loop [[LOOP8:![0-9]+]]
; CHECK-VF8:       middle.block:
; CHECK-VF8-NEXT:    [[CMP_N:%.*]] = icmp eq i64 10000, [[N_VEC]]
; CHECK-VF8-NEXT:    br i1 [[CMP_N]], label [[EXIT:%.*]], label [[VEC_EPILOG_ITER_CHECK:%.*]]
; CHECK-VF8:       vec.epilog.iter.check:
; CHECK-VF8-NEXT:    [[IND_END1:%.*]] = getelementptr i8, ptr [[START]], i64 [[N_VEC]]
; CHECK-VF8-NEXT:    [[N_VEC_REMAINING:%.*]] = sub i64 10000, [[N_VEC]]
; CHECK-VF8-NEXT:    [[MIN_EPILOG_ITERS_CHECK:%.*]] = icmp ult i64 [[N_VEC_REMAINING]], 8
; CHECK-VF8-NEXT:    br i1 [[MIN_EPILOG_ITERS_CHECK]], label [[VEC_EPILOG_SCALAR_PH]], label [[VEC_EPILOG_PH]]
; CHECK-VF8:       vec.epilog.ph:
; CHECK-VF8-NEXT:    [[VEC_EPILOG_RESUME_VAL:%.*]] = phi i64 [ [[N_VEC]], [[VEC_EPILOG_ITER_CHECK]] ], [ 0, [[VECTOR_MAIN_LOOP_ITER_CHECK]] ]
; CHECK-VF8-NEXT:    [[IND_END:%.*]] = getelementptr i8, ptr [[START]], i64 10000
; CHECK-VF8-NEXT:    br label [[VEC_EPILOG_VECTOR_BODY:%.*]]
; CHECK-VF8:       vec.epilog.vector.body:
; CHECK-VF8-NEXT:    [[INDEX3:%.*]] = phi i64 [ [[VEC_EPILOG_RESUME_VAL]], [[VEC_EPILOG_PH]] ], [ [[INDEX_NEXT4:%.*]], [[VEC_EPILOG_VECTOR_BODY]] ]
; CHECK-VF8-NEXT:    [[TMP20:%.*]] = getelementptr i8, ptr [[START]], i64 [[INDEX3]]
; CHECK-VF8-NEXT:    [[TMP21:%.*]] = getelementptr i8, ptr [[TMP20]], i32 0
; CHECK-VF8-NEXT:    store <8 x i8> zeroinitializer, ptr [[TMP21]], align 1
; CHECK-VF8-NEXT:    [[INDEX_NEXT4]] = add nuw i64 [[INDEX3]], 8
; CHECK-VF8-NEXT:    [[TMP22:%.*]] = icmp eq i64 [[INDEX_NEXT4]], 10000
; CHECK-VF8-NEXT:    br i1 [[TMP22]], label [[VEC_EPILOG_MIDDLE_BLOCK:%.*]], label [[VEC_EPILOG_VECTOR_BODY]], !llvm.loop [[LOOP9:![0-9]+]]
; CHECK-VF8:       vec.epilog.middle.block:
; CHECK-VF8-NEXT:    br i1 true, label [[EXIT]], label [[VEC_EPILOG_SCALAR_PH]]
; CHECK-VF8:       vec.epilog.scalar.ph:
; CHECK-VF8-NEXT:    [[BC_RESUME_VAL:%.*]] = phi i64 [ 10000, [[VEC_EPILOG_MIDDLE_BLOCK]] ], [ [[N_VEC]], [[VEC_EPILOG_ITER_CHECK]] ], [ 0, [[ITER_CHECK:%.*]] ]
; CHECK-VF8-NEXT:    [[BC_RESUME_VAL2:%.*]] = phi ptr [ [[IND_END]], [[VEC_EPILOG_MIDDLE_BLOCK]] ], [ [[IND_END1]], [[VEC_EPILOG_ITER_CHECK]] ], [ [[START]], [[ITER_CHECK]] ]
; CHECK-VF8-NEXT:    br label [[LOOP:%.*]]
; CHECK-VF8:       loop:
;
entry:
  br label %loop

loop:
  %iv = phi i64 [ 0, %entry ], [ %iv.next, %loop ]
  %ptr.iv = phi ptr [ %start, %entry ], [ %ptr.iv.next, %loop ]
  store i8 0, ptr %ptr.iv, align 1
  %ptr.iv.next = getelementptr inbounds i8, ptr %ptr.iv, i64 1
  %iv.next = add nuw nsw i64 %iv, 1
  %cmp = icmp eq i64 %iv.next, 10000
  br i1 %cmp, label %exit, label %loop

exit:
  ret void
}

attributes #0 = { "target-features"="+sve" }<|MERGE_RESOLUTION|>--- conflicted
+++ resolved
@@ -340,11 +340,7 @@
 ; CHECK-NEXT:    [[N_MOD_VF2:%.*]] = urem i64 10000, [[TMP24]]
 ; CHECK-NEXT:    [[N_VEC3:%.*]] = sub i64 10000, [[N_MOD_VF2]]
 ; CHECK-NEXT:    [[TMP25:%.*]] = call i64 @llvm.vscale.i64()
-<<<<<<< HEAD
-; CHECK-NEXT:    [[TMP26:%.*]] = mul i64 [[TMP25]], 8
-=======
 ; CHECK-NEXT:    [[TMP26:%.*]] = mul nuw i64 [[TMP25]], 8
->>>>>>> eb0f1dc0
 ; CHECK-NEXT:    [[IND_END:%.*]] = getelementptr i8, ptr [[START]], i64 [[N_VEC3]]
 ; CHECK-NEXT:    br label [[VEC_EPILOG_VECTOR_BODY:%.*]]
 ; CHECK:       vec.epilog.vector.body:
