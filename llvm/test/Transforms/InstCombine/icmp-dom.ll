--- conflicted
+++ resolved
@@ -535,23 +535,13 @@
   ret i1 %cmp1
 }
 
-<<<<<<< HEAD
-; TODO: X != Y implies X | Y != 0
-=======
->>>>>>> 4084ffcf
 define i1 @or_nonzero_from_nonequal(i8 %x, i8 %y) {
 ; CHECK-LABEL: @or_nonzero_from_nonequal(
 ; CHECK-NEXT:  entry:
 ; CHECK-NEXT:    [[COND:%.*]] = icmp eq i8 [[X:%.*]], [[Y:%.*]]
 ; CHECK-NEXT:    br i1 [[COND]], label [[IF_ELSE:%.*]], label [[IF_THEN:%.*]]
 ; CHECK:       if.then:
-<<<<<<< HEAD
-; CHECK-NEXT:    [[OR:%.*]] = or i8 [[X]], [[Y]]
-; CHECK-NEXT:    [[CMP:%.*]] = icmp eq i8 [[OR]], 0
-; CHECK-NEXT:    ret i1 [[CMP]]
-=======
-; CHECK-NEXT:    ret i1 false
->>>>>>> 4084ffcf
+; CHECK-NEXT:    ret i1 false
 ; CHECK:       if.else:
 ; CHECK-NEXT:    ret i1 false
 ;
