; Check that followup attributes are applied after LoopUnroll.
;
; We choose -unroll-count=3 because it produces partial unrolling of remainder
; loops.  Complete unrolling would leave no remainder loop to which to copy
; followup attributes.

; DEFINE: %{unroll} = opt < %s -S -passes=loop-unroll -unroll-count=3
; DEFINE: %{epilog} = %{unroll} -unroll-runtime -unroll-runtime-epilog=true
; DEFINE: %{prolog} = %{unroll} -unroll-runtime -unroll-runtime-epilog=false
; DEFINE: %{fc} = FileCheck %s -check-prefixes

; RUN: %{unroll} | %{fc} COMMON,COUNT
; RUN: %{epilog} | %{fc} COMMON,EPILOG,EPILOG-NO-UNROLL
; RUN: %{prolog} | %{fc} COMMON,PROLOG,PROLOG-NO-UNROLL
; RUN: %{epilog} -unroll-remainder | %{fc} COMMON,EPILOG,EPILOG-UNROLL
; RUN: %{prolog} -unroll-remainder | %{fc} COMMON,PROLOG,PROLOG-UNROLL

target datalayout = "e-p:64:64:64-i1:8:8-i8:8:8-i16:16:16-i32:32:32-i64:64:64-f32:32:32-f64:64:64-v64:64:64-v128:128:128-a0:0:64-s0:64:64-f80:128:128-n8:16:32:64-S128"

define i32 @test(ptr nocapture %a, i32 %n) nounwind uwtable readonly {
entry:
  %cmp1 = icmp eq i32 %n, 0
  br i1 %cmp1, label %for.end, label %for.body

for.body:                                         ; preds = %for.body, %entry
  %indvars.iv = phi i64 [ %indvars.iv.next, %for.body ], [ 0, %entry ]
  %sum.02 = phi i32 [ %add, %for.body ], [ 0, %entry ]
  %arrayidx = getelementptr inbounds i32, ptr %a, i64 %indvars.iv
  %0 = load i32, ptr %arrayidx, align 4
  %add = add nsw i32 %0, %sum.02
  %indvars.iv.next = add i64 %indvars.iv, 1
  %lftr.wideiv = trunc i64 %indvars.iv.next to i32
  %exitcond = icmp eq i32 %lftr.wideiv, %n
  br i1 %exitcond, label %for.end, label %for.body, !llvm.loop !4

for.end:                                          ; preds = %for.body, %entry
  %sum.0.lcssa = phi i32 [ 0, %entry ], [ %add, %for.body ]
  ret i32 %sum.0.lcssa
}

!1 = !{!"llvm.loop.unroll.followup_all", !{!"FollowupAll"}}
!2 = !{!"llvm.loop.unroll.followup_unrolled", !{!"FollowupUnrolled"}}
!3 = !{!"llvm.loop.unroll.followup_remainder", !{!"FollowupRemainder"}}
!4 = distinct !{!4, !1, !2, !3}


; COMMON-LABEL: @test(


<<<<<<< HEAD
; COUNT: br i1 %exitcond.1, label %for.end.loopexit, label %for.body, !llvm.loop ![[#LOOP:]]
=======
; COUNT: br i1 %exitcond.2, label %for.end.loopexit, label %for.body, !llvm.loop ![[LOOP:[0-9]+]]
>>>>>>> e3c621c5

; COUNT: ![[#LOOP]] = distinct !{![[#LOOP]], ![[#FOLLOWUP_ALL:]], ![[#FOLLOWUP_UNROLLED:]]}
; COUNT: ![[#FOLLOWUP_ALL]] = !{!"FollowupAll"}
; COUNT: ![[#FOLLOWUP_UNROLLED]] = !{!"FollowupUnrolled"}


; EPILOG: br i1 %niter.ncmp.2, label %for.end.loopexit.unr-lcssa, label %for.body, !llvm.loop ![[LOOP_0:[0-9]+]]
; EPILOG-NO-UNROLL: br i1 %epil.iter.cmp, label %for.body.epil, label %for.end.loopexit.epilog-lcssa, !llvm.loop ![[LOOP_2:[0-9]+]]
; EPILOG-UNROLL: br i1 %epil.iter.cmp, label %for.body.epil.1, label %for.end.loopexit.epilog-lcssa
; EPILOG-UNROLL: br i1 %epil.iter.cmp.1, label %for.body.epil, label %for.end.loopexit.epilog-lcssa, !llvm.loop ![[LOOP_2:[0-9]+]]

; EPILOG: ![[LOOP_0]] = distinct !{![[LOOP_0]], ![[FOLLOWUP_ALL:[0-9]+]], ![[FOLLOWUP_UNROLLED:[0-9]+]]}
; EPILOG: ![[FOLLOWUP_ALL]] = !{!"FollowupAll"}
; EPILOG: ![[FOLLOWUP_UNROLLED]] = !{!"FollowupUnrolled"}
; EPILOG: ![[LOOP_2]] = distinct !{![[LOOP_2]], ![[FOLLOWUP_ALL]], ![[FOLLOWUP_REMAINDER:[0-9]+]]}
; EPILOG: ![[FOLLOWUP_REMAINDER]] = !{!"FollowupRemainder"}


; PROLOG-UNROLL:  br i1 %prol.iter.cmp, label %for.body.prol.1, label %for.body.prol.loopexit.unr-lcssa
; PROLOG-UNROLL:  br i1 %prol.iter.cmp.1, label %for.body.prol, label %for.body.prol.loopexit.unr-lcssa, !llvm.loop ![[LOOP_0:[0-9]+]]
; PROLOG-NO-UNROLL:  br i1 %prol.iter.cmp, label %for.body.prol, label %for.body.prol.loopexit.unr-lcssa, !llvm.loop ![[LOOP_0:[0-9]+]]
; PROLOG:  br i1 %exitcond.2, label %for.end.loopexit.unr-lcssa, label %for.body, !llvm.loop ![[LOOP_2:[0-9]+]]

; PROLOG: ![[LOOP_0]] = distinct !{![[LOOP_0]], ![[FOLLOWUP_ALL:[0-9]+]], ![[FOLLOWUP_REMAINDER:[0-9]+]]}
; PROLOG: ![[FOLLOWUP_ALL]] = !{!"FollowupAll"}
; PROLOG: ![[FOLLOWUP_REMAINDER]] = !{!"FollowupRemainder"}
; PROLOG: ![[LOOP_2]] = distinct !{![[LOOP_2]], ![[FOLLOWUP_ALL]], ![[FOLLOWUP_UNROLLED:[0-9]+]]}
; PROLOG: ![[FOLLOWUP_UNROLLED]] = !{!"FollowupUnrolled"}<|MERGE_RESOLUTION|>--- conflicted
+++ resolved
@@ -47,11 +47,7 @@
 ; COMMON-LABEL: @test(
 
 
-<<<<<<< HEAD
-; COUNT: br i1 %exitcond.1, label %for.end.loopexit, label %for.body, !llvm.loop ![[#LOOP:]]
-=======
-; COUNT: br i1 %exitcond.2, label %for.end.loopexit, label %for.body, !llvm.loop ![[LOOP:[0-9]+]]
->>>>>>> e3c621c5
+; COUNT: br i1 %exitcond.2, label %for.end.loopexit, label %for.body, !llvm.loop ![[#LOOP:]]
 
 ; COUNT: ![[#LOOP]] = distinct !{![[#LOOP]], ![[#FOLLOWUP_ALL:]], ![[#FOLLOWUP_UNROLLED:]]}
 ; COUNT: ![[#FOLLOWUP_ALL]] = !{!"FollowupAll"}
