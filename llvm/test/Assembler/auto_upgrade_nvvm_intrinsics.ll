; Test to make sure NVVM intrinsics are automatically upgraded.
; RUN: llvm-as < %s | llvm-dis | FileCheck %s
; RUN: verify-uselistorder %s

declare i32 @llvm.nvvm.brev32(i32)
declare i64 @llvm.nvvm.brev64(i64)
declare i32 @llvm.nvvm.clz.i(i32)
declare i32 @llvm.nvvm.clz.ll(i64)
declare i32 @llvm.nvvm.popc.i(i32)
declare i32 @llvm.nvvm.popc.ll(i64)
declare float @llvm.nvvm.h2f(i16)

declare i32 @llvm.nvvm.abs.i(i32)
declare i64 @llvm.nvvm.abs.ll(i64)

declare float @llvm.nvvm.fabs.f(float)
declare float @llvm.nvvm.fabs.ftz.f(float)
declare double @llvm.nvvm.fabs.d(double)

declare i16 @llvm.nvvm.max.s(i16, i16)
declare i32 @llvm.nvvm.max.i(i32, i32)
declare i64 @llvm.nvvm.max.ll(i64, i64)
declare i16 @llvm.nvvm.max.us(i16, i16)
declare i32 @llvm.nvvm.max.ui(i32, i32)
declare i64 @llvm.nvvm.max.ull(i64, i64)
declare i16 @llvm.nvvm.min.s(i16, i16)
declare i32 @llvm.nvvm.min.i(i32, i32)
declare i64 @llvm.nvvm.min.ll(i64, i64)
declare i16 @llvm.nvvm.min.us(i16, i16)
declare i32 @llvm.nvvm.min.ui(i32, i32)
declare i64 @llvm.nvvm.min.ull(i64, i64)

declare i32 @llvm.nvvm.bitcast.f2i(float)
declare float @llvm.nvvm.bitcast.i2f(i32)
declare i64 @llvm.nvvm.bitcast.d2ll(double)
declare double @llvm.nvvm.bitcast.ll2d(i64)

declare i32 @llvm.nvvm.rotate.b32(i32, i32)
declare i64 @llvm.nvvm.rotate.right.b64(i64, i32)
declare i64 @llvm.nvvm.rotate.b64(i64, i32)
declare i64 @llvm.nvvm.swap.lo.hi.b64(i64)

declare ptr addrspace(1) @llvm.nvvm.ptr.gen.to.global.p1.p0(ptr)
declare ptr addrspace(3) @llvm.nvvm.ptr.gen.to.shared.p3.p0(ptr)
declare ptr addrspace(4) @llvm.nvvm.ptr.gen.to.constant.p4.p0(ptr)
declare ptr addrspace(5) @llvm.nvvm.ptr.gen.to.local.p5.p0(ptr)
declare ptr addrspace(101) @llvm.nvvm.ptr.gen.to.param.p101.p0(ptr)
declare ptr @llvm.nvvm.ptr.global.to.gen.p0.p1(ptr addrspace(1))
declare ptr @llvm.nvvm.ptr.shared.to.gen.p0.p3(ptr addrspace(3))
declare ptr @llvm.nvvm.ptr.constant.to.gen.p0.p4(ptr addrspace(4))
declare ptr @llvm.nvvm.ptr.local.to.gen.p0.p5(ptr addrspace(5))
declare ptr @llvm.nvvm.ptr.param.to.gen.p0.p101(ptr addrspace(101))

declare i32 @llvm.nvvm.ldg.global.i.i32.p1(ptr addrspace(1), i32)
declare ptr @llvm.nvvm.ldg.global.p.p1(ptr addrspace(1), i32)
declare float @llvm.nvvm.ldg.global.f.f32.p1(ptr addrspace(1), i32)
declare i32 @llvm.nvvm.ldg.global.i.i32.p0(ptr, i32)
declare ptr @llvm.nvvm.ldg.global.p.p0(ptr, i32)
declare float @llvm.nvvm.ldg.global.f.f32.p0(ptr, i32)

declare i32 @llvm.nvvm.atomic.load.inc.32.p0(ptr, i32)
declare i32 @llvm.nvvm.atomic.load.dec.32.p0(ptr, i32)
declare i32 @llvm.nvvm.atomic.load.add.f32.p0(ptr, float)
declare i32 @llvm.nvvm.atomic.load.add.f64.p0(ptr, double)

declare ptr addrspace(3) @llvm.nvvm.mapa.shared.cluster(ptr addrspace(3), i32)

declare void @llvm.nvvm.cp.async.bulk.global.to.shared.cluster(ptr addrspace(3), ptr addrspace(3), ptr addrspace(1), i32, i16, i64, i1, i1)
declare void @llvm.nvvm.cp.async.bulk.shared.cta.to.cluster(ptr addrspace(3), ptr addrspace(3), ptr addrspace(3), i32)

declare void @llvm.nvvm.cp.async.bulk.tensor.g2s.tile.1d(ptr addrspace(3) %d, ptr addrspace(3) %bar, ptr %tm, i32 %d0, i16 %mc, i64 %ch, i1 %f1, i1 %f2);
declare void @llvm.nvvm.cp.async.bulk.tensor.g2s.tile.2d(ptr addrspace(3) %d, ptr addrspace(3) %bar, ptr %tm, i32 %d0, i32 %d1, i16 %mc, i64 %ch, i1 %f1, i1 %f2);
declare void @llvm.nvvm.cp.async.bulk.tensor.g2s.tile.3d(ptr addrspace(3) %d, ptr addrspace(3) %bar, ptr %tm, i32 %d0, i32 %d1, i32 %d2, i16 %mc, i64 %ch, i1 %f1, i1 %f2);
declare void @llvm.nvvm.cp.async.bulk.tensor.g2s.tile.4d(ptr addrspace(3) %d, ptr addrspace(3) %bar, ptr %tm, i32 %d0, i32 %d1, i32 %d2, i32 %d3, i16 %mc, i64 %ch, i1 %f1, i1 %f2);
declare void @llvm.nvvm.cp.async.bulk.tensor.g2s.tile.5d(ptr addrspace(3) %d, ptr addrspace(3) %bar, ptr %tm, i32 %d0, i32 %d1, i32 %d2, i32 %d3, i32 %d4, i16 %mc, i64 %ch, i1 %f1, i1 %f2);

declare void @llvm.nvvm.cp.async.bulk.tensor.g2s.im2col.3d(ptr addrspace(3) %d, ptr addrspace(3) %bar, ptr %tm, i32 %d0, i32 %d1, i32 %d2, i16 %im2col0, i16 %mc, i64 %ch, i1 %f1, i1 %f2);
declare void @llvm.nvvm.cp.async.bulk.tensor.g2s.im2col.4d(ptr addrspace(3) %d, ptr addrspace(3) %bar, ptr %tm, i32 %d0, i32 %d1, i32 %d2, i32 %d3, i16 %im2col0, i16 %im2col1, i16 %mc, i64 %ch, i1 %f1, i1 %f2);
declare void @llvm.nvvm.cp.async.bulk.tensor.g2s.im2col.5d(ptr addrspace(3) %d, ptr addrspace(3) %bar, ptr %tm, i32 %d0, i32 %d1, i32 %d2, i32 %d3, i32 %d4, i16 %im2col0, i16 %im2col1, i16 %im2col2, i16 %mc, i64 %ch, i1 %f1, i1 %f2);

declare void @llvm.nvvm.barrier0()
declare void @llvm.nvvm.barrier.n(i32)
declare void @llvm.nvvm.bar.sync(i32)
declare void @llvm.nvvm.barrier(i32, i32)
declare void @llvm.nvvm.barrier.sync(i32)
declare void @llvm.nvvm.barrier.sync.cnt(i32, i32)

; CHECK-LABEL: @simple_upgrade
define void @simple_upgrade(i32 %a, i64 %b, i16 %c) {
; CHECK: call i32 @llvm.bitreverse.i32(i32 %a)
  %r1 = call i32 @llvm.nvvm.brev32(i32 %a)

; CHECK: call i64 @llvm.bitreverse.i64(i64 %b)
  %r2 = call i64 @llvm.nvvm.brev64(i64 %b)

; CHECK: call i32 @llvm.ctlz.i32(i32 %a, i1 false)
  %r3 = call i32 @llvm.nvvm.clz.i(i32 %a)

; CHECK: [[clz:%[a-zA-Z0-9.]+]] = call i64 @llvm.ctlz.i64(i64 %b, i1 false)
; CHECK: trunc i64 [[clz]] to i32
  %r4 = call i32 @llvm.nvvm.clz.ll(i64 %b)

; CHECK: call i32 @llvm.ctpop.i32(i32 %a)
  %r5 = call i32 @llvm.nvvm.popc.i(i32 %a)

; CHECK: [[popc:%[a-zA-Z0-9.]+]] = call i64 @llvm.ctpop.i64(i64 %b)
; CHECK: trunc i64 [[popc]] to i32
  %r6 = call i32 @llvm.nvvm.popc.ll(i64 %b)

; CHECK: call float @llvm.convert.from.fp16.f32(i16 %c)
  %r7 = call float @llvm.nvvm.h2f(i16 %c)
  ret void
}

; CHECK-LABEL: @abs
define void @abs(i32 %a, i64 %b) {
; CHECK-DAG: [[negi:%[a-zA-Z0-9.]+]] = sub i32 0, %a
; CHECK-DAG: [[cmpi:%[a-zA-Z0-9.]+]] = icmp sge i32 %a, 0
; CHECK: select i1 [[cmpi]], i32 %a, i32 [[negi]]
  %r1 = call i32 @llvm.nvvm.abs.i(i32 %a)

; CHECK-DAG: [[negll:%[a-zA-Z0-9.]+]] = sub i64 0, %b
; CHECK-DAG: [[cmpll:%[a-zA-Z0-9.]+]] = icmp sge i64 %b, 0
; CHECK: select i1 [[cmpll]], i64 %b, i64 [[negll]]
  %r2 = call i64 @llvm.nvvm.abs.ll(i64 %b)

  ret void
}

; CHECK-LABEL: @fabs
define void @fabs(float %a, double %b) {
; CHECK: call float @llvm.nvvm.fabs.f32(float %a)
; CHECK: call float @llvm.nvvm.fabs.ftz.f32(float %a)
; CHECK: call double @llvm.nvvm.fabs.f64(double %b)
  %r1 = call float @llvm.nvvm.fabs.f(float %a)
  %r2 = call float @llvm.nvvm.fabs.ftz.f(float %a)
  %r3 = call double @llvm.nvvm.fabs.d(double %b)
  ret void
}

; CHECK-LABEL: @min_max
define void @min_max(i16 %a1, i16 %a2, i32 %b1, i32 %b2, i64 %c1, i64 %c2) {
; CHECK: [[maxs:%[a-zA-Z0-9.]+]] = icmp sge i16 %a1, %a2
; CHECK: select i1 [[maxs]], i16 %a1, i16 %a2
  %r1 = call i16 @llvm.nvvm.max.s(i16 %a1, i16 %a2)

; CHECK: [[maxi:%[a-zA-Z0-9.]+]] = icmp sge i32 %b1, %b2
; CHECK: select i1 [[maxi]], i32 %b1, i32 %b2
  %r2 = call i32 @llvm.nvvm.max.i(i32 %b1, i32 %b2)

; CHECK: [[maxll:%[a-zA-Z0-9.]+]] = icmp sge i64 %c1, %c2
; CHECK: select i1 [[maxll]], i64 %c1, i64 %c2
  %r3 = call i64 @llvm.nvvm.max.ll(i64 %c1, i64 %c2)

; CHECK: [[maxus:%[a-zA-Z0-9.]+]] = icmp uge i16 %a1, %a2
; CHECK: select i1 [[maxus]], i16 %a1, i16 %a2
  %r4 = call i16 @llvm.nvvm.max.us(i16 %a1, i16 %a2)

; CHECK: [[maxui:%[a-zA-Z0-9.]+]] = icmp uge i32 %b1, %b2
; CHECK: select i1 [[maxui]], i32 %b1, i32 %b2
  %r5 = call i32 @llvm.nvvm.max.ui(i32 %b1, i32 %b2)

; CHECK: [[maxull:%[a-zA-Z0-9.]+]] = icmp uge i64 %c1, %c2
; CHECK: select i1 [[maxull]], i64 %c1, i64 %c2
  %r6 = call i64 @llvm.nvvm.max.ull(i64 %c1, i64 %c2)

; CHECK: [[mins:%[a-zA-Z0-9.]+]] = icmp sle i16 %a1, %a2
; CHECK: select i1 [[mins]], i16 %a1, i16 %a2
  %r7 = call i16 @llvm.nvvm.min.s(i16 %a1, i16 %a2)

; CHECK: [[mini:%[a-zA-Z0-9.]+]] = icmp sle i32 %b1, %b2
; CHECK: select i1 [[mini]], i32 %b1, i32 %b2
  %r8 = call i32 @llvm.nvvm.min.i(i32 %b1, i32 %b2)

; CHECK: [[minll:%[a-zA-Z0-9.]+]] = icmp sle i64 %c1, %c2
; CHECK: select i1 [[minll]], i64 %c1, i64 %c2
  %r9 = call i64 @llvm.nvvm.min.ll(i64 %c1, i64 %c2)

; CHECK: [[minus:%[a-zA-Z0-9.]+]] = icmp ule i16 %a1, %a2
; CHECK: select i1 [[minus]], i16 %a1, i16 %a2
  %r10 = call i16 @llvm.nvvm.min.us(i16 %a1, i16 %a2)

; CHECK: [[minui:%[a-zA-Z0-9.]+]] = icmp ule i32 %b1, %b2
; CHECK: select i1 [[minui]], i32 %b1, i32 %b2
  %r11 = call i32 @llvm.nvvm.min.ui(i32 %b1, i32 %b2)

; CHECK: [[minull:%[a-zA-Z0-9.]+]] = icmp ule i64 %c1, %c2
; CHECK: select i1 [[minull]], i64 %c1, i64 %c2
  %r12 = call i64 @llvm.nvvm.min.ull(i64 %c1, i64 %c2)

  ret void
}

; CHECK-LABEL: @bitcast
define void @bitcast(i32 %a, i64 %b, float %c, double %d) {
; CHECK: bitcast float %c to i32
; CHECK: bitcast i32 %a to float
; CHECK: bitcast double %d to i64
; CHECK: bitcast i64 %b to double
;
  %r1 = call i32 @llvm.nvvm.bitcast.f2i(float %c)
  %r2 = call float @llvm.nvvm.bitcast.i2f(i32 %a)
  %r3 = call i64 @llvm.nvvm.bitcast.d2ll(double %d)
  %r4 = call double @llvm.nvvm.bitcast.ll2d(i64 %b)

  ret void
}

; CHECK-LABEL: @rotate
define void @rotate(i32 %a, i64 %b) {
; CHECK: call i32 @llvm.fshl.i32(i32 %a, i32 %a, i32 6)
; CHECK: call i64 @llvm.fshr.i64(i64 %b, i64 %b, i64 7)
; CHECK: call i64 @llvm.fshl.i64(i64 %b, i64 %b, i64 8)
; CHECK: call i64 @llvm.fshl.i64(i64 %b, i64 %b, i64 32)
;
  %r1 = call i32 @llvm.nvvm.rotate.b32(i32 %a, i32 6)
  %r2 = call i64 @llvm.nvvm.rotate.right.b64(i64 %b, i32 7)
  %r3 = call i64 @llvm.nvvm.rotate.b64(i64 %b, i32 8)
  %r4 = call i64 @llvm.nvvm.swap.lo.hi.b64(i64 %b)
  ret void
}

; CHECK-LABEL: @addrspacecast
define void @addrspacecast(ptr %p0) {
; CHECK: %1 = addrspacecast ptr %p0 to ptr addrspace(1)
; CHECK: %2 = addrspacecast ptr addrspace(1) %1 to ptr
; CHECK: %3 = addrspacecast ptr %2 to ptr addrspace(3)
; CHECK: %4 = addrspacecast ptr addrspace(3) %3 to ptr
; CHECK: %5 = addrspacecast ptr %4 to ptr addrspace(4)
; CHECK: %6 = addrspacecast ptr addrspace(4) %5 to ptr
; CHECK: %7 = addrspacecast ptr %6 to ptr addrspace(5)
; CHECK: %8 = addrspacecast ptr addrspace(5) %7 to ptr
; CHECK: %9 = addrspacecast ptr %8 to ptr addrspace(101)
; CHECK: %10 = addrspacecast ptr addrspace(101) %9 to ptr
;
  %p1 = call ptr addrspace(1) @llvm.nvvm.ptr.gen.to.global.p1.p0(ptr %p0)
  %p2 = call ptr @llvm.nvvm.ptr.global.to.gen.p0.p1(ptr addrspace(1) %p1)

  %p3 = call ptr addrspace(3) @llvm.nvvm.ptr.gen.to.shared.p3.p0(ptr %p2)
  %p4 = call ptr @llvm.nvvm.ptr.shared.to.gen.p0.p3(ptr addrspace(3) %p3)

  %p5 = call ptr addrspace(4) @llvm.nvvm.ptr.gen.to.constant.p4.p0(ptr %p4)
  %p6 = call ptr @llvm.nvvm.ptr.constant.to.gen.p0.p4(ptr addrspace(4) %p5)

  %p7 = call ptr addrspace(5) @llvm.nvvm.ptr.gen.to.local.p5.p0(ptr %p6)
  %p8 = call ptr @llvm.nvvm.ptr.local.to.gen.p0.p5(ptr addrspace(5) %p7)

  %p9 = call ptr addrspace(101) @llvm.nvvm.ptr.gen.to.param.p101.p0(ptr %p8)
  %p10 = call ptr @llvm.nvvm.ptr.param.to.gen.p0.p101(ptr addrspace(101) %p9)

  ret void
}

; CHECK-LABEL: @ldg
define void @ldg(ptr %p0, ptr addrspace(1) %p1) {
; CHECK: %1 = load i32, ptr addrspace(1) %p1, align 4, !invariant.load !0
; CHECK: %2 = load ptr, ptr addrspace(1) %p1, align 8, !invariant.load !0
; CHECK: %3 = load float, ptr addrspace(1) %p1, align 16, !invariant.load !0

; CHECK: %4 = addrspacecast ptr %p0 to ptr addrspace(1)
; CHECK: %5 = load i32, ptr addrspace(1) %4, align 4, !invariant.load !0
; CHECK: %6 = addrspacecast ptr %p0 to ptr addrspace(1)
; CHECK: %7 = load ptr, ptr addrspace(1) %6, align 8, !invariant.load !0
; CHECK: %8 = addrspacecast ptr %p0 to ptr addrspace(1)
; CHECK: %9 = load float, ptr addrspace(1) %8, align 16, !invariant.load !0
;
  %v1 = call i32 @llvm.nvvm.ldg.global.i.i32.p1(ptr addrspace(1) %p1, i32 4)
  %v2 = call ptr @llvm.nvvm.ldg.global.p.p1(ptr addrspace(1) %p1, i32 8 )
  %v3 = call float @llvm.nvvm.ldg.global.f.f32.p1(ptr addrspace(1) %p1, i32 16)

  %v4 = call i32 @llvm.nvvm.ldg.global.i.i32.p0(ptr %p0, i32 4)
  %v5 = call ptr @llvm.nvvm.ldg.global.p.p0(ptr %p0, i32 8)
  %v6 = call float @llvm.nvvm.ldg.global.f.f32.p0(ptr %p0, i32 16)

  ret void
}

; CHECK-LABEL: @atomics
define i32 @atomics(ptr %p0, i32 %a, float %b, double %c) {
; CHECK: %1 = atomicrmw uinc_wrap ptr %p0, i32 %a seq_cst
; CHECK: %2 = atomicrmw udec_wrap ptr %p0, i32 %a seq_cst
; CHECK: %3 = atomicrmw fadd ptr %p0, float %b seq_cst
; CHECK: %4 = atomicrmw fadd ptr %p0, double %c seq_cst

  %r1 = call i32 @llvm.nvvm.atomic.load.inc.32.p0(ptr %p0, i32 %a)
  %r2 = call i32 @llvm.nvvm.atomic.load.dec.32.p0(ptr %p0, i32 %a)
  %r3 = call float @llvm.nvvm.atomic.load.add.f32.p0(ptr %p0, float %b)
  %r4 = call double @llvm.nvvm.atomic.load.add.f64.p0(ptr %p0, double %c)
  ret i32 %r2
}

; CHECK-LABEL: @nvvm_shared_cluster_intrinsics
define void @nvvm_shared_cluster_intrinsics(ptr addrspace(3) %p0, i32 %offset) {
; CHECK: %r = call ptr addrspace(7) @llvm.nvvm.mapa.shared.cluster(ptr addrspace(3) %p0, i32 %offset)
  %r = call ptr addrspace(3) @llvm.nvvm.mapa.shared.cluster(ptr addrspace(3) %p0, i32 %offset)
  ret void
}

; CHECK-LABEL: @nvvm_cp_async_bulk_intrinsics
define void @nvvm_cp_async_bulk_intrinsics(ptr addrspace(3) %dst, ptr addrspace(3) %bar, ptr addrspace(1) %src, ptr addrspace(3) %src_shared, i32 %size) {
; CHECK: call void @llvm.nvvm.cp.async.bulk.global.to.shared.cluster(ptr addrspace(7) %1, ptr addrspace(3) %bar, ptr addrspace(1) %src, i32 %size, i16 0, i64 0, i1 false, i1 false)
; CHECK: call void @llvm.nvvm.cp.async.bulk.shared.cta.to.cluster(ptr addrspace(7) %2, ptr addrspace(3) %bar, ptr addrspace(3) %src_shared, i32 %size)
  call void @llvm.nvvm.cp.async.bulk.global.to.shared.cluster(ptr addrspace(3) %dst, ptr addrspace(3) %bar, ptr addrspace(1) %src, i32 %size, i16 0, i64 0, i1 false, i1 false)
  call void @llvm.nvvm.cp.async.bulk.shared.cta.to.cluster(ptr addrspace(3) %dst, ptr addrspace(3) %bar, ptr addrspace(3) %src_shared, i32 %size)
  ret void
}

; CHECK-LABEL: @nvvm_cp_async_bulk_tensor_g2s_im2col
define void @nvvm_cp_async_bulk_tensor_g2s_im2col(ptr addrspace(3) %d, ptr addrspace(3) %bar, ptr %tmap, i32 %d0, i32 %d1, i32 %d2, i32 %d3, i32 %d4, i16 %im2col0, i16 %im2col1, i16 %im2col2, i16 %mc, i64 %ch) {
<<<<<<< HEAD
; CHECK: call void @llvm.nvvm.cp.async.bulk.tensor.g2s.im2col.3d(ptr addrspace(7) %1, ptr addrspace(3) %bar, ptr %tmap, i32 %d0, i32 %d1, i32 %d2, i16 %im2col0, i16 0, i64 0, i1 false, i1 false)
; CHECK: call void @llvm.nvvm.cp.async.bulk.tensor.g2s.im2col.4d(ptr addrspace(7) %2, ptr addrspace(3) %bar, ptr %tmap, i32 %d0, i32 %d1, i32 %d2, i32 %d3, i16 %im2col0, i16 %im2col1, i16 0, i64 0, i1 false, i1 false)
; CHECK: call void @llvm.nvvm.cp.async.bulk.tensor.g2s.im2col.5d(ptr addrspace(7) %3, ptr addrspace(3) %bar, ptr %tmap, i32 %d0, i32 %d1, i32 %d2, i32 %d3, i32 %d4, i16 %im2col0, i16 %im2col1, i16 %im2col2, i16 0, i64 0, i1 false, i1 false)
=======
; CHECK: call void @llvm.nvvm.cp.async.bulk.tensor.g2s.im2col.3d(ptr addrspace(7) %1, ptr addrspace(3) %bar, ptr %tmap, i32 %d0, i32 %d1, i32 %d2, i16 %im2col0, i16 0, i64 0, i1 false, i1 false, i32 0)
; CHECK: call void @llvm.nvvm.cp.async.bulk.tensor.g2s.im2col.4d(ptr addrspace(7) %2, ptr addrspace(3) %bar, ptr %tmap, i32 %d0, i32 %d1, i32 %d2, i32 %d3, i16 %im2col0, i16 %im2col1, i16 0, i64 0, i1 false, i1 false, i32 0)
; CHECK: call void @llvm.nvvm.cp.async.bulk.tensor.g2s.im2col.5d(ptr addrspace(7) %3, ptr addrspace(3) %bar, ptr %tmap, i32 %d0, i32 %d1, i32 %d2, i32 %d3, i32 %d4, i16 %im2col0, i16 %im2col1, i16 %im2col2, i16 0, i64 0, i1 false, i1 false, i32 0)
>>>>>>> 4084ffcf
  call void @llvm.nvvm.cp.async.bulk.tensor.g2s.im2col.3d(ptr addrspace(3) %d, ptr addrspace(3) %bar, ptr %tmap, i32 %d0, i32 %d1, i32 %d2, i16 %im2col0, i16 0, i64 0, i1 0, i1 0)
  call void @llvm.nvvm.cp.async.bulk.tensor.g2s.im2col.4d(ptr addrspace(3) %d, ptr addrspace(3) %bar, ptr %tmap, i32 %d0, i32 %d1, i32 %d2, i32 %d3, i16 %im2col0, i16 %im2col1, i16 0, i64 0, i1 0, i1 0)
  call void @llvm.nvvm.cp.async.bulk.tensor.g2s.im2col.5d(ptr addrspace(3) %d, ptr addrspace(3) %bar, ptr %tmap, i32 %d0, i32 %d1, i32 %d2, i32 %d3, i32 %d4, i16 %im2col0, i16 %im2col1, i16 %im2col2, i16 0, i64 0, i1 0, i1 0)
  ret void
}

; CHECK-LABEL: @nvvm_cp_async_bulk_tensor_g2s_tile
define void @nvvm_cp_async_bulk_tensor_g2s_tile(ptr addrspace(3) %d, ptr addrspace(3) %bar, ptr %tmap, i32 %d0, i32 %d1, i32 %d2, i32 %d3, i32 %d4, i16 %mc, i64 %ch) {
<<<<<<< HEAD
; CHECK: call void @llvm.nvvm.cp.async.bulk.tensor.g2s.tile.1d(ptr addrspace(7) %1, ptr addrspace(3) %bar, ptr %tmap, i32 %d0, i16 0, i64 0, i1 false, i1 false)
; CHECK: call void @llvm.nvvm.cp.async.bulk.tensor.g2s.tile.2d(ptr addrspace(7) %2, ptr addrspace(3) %bar, ptr %tmap, i32 %d0, i32 %d1, i16 0, i64 0, i1 false, i1 false)
; CHECK: call void @llvm.nvvm.cp.async.bulk.tensor.g2s.tile.3d(ptr addrspace(7) %3, ptr addrspace(3) %bar, ptr %tmap, i32 %d0, i32 %d1, i32 %d2, i16 0, i64 0, i1 false, i1 false)
; CHECK: call void @llvm.nvvm.cp.async.bulk.tensor.g2s.tile.4d(ptr addrspace(7) %4, ptr addrspace(3) %bar, ptr %tmap, i32 %d0, i32 %d1, i32 %d2, i32 %d3, i16 0, i64 0, i1 false, i1 false)
; CHECK: call void @llvm.nvvm.cp.async.bulk.tensor.g2s.tile.5d(ptr addrspace(7) %5, ptr addrspace(3) %bar, ptr %tmap, i32 %d0, i32 %d1, i32 %d2, i32 %d3, i32 %d4, i16 0, i64 0, i1 false, i1 false)
=======
; CHECK: call void @llvm.nvvm.cp.async.bulk.tensor.g2s.tile.1d(ptr addrspace(7) %1, ptr addrspace(3) %bar, ptr %tmap, i32 %d0, i16 0, i64 0, i1 false, i1 false, i32 0)
; CHECK: call void @llvm.nvvm.cp.async.bulk.tensor.g2s.tile.2d(ptr addrspace(7) %2, ptr addrspace(3) %bar, ptr %tmap, i32 %d0, i32 %d1, i16 0, i64 0, i1 false, i1 false, i32 0)
; CHECK: call void @llvm.nvvm.cp.async.bulk.tensor.g2s.tile.3d(ptr addrspace(7) %3, ptr addrspace(3) %bar, ptr %tmap, i32 %d0, i32 %d1, i32 %d2, i16 0, i64 0, i1 false, i1 false, i32 0)
; CHECK: call void @llvm.nvvm.cp.async.bulk.tensor.g2s.tile.4d(ptr addrspace(7) %4, ptr addrspace(3) %bar, ptr %tmap, i32 %d0, i32 %d1, i32 %d2, i32 %d3, i16 0, i64 0, i1 false, i1 false, i32 0)
; CHECK: call void @llvm.nvvm.cp.async.bulk.tensor.g2s.tile.5d(ptr addrspace(7) %5, ptr addrspace(3) %bar, ptr %tmap, i32 %d0, i32 %d1, i32 %d2, i32 %d3, i32 %d4, i16 0, i64 0, i1 false, i1 false, i32 0)
>>>>>>> 4084ffcf
  call void @llvm.nvvm.cp.async.bulk.tensor.g2s.tile.1d(ptr addrspace(3) %d, ptr addrspace(3) %bar, ptr %tmap, i32 %d0, i16 0, i64 0, i1 0, i1 0)
  call void @llvm.nvvm.cp.async.bulk.tensor.g2s.tile.2d(ptr addrspace(3) %d, ptr addrspace(3) %bar, ptr %tmap, i32 %d0, i32 %d1, i16 0, i64 0, i1 0, i1 0)
  call void @llvm.nvvm.cp.async.bulk.tensor.g2s.tile.3d(ptr addrspace(3) %d, ptr addrspace(3) %bar, ptr %tmap, i32 %d0, i32 %d1, i32 %d2, i16 0, i64 0, i1 0, i1 0)
  call void @llvm.nvvm.cp.async.bulk.tensor.g2s.tile.4d(ptr addrspace(3) %d, ptr addrspace(3) %bar, ptr %tmap, i32 %d0, i32 %d1, i32 %d2, i32 %d3, i16 0, i64 0, i1 0, i1 0)
  call void @llvm.nvvm.cp.async.bulk.tensor.g2s.tile.5d(ptr addrspace(3) %d, ptr addrspace(3) %bar, ptr %tmap, i32 %d0, i32 %d1, i32 %d2, i32 %d3, i32 %d4, i16 0, i64 0, i1 0, i1 0)
  ret void
}

define void @cta_barriers(i32 %x, i32 %y) {
; CHECK: call void @llvm.nvvm.barrier.cta.sync.aligned.all(i32 0)
; CHECK: call void @llvm.nvvm.barrier.cta.sync.aligned.all(i32 %x)
; CHECK: call void @llvm.nvvm.barrier.cta.sync.aligned.all(i32 %x)
; CHECK: call void @llvm.nvvm.barrier.cta.sync.aligned.count(i32 %x, i32 %y)
; CHECK: call void @llvm.nvvm.barrier.cta.sync.all(i32 %x)
; CHECK: call void @llvm.nvvm.barrier.cta.sync.count(i32 %x, i32 %y)
  call void @llvm.nvvm.barrier0()
  call void @llvm.nvvm.barrier.n(i32 %x)
  call void @llvm.nvvm.bar.sync(i32 %x)
  call void @llvm.nvvm.barrier(i32 %x, i32 %y)
  call void @llvm.nvvm.barrier.sync(i32 %x)
  call void @llvm.nvvm.barrier.sync.cnt(i32 %x, i32 %y)
  ret void
}<|MERGE_RESOLUTION|>--- conflicted
+++ resolved
@@ -307,15 +307,9 @@
 
 ; CHECK-LABEL: @nvvm_cp_async_bulk_tensor_g2s_im2col
 define void @nvvm_cp_async_bulk_tensor_g2s_im2col(ptr addrspace(3) %d, ptr addrspace(3) %bar, ptr %tmap, i32 %d0, i32 %d1, i32 %d2, i32 %d3, i32 %d4, i16 %im2col0, i16 %im2col1, i16 %im2col2, i16 %mc, i64 %ch) {
-<<<<<<< HEAD
-; CHECK: call void @llvm.nvvm.cp.async.bulk.tensor.g2s.im2col.3d(ptr addrspace(7) %1, ptr addrspace(3) %bar, ptr %tmap, i32 %d0, i32 %d1, i32 %d2, i16 %im2col0, i16 0, i64 0, i1 false, i1 false)
-; CHECK: call void @llvm.nvvm.cp.async.bulk.tensor.g2s.im2col.4d(ptr addrspace(7) %2, ptr addrspace(3) %bar, ptr %tmap, i32 %d0, i32 %d1, i32 %d2, i32 %d3, i16 %im2col0, i16 %im2col1, i16 0, i64 0, i1 false, i1 false)
-; CHECK: call void @llvm.nvvm.cp.async.bulk.tensor.g2s.im2col.5d(ptr addrspace(7) %3, ptr addrspace(3) %bar, ptr %tmap, i32 %d0, i32 %d1, i32 %d2, i32 %d3, i32 %d4, i16 %im2col0, i16 %im2col1, i16 %im2col2, i16 0, i64 0, i1 false, i1 false)
-=======
 ; CHECK: call void @llvm.nvvm.cp.async.bulk.tensor.g2s.im2col.3d(ptr addrspace(7) %1, ptr addrspace(3) %bar, ptr %tmap, i32 %d0, i32 %d1, i32 %d2, i16 %im2col0, i16 0, i64 0, i1 false, i1 false, i32 0)
 ; CHECK: call void @llvm.nvvm.cp.async.bulk.tensor.g2s.im2col.4d(ptr addrspace(7) %2, ptr addrspace(3) %bar, ptr %tmap, i32 %d0, i32 %d1, i32 %d2, i32 %d3, i16 %im2col0, i16 %im2col1, i16 0, i64 0, i1 false, i1 false, i32 0)
 ; CHECK: call void @llvm.nvvm.cp.async.bulk.tensor.g2s.im2col.5d(ptr addrspace(7) %3, ptr addrspace(3) %bar, ptr %tmap, i32 %d0, i32 %d1, i32 %d2, i32 %d3, i32 %d4, i16 %im2col0, i16 %im2col1, i16 %im2col2, i16 0, i64 0, i1 false, i1 false, i32 0)
->>>>>>> 4084ffcf
   call void @llvm.nvvm.cp.async.bulk.tensor.g2s.im2col.3d(ptr addrspace(3) %d, ptr addrspace(3) %bar, ptr %tmap, i32 %d0, i32 %d1, i32 %d2, i16 %im2col0, i16 0, i64 0, i1 0, i1 0)
   call void @llvm.nvvm.cp.async.bulk.tensor.g2s.im2col.4d(ptr addrspace(3) %d, ptr addrspace(3) %bar, ptr %tmap, i32 %d0, i32 %d1, i32 %d2, i32 %d3, i16 %im2col0, i16 %im2col1, i16 0, i64 0, i1 0, i1 0)
   call void @llvm.nvvm.cp.async.bulk.tensor.g2s.im2col.5d(ptr addrspace(3) %d, ptr addrspace(3) %bar, ptr %tmap, i32 %d0, i32 %d1, i32 %d2, i32 %d3, i32 %d4, i16 %im2col0, i16 %im2col1, i16 %im2col2, i16 0, i64 0, i1 0, i1 0)
@@ -324,19 +318,11 @@
 
 ; CHECK-LABEL: @nvvm_cp_async_bulk_tensor_g2s_tile
 define void @nvvm_cp_async_bulk_tensor_g2s_tile(ptr addrspace(3) %d, ptr addrspace(3) %bar, ptr %tmap, i32 %d0, i32 %d1, i32 %d2, i32 %d3, i32 %d4, i16 %mc, i64 %ch) {
-<<<<<<< HEAD
-; CHECK: call void @llvm.nvvm.cp.async.bulk.tensor.g2s.tile.1d(ptr addrspace(7) %1, ptr addrspace(3) %bar, ptr %tmap, i32 %d0, i16 0, i64 0, i1 false, i1 false)
-; CHECK: call void @llvm.nvvm.cp.async.bulk.tensor.g2s.tile.2d(ptr addrspace(7) %2, ptr addrspace(3) %bar, ptr %tmap, i32 %d0, i32 %d1, i16 0, i64 0, i1 false, i1 false)
-; CHECK: call void @llvm.nvvm.cp.async.bulk.tensor.g2s.tile.3d(ptr addrspace(7) %3, ptr addrspace(3) %bar, ptr %tmap, i32 %d0, i32 %d1, i32 %d2, i16 0, i64 0, i1 false, i1 false)
-; CHECK: call void @llvm.nvvm.cp.async.bulk.tensor.g2s.tile.4d(ptr addrspace(7) %4, ptr addrspace(3) %bar, ptr %tmap, i32 %d0, i32 %d1, i32 %d2, i32 %d3, i16 0, i64 0, i1 false, i1 false)
-; CHECK: call void @llvm.nvvm.cp.async.bulk.tensor.g2s.tile.5d(ptr addrspace(7) %5, ptr addrspace(3) %bar, ptr %tmap, i32 %d0, i32 %d1, i32 %d2, i32 %d3, i32 %d4, i16 0, i64 0, i1 false, i1 false)
-=======
 ; CHECK: call void @llvm.nvvm.cp.async.bulk.tensor.g2s.tile.1d(ptr addrspace(7) %1, ptr addrspace(3) %bar, ptr %tmap, i32 %d0, i16 0, i64 0, i1 false, i1 false, i32 0)
 ; CHECK: call void @llvm.nvvm.cp.async.bulk.tensor.g2s.tile.2d(ptr addrspace(7) %2, ptr addrspace(3) %bar, ptr %tmap, i32 %d0, i32 %d1, i16 0, i64 0, i1 false, i1 false, i32 0)
 ; CHECK: call void @llvm.nvvm.cp.async.bulk.tensor.g2s.tile.3d(ptr addrspace(7) %3, ptr addrspace(3) %bar, ptr %tmap, i32 %d0, i32 %d1, i32 %d2, i16 0, i64 0, i1 false, i1 false, i32 0)
 ; CHECK: call void @llvm.nvvm.cp.async.bulk.tensor.g2s.tile.4d(ptr addrspace(7) %4, ptr addrspace(3) %bar, ptr %tmap, i32 %d0, i32 %d1, i32 %d2, i32 %d3, i16 0, i64 0, i1 false, i1 false, i32 0)
 ; CHECK: call void @llvm.nvvm.cp.async.bulk.tensor.g2s.tile.5d(ptr addrspace(7) %5, ptr addrspace(3) %bar, ptr %tmap, i32 %d0, i32 %d1, i32 %d2, i32 %d3, i32 %d4, i16 0, i64 0, i1 false, i1 false, i32 0)
->>>>>>> 4084ffcf
   call void @llvm.nvvm.cp.async.bulk.tensor.g2s.tile.1d(ptr addrspace(3) %d, ptr addrspace(3) %bar, ptr %tmap, i32 %d0, i16 0, i64 0, i1 0, i1 0)
   call void @llvm.nvvm.cp.async.bulk.tensor.g2s.tile.2d(ptr addrspace(3) %d, ptr addrspace(3) %bar, ptr %tmap, i32 %d0, i32 %d1, i16 0, i64 0, i1 0, i1 0)
   call void @llvm.nvvm.cp.async.bulk.tensor.g2s.tile.3d(ptr addrspace(3) %d, ptr addrspace(3) %bar, ptr %tmap, i32 %d0, i32 %d1, i32 %d2, i16 0, i64 0, i1 0, i1 0)
