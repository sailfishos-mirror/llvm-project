//===-- OMP.td - OpenMP directive definition file ----------*- tablegen -*-===//
//
// Part of the LLVM Project, under the Apache License v2.0 with LLVM Exceptions.
// See https://llvm.org/LICENSE.txt for license information.
// SPDX-License-Identifier: Apache-2.0 WITH LLVM-exception
//
//===----------------------------------------------------------------------===//
//
// This is the definition file for OpenMP directives and clauses.
//
//===----------------------------------------------------------------------===//

include "llvm/Frontend/Directive/DirectiveBase.td"

//===----------------------------------------------------------------------===//
// Definition of general OpenMP information
//===----------------------------------------------------------------------===//

def OpenMP : DirectiveLanguage {
  let name = "OpenMP";
  let cppNamespace = "omp"; // final namespace will be llvm::omp
  let directivePrefix = "OMPD_";
  let clausePrefix = "OMPC_";
  let makeEnumAvailableInNamespace = true;
  let enableBitmaskEnumInNamespace = true;
  let clauseEnumSetClass = "OmpClauseSet";
  let flangClauseBaseClass = "OmpClause";
}

//===----------------------------------------------------------------------===//
// Definitions of OpenMP clauses
// Sorted alphabetically wrt clause spelling.
//===----------------------------------------------------------------------===//

def OMPC_Absent : Clause<[Spelling<"absent">]> {
  let clangClass = "OMPAbsentClause";
  let flangClass = "OmpAbsentClause";
}
def OMPC_Acquire : Clause<[Spelling<"acquire">]> {
  let clangClass = "OMPAcquireClause";
}
def OMPC_AcqRel : Clause<[Spelling<"acq_rel">]> {
  let clangClass = "OMPAcqRelClause";
}
def OMPC_AdjustArgs : Clause<[Spelling<"adjust_args">]> {
  let flangClass = "OmpAdjustArgsClause";
}
def OMPC_Affinity : Clause<[Spelling<"affinity">]> {
  let clangClass = "OMPAffinityClause";
  let flangClass = "OmpAffinityClause";
}
def OMPC_Align : Clause<[Spelling<"align">]> {
  let clangClass = "OMPAlignClause";
  let flangClass = "OmpAlignClause";
}
def OMPC_Aligned : Clause<[Spelling<"aligned">]> {
  let clangClass = "OMPAlignedClause";
  let flangClass = "OmpAlignedClause";
}
def OMPC_Allocate : Clause<[Spelling<"allocate">]> {
  let clangClass = "OMPAllocateClause";
  let flangClass = "OmpAllocateClause";
}
def OMPC_Allocator : Clause<[Spelling<"allocator">]> {
  let clangClass = "OMPAllocatorClause";
  let flangClass = "ScalarIntExpr";
}
def OMPC_AppendArgs : Clause<[Spelling<"append_args">]> {
  let flangClass = "OmpAppendArgsClause";
}
def OMPC_At : Clause<[Spelling<"at">]> {
  let clangClass = "OMPAtClause";
  let flangClass = "OmpAtClause";
}
def OMPC_AtomicDefaultMemOrder
    : Clause<[Spelling<"atomic_default_mem_order">]> {
  let clangClass = "OMPAtomicDefaultMemOrderClause";
  let flangClass = "OmpAtomicDefaultMemOrderClause";
}

def OMP_BIND_parallel : EnumVal<"parallel",1,1> {}
def OMP_BIND_teams : EnumVal<"teams",2,1> {}
def OMP_BIND_thread : EnumVal<"thread",3,1> { let isDefault = true; }
def OMPC_Bind : Clause<[Spelling<"bind">]> {
  let clangClass = "OMPBindClause";
  let flangClass = "OmpBindClause";
  let enumClauseValue = "BindKind";
  let allowedClauseValues = [
    OMP_BIND_parallel,
    OMP_BIND_teams,
    OMP_BIND_thread
  ];
}

def OMP_CANCELLATION_CONSTRUCT_Parallel : EnumVal<"parallel", 1, 1> {}
def OMP_CANCELLATION_CONSTRUCT_Loop : EnumVal<"loop", 2, 1> {}
def OMP_CANCELLATION_CONSTRUCT_Sections : EnumVal<"sections", 3, 1> {}
def OMP_CANCELLATION_CONSTRUCT_Taskgroup : EnumVal<"taskgroup", 4, 1> {}
def OMP_CANCELLATION_CONSTRUCT_None : EnumVal<"none", 5, 0> {
  let isDefault = 1;
}
def OMPC_CancellationConstructType
    : Clause<[Spelling<"cancellation_construct_type">]> {
  let enumClauseValue = "CancellationConstructType";
  let allowedClauseValues = [
    OMP_CANCELLATION_CONSTRUCT_Parallel,
    OMP_CANCELLATION_CONSTRUCT_Loop,
    OMP_CANCELLATION_CONSTRUCT_Sections,
    OMP_CANCELLATION_CONSTRUCT_Taskgroup,
    OMP_CANCELLATION_CONSTRUCT_None
  ];
  let flangClass = "OmpCancellationConstructTypeClause";
  let skipFlangUnparser = true;
}
def OMPC_Contains : Clause<[Spelling<"contains">]> {
  let clangClass = "OMPContainsClause";
  let flangClass = "OmpContainsClause";
}
def OMPC_Capture : Clause<[Spelling<"capture">]> {
  let clangClass = "OMPCaptureClause";
}
def OMPC_Collapse : Clause<[Spelling<"collapse">]> {
  let clangClass = "OMPCollapseClause";
  let flangClass = "ScalarIntConstantExpr";
}
def OMPC_Compare : Clause<[Spelling<"compare">]> {
  let clangClass = "OMPCompareClause";
}
def OMPC_Copyin : Clause<[Spelling<"copyin">]> {
  let clangClass = "OMPCopyinClause";
  let flangClass = "OmpObjectList";
}
def OMPC_CopyPrivate : Clause<[Spelling<"copyprivate">]> {
  let clangClass = "OMPCopyprivateClause";
  let flangClass = "OmpObjectList";
}
def OMPC_Default : Clause<[Spelling<"default">]> {
  let clangClass = "OMPDefaultClause";
  let flangClass = "OmpDefaultClause";
}
def OMPC_DefaultMap : Clause<[Spelling<"defaultmap">]> {
  let clangClass = "OMPDefaultmapClause";
  let flangClass = "OmpDefaultmapClause";
}
def OMPC_Depend : Clause<[Spelling<"depend">]> {
  let clangClass = "OMPDependClause";
  let flangClass = "OmpDependClause";
}
def OMPC_Depobj : Clause<[Spelling<"depobj">]> {
  let clangClass = "OMPDepobjClause";
  let isImplicit = true;
}
def OMPC_Destroy : Clause<[Spelling<"destroy">]> {
  let clangClass = "OMPDestroyClause";
  let flangClass = "OmpDestroyClause";
  let isValueOptional = true;
}
def OMPC_Detach : Clause<[Spelling<"detach">]> {
  let clangClass = "OMPDetachClause";
  let flangClass = "OmpDetachClause";
}
def OMPC_Device : Clause<[Spelling<"device">]> {
  let clangClass = "OMPDeviceClause";
  let flangClass = "OmpDeviceClause";
}
def OMPC_DeviceType : Clause<[Spelling<"device_type">]> {
  let flangClass = "OmpDeviceTypeClause";
}
def OMPC_DistSchedule : Clause<[Spelling<"dist_schedule">]> {
  let clangClass = "OMPDistScheduleClause";
  let flangClass = "ScalarIntExpr";
  let isValueOptional = true;
}
def OMPC_Doacross : Clause<[Spelling<"doacross">]> {
  let clangClass = "OMPDoacrossClause";
  let flangClass = "OmpDoacrossClause";
}
def OMPC_DynamicAllocators : Clause<[Spelling<"dynamic_allocators">]> {
  let clangClass = "OMPDynamicAllocatorsClause";
}
def OMPC_DynGroupprivate : Clause<[Spelling<"dyn_groupprivate">]> {
  let flangClass = "OmpDynGroupprivateClause";
}
def OMPC_Enter : Clause<[Spelling<"enter">]> {
  let flangClass = "OmpEnterClause";
}
def OMPC_Exclusive : Clause<[Spelling<"exclusive">]> {
  let clangClass = "OMPExclusiveClause";
  let flangClass = "OmpObjectList";
}
def OMPC_Fail : Clause<[Spelling<"fail">]> {
  let clangClass = "OMPFailClause";
  let flangClass = "OmpFailClause";
}
def OMPC_Filter : Clause<[Spelling<"filter">]> {
  let clangClass = "OMPFilterClause";
  let flangClass = "ScalarIntExpr";
}
def OMPC_Final : Clause<[Spelling<"final">]> {
  let clangClass = "OMPFinalClause";
  let flangClass = "ScalarLogicalExpr";
}
def OMPC_FirstPrivate : Clause<[Spelling<"firstprivate">]> {
  let clangClass = "OMPFirstprivateClause";
  let flangClass = "OmpObjectList";
}
def OMPC_Flush : Clause<[Spelling<"flush">]> {
  let clangClass = "OMPFlushClause";
  let isImplicit = true;
}
def OMPC_From : Clause<[Spelling<"from">]> {
  let clangClass = "OMPFromClause";
  let flangClass = "OmpFromClause";
}
def OMPC_Full: Clause<[Spelling<"full">]> {
  let clangClass = "OMPFullClause";
}
def OMP_GRAINSIZE_Strict : EnumVal<"strict", 1, 1> {}
def OMP_GRAINSIZE_Unknown : EnumVal<"unknown", 2, 0> { let isDefault = 1; }
def OMPC_GrainSize : Clause<[Spelling<"grainsize">]> {
  let clangClass = "OMPGrainsizeClause";
  let flangClass = "OmpGrainsizeClause";
  let enumClauseValue = "GrainsizeType";
  let allowedClauseValues = [
    OMP_GRAINSIZE_Strict,
    OMP_GRAINSIZE_Unknown
  ];
}
def OMPC_HasDeviceAddr : Clause<[Spelling<"has_device_addr">]> {
  let clangClass = "OMPHasDeviceAddrClause";
  let flangClass = "OmpObjectList";
}
def OMPC_Hint : Clause<[Spelling<"hint">]> {
  let clangClass = "OMPHintClause";
  let flangClass = "OmpHintClause";
}
def OMPC_Holds : Clause<[Spelling<"holds">]> {
  let clangClass = "OMPHoldsClause";
  let flangClass = "OmpHoldsClause";
}
def OMPC_If : Clause<[Spelling<"if">]> {
  let clangClass = "OMPIfClause";
  let flangClass = "OmpIfClause";
}
def OMPC_Inbranch : Clause<[Spelling<"inbranch">]> {
}
def OMPC_Inclusive : Clause<[Spelling<"inclusive">]> {
  let clangClass = "OMPInclusiveClause";
  let flangClass = "OmpObjectList";
}
def OMPC_Indirect : Clause<[Spelling<"indirect">]> {
  let flangClass = "OmpIndirectClause";
}
def OMPC_Init : Clause<[Spelling<"init">]> {
  let clangClass = "OMPInitClause";
  let flangClass = "OmpInitClause";
}
def OMPC_Initializer : Clause<[Spelling<"initializer">]> {
  let flangClass = "OmpInitializerClause";
}
def OMPC_InReduction : Clause<[Spelling<"in_reduction">]> {
  let clangClass = "OMPInReductionClause";
  let flangClass = "OmpInReductionClause";
}
def OMPC_IsDevicePtr : Clause<[Spelling<"is_device_ptr">]> {
  let clangClass = "OMPIsDevicePtrClause";
  let flangClass = "OmpObjectList";
}
def OMPC_LastPrivate : Clause<[Spelling<"lastprivate">]> {
  let clangClass = "OMPLastprivateClause";
  let flangClass = "OmpLastprivateClause";
}
def OMPC_Linear : Clause<[Spelling<"linear">]> {
  let clangClass = "OMPLinearClause";
  let flangClass = "OmpLinearClause";
}
def OMPC_Link : Clause<[Spelling<"link">]> {
  let flangClass = "OmpObjectList";
}
def OMPC_Map : Clause<[Spelling<"map">]> {
  let clangClass = "OMPMapClause";
  let flangClass = "OmpMapClause";
}
def OMPC_Match : Clause<[Spelling<"match">]> {
  let flangClass = "OmpMatchClause";
}
def OMP_MEMORY_ORDER_SeqCst : EnumVal<"seq_cst", 1, 1> {}
def OMP_MEMORY_ORDER_AcqRel : EnumVal<"acq_rel", 2, 1> {}
def OMP_MEMORY_ORDER_Acquire : EnumVal<"acquire", 3, 1> {}
def OMP_MEMORY_ORDER_Release : EnumVal<"release", 4, 1> {}
def OMP_MEMORY_ORDER_Relaxed : EnumVal<"relaxed", 5, 1> {}
def OMP_MEMORY_ORDER_Default : EnumVal<"default", 6, 0> {
  let isDefault = 1;
}
def OMPC_MemoryOrder : Clause<[Spelling<"memory_order">]> {
  let enumClauseValue = "MemoryOrderKind";
  let allowedClauseValues = [
    OMP_MEMORY_ORDER_SeqCst,
    OMP_MEMORY_ORDER_AcqRel,
    OMP_MEMORY_ORDER_Acquire,
    OMP_MEMORY_ORDER_Release,
    OMP_MEMORY_ORDER_Relaxed,
    OMP_MEMORY_ORDER_Default
  ];
}
def OMPC_Mergeable : Clause<[Spelling<"mergeable">]> {
  let clangClass = "OMPMergeableClause";
}
def OMPC_Message : Clause<[Spelling<"message">]> {
  let clangClass = "OMPMessageClause";
  let flangClass = "OmpMessageClause";
}
def OMPC_NoOpenMP : Clause<[Spelling<"no_openmp">]> {
  let clangClass = "OMPNoOpenMPClause";
}
def OMPC_NoOpenMPRoutines : Clause<[Spelling<"no_openmp_routines">]> {
  let clangClass = "OMPNoOpenMPRoutinesClause";
}
def OMPC_NoOpenMPConstructs : Clause<[Spelling<"no_openmp_constructs">]> {
  let clangClass = "OMPNoOpenMPConstructsClause";
}
def OMPC_NoParallelism : Clause<[Spelling<"no_parallelism">]> {
  let clangClass = "OMPNoParallelismClause";
}
def OMPC_Nocontext : Clause<[Spelling<"nocontext">]> {
  let clangClass = "OMPNocontextClause";
  let flangClass = "ScalarLogicalExpr";
}
def OMPC_NoGroup : Clause<[Spelling<"nogroup">]> {
  let clangClass = "OMPNogroupClause";
}
def OMPC_NonTemporal : Clause<[Spelling<"nontemporal">]> {
  let clangClass = "OMPNontemporalClause";
  let flangClass = "Name";
  let isValueList = true;
}
def OMPC_Notinbranch : Clause<[Spelling<"notinbranch">]> {
}
def OMPC_Novariants : Clause<[Spelling<"novariants">]> {
  let clangClass = "OMPNovariantsClause";
  let flangClass = "ScalarLogicalExpr";
}
def OMPC_NoWait : Clause<[Spelling<"nowait">]> {
  let clangClass = "OMPNowaitClause";
}
def OMP_NUMTASKS_Strict : EnumVal<"strict", 1, 1> {}
def OMP_NUMTASKS_Unknown : EnumVal<"unknown", 2, 0> { let isDefault = 1; }
def OMPC_NumTasks : Clause<[Spelling<"num_tasks">]> {
  let clangClass = "OMPNumTasksClause";
  let flangClass = "OmpNumTasksClause";
  let enumClauseValue = "NumTasksType";
  let allowedClauseValues = [
    OMP_NUMTASKS_Strict,
    OMP_NUMTASKS_Unknown
  ];
}
def OMPC_NumTeams : Clause<[Spelling<"num_teams">]> {
  let clangClass = "OMPNumTeamsClause";
  let flangClass = "ScalarIntExpr";
}
def OMP_NUMTHREADS_Strict : EnumVal<"strict", 1, 1> {}
def OMP_NUMTHREADS_Unknown : EnumVal<"unknown", 2, 0> { let isDefault = 1; }
def OMPC_NumThreads : Clause<[Spelling<"num_threads">]> {
  let clangClass = "OMPNumThreadsClause";
  let flangClass = "ScalarIntExpr";
  let enumClauseValue = "NumThreadsType";
  let allowedClauseValues = [
    OMP_NUMTHREADS_Strict,
    OMP_NUMTHREADS_Unknown
  ];
}
def OMPC_OMPX_Attribute : Clause<[Spelling<"ompx_attribute">]> {
  let clangClass = "OMPXAttributeClause";
}
def OMPC_OMPX_Bare : Clause<[Spelling<"ompx_bare">]> {
  let clangClass = "OMPXBareClause";
}
def OMPC_OMPX_DynCGroupMem : Clause<[Spelling<"ompx_dyn_cgroup_mem">]> {
  let clangClass = "OMPXDynCGroupMemClause";
  let flangClass = "ScalarIntExpr";
}
def OMP_ORDER_concurrent : EnumVal<"concurrent",1,1> {}
def OMP_ORDER_unknown : EnumVal<"unknown",2,0> { let isDefault = 1; }
def OMPC_Order : Clause<[Spelling<"order">]> {
  let clangClass = "OMPOrderClause";
  let flangClass = "OmpOrderClause";
  let enumClauseValue = "OrderKind";
  let allowedClauseValues = [
    OMP_ORDER_unknown,
    OMP_ORDER_concurrent
  ];
}
def OMPC_Ordered : Clause<[Spelling<"ordered">]> {
  let clangClass = "OMPOrderedClause";
  let flangClass = "ScalarIntConstantExpr";
  let isValueOptional = true;
}
def OMPC_Otherwise : Clause<[Spelling<"otherwise">]> {
  let flangClass = "OmpOtherwiseClause";
  let isValueOptional = true;
}
def OMPC_Partial: Clause<[Spelling<"partial">]> {
  let clangClass = "OMPPartialClause";
  let flangClass = "ScalarIntConstantExpr";
  let isValueOptional = true;
}
def OMPC_Permutation: Clause<[Spelling<"permutation">]> {
  let clangClass = "OMPPermutationClause";
  let flangClass = "ScalarIntExpr";
  let isValueList = true;
}
def OMPC_Priority : Clause<[Spelling<"priority">]> {
  let clangClass = "OMPPriorityClause";
  let flangClass = "ScalarIntExpr";
}
def OMPC_Private : Clause<[Spelling<"private">]> {
  let clangClass = "OMPPrivateClause";
  let flangClass = "OmpObjectList";
}
def OMP_PROC_BIND_master : EnumVal<"master",2,1> {}
def OMP_PROC_BIND_close : EnumVal<"close",3,1> {}
def OMP_PROC_BIND_spread : EnumVal<"spread",4,1> {}
def OMP_PROC_BIND_primary : EnumVal<"primary",5,1> {}
def OMP_PROC_BIND_default : EnumVal<"default",6,0> {}
def OMP_PROC_BIND_unknown : EnumVal<"unknown",7,0> { let isDefault = true; }
def OMPC_ProcBind : Clause<[Spelling<"proc_bind">]> {
  let clangClass = "OMPProcBindClause";
  let flangClass = "OmpProcBindClause";
  let enumClauseValue = "ProcBindKind";
  let allowedClauseValues = [
    OMP_PROC_BIND_primary,
    OMP_PROC_BIND_master,
    OMP_PROC_BIND_close,
    OMP_PROC_BIND_spread,
    OMP_PROC_BIND_default,
    OMP_PROC_BIND_unknown
  ];
}
def OMPC_Read : Clause<[Spelling<"read">]> {
  let clangClass = "OMPReadClause";
}
def OMPC_Reduction : Clause<[Spelling<"reduction">]> {
  let clangClass = "OMPReductionClause";
  let flangClass = "OmpReductionClause";
}
def OMPC_Relaxed : Clause<[Spelling<"relaxed">]> {
  let clangClass = "OMPRelaxedClause";
}
def OMPC_Release : Clause<[Spelling<"release">]> {
  let clangClass = "OMPReleaseClause";
}
def OMPC_ReverseOffload : Clause<[Spelling<"reverse_offload">]> {
  let clangClass = "OMPReverseOffloadClause";
}
def OMPC_SafeLen : Clause<[Spelling<"safelen">]> {
  let clangClass = "OMPSafelenClause";
  let flangClass = "ScalarIntConstantExpr";
}
def OMP_SCHEDULE_Static : EnumVal<"static", 2, 1> {}
def OMP_SCHEDULE_Dynamic : EnumVal<"dynamic", 3, 1> {}
def OMP_SCHEDULE_Guided : EnumVal<"guided", 4, 1> {}
def OMP_SCHEDULE_Auto : EnumVal<"auto", 5, 1> {}
def OMP_SCHEDULE_Runtime : EnumVal<"runtime", 6, 1> {}
def OMP_SCHEDULE_Default : EnumVal<"default", 7, 0> { let isDefault = 1; }
def OMPC_Schedule : Clause<[Spelling<"schedule">]> {
  let clangClass = "OMPScheduleClause";
  let flangClass = "OmpScheduleClause";
  let enumClauseValue = "ScheduleKind";
  let allowedClauseValues = [
    OMP_SCHEDULE_Static,
    OMP_SCHEDULE_Dynamic,
    OMP_SCHEDULE_Guided,
    OMP_SCHEDULE_Auto,
    OMP_SCHEDULE_Runtime,
    OMP_SCHEDULE_Default
  ];
}
def OMPC_SeqCst : Clause<[Spelling<"seq_cst">]> {
  let clangClass = "OMPSeqCstClause";
}
def OMPC_Severity : Clause<[Spelling<"severity">]> {
  let clangClass = "OMPSeverityClause";
  let flangClass = "OmpSeverityClause";
}
def OMPC_Shared : Clause<[Spelling<"shared">]> {
  let clangClass = "OMPSharedClause";
  let flangClass = "OmpObjectList";
}
def OMPC_Simd : Clause<[Spelling<"simd">]> {
  let clangClass = "OMPSIMDClause";
}
def OMPC_SimdLen : Clause<[Spelling<"simdlen">]> {
  let clangClass = "OMPSimdlenClause";
  let flangClass = "ScalarIntConstantExpr";
}
def OMPC_Sizes: Clause<[Spelling<"sizes">]> {
  let clangClass = "OMPSizesClause";
  let flangClass = "ScalarIntExpr";
  let isValueList = true;
}
def OMPC_TaskReduction : Clause<[Spelling<"task_reduction">]> {
  let clangClass = "OMPTaskReductionClause";
  let flangClass = "OmpTaskReductionClause";
}
def OMPC_ThreadLimit : Clause<[Spelling<"thread_limit">]> {
  let clangClass = "OMPThreadLimitClause";
  let flangClass = "ScalarIntExpr";
}
def OMPC_ThreadPrivate : Clause<[Spelling<"threadprivate">]> {
  let isImplicit = true;
}
def OMPC_Threads : Clause<[Spelling<"threads">]> {
  let clangClass = "OMPThreadsClause";
}
def OMPC_To : Clause<[Spelling<"to">]> {
  let clangClass = "OMPToClause";
  let flangClass = "OmpToClause";
}
def OMPC_UnifiedAddress : Clause<[Spelling<"unified_address">]> {
  let clangClass = "OMPUnifiedAddressClause";
}
def OMPC_UnifiedSharedMemory : Clause<[Spelling<"unified_shared_memory">]> {
  let clangClass = "OMPUnifiedSharedMemoryClause";
}
def OMPC_SelfMaps : Clause<[Spelling<"self_maps">]> {
  let clangClass = "OMPSelfMapsClause";
}
def OMPC_Uniform : Clause<[Spelling<"uniform">]> {
  let flangClass = "Name";
  let isValueList = true;
}
def OMPC_Unknown : Clause<[Spelling<"unknown">]> {
  let isImplicit = true;
  let isDefault = true;
}
def OMPC_Untied : Clause<[Spelling<"untied">]> {
  let clangClass = "OMPUntiedClause";
}
def OMPC_Update : Clause<[Spelling<"update">]> {
  let clangClass = "OMPUpdateClause";
  let flangClass = "OmpUpdateClause";
  let isValueOptional = true;
}
def OMPC_Use : Clause<[Spelling<"use">]> {
  let clangClass = "OMPUseClause";
  let flangClass = "OmpUseClause";
}
def OMPC_UsesAllocators : Clause<[Spelling<"uses_allocators">]> {
  let clangClass = "OMPUsesAllocatorsClause";
}
def OMPC_UseDeviceAddr : Clause<[Spelling<"use_device_addr">]> {
  let clangClass = "OMPUseDeviceAddrClause";
  let flangClass = "OmpObjectList";
}
def OMPC_UseDevicePtr : Clause<[Spelling<"use_device_ptr">]> {
  let clangClass = "OMPUseDevicePtrClause";
  let flangClass = "OmpObjectList";
}
def OMPC_Weak : Clause<[Spelling<"weak">]> {
  let clangClass = "OMPWeakClause";
}
def OMPC_When: Clause<[Spelling<"when">]> {
  let flangClass = "OmpWhenClause";
}
def OMPC_Write : Clause<[Spelling<"write">]> {
  let clangClass = "OMPWriteClause";
}

//===----------------------------------------------------------------------===//
// Definitions of OpenMP leaf directives
// Sorted alphabetically wrt directive spelling, except "end xyz" immediately
// follows "xyz".
//===----------------------------------------------------------------------===//

def OMP_Allocate : Directive<[Spelling<"allocate">]> {
  let allowedOnceClauses = [
    VersionedClause<OMPC_Align, 51>,
    VersionedClause<OMPC_Allocator>,
  ];
  let association = AS_None;
  let category = CA_Declarative;
}
def OMP_Allocators : Directive<[Spelling<"allocators">]> {
  let allowedClauses = [
    VersionedClause<OMPC_Allocate>,
  ];
  let association = AS_Block;
  let category = CA_Executable;
  let languages = [L_Fortran];
}
def OMP_Assumes : Directive<[Spelling<"assumes">]> {
  let association = AS_None;
  let category = CA_Informational;
  let allowedOnceClauses = [
    VersionedClause<OMPC_Absent, 51>,
    VersionedClause<OMPC_Contains, 51>,
    VersionedClause<OMPC_Holds, 51>,
    VersionedClause<OMPC_NoOpenMP, 51>,
    VersionedClause<OMPC_NoOpenMPRoutines, 51>,
    VersionedClause<OMPC_NoParallelism, 51>,
  ];
}
def OMP_Assume : Directive<[Spelling<"assume">]> {
  let association = AS_Block;
  let category = CA_Informational;
  let allowedOnceClauses = [
    VersionedClause<OMPC_Absent, 51>,
    VersionedClause<OMPC_Contains, 51>,
    VersionedClause<OMPC_Holds, 51>,
    VersionedClause<OMPC_NoOpenMP, 51>,
    VersionedClause<OMPC_NoOpenMPRoutines, 51>,
    VersionedClause<OMPC_NoParallelism, 51>,
    VersionedClause<OMPC_NoOpenMPConstructs, 60>,
  ];
}
def OMP_Atomic : Directive<[Spelling<"atomic">]> {
  let allowedOnceClauses = [
    VersionedClause<OMPC_AcqRel, 50>,
    VersionedClause<OMPC_Acquire, 50>,
    VersionedClause<OMPC_Capture>,
    VersionedClause<OMPC_Compare, 51>,
    VersionedClause<OMPC_Fail, 51>,
    VersionedClause<OMPC_Hint, 50>,
    VersionedClause<OMPC_Read>,
    VersionedClause<OMPC_Relaxed, 50>,
    VersionedClause<OMPC_Release, 50>,
    VersionedClause<OMPC_SeqCst>,
    VersionedClause<OMPC_Update>,
    VersionedClause<OMPC_Weak, 51>,
    VersionedClause<OMPC_Write>,
  ];
  let association = AS_Block;
  let category = CA_Executable;
}
def OMP_Barrier : Directive<[Spelling<"barrier">]> {
  let association = AS_None;
  let category = CA_Executable;
}
def OMP_BeginAssumes : Directive<[Spelling<"begin assumes">]> {
  let association = AS_Delimited;
  let category = CA_Informational;
  let allowedOnceClauses = [
    VersionedClause<OMPC_Absent, 51>,
    VersionedClause<OMPC_Contains, 51>,
    VersionedClause<OMPC_Holds, 51>,
    VersionedClause<OMPC_NoOpenMP, 51>,
    VersionedClause<OMPC_NoOpenMPRoutines, 51>,
    VersionedClause<OMPC_NoParallelism, 51>,
  ];
  let languages = [L_C];
}
def OMP_EndAssumes : Directive<[Spelling<"end assumes">]> {
  let association = AS_Delimited;
  let category = OMP_BeginAssumes.category;
  let languages = OMP_BeginAssumes.languages;
}
def OMP_BeginDeclareTarget : Directive<[Spelling<"begin declare target", 1, 52>,
                                        Spelling<"begin declare_target", 60>]> {
  let allowedClauses = [
    VersionedClause<OMPC_DeviceType>,
    VersionedClause<OMPC_Indirect, 51>,
    VersionedClause<OMPC_Link>,
    VersionedClause<OMPC_To>,
  ];
  let association = AS_Delimited;
  let category = CA_Declarative;
  let languages = [L_C];
}
def OMP_EndDeclareTarget : Directive<[Spelling<"end declare target", 1, 52>,
                                      Spelling<"end declare_target", 60>]> {
  let association = AS_Delimited;
  let category = OMP_BeginDeclareTarget.category;
  let languages = OMP_BeginDeclareTarget.languages;
}
def OMP_BeginDeclareVariant
    : Directive<[Spelling<"begin declare variant", 1, 52>,
                 Spelling<"begin declare_variant", 60>]> {
  let association = AS_Delimited;
  let category = CA_Declarative;
  let languages = [L_C];
}
def OMP_EndDeclareVariant : Directive<[Spelling<"end declare variant", 1, 52>,
                                       Spelling<"end declare_variant", 60>]> {
  let association = AS_Delimited;
  let category = OMP_BeginDeclareVariant.category;
  let languages = OMP_BeginDeclareVariant.languages;
}
def OMP_Cancel : Directive<[Spelling<"cancel">]> {
  let allowedOnceClauses = [
    VersionedClause<OMPC_CancellationConstructType>,
    VersionedClause<OMPC_If>,
  ];
  let association = AS_None;
  let category = CA_Executable;
}
def OMP_CancellationPoint : Directive<[Spelling<"cancellation point", 1, 52>,
                                       Spelling<"cancellation_point", 60>]> {
  let allowedOnceClauses = [
    VersionedClause<OMPC_CancellationConstructType>,
  ];
  let association = AS_None;
  let category = CA_Executable;
}
def OMP_Critical : Directive<[Spelling<"critical">]> {
  let allowedOnceClauses = [
    VersionedClause<OMPC_Hint>,
  ];
  let association = AS_Block;
  let category = CA_Executable;
}
def OMP_DeclareMapper : Directive<[Spelling<"declare mapper", 1, 52>,
                                   Spelling<"declare_mapper", 60>]> {
  let requiredClauses = [
    VersionedClause<OMPC_Map, 45>,
  ];
  let association = AS_None;
  let category = CA_Declarative;
}
def OMP_DeclareReduction : Directive<[Spelling<"declare reduction", 1, 52>,
                                      Spelling<"declare_reduction", 60>]> {
  let allowedOnceClauses = [
    VersionedClause<OMPC_Initializer>,
  ];
  let association = AS_None;
  let category = CA_Declarative;
}
def OMP_DeclareSimd : Directive<[Spelling<"declare simd", 1, 52>,
                                 Spelling<"declare_simd", 60>]> {
  let allowedClauses = [
    VersionedClause<OMPC_Aligned>,
    VersionedClause<OMPC_Linear>,
    VersionedClause<OMPC_Uniform>,
  ];
  let allowedOnceClauses = [
    VersionedClause<OMPC_SimdLen>,
  ];
  let allowedExclusiveClauses = [
    VersionedClause<OMPC_Inbranch>,
    VersionedClause<OMPC_Notinbranch>,
  ];
  let association = AS_Declaration;
  let category = CA_Declarative;
}
def OMP_DeclareTarget : Directive<[Spelling<"declare target", 1, 52>,
                                   Spelling<"declare_target", 60>]> {
  let allowedClauses = [
    VersionedClause<OMPC_Enter, 52>,
    VersionedClause<OMPC_Indirect, 51>,
    VersionedClause<OMPC_Link>,
    VersionedClause<OMPC_To>,
  ];
  let allowedOnceClauses = [
    VersionedClause<OMPC_DeviceType, 50>,
  ];
  let association = AS_None;
  let category = CA_Declarative;
}
def OMP_DeclareVariant : Directive<[Spelling<"declare variant", 1, 52>,
                                    Spelling<"declare_variant", 60>]> {
  let allowedClauses = [
    VersionedClause<OMPC_AdjustArgs, 51>,
  ];
  let allowedOnceClauses = [
    VersionedClause<OMPC_Match>,
    VersionedClause<OMPC_AppendArgs, 51>,
  ];
  let association = AS_Declaration;
  let category = CA_Declarative;
  let languages = [L_C];
}
def OMP_Depobj : Directive<[Spelling<"depobj">]> {
  let allowedClauses = [
    VersionedClause<OMPC_Depend, 50>,
    // TODO This should ne `none` instead. Comment carried over from
    // OMPKinds.def.
    VersionedClause<OMPC_Depobj, 50>,
    VersionedClause<OMPC_Destroy, 50>,
    VersionedClause<OMPC_Update, 50>,
  ];
  let association = AS_None;
  let category = CA_Executable;
}
def OMP_dispatch : Directive<[Spelling<"dispatch">]> {
  let allowedClauses = [
    VersionedClause<OMPC_Depend>,
    VersionedClause<OMPC_Device>,
    VersionedClause<OMPC_HasDeviceAddr, 51>,
    VersionedClause<OMPC_IsDevicePtr>,
    VersionedClause<OMPC_Nocontext>,
    VersionedClause<OMPC_Novariants>,
    VersionedClause<OMPC_NoWait>,
  ];
  let association = AS_Block;
  let category = CA_Executable;
}
def OMP_Distribute : Directive<[Spelling<"distribute">]> {
  let allowedClauses = [
    VersionedClause<OMPC_Allocate>,
    VersionedClause<OMPC_FirstPrivate>,
    VersionedClause<OMPC_LastPrivate>,
    VersionedClause<OMPC_Private>,
  ];
  let allowedOnceClauses = [
    VersionedClause<OMPC_Collapse>,
    VersionedClause<OMPC_DistSchedule>,
    VersionedClause<OMPC_Order, 50>,
  ];
  let association = AS_Loop;
  let category = CA_Executable;
}
def OMP_Do : Directive<[Spelling<"do">]> {
  let allowedClauses = [
    VersionedClause<OMPC_FirstPrivate>,
    VersionedClause<OMPC_LastPrivate>,
    VersionedClause<OMPC_Linear>,
    VersionedClause<OMPC_Private>,
    VersionedClause<OMPC_Reduction>,
  ];
  let allowedOnceClauses = [
    VersionedClause<OMPC_Collapse>,
    VersionedClause<OMPC_NoWait>,
    VersionedClause<OMPC_Order, 50>,
    VersionedClause<OMPC_Ordered>,
    VersionedClause<OMPC_Schedule>,
  ];
  let association = AS_Loop;
  let category = CA_Executable;
  let languages = [L_Fortran];
}
def OMP_EndDo : Directive<[Spelling<"end do">]> {
  let allowedOnceClauses = [
    VersionedClause<OMPC_NoWait>,
  ];
  let leafConstructs = OMP_Do.leafConstructs;
  let association = OMP_Do.association;
  let category = OMP_Do.category;
  let languages = OMP_Do.languages;
}
def OMP_Error : Directive<[Spelling<"error">]> {
  let allowedClauses = [
    VersionedClause<OMPC_At, 51>,
    VersionedClause<OMPC_Message, 51>,
    VersionedClause<OMPC_Severity, 51>,
  ];
  let association = AS_None;
  let category = CA_Utility;
}
def OMP_Flush : Directive<[Spelling<"flush">]> {
  let allowedOnceClauses = [
    VersionedClause<OMPC_AcqRel, 50>,
    VersionedClause<OMPC_Acquire, 50>,
    // TODO This should ne `none` instead. Comment carried over from
    // OMPKinds.def.
    VersionedClause<OMPC_Flush>,
    VersionedClause<OMPC_Release, 50>,
    VersionedClause<OMPC_SeqCst, 51>,
  ];
  let association = AS_None;
  let category = CA_Executable;
}
def OMP_For : Directive<[Spelling<"for">]> {
  let allowedClauses = [
    VersionedClause<OMPC_Allocate>,
    VersionedClause<OMPC_Collapse>,
    VersionedClause<OMPC_FirstPrivate>,
    VersionedClause<OMPC_LastPrivate>,
    VersionedClause<OMPC_Linear>,
    VersionedClause<OMPC_NoWait>,
    VersionedClause<OMPC_Order, 50>,
    VersionedClause<OMPC_Ordered>,
    VersionedClause<OMPC_Private>,
    VersionedClause<OMPC_Reduction>,
    VersionedClause<OMPC_Schedule>,
  ];
  let association = AS_Loop;
  let category = CA_Executable;
  let languages = [L_C];
}
def OMP_Groupprivate : Directive<[Spelling<"groupprivate">]> {
  let allowedOnceClauses = [
    VersionedClause<OMPC_DeviceType>,
  ];
  let association = AS_None;
  let category = CA_Declarative;
  let languages = [L_C, L_Fortran];
}
def OMP_Interchange : Directive<[Spelling<"interchange">]> {
  let allowedOnceClauses = [
    VersionedClause<OMPC_Permutation>,
  ];
  let association = AS_Loop;
  let category = CA_Executable;
}
def OMP_interop : Directive<[Spelling<"interop">]> {
  let allowedClauses = [
    VersionedClause<OMPC_Depend>,
    VersionedClause<OMPC_Destroy>,
    VersionedClause<OMPC_Device>,
    VersionedClause<OMPC_Init>,
    VersionedClause<OMPC_NoWait>,
    VersionedClause<OMPC_Use>,
  ];
  let association = AS_None;
  let category = CA_Executable;
}
def OMP_loop : Directive<[Spelling<"loop">]> {
  let allowedClauses = [
    VersionedClause<OMPC_LastPrivate>,
    VersionedClause<OMPC_Private>,
    VersionedClause<OMPC_Reduction>,
  ];
  let allowedOnceClauses = [
    VersionedClause<OMPC_Bind, 50>,
    VersionedClause<OMPC_Collapse>,
    VersionedClause<OMPC_Order, 50>,
  ];
  let association = AS_Loop;
  let category = CA_Executable;
}
def OMP_masked : Directive<[Spelling<"masked">]> {
  let allowedOnceClauses = [
    VersionedClause<OMPC_Filter>,
  ];
  let association = AS_Block;
  let category = CA_Executable;
}
def OMP_Master : Directive<[Spelling<"master">]> {
  let association = AS_Block;
  let category = CA_Executable;
}
def OMP_Metadirective : Directive<[Spelling<"metadirective">]> {
  let allowedClauses = [
    VersionedClause<OMPC_When>,
  ];
  let allowedOnceClauses = [
    VersionedClause<OMPC_Otherwise, 52>,
    VersionedClause<OMPC_Default, 50, 51>,
  ];
  let association = AS_None;
  let category = CA_Meta;
}
def OMP_Nothing : Directive<[Spelling<"nothing">]> {
  let association = AS_None;
  let category = CA_Utility;
}
def OMP_Ordered : Directive<[Spelling<"ordered">]> {
  let allowedClauses = [
    VersionedClause<OMPC_Depend>,
    VersionedClause<OMPC_Doacross, 52>,
  ];
  let allowedOnceClauses = [
    VersionedClause<OMPC_Simd>,
    VersionedClause<OMPC_Threads>,
  ];
  let association = AS_None;
  // There is also a block-associated "ordered" directive.
  let category = CA_Executable;
}
def OMP_Parallel : Directive<[Spelling<"parallel">]> {
  let allowedClauses = [
    VersionedClause<OMPC_Allocate>,
    VersionedClause<OMPC_Copyin>,
    VersionedClause<OMPC_FirstPrivate>,
    VersionedClause<OMPC_OMPX_Attribute>,
    VersionedClause<OMPC_Private>,
    VersionedClause<OMPC_Reduction>,
    VersionedClause<OMPC_Shared>,
  ];
  let allowedOnceClauses = [VersionedClause<OMPC_Default>,
                            VersionedClause<OMPC_If>,
                            VersionedClause<OMPC_Message, 60>,
                            VersionedClause<OMPC_NumThreads>,
                            VersionedClause<OMPC_ProcBind>,
                            VersionedClause<OMPC_Severity, 60>,
  ];
  let association = AS_Block;
  let category = CA_Executable;
}
def OMP_Requires : Directive<[Spelling<"requires">]> {
  let allowedOnceClauses = [
    VersionedClause<OMPC_UnifiedAddress>,
    VersionedClause<OMPC_UnifiedSharedMemory>,
    // OpenMP 5.2 Spec: If an implementation is not supporting a requirement
    // (reverse offload in this case) then it should give compile-time error
    // termination.
    // Seeting supported version for reverse_offload to a distant future version
    // 9.9 so that its partial support can be tested in the meantime.
    //
    // TODO: Correct this supprted version number whenever complete
    // implementation of reverse_offload is available.
    VersionedClause<OMPC_AtomicDefaultMemOrder>,
    VersionedClause<OMPC_DynamicAllocators>, VersionedClause<OMPC_SelfMaps>,
    VersionedClause<OMPC_ReverseOffload, 99>,
  ];
  let association = AS_None;
  let category = CA_Informational;
}
def OMP_Reverse : Directive<[Spelling<"reverse">]> {
  let association = AS_Loop;
  let category = CA_Executable;
}
def OMP_Scan : Directive<[Spelling<"scan">]> {
  let allowedClauses = [
    VersionedClause<OMPC_Exclusive>,
    VersionedClause<OMPC_Inclusive>,
  ];
  let association = AS_Separating;
  let category = CA_Subsidiary;
}
def OMP_Scope : Directive<[Spelling<"scope">]> {
  let allowedClauses = [
    VersionedClause<OMPC_Private, 51>,
    VersionedClause<OMPC_Reduction, 51>,
    VersionedClause<OMPC_FirstPrivate, 52>,
    VersionedClause<OMPC_Allocate, 52>,
  ];
  let allowedOnceClauses = [
    VersionedClause<OMPC_NoWait, 51>,
  ];
  let association = AS_Block;
  let category = CA_Executable;
}
def OMP_EndScope : Directive<[Spelling<"end scope">]> {
  let allowedOnceClauses = [
    VersionedClause<OMPC_NoWait>,
  ];
  let leafConstructs = OMP_Scope.leafConstructs;
  let association = OMP_Scope.association;
  let category = OMP_Scope.category;
  let languages = [L_Fortran];
}
def OMP_Section : Directive<[Spelling<"section">]> {
  let association = AS_Separating;
  let category = CA_Subsidiary;
}
def OMP_Sections : Directive<[Spelling<"sections">]> {
  let allowedClauses = [
    VersionedClause<OMPC_Allocate>,
    VersionedClause<OMPC_FirstPrivate>,
    VersionedClause<OMPC_LastPrivate>,
    VersionedClause<OMPC_NoWait>,
    VersionedClause<OMPC_Private>,
    VersionedClause<OMPC_Reduction>,
  ];
  let association = AS_Block;
  let category = CA_Executable;
}
def OMP_EndSections : Directive<[Spelling<"end sections">]> {
  let allowedOnceClauses = [
    VersionedClause<OMPC_NoWait>,
  ];
  let leafConstructs = OMP_Sections.leafConstructs;
  let association = OMP_Sections.association;
  let category = OMP_Sections.category;
  let languages = [L_Fortran];
}
def OMP_Simd : Directive<[Spelling<"simd">]> {
  let allowedClauses = [
    VersionedClause<OMPC_Aligned>,
    VersionedClause<OMPC_Allocate>,
    VersionedClause<OMPC_LastPrivate>,
    VersionedClause<OMPC_Linear>,
    VersionedClause<OMPC_NonTemporal, 50>,
    VersionedClause<OMPC_Private>,
    VersionedClause<OMPC_Reduction>,
  ];
  let allowedOnceClauses = [
    VersionedClause<OMPC_Collapse>,
    VersionedClause<OMPC_If, 50>,
    VersionedClause<OMPC_Order, 50>,
    VersionedClause<OMPC_SafeLen>,
    VersionedClause<OMPC_SimdLen>,
  ];
  let association = AS_Loop;
  let category = CA_Executable;
}
def OMP_Single : Directive<[Spelling<"single">]> {
  let allowedClauses = [
    VersionedClause<OMPC_Allocate>,
    VersionedClause<OMPC_CopyPrivate>,
    VersionedClause<OMPC_FirstPrivate>,
    VersionedClause<OMPC_Private>,
  ];
  let allowedOnceClauses = [
    VersionedClause<OMPC_NoWait>,
  ];
  let association = AS_Block;
  let category = CA_Executable;
}
def OMP_EndSingle : Directive<[Spelling<"end single">]> {
  let allowedClauses = [
    VersionedClause<OMPC_CopyPrivate>,
  ];
  let allowedOnceClauses = [
    VersionedClause<OMPC_NoWait>,
  ];
  let leafConstructs = OMP_Single.leafConstructs;
  let association = OMP_Single.association;
  let category = OMP_Single.category;
  let languages = [L_Fortran];
}
def OMP_Target : Directive<[Spelling<"target">]> {
  let allowedClauses = [
    VersionedClause<OMPC_Allocate>,
    VersionedClause<OMPC_Depend>,
    VersionedClause<OMPC_DynGroupprivate, 61>,
    VersionedClause<OMPC_FirstPrivate>,
    VersionedClause<OMPC_HasDeviceAddr, 51>,
    VersionedClause<OMPC_InReduction, 50>,
    VersionedClause<OMPC_IsDevicePtr>,
    VersionedClause<OMPC_Map>,
    VersionedClause<OMPC_OMPX_Attribute>,
    VersionedClause<OMPC_Private>,
    VersionedClause<OMPC_UsesAllocators, 50>,
    VersionedClause<OMPC_Default, 60>,
  ];
  let allowedOnceClauses = [
    VersionedClause<OMPC_DefaultMap>,
    VersionedClause<OMPC_Device>,
    VersionedClause<OMPC_If>,
    VersionedClause<OMPC_NoWait>,
    VersionedClause<OMPC_OMPX_Bare>,
    VersionedClause<OMPC_OMPX_DynCGroupMem>,
    VersionedClause<OMPC_ThreadLimit, 51>,
  ];
  let association = AS_Block;
  let category = CA_Executable;
}
def OMP_TargetData : Directive<[Spelling<"target data", 1, 52>,
                                Spelling<"target_data", 60>]> {
  let allowedOnceClauses = [
    VersionedClause<OMPC_Device>,
    VersionedClause<OMPC_If>,
    VersionedClause<OMPC_Default, 60>,
  ];
  let requiredClauses = [
    VersionedClause<OMPC_Map>,
    VersionedClause<OMPC_UseDeviceAddr, 50>,
    VersionedClause<OMPC_UseDevicePtr>,
  ];
  let association = AS_Block;
  let category = CA_Executable;
}
def OMP_TargetEnterData : Directive<[Spelling<"target enter data", 1, 52>,
                                     Spelling<"target_enter_data", 60>]> {
  let allowedClauses = [
    VersionedClause<OMPC_Depend>,
  ];
  let allowedOnceClauses = [
    VersionedClause<OMPC_Device>,
    VersionedClause<OMPC_If>,
    VersionedClause<OMPC_NoWait>,
  ];
  let requiredClauses = [
    VersionedClause<OMPC_Map>,
  ];
  let association = AS_None;
  let category = CA_Executable;
}
def OMP_TargetExitData : Directive<[Spelling<"target exit data", 1, 52>,
                                    Spelling<"target_exit_data", 60>]> {
  let allowedClauses = [
    VersionedClause<OMPC_Depend>,
  ];
  let allowedOnceClauses = [
    VersionedClause<OMPC_Device>,
    VersionedClause<OMPC_If>,
    VersionedClause<OMPC_NoWait>,
  ];
  let requiredClauses = [
    VersionedClause<OMPC_Map>,
  ];
  let association = AS_None;
  let category = CA_Executable;
}
def OMP_TargetUpdate : Directive<[Spelling<"target update", 1, 52>,
                                  Spelling<"target_update", 60>]> {
  let allowedClauses = [
    VersionedClause<OMPC_Depend>,
    VersionedClause<OMPC_From>,
    VersionedClause<OMPC_To>,
  ];
  let allowedOnceClauses = [
    VersionedClause<OMPC_Device>,
    VersionedClause<OMPC_If>,
    VersionedClause<OMPC_NoWait>,
  ];
  let association = AS_None;
  let category = CA_Executable;
}
def OMP_Task : Directive<[Spelling<"task">]> {
  let allowedClauses = [
    VersionedClause<OMPC_Affinity, 50>,
    VersionedClause<OMPC_Allocate>,
    VersionedClause<OMPC_Depend>,
    VersionedClause<OMPC_FirstPrivate>,
    VersionedClause<OMPC_InReduction>,
    VersionedClause<OMPC_Mergeable>,
    VersionedClause<OMPC_Private>,
    VersionedClause<OMPC_Shared>,
    VersionedClause<OMPC_Untied>,
  ];
  let allowedOnceClauses = [
    VersionedClause<OMPC_Default>,
    VersionedClause<OMPC_Detach, 50>,
    VersionedClause<OMPC_Final>,
    VersionedClause<OMPC_If>,
    VersionedClause<OMPC_Priority>,
  ];
  let association = AS_Block;
  let category = CA_Executable;
}
def OMP_TaskGroup : Directive<[Spelling<"taskgroup">]> {
  let allowedClauses = [
    VersionedClause<OMPC_Allocate, 50>,
    VersionedClause<OMPC_TaskReduction, 50>,
  ];
  let association = AS_Block;
  let category = CA_Executable;
}
def OMP_TaskLoop : Directive<[Spelling<"taskloop">]> {
  let allowedClauses = [
    VersionedClause<OMPC_Allocate>,
    VersionedClause<OMPC_FirstPrivate>,
    VersionedClause<OMPC_InReduction>,
    VersionedClause<OMPC_LastPrivate>,
    VersionedClause<OMPC_Mergeable>,
    VersionedClause<OMPC_NoGroup>,
    VersionedClause<OMPC_Private>,
    VersionedClause<OMPC_Reduction>,
    VersionedClause<OMPC_Shared>,
    VersionedClause<OMPC_Untied>,
  ];
  let allowedOnceClauses = [
    VersionedClause<OMPC_Collapse>,
    VersionedClause<OMPC_Default>,
    VersionedClause<OMPC_Final>,
    VersionedClause<OMPC_If>,
    VersionedClause<OMPC_Priority>,
  ];
  let allowedExclusiveClauses = [
    VersionedClause<OMPC_GrainSize>,
    VersionedClause<OMPC_NumTasks>,
  ];
  let association = AS_Loop;
  let category = CA_Executable;
}
def OMP_TaskWait : Directive<[Spelling<"taskwait">]> {
  let allowedClauses = [
    VersionedClause<OMPC_Depend, 50>,
    VersionedClause<OMPC_NoWait, 51>,
  ];
  let association = AS_None;
  let category = CA_Executable;
}
def OMP_TaskYield : Directive<[Spelling<"taskyield">]> {
  let association = AS_None;
  let category = CA_Executable;
}
def OMP_Teams : Directive<[Spelling<"teams">]> {
  let allowedClauses = [
    VersionedClause<OMPC_Allocate>,
    VersionedClause<OMPC_DynGroupprivate, 61>,
    VersionedClause<OMPC_FirstPrivate>,
    VersionedClause<OMPC_OMPX_Attribute>,
    VersionedClause<OMPC_Private>,
    VersionedClause<OMPC_Reduction>,
    VersionedClause<OMPC_Shared>,
  ];
  let allowedOnceClauses = [
    VersionedClause<OMPC_Default>,
    VersionedClause<OMPC_If, 52>,
    VersionedClause<OMPC_NumTeams>,
    VersionedClause<OMPC_ThreadLimit>,
  ];
  let association = AS_Block;
  let category = CA_Executable;
}
def OMP_ThreadPrivate : Directive<[Spelling<"threadprivate">]> {
  let association = AS_None;
  let category = CA_Declarative;
}
def OMP_Tile : Directive<[Spelling<"tile">]> {
  let allowedOnceClauses = [
    VersionedClause<OMPC_Sizes, 51>,
  ];
  let association = AS_Loop;
  let category = CA_Executable;
}
def OMP_Stripe : Directive<[Spelling<"stripe">]> {
  let allowedOnceClauses = [
    VersionedClause<OMPC_Sizes, 60>,
  ];
  let association = AS_Loop;
  let category = CA_Executable;
}
def OMP_Unknown : Directive<[Spelling<"unknown">]> {
  let isDefault = true;
  let association = AS_None;
  let category = CA_Utility;
}
def OMP_Unroll : Directive<[Spelling<"unroll">]> {
  let allowedOnceClauses = [
    VersionedClause<OMPC_Full, 51>,
    VersionedClause<OMPC_Partial, 51>,
  ];
  let association = AS_Loop;
  let category = CA_Executable;
}
def OMP_Workshare : Directive<[Spelling<"workshare">]> {
  let allowedOnceClauses = [
    VersionedClause<OMPC_NoWait>,
  ];
  let association = AS_Block;
  let category = CA_Executable;
  let languages = [L_Fortran];
}
def OMP_EndWorkshare : Directive<[Spelling<"end workshare">]> {
  let allowedOnceClauses = [
    VersionedClause<OMPC_NoWait>,
  ];
  let leafConstructs = OMP_Workshare.leafConstructs;
  let association = OMP_Workshare.association;
  let category = OMP_Workshare.category;
  let languages = [L_Fortran];
}
def OMP_Workdistribute : Directive<[Spelling<"workdistribute">]> {
  let association = AS_Block;
  let category = CA_Executable;
  let languages = [L_Fortran];
}
def OMP_EndWorkdistribute : Directive<[Spelling<"end workdistribute">]> {
  let leafConstructs = OMP_Workdistribute.leafConstructs;
  let association = OMP_Workdistribute.association;
  let category = OMP_Workdistribute.category;
  let languages = [L_Fortran];
}

//===----------------------------------------------------------------------===//
// Definitions of OpenMP compound directives
// Sorted alphabetically wrt directive spelling, except "end xyz" immediately
// follows "xyz".
//===----------------------------------------------------------------------===//

def OMP_DistributeParallelDo : Directive<[Spelling<"distribute parallel do">]> {
  let allowedClauses = [
    VersionedClause<OMPC_Allocate>,
    VersionedClause<OMPC_Copyin>,
    VersionedClause<OMPC_Default>,
    VersionedClause<OMPC_FirstPrivate>,
    VersionedClause<OMPC_LastPrivate>,
    VersionedClause<OMPC_Linear>,
    VersionedClause<OMPC_Private>,
    VersionedClause<OMPC_Reduction>,
    VersionedClause<OMPC_Shared>,
  ];
  let allowedOnceClauses = [
    VersionedClause<OMPC_Collapse>,
    VersionedClause<OMPC_DistSchedule>,
    VersionedClause<OMPC_If>,
    VersionedClause<OMPC_Message, 60>,
    VersionedClause<OMPC_NumThreads>,
    VersionedClause<OMPC_Order, 50>,
    VersionedClause<OMPC_ProcBind>,
    VersionedClause<OMPC_Schedule>,
    VersionedClause<OMPC_Severity, 60>,
  ];
  let leafConstructs = [OMP_Distribute, OMP_Parallel, OMP_Do];
  let category = CA_Executable;
  let languages = [L_Fortran];
}
def OMP_DistributeParallelDoSimd
    : Directive<[Spelling<"distribute parallel do simd">]> {
  let allowedClauses = [
    VersionedClause<OMPC_Aligned>,
    VersionedClause<OMPC_Allocate>,
    VersionedClause<OMPC_Collapse>,
    VersionedClause<OMPC_Copyin>,
    VersionedClause<OMPC_Default>,
    VersionedClause<OMPC_DistSchedule>,
    VersionedClause<OMPC_FirstPrivate>,
    VersionedClause<OMPC_If>,
    VersionedClause<OMPC_LastPrivate>,
    VersionedClause<OMPC_Linear>,
    VersionedClause<OMPC_Message, 60>,
    VersionedClause<OMPC_NonTemporal>,
    VersionedClause<OMPC_NumThreads>,
    VersionedClause<OMPC_Order, 50>,
    VersionedClause<OMPC_Private>,
    VersionedClause<OMPC_ProcBind>,
    VersionedClause<OMPC_Reduction>,
    VersionedClause<OMPC_SafeLen>,
    VersionedClause<OMPC_Schedule>,
    VersionedClause<OMPC_Severity, 60>,
    VersionedClause<OMPC_Shared>,
    VersionedClause<OMPC_SimdLen>,
  ];
  let leafConstructs = [OMP_Distribute, OMP_Parallel, OMP_Do, OMP_Simd];
  let category = CA_Executable;
  let languages = [L_Fortran];
}
def OMP_DistributeParallelFor
    : Directive<[Spelling<"distribute parallel for">]> {
  let allowedClauses = [
    VersionedClause<OMPC_Allocate>,
    VersionedClause<OMPC_Collapse>,
    VersionedClause<OMPC_Copyin>,
    VersionedClause<OMPC_Default>,
    VersionedClause<OMPC_DistSchedule>,
    VersionedClause<OMPC_FirstPrivate>,
    VersionedClause<OMPC_If>,
    VersionedClause<OMPC_LastPrivate>,
    VersionedClause<OMPC_Message, 60>,
    VersionedClause<OMPC_NumThreads>,
    VersionedClause<OMPC_OMPX_Attribute>,
    VersionedClause<OMPC_Order, 50>,
    VersionedClause<OMPC_Private>,
    VersionedClause<OMPC_ProcBind>,
    VersionedClause<OMPC_Reduction>,
    VersionedClause<OMPC_Schedule>,
    VersionedClause<OMPC_Severity, 60>,
    VersionedClause<OMPC_Shared>,
  ];
  let leafConstructs = [OMP_Distribute, OMP_Parallel, OMP_For];
  let category = CA_Executable;
  let languages = [L_C];
}
def OMP_DistributeParallelForSimd
    : Directive<[Spelling<"distribute parallel for simd">]> {
  let allowedClauses = [
    VersionedClause<OMPC_Aligned>,
    VersionedClause<OMPC_Allocate>,
    VersionedClause<OMPC_Collapse>,
    VersionedClause<OMPC_Copyin>,
    VersionedClause<OMPC_Default>,
    VersionedClause<OMPC_DistSchedule>,
    VersionedClause<OMPC_FirstPrivate>,
    VersionedClause<OMPC_If>,
    VersionedClause<OMPC_LastPrivate>,
    VersionedClause<OMPC_Linear>,
    VersionedClause<OMPC_Message, 60>,
    VersionedClause<OMPC_NonTemporal, 50>,
    VersionedClause<OMPC_NumThreads>,
    VersionedClause<OMPC_OMPX_Attribute>,
    VersionedClause<OMPC_Order, 50>,
    VersionedClause<OMPC_Private>,
    VersionedClause<OMPC_ProcBind>,
    VersionedClause<OMPC_Reduction>,
    VersionedClause<OMPC_SafeLen>,
    VersionedClause<OMPC_Schedule>,
    VersionedClause<OMPC_Severity, 60>,
    VersionedClause<OMPC_Shared>,
    VersionedClause<OMPC_SimdLen>,
  ];
  let leafConstructs = [OMP_Distribute, OMP_Parallel, OMP_For, OMP_Simd];
  let category = CA_Executable;
  let languages = [L_C];
}
def OMP_DistributeSimd : Directive<[Spelling<"distribute simd">]> {
  let allowedClauses = [
    VersionedClause<OMPC_Aligned>,
    VersionedClause<OMPC_Allocate>,
    VersionedClause<OMPC_Copyin>,
    VersionedClause<OMPC_Default>,
    VersionedClause<OMPC_FirstPrivate>,
    VersionedClause<OMPC_LastPrivate>,
    VersionedClause<OMPC_Linear>,
    VersionedClause<OMPC_NonTemporal, 50>,
    VersionedClause<OMPC_Private>,
    VersionedClause<OMPC_Reduction>,
  ];
  let allowedOnceClauses = [
    VersionedClause<OMPC_Collapse>,
    VersionedClause<OMPC_DistSchedule>,
    VersionedClause<OMPC_If, 50>,
    VersionedClause<OMPC_Message, 60>,
    VersionedClause<OMPC_NumThreads>,
    VersionedClause<OMPC_Order, 50>,
    VersionedClause<OMPC_ProcBind>,
    VersionedClause<OMPC_SafeLen>,
    VersionedClause<OMPC_Schedule>,
    VersionedClause<OMPC_Severity, 60>,
    VersionedClause<OMPC_SimdLen>,
  ];
  let leafConstructs = [OMP_Distribute, OMP_Simd];
  let category = CA_Executable;
}
def OMP_DoSimd : Directive<[Spelling<"do simd">]> {
  let allowedClauses = [
    VersionedClause<OMPC_Aligned>,
    VersionedClause<OMPC_FirstPrivate>,
    VersionedClause<OMPC_LastPrivate>,
    VersionedClause<OMPC_Linear>,
    VersionedClause<OMPC_Private>,
    VersionedClause<OMPC_Reduction>,
  ];
  let allowedOnceClauses = [
    VersionedClause<OMPC_Collapse>,
    VersionedClause<OMPC_If, 50>,
    VersionedClause<OMPC_NoWait>,
    VersionedClause<OMPC_Order, 50>,
    VersionedClause<OMPC_Ordered>,
    VersionedClause<OMPC_SafeLen>,
    VersionedClause<OMPC_Schedule>,
    VersionedClause<OMPC_SimdLen>,
  ];
  let leafConstructs = [OMP_Do, OMP_Simd];
  let category = CA_Executable;
  let languages = [L_Fortran];
}
def OMP_EndDoSimd : Directive<[Spelling<"end do simd">]> {
  let allowedOnceClauses = [
    VersionedClause<OMPC_NoWait>,
  ];
  let leafConstructs = OMP_DoSimd.leafConstructs;
  let association = OMP_DoSimd.association;
  let category = OMP_DoSimd.category;
  let languages = [L_Fortran];
}
def OMP_ForSimd : Directive<[Spelling<"for simd">]> {
  let allowedClauses = [
    VersionedClause<OMPC_Aligned>,
    VersionedClause<OMPC_Allocate>,
    VersionedClause<OMPC_Collapse>,
    VersionedClause<OMPC_FirstPrivate>,
    VersionedClause<OMPC_If, 50>,
    VersionedClause<OMPC_LastPrivate>,
    VersionedClause<OMPC_Linear>,
    VersionedClause<OMPC_NonTemporal, 50>,
    VersionedClause<OMPC_NoWait>,
    VersionedClause<OMPC_Order, 50>,
    VersionedClause<OMPC_Ordered>,
    VersionedClause<OMPC_Private>,
    VersionedClause<OMPC_Reduction>,
    VersionedClause<OMPC_SafeLen>,
    VersionedClause<OMPC_Schedule>,
    VersionedClause<OMPC_SimdLen>,
  ];
  let leafConstructs = [OMP_For, OMP_Simd];
  let category = CA_Executable;
}
def OMP_target_loop : Directive<[Spelling<"target loop">]> {
  let allowedClauses = [
    VersionedClause<OMPC_Allocate>,
    VersionedClause<OMPC_Depend>,
    VersionedClause<OMPC_DynGroupprivate, 61>,
    VersionedClause<OMPC_FirstPrivate>,
    VersionedClause<OMPC_IsDevicePtr>,
    VersionedClause<OMPC_HasDeviceAddr, 51>,
    VersionedClause<OMPC_LastPrivate>,
    VersionedClause<OMPC_Map>,
    VersionedClause<OMPC_Private>,
    VersionedClause<OMPC_Reduction>,
    VersionedClause<OMPC_UsesAllocators, 50>,
    VersionedClause<OMPC_OMPX_Attribute>,
    VersionedClause<OMPC_InReduction, 50>,

  ];
  let allowedOnceClauses = [
    VersionedClause<OMPC_Bind, 50>,
    VersionedClause<OMPC_Collapse>,
    VersionedClause<OMPC_Order>,
    VersionedClause<OMPC_ThreadLimit>,
    VersionedClause<OMPC_OMPX_DynCGroupMem>,
    VersionedClause<OMPC_If>,
    VersionedClause<OMPC_Device>,
    VersionedClause<OMPC_DefaultMap>,
    VersionedClause<OMPC_NoWait>,
  ];
  let leafConstructs = [OMP_Target, OMP_loop];
  let category = CA_Executable;
}
def OMP_MaskedTaskloop : Directive<[Spelling<"masked taskloop">]> {
  let allowedClauses = [
    VersionedClause<OMPC_Allocate>,
    VersionedClause<OMPC_Collapse>,
    VersionedClause<OMPC_Default>,
    VersionedClause<OMPC_Filter>,
    VersionedClause<OMPC_Final>,
    VersionedClause<OMPC_FirstPrivate>,
    VersionedClause<OMPC_GrainSize>,
    VersionedClause<OMPC_If>,
    VersionedClause<OMPC_InReduction>,
    VersionedClause<OMPC_LastPrivate>,
    VersionedClause<OMPC_Mergeable>,
    VersionedClause<OMPC_NoGroup>,
    VersionedClause<OMPC_NumTasks>,
    VersionedClause<OMPC_Priority>,
    VersionedClause<OMPC_Private>,
    VersionedClause<OMPC_Reduction>,
    VersionedClause<OMPC_Shared>,
    VersionedClause<OMPC_Untied>,
  ];
  let leafConstructs = [OMP_masked, OMP_TaskLoop];
  let category = CA_Executable;
}
def OMP_MaskedTaskloopSimd : Directive<[Spelling<"masked taskloop simd">]> {
  let allowedClauses = [
    VersionedClause<OMPC_Aligned>,
    VersionedClause<OMPC_Allocate>,
    VersionedClause<OMPC_Collapse>,
    VersionedClause<OMPC_Default>,
    VersionedClause<OMPC_Filter>,
    VersionedClause<OMPC_Final>,
    VersionedClause<OMPC_FirstPrivate>,
    VersionedClause<OMPC_GrainSize>,
    VersionedClause<OMPC_If>,
    VersionedClause<OMPC_InReduction>,
    VersionedClause<OMPC_LastPrivate>,
    VersionedClause<OMPC_Linear>,
    VersionedClause<OMPC_Mergeable>,
    VersionedClause<OMPC_NoGroup>,
    VersionedClause<OMPC_NonTemporal, 50>,
    VersionedClause<OMPC_NumTasks>,
    VersionedClause<OMPC_Order, 50>,
    VersionedClause<OMPC_Priority>,
    VersionedClause<OMPC_Private>,
    VersionedClause<OMPC_Reduction>,
    VersionedClause<OMPC_SafeLen>,
    VersionedClause<OMPC_Shared>,
    VersionedClause<OMPC_SimdLen>,
    VersionedClause<OMPC_Untied>,
  ];
  let leafConstructs = [OMP_masked, OMP_TaskLoop, OMP_Simd];
  let category = CA_Executable;
}
def OMP_MasterTaskloop : Directive<[Spelling<"master taskloop">]> {
  let allowedClauses = [
    VersionedClause<OMPC_Allocate>,
    VersionedClause<OMPC_Collapse>,
    VersionedClause<OMPC_Default>,
    VersionedClause<OMPC_Final>,
    VersionedClause<OMPC_FirstPrivate>,
    VersionedClause<OMPC_GrainSize>,
    VersionedClause<OMPC_If>,
    VersionedClause<OMPC_InReduction>,
    VersionedClause<OMPC_LastPrivate>,
    VersionedClause<OMPC_Mergeable>,
    VersionedClause<OMPC_NoGroup>,
    VersionedClause<OMPC_NumTasks>,
    VersionedClause<OMPC_Priority>,
    VersionedClause<OMPC_Private>,
    VersionedClause<OMPC_Reduction>,
    VersionedClause<OMPC_Shared>,
    VersionedClause<OMPC_Untied>,
  ];
  let leafConstructs = [OMP_Master, OMP_TaskLoop];
  let category = CA_Executable;
}
def OMP_MasterTaskloopSimd : Directive<[Spelling<"master taskloop simd">]> {
  let allowedClauses = [
    VersionedClause<OMPC_Aligned>,
    VersionedClause<OMPC_Allocate>,
    VersionedClause<OMPC_Collapse>,
    VersionedClause<OMPC_Default>,
    VersionedClause<OMPC_Final>,
    VersionedClause<OMPC_FirstPrivate>,
    VersionedClause<OMPC_GrainSize>,
    VersionedClause<OMPC_If>,
    VersionedClause<OMPC_InReduction>,
    VersionedClause<OMPC_LastPrivate>,
    VersionedClause<OMPC_Linear>,
    VersionedClause<OMPC_Mergeable>,
    VersionedClause<OMPC_NoGroup>,
    VersionedClause<OMPC_NonTemporal, 50>,
    VersionedClause<OMPC_NumTasks>,
    VersionedClause<OMPC_Order, 50>,
    VersionedClause<OMPC_Priority>,
    VersionedClause<OMPC_Private>,
    VersionedClause<OMPC_Reduction>,
    VersionedClause<OMPC_SafeLen>,
    VersionedClause<OMPC_Shared>,
    VersionedClause<OMPC_SimdLen>,
    VersionedClause<OMPC_Untied>,
  ];
  let leafConstructs = [OMP_Master, OMP_TaskLoop, OMP_Simd];
  let category = CA_Executable;
}
def OMP_ParallelDo : Directive<[Spelling<"parallel do">]> {
  let allowedClauses = [
    VersionedClause<OMPC_Copyin>,
    VersionedClause<OMPC_Default>,
    VersionedClause<OMPC_FirstPrivate>,
    VersionedClause<OMPC_LastPrivate>,
    VersionedClause<OMPC_Linear>,
    VersionedClause<OMPC_Private>,
    VersionedClause<OMPC_Reduction>,
    VersionedClause<OMPC_Shared>,
  ];
  let allowedOnceClauses = [
    VersionedClause<OMPC_Collapse>,
    VersionedClause<OMPC_If>,
    VersionedClause<OMPC_Message, 60>,
    VersionedClause<OMPC_NumThreads>,
    VersionedClause<OMPC_Order, 50>,
    VersionedClause<OMPC_Ordered>,
    VersionedClause<OMPC_ProcBind>,
    VersionedClause<OMPC_Schedule>,
    VersionedClause<OMPC_Severity, 60>,
  ];
  let leafConstructs = [OMP_Parallel, OMP_Do];
  let category = CA_Executable;
  let languages = [L_Fortran];
}
def OMP_ParallelDoSimd : Directive<[Spelling<"parallel do simd">]> {
  let allowedClauses = [
    VersionedClause<OMPC_Aligned>,
    VersionedClause<OMPC_Allocate>,
    VersionedClause<OMPC_Copyin>,
    VersionedClause<OMPC_Default>,
    VersionedClause<OMPC_FirstPrivate>,
    VersionedClause<OMPC_If>,
    VersionedClause<OMPC_LastPrivate>,
    VersionedClause<OMPC_Linear>,
    VersionedClause<OMPC_NonTemporal>,
    VersionedClause<OMPC_Private>,
    VersionedClause<OMPC_Reduction>,
    VersionedClause<OMPC_Shared>,
  ];
  let allowedOnceClauses = [
    VersionedClause<OMPC_Collapse>,
    VersionedClause<OMPC_Message, 60>,
    VersionedClause<OMPC_NumThreads>,
    VersionedClause<OMPC_Order, 50>,
    VersionedClause<OMPC_Ordered>,
    VersionedClause<OMPC_ProcBind>,
    VersionedClause<OMPC_SafeLen>,
    VersionedClause<OMPC_Schedule>,
    VersionedClause<OMPC_SimdLen>,
    VersionedClause<OMPC_Severity, 60>,
  ];
  let leafConstructs = [OMP_Parallel, OMP_Do, OMP_Simd];
  let category = CA_Executable;
  let languages = [L_Fortran];
}
def OMP_ParallelFor : Directive<[Spelling<"parallel for">]> {
  let allowedClauses = [
    VersionedClause<OMPC_Allocate>,
    VersionedClause<OMPC_Collapse>,
    VersionedClause<OMPC_Copyin>,
    VersionedClause<OMPC_Default>,
    VersionedClause<OMPC_FirstPrivate>,
    VersionedClause<OMPC_If>,
    VersionedClause<OMPC_LastPrivate>,
    VersionedClause<OMPC_Linear>,
    VersionedClause<OMPC_Message, 60>,
    VersionedClause<OMPC_NumThreads>,
    VersionedClause<OMPC_OMPX_Attribute>,
    VersionedClause<OMPC_Order, 50>,
    VersionedClause<OMPC_Ordered>,
    VersionedClause<OMPC_Private>,
    VersionedClause<OMPC_ProcBind>,
    VersionedClause<OMPC_Reduction>,
    VersionedClause<OMPC_Schedule>,
    VersionedClause<OMPC_Severity, 60>,
    VersionedClause<OMPC_Shared>,
  ];
  let leafConstructs = [OMP_Parallel, OMP_For];
  let category = CA_Executable;
  let languages = [L_C];
}
def OMP_ParallelForSimd : Directive<[Spelling<"parallel for simd">]> {
  let allowedClauses = [
    VersionedClause<OMPC_Aligned>,
    VersionedClause<OMPC_Allocate>,
    VersionedClause<OMPC_Collapse>,
    VersionedClause<OMPC_Copyin>,
    VersionedClause<OMPC_Default>,
    VersionedClause<OMPC_FirstPrivate>,
    VersionedClause<OMPC_If>,
    VersionedClause<OMPC_LastPrivate>,
    VersionedClause<OMPC_Linear>,
    VersionedClause<OMPC_Message, 60>,
    VersionedClause<OMPC_NonTemporal, 50>,
    VersionedClause<OMPC_NumThreads>,
    VersionedClause<OMPC_OMPX_Attribute>,
    VersionedClause<OMPC_Order, 50>,
    VersionedClause<OMPC_Ordered>,
    VersionedClause<OMPC_Private>,
    VersionedClause<OMPC_ProcBind>,
    VersionedClause<OMPC_Reduction>,
    VersionedClause<OMPC_SafeLen>,
    VersionedClause<OMPC_Schedule>,
    VersionedClause<OMPC_Severity, 60>,
    VersionedClause<OMPC_Shared>,
    VersionedClause<OMPC_SimdLen>,
  ];
  let leafConstructs = [OMP_Parallel, OMP_For, OMP_Simd];
  let category = CA_Executable;
  let languages = [L_C];
}
def OMP_parallel_loop : Directive<[Spelling<"parallel loop">]> {
  let allowedClauses = [
    VersionedClause<OMPC_Allocate>,
    VersionedClause<OMPC_Copyin>,
    VersionedClause<OMPC_FirstPrivate>,
    VersionedClause<OMPC_LastPrivate>,
    VersionedClause<OMPC_OMPX_Attribute>,
    VersionedClause<OMPC_Private>,
    VersionedClause<OMPC_Reduction>,
    VersionedClause<OMPC_Shared>,
  ];
  let allowedOnceClauses = [
    VersionedClause<OMPC_Bind, 50>,
    VersionedClause<OMPC_Collapse>,
    VersionedClause<OMPC_Default>,
    VersionedClause<OMPC_If>,
    VersionedClause<OMPC_Message, 60>,
    VersionedClause<OMPC_NumThreads>,
    VersionedClause<OMPC_Order>,
    VersionedClause<OMPC_ProcBind>,
    VersionedClause<OMPC_Severity, 60>,
  ];
  let leafConstructs = [OMP_Parallel, OMP_loop];
  let category = CA_Executable;
}
def OMP_ParallelMasked : Directive<[Spelling<"parallel masked">]> {
  let allowedClauses = [
    VersionedClause<OMPC_Allocate>,
    VersionedClause<OMPC_Copyin>,
    VersionedClause<OMPC_Default>,
    VersionedClause<OMPC_Filter>,
    VersionedClause<OMPC_FirstPrivate>,
    VersionedClause<OMPC_If>,
    VersionedClause<OMPC_Message, 60>,
    VersionedClause<OMPC_NumThreads>,
    VersionedClause<OMPC_OMPX_Attribute>,
    VersionedClause<OMPC_Private>,
    VersionedClause<OMPC_ProcBind>,
    VersionedClause<OMPC_Reduction>,
    VersionedClause<OMPC_Severity, 60>,
    VersionedClause<OMPC_Shared>,
  ];
  let leafConstructs = [OMP_Parallel, OMP_masked];
  let category = CA_Executable;
}
def OMP_ParallelMaskedTaskloop
    : Directive<[Spelling<"parallel masked taskloop">]> {
  let allowedClauses = [
    VersionedClause<OMPC_Allocate>,
    VersionedClause<OMPC_Collapse>,
    VersionedClause<OMPC_Copyin>,
    VersionedClause<OMPC_Default>,
    VersionedClause<OMPC_Filter>,
    VersionedClause<OMPC_Final>,
    VersionedClause<OMPC_FirstPrivate>,
    VersionedClause<OMPC_GrainSize>,
    VersionedClause<OMPC_If>,
    VersionedClause<OMPC_LastPrivate>,
    VersionedClause<OMPC_Mergeable>,
    VersionedClause<OMPC_Message, 60>,
    VersionedClause<OMPC_NoGroup>,
    VersionedClause<OMPC_NumTasks>,
    VersionedClause<OMPC_NumThreads>,
    VersionedClause<OMPC_OMPX_Attribute>,
    VersionedClause<OMPC_Priority>,
    VersionedClause<OMPC_Private>,
    VersionedClause<OMPC_ProcBind>,
    VersionedClause<OMPC_Reduction>,
    VersionedClause<OMPC_Severity, 60>,
    VersionedClause<OMPC_Shared>,
    VersionedClause<OMPC_Untied>,
  ];
  let leafConstructs = [OMP_Parallel, OMP_masked, OMP_TaskLoop];
  let category = CA_Executable;
}
def OMP_ParallelMaskedTaskloopSimd
    : Directive<[Spelling<"parallel masked taskloop simd">]> {
  let allowedClauses = [
    VersionedClause<OMPC_Aligned>,
    VersionedClause<OMPC_Allocate>,
    VersionedClause<OMPC_Collapse>,
    VersionedClause<OMPC_Copyin>,
    VersionedClause<OMPC_Default>,
    VersionedClause<OMPC_Filter>,
    VersionedClause<OMPC_Final>,
    VersionedClause<OMPC_FirstPrivate>,
    VersionedClause<OMPC_GrainSize>,
    VersionedClause<OMPC_If>,
    VersionedClause<OMPC_LastPrivate>,
    VersionedClause<OMPC_Linear>,
    VersionedClause<OMPC_Mergeable>,
    VersionedClause<OMPC_Message, 60>,
    VersionedClause<OMPC_NoGroup>,
    VersionedClause<OMPC_NonTemporal, 50>,
    VersionedClause<OMPC_NumTasks>,
    VersionedClause<OMPC_NumThreads>,
    VersionedClause<OMPC_OMPX_Attribute>,
    VersionedClause<OMPC_Order, 50>,
    VersionedClause<OMPC_Priority>,
    VersionedClause<OMPC_Private>,
    VersionedClause<OMPC_ProcBind>,
    VersionedClause<OMPC_Reduction>,
    VersionedClause<OMPC_SafeLen>,
    VersionedClause<OMPC_Severity, 60>,
    VersionedClause<OMPC_Shared>,
    VersionedClause<OMPC_SimdLen>,
    VersionedClause<OMPC_Untied>,
  ];
  let leafConstructs = [OMP_Parallel, OMP_masked, OMP_TaskLoop, OMP_Simd];
  let category = CA_Executable;
}
def OMP_ParallelMaster : Directive<[Spelling<"parallel master">]> {
  let allowedClauses = [
    VersionedClause<OMPC_Allocate>,
    VersionedClause<OMPC_Copyin>,
    VersionedClause<OMPC_Default>,
    VersionedClause<OMPC_FirstPrivate>,
    VersionedClause<OMPC_If>,
    VersionedClause<OMPC_Message, 60>,
    VersionedClause<OMPC_NumThreads>,
    VersionedClause<OMPC_OMPX_Attribute>,
    VersionedClause<OMPC_Private>,
    VersionedClause<OMPC_ProcBind>,
    VersionedClause<OMPC_Reduction>,
    VersionedClause<OMPC_Severity, 60>,
    VersionedClause<OMPC_Shared>,
  ];
  let leafConstructs = [OMP_Parallel, OMP_Master];
  let category = CA_Executable;
}
def OMP_ParallelMasterTaskloop
    : Directive<[Spelling<"parallel master taskloop">]> {
  let allowedClauses = [
    VersionedClause<OMPC_Allocate>,
    VersionedClause<OMPC_Collapse>,
    VersionedClause<OMPC_Copyin>,
    VersionedClause<OMPC_Default>,
    VersionedClause<OMPC_Final>,
    VersionedClause<OMPC_FirstPrivate>,
    VersionedClause<OMPC_GrainSize>,
    VersionedClause<OMPC_If>,
    VersionedClause<OMPC_LastPrivate>,
    VersionedClause<OMPC_Mergeable>,
    VersionedClause<OMPC_Message, 60>,
    VersionedClause<OMPC_NoGroup>,
    VersionedClause<OMPC_NumTasks>,
    VersionedClause<OMPC_NumThreads>,
    VersionedClause<OMPC_OMPX_Attribute>,
    VersionedClause<OMPC_Priority>,
    VersionedClause<OMPC_Private>,
    VersionedClause<OMPC_ProcBind>,
    VersionedClause<OMPC_Reduction>,
    VersionedClause<OMPC_Severity, 60>,
    VersionedClause<OMPC_Shared>,
    VersionedClause<OMPC_Untied>,
  ];
  let leafConstructs = [OMP_Parallel, OMP_Master, OMP_TaskLoop];
  let category = CA_Executable;
}
def OMP_ParallelMasterTaskloopSimd
    : Directive<[Spelling<"parallel master taskloop simd">]> {
  let allowedClauses = [
    VersionedClause<OMPC_Aligned>,
    VersionedClause<OMPC_Allocate>,
    VersionedClause<OMPC_Collapse>,
    VersionedClause<OMPC_Copyin>,
    VersionedClause<OMPC_Default>,
    VersionedClause<OMPC_Final>,
    VersionedClause<OMPC_FirstPrivate>,
    VersionedClause<OMPC_GrainSize>,
    VersionedClause<OMPC_If>,
    VersionedClause<OMPC_LastPrivate>,
    VersionedClause<OMPC_Linear>,
    VersionedClause<OMPC_Mergeable>,
    VersionedClause<OMPC_Message, 60>,
    VersionedClause<OMPC_NoGroup>,
    VersionedClause<OMPC_NonTemporal, 50>,
    VersionedClause<OMPC_NumTasks>,
    VersionedClause<OMPC_NumThreads>,
    VersionedClause<OMPC_OMPX_Attribute>,
    VersionedClause<OMPC_Order, 50>,
    VersionedClause<OMPC_Priority>,
    VersionedClause<OMPC_Private>,
    VersionedClause<OMPC_ProcBind>,
    VersionedClause<OMPC_Reduction>,
    VersionedClause<OMPC_SafeLen>,
    VersionedClause<OMPC_Severity, 60>,
    VersionedClause<OMPC_Shared>,
    VersionedClause<OMPC_SimdLen>,
    VersionedClause<OMPC_Untied>,
  ];
  let leafConstructs = [OMP_Parallel, OMP_Master, OMP_TaskLoop, OMP_Simd];
  let category = CA_Executable;
}
def OMP_ParallelSections : Directive<[Spelling<"parallel sections">]> {
  let allowedClauses = [
    VersionedClause<OMPC_Allocate>,
    VersionedClause<OMPC_Copyin>,
    VersionedClause<OMPC_Default>,
    VersionedClause<OMPC_FirstPrivate>,
    VersionedClause<OMPC_LastPrivate>,
    VersionedClause<OMPC_OMPX_Attribute>,
    VersionedClause<OMPC_Private>,
    VersionedClause<OMPC_ProcBind>,
    VersionedClause<OMPC_Reduction>,
    VersionedClause<OMPC_Shared>,
  ];
  let allowedOnceClauses = [
    VersionedClause<OMPC_If>,
    VersionedClause<OMPC_Message, 60>,
    VersionedClause<OMPC_NumThreads>,
    VersionedClause<OMPC_Severity, 60>,
  ];
  let leafConstructs = [OMP_Parallel, OMP_Sections];
  let category = CA_Executable;
}
def OMP_ParallelWorkshare : Directive<[Spelling<"parallel workshare">]> {
  let allowedClauses = [
    VersionedClause<OMPC_Allocate>,
    VersionedClause<OMPC_Copyin>,
    VersionedClause<OMPC_Default>,
    VersionedClause<OMPC_FirstPrivate>,
    VersionedClause<OMPC_Private>,
    VersionedClause<OMPC_Reduction>,
    VersionedClause<OMPC_Shared>,
  ];
  let allowedOnceClauses = [
    VersionedClause<OMPC_If>,
    VersionedClause<OMPC_Message, 60>,
    VersionedClause<OMPC_NumThreads>,
    VersionedClause<OMPC_ProcBind>,
    VersionedClause<OMPC_Severity, 60>,
  ];
  let leafConstructs = [OMP_Parallel, OMP_Workshare];
  let category = CA_Executable;
  let languages = [L_Fortran];
}
def OMP_TargetParallel : Directive<[Spelling<"target parallel">]> {
  let allowedClauses = [
    VersionedClause<OMPC_Allocate>,
    VersionedClause<OMPC_Default>,
    VersionedClause<OMPC_Depend>,
    VersionedClause<OMPC_DynGroupprivate, 61>,
    VersionedClause<OMPC_FirstPrivate>,
    VersionedClause<OMPC_HasDeviceAddr, 51>,
    VersionedClause<OMPC_If>,
    VersionedClause<OMPC_IsDevicePtr>,
    VersionedClause<OMPC_Map>,
    VersionedClause<OMPC_NoWait>,
    VersionedClause<OMPC_OMPX_Attribute>,
    VersionedClause<OMPC_Private>,
    VersionedClause<OMPC_Reduction>,
    VersionedClause<OMPC_Shared>,
    VersionedClause<OMPC_UsesAllocators, 50>,
  ];
  let allowedOnceClauses = [
    VersionedClause<OMPC_DefaultMap>,
    VersionedClause<OMPC_Device>,
<<<<<<< HEAD
=======
    VersionedClause<OMPC_Message, 60>,
>>>>>>> e0f00bd6
    VersionedClause<OMPC_NumThreads>,
    VersionedClause<OMPC_OMPX_DynCGroupMem>,
    VersionedClause<OMPC_ProcBind>,
    VersionedClause<OMPC_Severity, 60>,
    VersionedClause<OMPC_ThreadLimit, 51>,
  ];
  let leafConstructs = [OMP_Target, OMP_Parallel];
  let category = CA_Executable;
}
def OMP_TargetParallelDo : Directive<[Spelling<"target parallel do">]> {
  let allowedClauses = [
    VersionedClause<OMPC_Allocator>,
    VersionedClause<OMPC_Default>,
    VersionedClause<OMPC_Depend>,
    VersionedClause<OMPC_DynGroupprivate, 61>,
    VersionedClause<OMPC_FirstPrivate>,
    VersionedClause<OMPC_HasDeviceAddr, 51>,
    VersionedClause<OMPC_If>,
    VersionedClause<OMPC_IsDevicePtr>,
    VersionedClause<OMPC_LastPrivate>,
    VersionedClause<OMPC_Linear>,
    VersionedClause<OMPC_Map>,
    VersionedClause<OMPC_Private>,
    VersionedClause<OMPC_Reduction>,
    VersionedClause<OMPC_Shared>,
    VersionedClause<OMPC_UsesAllocators>,
  ];
  let allowedOnceClauses = [
    VersionedClause<OMPC_Collapse>,
    VersionedClause<OMPC_DefaultMap>,
    VersionedClause<OMPC_Device>,
<<<<<<< HEAD
=======
    VersionedClause<OMPC_Message, 60>,
>>>>>>> e0f00bd6
    VersionedClause<OMPC_NoWait>,
    VersionedClause<OMPC_NumThreads>,
    VersionedClause<OMPC_Order, 50>,
    VersionedClause<OMPC_Ordered>,
    VersionedClause<OMPC_ProcBind>,
    VersionedClause<OMPC_Schedule>,
    VersionedClause<OMPC_Severity, 60>,
  ];
  let leafConstructs = [OMP_Target, OMP_Parallel, OMP_Do];
  let category = CA_Executable;
  let languages = [L_Fortran];
}
def OMP_TargetParallelDoSimd
    : Directive<[Spelling<"target parallel do simd">]> {
  let allowedClauses = [
    VersionedClause<OMPC_Aligned>,
    VersionedClause<OMPC_Allocate>,
    VersionedClause<OMPC_Collapse>,
    VersionedClause<OMPC_Default>,
    VersionedClause<OMPC_DefaultMap>,
    VersionedClause<OMPC_Depend>,
    VersionedClause<OMPC_Device>,
    VersionedClause<OMPC_DynGroupprivate, 61>,
    VersionedClause<OMPC_FirstPrivate>,
    VersionedClause<OMPC_HasDeviceAddr, 51>,
    VersionedClause<OMPC_If>,
    VersionedClause<OMPC_IsDevicePtr>,
    VersionedClause<OMPC_LastPrivate>,
    VersionedClause<OMPC_Linear>,
    VersionedClause<OMPC_Map>,
    VersionedClause<OMPC_Message, 60>,
    VersionedClause<OMPC_NonTemporal>,
    VersionedClause<OMPC_NoWait>,
    VersionedClause<OMPC_NumThreads>,
    VersionedClause<OMPC_Order, 50>,
    VersionedClause<OMPC_Ordered>,
    VersionedClause<OMPC_Private>,
    VersionedClause<OMPC_ProcBind>,
    VersionedClause<OMPC_Reduction>,
    VersionedClause<OMPC_SafeLen>,
    VersionedClause<OMPC_Schedule>,
    VersionedClause<OMPC_Severity, 60>,
    VersionedClause<OMPC_Shared>,
    VersionedClause<OMPC_SimdLen>,
    VersionedClause<OMPC_UsesAllocators>,
  ];
  let leafConstructs = [OMP_Target, OMP_Parallel, OMP_Do, OMP_Simd];
  let category = CA_Executable;
  let languages = [L_Fortran];
}
def OMP_TargetParallelFor : Directive<[Spelling<"target parallel for">]> {
  let allowedClauses = [
    VersionedClause<OMPC_Allocate>,
    VersionedClause<OMPC_Collapse>,
    VersionedClause<OMPC_Default>,
    VersionedClause<OMPC_DefaultMap>,
    VersionedClause<OMPC_Depend>,
    VersionedClause<OMPC_Device>,
    VersionedClause<OMPC_DynGroupprivate, 61>,
    VersionedClause<OMPC_FirstPrivate>,
    VersionedClause<OMPC_HasDeviceAddr, 51>,
    VersionedClause<OMPC_If>,
    VersionedClause<OMPC_IsDevicePtr>,
    VersionedClause<OMPC_LastPrivate>,
    VersionedClause<OMPC_Linear>,
    VersionedClause<OMPC_Map>,
    VersionedClause<OMPC_Message, 60>,
    VersionedClause<OMPC_NoWait>,
    VersionedClause<OMPC_NumThreads>,
    VersionedClause<OMPC_OMPX_Attribute>,
    VersionedClause<OMPC_Order, 50>,
    VersionedClause<OMPC_Ordered>,
    VersionedClause<OMPC_Private>,
    VersionedClause<OMPC_ProcBind>,
    VersionedClause<OMPC_Reduction>,
    VersionedClause<OMPC_Schedule>,
    VersionedClause<OMPC_Severity, 60>,
    VersionedClause<OMPC_Shared>,
    VersionedClause<OMPC_UsesAllocators, 50>,
  ];
  let allowedOnceClauses = [
    VersionedClause<OMPC_OMPX_DynCGroupMem>,
    VersionedClause<OMPC_ThreadLimit, 51>,
  ];
  let leafConstructs = [OMP_Target, OMP_Parallel, OMP_For];
  let category = CA_Executable;
  let languages = [L_C];
}
def OMP_TargetParallelForSimd
    : Directive<[Spelling<"target parallel for simd">]> {
  let allowedClauses = [
    VersionedClause<OMPC_Aligned>,
    VersionedClause<OMPC_Allocate>,
    VersionedClause<OMPC_Collapse>,
    VersionedClause<OMPC_Default>,
    VersionedClause<OMPC_DefaultMap>,
    VersionedClause<OMPC_Depend>,
    VersionedClause<OMPC_Device>,
    VersionedClause<OMPC_DynGroupprivate, 61>,
    VersionedClause<OMPC_FirstPrivate>,
    VersionedClause<OMPC_HasDeviceAddr, 51>,
    VersionedClause<OMPC_If>,
    VersionedClause<OMPC_IsDevicePtr>,
    VersionedClause<OMPC_LastPrivate>,
    VersionedClause<OMPC_Linear>,
    VersionedClause<OMPC_Map>,
    VersionedClause<OMPC_Message, 60>,
    VersionedClause<OMPC_NonTemporal, 50>,
    VersionedClause<OMPC_NoWait>,
    VersionedClause<OMPC_NumThreads>,
    VersionedClause<OMPC_OMPX_Attribute>,
    VersionedClause<OMPC_Order, 50>,
    VersionedClause<OMPC_Ordered>,
    VersionedClause<OMPC_Private>,
    VersionedClause<OMPC_ProcBind>,
    VersionedClause<OMPC_Reduction>,
    VersionedClause<OMPC_SafeLen>,
    VersionedClause<OMPC_Schedule>,
    VersionedClause<OMPC_Severity, 60>,
    VersionedClause<OMPC_Shared>,
    VersionedClause<OMPC_SimdLen>,
    VersionedClause<OMPC_UsesAllocators, 50>,
  ];
  let allowedOnceClauses = [
    VersionedClause<OMPC_OMPX_DynCGroupMem>,
    VersionedClause<OMPC_ThreadLimit, 51>,
  ];
  let leafConstructs = [OMP_Target, OMP_Parallel, OMP_For, OMP_Simd];
  let category = CA_Executable;
  let languages = [L_C];
}
def OMP_target_parallel_loop : Directive<[Spelling<"target parallel loop">]> {
  let allowedClauses = [
    VersionedClause<OMPC_Allocate>,
    VersionedClause<OMPC_Depend>,
    VersionedClause<OMPC_Device>,
    VersionedClause<OMPC_DynGroupprivate, 61>,
    VersionedClause<OMPC_FirstPrivate>,
    VersionedClause<OMPC_HasDeviceAddr, 51>,
    VersionedClause<OMPC_If>,
    VersionedClause<OMPC_IsDevicePtr>,
    VersionedClause<OMPC_LastPrivate>,
    VersionedClause<OMPC_Map>,
    VersionedClause<OMPC_OMPX_Attribute>,
    VersionedClause<OMPC_Private>,
    VersionedClause<OMPC_Reduction>,
    VersionedClause<OMPC_Shared>,
    VersionedClause<OMPC_UsesAllocators, 50>,
  ];
  let allowedOnceClauses = [
    VersionedClause<OMPC_Bind, 50>,
    VersionedClause<OMPC_Collapse>,
    VersionedClause<OMPC_Default>,
    VersionedClause<OMPC_DefaultMap>,
<<<<<<< HEAD
=======
    VersionedClause<OMPC_Message, 60>,
>>>>>>> e0f00bd6
    VersionedClause<OMPC_NoWait>,
    VersionedClause<OMPC_NumThreads>,
    VersionedClause<OMPC_OMPX_DynCGroupMem>,
    VersionedClause<OMPC_Order>,
    VersionedClause<OMPC_ProcBind>,
    VersionedClause<OMPC_Severity, 60>,
    VersionedClause<OMPC_ThreadLimit, 51>,
  ];
  let leafConstructs = [OMP_Target, OMP_Parallel, OMP_loop];
  let category = CA_Executable;
}
def OMP_TargetSimd : Directive<[Spelling<"target simd">]> {
  let allowedClauses = [
    VersionedClause<OMPC_Aligned>,
    VersionedClause<OMPC_Allocate>,
    VersionedClause<OMPC_Depend>,
    VersionedClause<OMPC_DynGroupprivate, 61>,
    VersionedClause<OMPC_FirstPrivate>,
    VersionedClause<OMPC_HasDeviceAddr, 51>,
    VersionedClause<OMPC_If>,
    VersionedClause<OMPC_IsDevicePtr>,
    VersionedClause<OMPC_LastPrivate>,
    VersionedClause<OMPC_Linear>,
    VersionedClause<OMPC_Map>,
    VersionedClause<OMPC_NonTemporal, 50>,
    VersionedClause<OMPC_NoWait>,
    VersionedClause<OMPC_OMPX_Attribute>,
    VersionedClause<OMPC_Private>,
    VersionedClause<OMPC_Reduction>,
    VersionedClause<OMPC_Shared>,
    VersionedClause<OMPC_UsesAllocators, 50>,
  ];
  let allowedOnceClauses = [
    VersionedClause<OMPC_Collapse>,
    VersionedClause<OMPC_DefaultMap>,
    VersionedClause<OMPC_Device>,
<<<<<<< HEAD
=======
    VersionedClause<OMPC_Message, 60>,
>>>>>>> e0f00bd6
    VersionedClause<OMPC_NumThreads>,
    VersionedClause<OMPC_OMPX_DynCGroupMem>,
    VersionedClause<OMPC_Order, 50>,
    VersionedClause<OMPC_ProcBind>,
    VersionedClause<OMPC_SafeLen>,
    VersionedClause<OMPC_Schedule>,
    VersionedClause<OMPC_Severity, 60>,
    VersionedClause<OMPC_SimdLen>,
    VersionedClause<OMPC_ThreadLimit, 51>,
  ];
  let leafConstructs = [OMP_Target, OMP_Simd];
  let category = CA_Executable;
}
def OMP_TargetTeams : Directive<[Spelling<"target teams">]> {
  let allowedClauses = [
    VersionedClause<OMPC_Allocate>,
    VersionedClause<OMPC_Depend>,
    VersionedClause<OMPC_DynGroupprivate, 61>,
    VersionedClause<OMPC_FirstPrivate>,
    VersionedClause<OMPC_HasDeviceAddr, 51>,
    VersionedClause<OMPC_If>,
    VersionedClause<OMPC_IsDevicePtr>,
    VersionedClause<OMPC_Map>,
    VersionedClause<OMPC_OMPX_Attribute>,
    VersionedClause<OMPC_Private>,
    VersionedClause<OMPC_Reduction>,
    VersionedClause<OMPC_Shared>,
    VersionedClause<OMPC_UsesAllocators, 50>,
  ];
  let allowedOnceClauses = [
    VersionedClause<OMPC_Default>,
    VersionedClause<OMPC_DefaultMap>,
    VersionedClause<OMPC_Device>,
    VersionedClause<OMPC_NoWait>,
    VersionedClause<OMPC_NumTeams>,
    VersionedClause<OMPC_OMPX_DynCGroupMem>,
    VersionedClause<OMPC_OMPX_Bare>,
    VersionedClause<OMPC_ThreadLimit>,
  ];
  let leafConstructs = [OMP_Target, OMP_Teams];
  let category = CA_Executable;
}
def OMP_TargetTeamsDistribute
    : Directive<[Spelling<"target teams distribute">]> {
  let allowedClauses = [
    VersionedClause<OMPC_Allocate>,
    VersionedClause<OMPC_Depend>,
    VersionedClause<OMPC_DynGroupprivate, 61>,
    VersionedClause<OMPC_FirstPrivate>,
    VersionedClause<OMPC_HasDeviceAddr, 51>,
    VersionedClause<OMPC_If>,
    VersionedClause<OMPC_IsDevicePtr>,
    VersionedClause<OMPC_LastPrivate>,
    VersionedClause<OMPC_Map>,
    VersionedClause<OMPC_OMPX_Attribute>,
    VersionedClause<OMPC_Private>,
    VersionedClause<OMPC_Reduction>,
    VersionedClause<OMPC_Shared>,
    VersionedClause<OMPC_UsesAllocators, 50>,
  ];
  let allowedOnceClauses = [
    VersionedClause<OMPC_Collapse>,
    VersionedClause<OMPC_Default>,
    VersionedClause<OMPC_DefaultMap>,
    VersionedClause<OMPC_Device>,
    VersionedClause<OMPC_DistSchedule>,
    VersionedClause<OMPC_NoWait>,
    VersionedClause<OMPC_NumTeams>,
    VersionedClause<OMPC_OMPX_DynCGroupMem>,
    VersionedClause<OMPC_Order, 50>,
    VersionedClause<OMPC_ThreadLimit>,
  ];
  let leafConstructs = [OMP_Target, OMP_Teams, OMP_Distribute];
  let category = CA_Executable;
}
def OMP_TargetTeamsDistributeParallelDo
    : Directive<[Spelling<"target teams distribute parallel do">]> {
  let allowedClauses = [
    VersionedClause<OMPC_Allocate>,
    VersionedClause<OMPC_Depend>,
    VersionedClause<OMPC_DynGroupprivate, 61>,
    VersionedClause<OMPC_FirstPrivate>,
    VersionedClause<OMPC_HasDeviceAddr, 51>,
    VersionedClause<OMPC_If>,
    VersionedClause<OMPC_IsDevicePtr>,
    VersionedClause<OMPC_LastPrivate>,
    VersionedClause<OMPC_Linear>,
    VersionedClause<OMPC_Map>,
    VersionedClause<OMPC_Private>,
    VersionedClause<OMPC_Reduction>,
    VersionedClause<OMPC_Shared>,
    VersionedClause<OMPC_UsesAllocators>,
  ];
  let allowedOnceClauses = [
    VersionedClause<OMPC_Collapse>,
    VersionedClause<OMPC_Default>,
    VersionedClause<OMPC_DefaultMap>,
    VersionedClause<OMPC_Device>,
    VersionedClause<OMPC_DistSchedule>,
<<<<<<< HEAD
=======
    VersionedClause<OMPC_Message, 60>,
>>>>>>> e0f00bd6
    VersionedClause<OMPC_NoWait>,
    VersionedClause<OMPC_NumTeams>,
    VersionedClause<OMPC_NumThreads>,
    VersionedClause<OMPC_Order, 50>,
    VersionedClause<OMPC_ProcBind>,
    VersionedClause<OMPC_Schedule>,
    VersionedClause<OMPC_Severity, 60>,
    VersionedClause<OMPC_ThreadLimit>,
  ];
  let leafConstructs =
      [OMP_Target, OMP_Teams, OMP_Distribute, OMP_Parallel, OMP_Do];
  let category = CA_Executable;
  let languages = [L_Fortran];
}
def OMP_TargetTeamsDistributeParallelDoSimd
    : Directive<[Spelling<"target teams distribute parallel do simd">]> {
  let allowedClauses = [
    VersionedClause<OMPC_Aligned>,
    VersionedClause<OMPC_Allocate>,
    VersionedClause<OMPC_Depend>,
    VersionedClause<OMPC_DynGroupprivate, 61>,
    VersionedClause<OMPC_FirstPrivate>,
    VersionedClause<OMPC_HasDeviceAddr, 51>,
    VersionedClause<OMPC_If>,
    VersionedClause<OMPC_IsDevicePtr>,
    VersionedClause<OMPC_LastPrivate>,
    VersionedClause<OMPC_Linear>,
    VersionedClause<OMPC_Map>,
    VersionedClause<OMPC_NonTemporal>,
    VersionedClause<OMPC_Private>,
    VersionedClause<OMPC_Reduction>,
    VersionedClause<OMPC_Shared>,
    VersionedClause<OMPC_UsesAllocators>,
  ];
  let allowedOnceClauses = [
    VersionedClause<OMPC_Collapse>,
    VersionedClause<OMPC_Default>,
    VersionedClause<OMPC_DefaultMap>,
    VersionedClause<OMPC_Device>,
    VersionedClause<OMPC_DistSchedule>,
<<<<<<< HEAD
=======
    VersionedClause<OMPC_Message, 60>,
>>>>>>> e0f00bd6
    VersionedClause<OMPC_NoWait>,
    VersionedClause<OMPC_NumTeams>,
    VersionedClause<OMPC_NumThreads>,
    VersionedClause<OMPC_Order, 50>,
    VersionedClause<OMPC_ProcBind>,
    VersionedClause<OMPC_SafeLen>,
    VersionedClause<OMPC_Schedule>,
    VersionedClause<OMPC_Severity, 60>,
    VersionedClause<OMPC_SimdLen>,
    VersionedClause<OMPC_ThreadLimit>,
  ];
  let leafConstructs =
      [OMP_Target, OMP_Teams, OMP_Distribute, OMP_Parallel, OMP_Do, OMP_Simd];
  let category = CA_Executable;
  let languages = [L_Fortran];
}
def OMP_TargetTeamsDistributeParallelFor
    : Directive<[Spelling<"target teams distribute parallel for">]> {
  let allowedClauses = [
    VersionedClause<OMPC_Allocate>,
    VersionedClause<OMPC_Collapse>,
    VersionedClause<OMPC_Default>,
    VersionedClause<OMPC_DefaultMap>,
    VersionedClause<OMPC_Depend>,
    VersionedClause<OMPC_Device>,
    VersionedClause<OMPC_DistSchedule>,
    VersionedClause<OMPC_DynGroupprivate, 61>,
    VersionedClause<OMPC_FirstPrivate>,
    VersionedClause<OMPC_HasDeviceAddr, 51>,
    VersionedClause<OMPC_If>,
    VersionedClause<OMPC_IsDevicePtr>,
    VersionedClause<OMPC_LastPrivate>,
    VersionedClause<OMPC_Map>,
    VersionedClause<OMPC_Message, 60>,
    VersionedClause<OMPC_NoWait>,
    VersionedClause<OMPC_NumTeams>,
    VersionedClause<OMPC_NumThreads>,
    VersionedClause<OMPC_OMPX_Attribute>,
    VersionedClause<OMPC_Order, 50>,
    VersionedClause<OMPC_Private>,
    VersionedClause<OMPC_ProcBind>,
    VersionedClause<OMPC_Reduction>,
    VersionedClause<OMPC_Schedule>,
    VersionedClause<OMPC_Severity, 60>,
    VersionedClause<OMPC_Shared>,
    VersionedClause<OMPC_ThreadLimit>,
    VersionedClause<OMPC_UsesAllocators, 50>,
  ];
  let allowedOnceClauses = [
    VersionedClause<OMPC_OMPX_DynCGroupMem>,
  ];
  let leafConstructs =
      [OMP_Target, OMP_Teams, OMP_Distribute, OMP_Parallel, OMP_For];
  let category = CA_Executable;
  let languages = [L_C];
}
def OMP_TargetTeamsDistributeParallelForSimd
    : Directive<[Spelling<"target teams distribute parallel for simd">]> {
  let allowedClauses = [
    VersionedClause<OMPC_Aligned>,
    VersionedClause<OMPC_Allocate>,
    VersionedClause<OMPC_Collapse>,
    VersionedClause<OMPC_Default>,
    VersionedClause<OMPC_DefaultMap>,
    VersionedClause<OMPC_Depend>,
    VersionedClause<OMPC_Device>,
    VersionedClause<OMPC_DistSchedule>,
    VersionedClause<OMPC_DynGroupprivate, 61>,
    VersionedClause<OMPC_FirstPrivate>,
    VersionedClause<OMPC_HasDeviceAddr, 51>,
    VersionedClause<OMPC_If>,
    VersionedClause<OMPC_IsDevicePtr>,
    VersionedClause<OMPC_LastPrivate>,
    VersionedClause<OMPC_Linear>,
    VersionedClause<OMPC_Map>,
    VersionedClause<OMPC_Message, 60>,
    VersionedClause<OMPC_NonTemporal, 50>,
    VersionedClause<OMPC_NoWait>,
    VersionedClause<OMPC_NumTeams>,
    VersionedClause<OMPC_NumThreads>,
    VersionedClause<OMPC_OMPX_Attribute>,
    VersionedClause<OMPC_Order, 50>,
    VersionedClause<OMPC_Private>,
    VersionedClause<OMPC_ProcBind>,
    VersionedClause<OMPC_Reduction>,
    VersionedClause<OMPC_SafeLen>,
    VersionedClause<OMPC_Schedule>,
    VersionedClause<OMPC_Severity, 60>,
    VersionedClause<OMPC_Shared>,
    VersionedClause<OMPC_SimdLen>,
    VersionedClause<OMPC_ThreadLimit>,
    VersionedClause<OMPC_UsesAllocators, 50>,
  ];
  let allowedOnceClauses = [
    VersionedClause<OMPC_OMPX_DynCGroupMem>,
  ];
  let leafConstructs =
      [OMP_Target, OMP_Teams, OMP_Distribute, OMP_Parallel, OMP_For, OMP_Simd];
  let category = CA_Executable;
  let languages = [L_C];
}
def OMP_TargetTeamsDistributeSimd
    : Directive<[Spelling<"target teams distribute simd">]> {
  let allowedClauses = [
    VersionedClause<OMPC_Aligned>,
    VersionedClause<OMPC_Allocate>,
    VersionedClause<OMPC_Depend>,
    VersionedClause<OMPC_DynGroupprivate, 61>,
    VersionedClause<OMPC_FirstPrivate>,
    VersionedClause<OMPC_HasDeviceAddr, 51>,
    VersionedClause<OMPC_If>,
    VersionedClause<OMPC_IsDevicePtr>,
    VersionedClause<OMPC_LastPrivate>,
    VersionedClause<OMPC_Linear>,
    VersionedClause<OMPC_Map>,
    VersionedClause<OMPC_NonTemporal, 50>,
    VersionedClause<OMPC_OMPX_Attribute>,
    VersionedClause<OMPC_Private>,
    VersionedClause<OMPC_Reduction>,
    VersionedClause<OMPC_Shared>,
    VersionedClause<OMPC_UsesAllocators, 50>,
    VersionedClause<OMPC_Default, 60>,
  ];
  let allowedOnceClauses = [
    VersionedClause<OMPC_Collapse>,
    VersionedClause<OMPC_DefaultMap>,
    VersionedClause<OMPC_Device>,
    VersionedClause<OMPC_DistSchedule>,
    VersionedClause<OMPC_NoWait>,
    VersionedClause<OMPC_NumTeams>,
    VersionedClause<OMPC_OMPX_DynCGroupMem>,
    VersionedClause<OMPC_Order, 50>,
    VersionedClause<OMPC_SafeLen>,
    VersionedClause<OMPC_SimdLen>,
    VersionedClause<OMPC_ThreadLimit>,
  ];
  let leafConstructs = [OMP_Target, OMP_Teams, OMP_Distribute, OMP_Simd];
  let category = CA_Executable;
}
def OMP_TargetTeamsWorkdistribute : Directive<[Spelling<"target teams workdistribute">]> {
  let allowedClauses = [
    VersionedClause<OMPC_Allocate>,
    VersionedClause<OMPC_Depend>,
    VersionedClause<OMPC_FirstPrivate>,
    VersionedClause<OMPC_HasDeviceAddr, 51>,
    VersionedClause<OMPC_If>,
    VersionedClause<OMPC_IsDevicePtr>,
    VersionedClause<OMPC_Map>,
    VersionedClause<OMPC_OMPX_Attribute>,
    VersionedClause<OMPC_Private>,
    VersionedClause<OMPC_Reduction>,
    VersionedClause<OMPC_Shared>,
    VersionedClause<OMPC_UsesAllocators, 50>,
  ];
  let allowedOnceClauses = [
    VersionedClause<OMPC_Default>,
    VersionedClause<OMPC_DefaultMap>,
    VersionedClause<OMPC_Device>,
    VersionedClause<OMPC_NoWait>,
    VersionedClause<OMPC_NumTeams>,
    VersionedClause<OMPC_OMPX_DynCGroupMem>,
    VersionedClause<OMPC_OMPX_Bare>,
    VersionedClause<OMPC_ThreadLimit>,
  ];
  let leafConstructs = [OMP_Target, OMP_Teams, OMP_Workdistribute];
  let category = CA_Executable;
  let languages = [L_Fortran];
}
def OMP_target_teams_loop : Directive<[Spelling<"target teams loop">]> {
  let allowedClauses = [
    VersionedClause<OMPC_Allocate>,
    VersionedClause<OMPC_DefaultMap>,
    VersionedClause<OMPC_Depend>,
    VersionedClause<OMPC_Device>,
    VersionedClause<OMPC_DynGroupprivate, 61>,
    VersionedClause<OMPC_FirstPrivate>,
    VersionedClause<OMPC_HasDeviceAddr, 51>,
    VersionedClause<OMPC_If>,
    VersionedClause<OMPC_IsDevicePtr>,
    VersionedClause<OMPC_LastPrivate>,
    VersionedClause<OMPC_Map>,
    VersionedClause<OMPC_OMPX_Attribute>,
    VersionedClause<OMPC_Private>,
    VersionedClause<OMPC_Reduction>,
    VersionedClause<OMPC_Shared>,
    VersionedClause<OMPC_UsesAllocators, 50>,
  ];
  let allowedOnceClauses = [
    VersionedClause<OMPC_Bind, 50>,
    VersionedClause<OMPC_Collapse>,
    VersionedClause<OMPC_Default>,
    VersionedClause<OMPC_NoWait>,
    VersionedClause<OMPC_NumTeams>,
    VersionedClause<OMPC_OMPX_DynCGroupMem>,
    VersionedClause<OMPC_Order>,
    VersionedClause<OMPC_ThreadLimit>,
  ];
  let leafConstructs = [OMP_Target, OMP_Teams, OMP_loop];
  let category = CA_Executable;
}
def OMP_TaskLoopSimd : Directive<[Spelling<"taskloop simd">]> {
  let allowedClauses = [
    VersionedClause<OMPC_Aligned>,
    VersionedClause<OMPC_Allocate>,
    VersionedClause<OMPC_Default>,
    VersionedClause<OMPC_FirstPrivate>,
    VersionedClause<OMPC_If>,
    VersionedClause<OMPC_InReduction>,
    VersionedClause<OMPC_LastPrivate>,
    VersionedClause<OMPC_Linear>,
    VersionedClause<OMPC_Mergeable>,
    VersionedClause<OMPC_NoGroup>,
    VersionedClause<OMPC_NonTemporal, 50>,
    VersionedClause<OMPC_Private>,
    VersionedClause<OMPC_Reduction>,
    VersionedClause<OMPC_Shared>,
    VersionedClause<OMPC_Untied>,
  ];
  let allowedOnceClauses = [
    VersionedClause<OMPC_Collapse>,
    VersionedClause<OMPC_Final>,
    VersionedClause<OMPC_Order, 50>,
    VersionedClause<OMPC_Priority>,
    VersionedClause<OMPC_SafeLen>,
    VersionedClause<OMPC_SimdLen>,
  ];
  let allowedExclusiveClauses = [
    VersionedClause<OMPC_GrainSize>,
    VersionedClause<OMPC_NumTasks>,
  ];
  let leafConstructs = [OMP_TaskLoop, OMP_Simd];
  let category = CA_Executable;
}
def OMP_TeamsDistribute : Directive<[Spelling<"teams distribute">]> {
  let allowedClauses = [
    VersionedClause<OMPC_Allocate>,
    VersionedClause<OMPC_Collapse>,
    VersionedClause<OMPC_Default>,
    VersionedClause<OMPC_DistSchedule>,
    VersionedClause<OMPC_DynGroupprivate, 61>,
    VersionedClause<OMPC_FirstPrivate>,
    VersionedClause<OMPC_LastPrivate>,
    VersionedClause<OMPC_NumTeams>,
    VersionedClause<OMPC_OMPX_Attribute>,
    VersionedClause<OMPC_Private>,
    VersionedClause<OMPC_Reduction>,
    VersionedClause<OMPC_Shared>,
    VersionedClause<OMPC_ThreadLimit>,
  ];
  let allowedOnceClauses = [
    VersionedClause<OMPC_If>,
    VersionedClause<OMPC_Order, 50>,
  ];
  let leafConstructs = [OMP_Teams, OMP_Distribute];
  let category = CA_Executable;
}
def OMP_TeamsDistributeParallelDo
    : Directive<[Spelling<"teams distribute parallel do">]> {
  let allowedClauses = [
    VersionedClause<OMPC_Allocate>,
    VersionedClause<OMPC_Copyin>,
    VersionedClause<OMPC_DynGroupprivate, 61>,
    VersionedClause<OMPC_FirstPrivate>,
    VersionedClause<OMPC_If>,
    VersionedClause<OMPC_LastPrivate>,
    VersionedClause<OMPC_Linear>,
    VersionedClause<OMPC_Private>,
    VersionedClause<OMPC_Reduction>,
    VersionedClause<OMPC_Shared>,
  ];
  let allowedOnceClauses = [
    VersionedClause<OMPC_Collapse>,
    VersionedClause<OMPC_Default>,
    VersionedClause<OMPC_DistSchedule>,
<<<<<<< HEAD
=======
    VersionedClause<OMPC_Message, 60>,
>>>>>>> e0f00bd6
    VersionedClause<OMPC_NumTeams>,
    VersionedClause<OMPC_NumThreads>,
    VersionedClause<OMPC_Order, 50>,
    VersionedClause<OMPC_ProcBind>,
    VersionedClause<OMPC_Schedule>,
    VersionedClause<OMPC_Severity, 60>,
    VersionedClause<OMPC_ThreadLimit>,
  ];
  let leafConstructs = [OMP_Teams, OMP_Distribute, OMP_Parallel, OMP_Do];
  let category = CA_Executable;
  let languages = [L_Fortran];
}
def OMP_TeamsDistributeParallelDoSimd
    : Directive<[Spelling<"teams distribute parallel do simd">]> {
  let allowedClauses = [
    VersionedClause<OMPC_Aligned>,
    VersionedClause<OMPC_Allocate>,
    VersionedClause<OMPC_DynGroupprivate, 61>,
    VersionedClause<OMPC_FirstPrivate>,
    VersionedClause<OMPC_If>,
    VersionedClause<OMPC_LastPrivate>,
    VersionedClause<OMPC_Linear>,
    VersionedClause<OMPC_NonTemporal>,
    VersionedClause<OMPC_Private>,
    VersionedClause<OMPC_Reduction>,
    VersionedClause<OMPC_Shared>,
  ];
  let allowedOnceClauses = [
    VersionedClause<OMPC_Collapse>,
    VersionedClause<OMPC_Default>,
    VersionedClause<OMPC_DistSchedule>,
<<<<<<< HEAD
=======
    VersionedClause<OMPC_Message, 60>,
>>>>>>> e0f00bd6
    VersionedClause<OMPC_NumTeams>,
    VersionedClause<OMPC_NumThreads>,
    VersionedClause<OMPC_Order, 50>,
    VersionedClause<OMPC_ProcBind>,
    VersionedClause<OMPC_SafeLen>,
    VersionedClause<OMPC_Schedule>,
    VersionedClause<OMPC_Severity, 60>,
    VersionedClause<OMPC_SimdLen>,
    VersionedClause<OMPC_ThreadLimit>,
  ];
  let leafConstructs =
      [OMP_Teams, OMP_Distribute, OMP_Parallel, OMP_Do, OMP_Simd];
  let category = CA_Executable;
  let languages = [L_Fortran];
}
def OMP_TeamsDistributeParallelFor
    : Directive<[Spelling<"teams distribute parallel for">]> {
  let allowedClauses = [
    VersionedClause<OMPC_Allocate>,
    VersionedClause<OMPC_Collapse>,
    VersionedClause<OMPC_Copyin>,
    VersionedClause<OMPC_Default>,
    VersionedClause<OMPC_DistSchedule>,
    VersionedClause<OMPC_DynGroupprivate, 61>,
    VersionedClause<OMPC_FirstPrivate>,
    VersionedClause<OMPC_If>,
    VersionedClause<OMPC_LastPrivate>,
    VersionedClause<OMPC_Message, 60>,
    VersionedClause<OMPC_NumTeams>,
    VersionedClause<OMPC_NumThreads>,
    VersionedClause<OMPC_OMPX_Attribute>,
    VersionedClause<OMPC_Order, 50>,
    VersionedClause<OMPC_Private>,
    VersionedClause<OMPC_ProcBind>,
    VersionedClause<OMPC_Reduction>,
    VersionedClause<OMPC_Schedule>,
    VersionedClause<OMPC_Severity, 60>,
    VersionedClause<OMPC_Shared>,
    VersionedClause<OMPC_ThreadLimit>,
  ];
  let leafConstructs = [OMP_Teams, OMP_Distribute, OMP_Parallel, OMP_For];
  let category = CA_Executable;
  let languages = [L_C];
}
def OMP_TeamsDistributeParallelForSimd
    : Directive<[Spelling<"teams distribute parallel for simd">]> {
  let allowedClauses = [
    VersionedClause<OMPC_Aligned>,
    VersionedClause<OMPC_Allocate>,
    VersionedClause<OMPC_Collapse>,
    VersionedClause<OMPC_Default>,
    VersionedClause<OMPC_DistSchedule>,
    VersionedClause<OMPC_DynGroupprivate, 61>,
    VersionedClause<OMPC_FirstPrivate>,
    VersionedClause<OMPC_If>,
    VersionedClause<OMPC_LastPrivate>,
    VersionedClause<OMPC_Linear>,
    VersionedClause<OMPC_Message, 60>,
    VersionedClause<OMPC_NonTemporal, 50>,
    VersionedClause<OMPC_NumTeams>,
    VersionedClause<OMPC_NumThreads>,
    VersionedClause<OMPC_OMPX_Attribute>,
    VersionedClause<OMPC_Order, 50>,
    VersionedClause<OMPC_Private>,
    VersionedClause<OMPC_ProcBind>,
    VersionedClause<OMPC_Reduction>,
    VersionedClause<OMPC_SafeLen>,
    VersionedClause<OMPC_Schedule>,
    VersionedClause<OMPC_Severity, 60>,
    VersionedClause<OMPC_Shared>,
    VersionedClause<OMPC_SimdLen>,
    VersionedClause<OMPC_ThreadLimit>,
  ];
  let leafConstructs =
      [OMP_Teams, OMP_Distribute, OMP_Parallel, OMP_For, OMP_Simd];
  let category = CA_Executable;
  let languages = [L_C];
}
def OMP_TeamsDistributeSimd : Directive<[Spelling<"teams distribute simd">]> {
  let allowedClauses = [
    VersionedClause<OMPC_Aligned>,
    VersionedClause<OMPC_Allocate>,
    VersionedClause<OMPC_DynGroupprivate, 61>,
    VersionedClause<OMPC_FirstPrivate>,
    VersionedClause<OMPC_If, 50>,
    VersionedClause<OMPC_LastPrivate>,
    VersionedClause<OMPC_Linear>,
    VersionedClause<OMPC_NonTemporal, 50>,
    VersionedClause<OMPC_OMPX_Attribute>,
    VersionedClause<OMPC_Private>,
    VersionedClause<OMPC_Reduction>,
    VersionedClause<OMPC_Shared>,
  ];
  let allowedOnceClauses = [
    VersionedClause<OMPC_Collapse>,
    VersionedClause<OMPC_Default>,
    VersionedClause<OMPC_DistSchedule>,
    VersionedClause<OMPC_NumTeams>,
    VersionedClause<OMPC_Order, 50>,
    VersionedClause<OMPC_SafeLen>,
    VersionedClause<OMPC_SimdLen>,
    VersionedClause<OMPC_ThreadLimit>,
  ];
  let leafConstructs = [OMP_Teams, OMP_Distribute, OMP_Simd];
  let category = CA_Executable;
}
def OMP_TeamsWorkdistribute : Directive<[Spelling<"teams workdistribute">]> {
  let allowedClauses = [
    VersionedClause<OMPC_Allocate>,
    VersionedClause<OMPC_FirstPrivate>,
    VersionedClause<OMPC_OMPX_Attribute>,
    VersionedClause<OMPC_Private>,
    VersionedClause<OMPC_Reduction>,
    VersionedClause<OMPC_Shared>,
  ];
  let allowedOnceClauses = [
    VersionedClause<OMPC_Default>,
    VersionedClause<OMPC_If, 52>,
    VersionedClause<OMPC_NumTeams>,
    VersionedClause<OMPC_ThreadLimit>,
  ];
  let leafConstructs = [OMP_Teams, OMP_Workdistribute];
  let category = CA_Executable;
  let languages = [L_Fortran];
}
def OMP_teams_loop : Directive<[Spelling<"teams loop">]> {
  let allowedClauses = [
    VersionedClause<OMPC_Allocate>,
    VersionedClause<OMPC_DynGroupprivate, 61>,
    VersionedClause<OMPC_FirstPrivate>,
    VersionedClause<OMPC_LastPrivate>,
    VersionedClause<OMPC_OMPX_Attribute>,
    VersionedClause<OMPC_Private>,
    VersionedClause<OMPC_Reduction>,
    VersionedClause<OMPC_Shared>,
  ];
  let allowedOnceClauses = [
    VersionedClause<OMPC_Bind, 50>,
    VersionedClause<OMPC_Collapse>,
    VersionedClause<OMPC_Default>,
    VersionedClause<OMPC_NumTeams>,
    VersionedClause<OMPC_Order>,
    VersionedClause<OMPC_ThreadLimit>,
  ];
  let leafConstructs = [OMP_Teams, OMP_loop];
  let category = CA_Executable;
}<|MERGE_RESOLUTION|>--- conflicted
+++ resolved
@@ -2047,10 +2047,7 @@
   let allowedOnceClauses = [
     VersionedClause<OMPC_DefaultMap>,
     VersionedClause<OMPC_Device>,
-<<<<<<< HEAD
-=======
-    VersionedClause<OMPC_Message, 60>,
->>>>>>> e0f00bd6
+    VersionedClause<OMPC_Message, 60>,
     VersionedClause<OMPC_NumThreads>,
     VersionedClause<OMPC_OMPX_DynCGroupMem>,
     VersionedClause<OMPC_ProcBind>,
@@ -2082,10 +2079,7 @@
     VersionedClause<OMPC_Collapse>,
     VersionedClause<OMPC_DefaultMap>,
     VersionedClause<OMPC_Device>,
-<<<<<<< HEAD
-=======
-    VersionedClause<OMPC_Message, 60>,
->>>>>>> e0f00bd6
+    VersionedClause<OMPC_Message, 60>,
     VersionedClause<OMPC_NoWait>,
     VersionedClause<OMPC_NumThreads>,
     VersionedClause<OMPC_Order, 50>,
@@ -2240,10 +2234,7 @@
     VersionedClause<OMPC_Collapse>,
     VersionedClause<OMPC_Default>,
     VersionedClause<OMPC_DefaultMap>,
-<<<<<<< HEAD
-=======
-    VersionedClause<OMPC_Message, 60>,
->>>>>>> e0f00bd6
+    VersionedClause<OMPC_Message, 60>,
     VersionedClause<OMPC_NoWait>,
     VersionedClause<OMPC_NumThreads>,
     VersionedClause<OMPC_OMPX_DynCGroupMem>,
@@ -2280,10 +2271,7 @@
     VersionedClause<OMPC_Collapse>,
     VersionedClause<OMPC_DefaultMap>,
     VersionedClause<OMPC_Device>,
-<<<<<<< HEAD
-=======
-    VersionedClause<OMPC_Message, 60>,
->>>>>>> e0f00bd6
+    VersionedClause<OMPC_Message, 60>,
     VersionedClause<OMPC_NumThreads>,
     VersionedClause<OMPC_OMPX_DynCGroupMem>,
     VersionedClause<OMPC_Order, 50>,
@@ -2383,10 +2371,7 @@
     VersionedClause<OMPC_DefaultMap>,
     VersionedClause<OMPC_Device>,
     VersionedClause<OMPC_DistSchedule>,
-<<<<<<< HEAD
-=======
-    VersionedClause<OMPC_Message, 60>,
->>>>>>> e0f00bd6
+    VersionedClause<OMPC_Message, 60>,
     VersionedClause<OMPC_NoWait>,
     VersionedClause<OMPC_NumTeams>,
     VersionedClause<OMPC_NumThreads>,
@@ -2427,10 +2412,7 @@
     VersionedClause<OMPC_DefaultMap>,
     VersionedClause<OMPC_Device>,
     VersionedClause<OMPC_DistSchedule>,
-<<<<<<< HEAD
-=======
-    VersionedClause<OMPC_Message, 60>,
->>>>>>> e0f00bd6
+    VersionedClause<OMPC_Message, 60>,
     VersionedClause<OMPC_NoWait>,
     VersionedClause<OMPC_NumTeams>,
     VersionedClause<OMPC_NumThreads>,
@@ -2705,10 +2687,7 @@
     VersionedClause<OMPC_Collapse>,
     VersionedClause<OMPC_Default>,
     VersionedClause<OMPC_DistSchedule>,
-<<<<<<< HEAD
-=======
-    VersionedClause<OMPC_Message, 60>,
->>>>>>> e0f00bd6
+    VersionedClause<OMPC_Message, 60>,
     VersionedClause<OMPC_NumTeams>,
     VersionedClause<OMPC_NumThreads>,
     VersionedClause<OMPC_Order, 50>,
@@ -2740,10 +2719,7 @@
     VersionedClause<OMPC_Collapse>,
     VersionedClause<OMPC_Default>,
     VersionedClause<OMPC_DistSchedule>,
-<<<<<<< HEAD
-=======
-    VersionedClause<OMPC_Message, 60>,
->>>>>>> e0f00bd6
+    VersionedClause<OMPC_Message, 60>,
     VersionedClause<OMPC_NumTeams>,
     VersionedClause<OMPC_NumThreads>,
     VersionedClause<OMPC_Order, 50>,
