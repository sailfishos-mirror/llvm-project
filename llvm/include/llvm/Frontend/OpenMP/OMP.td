//===-- OMP.td - OpenMP directive definition file ----------*- tablegen -*-===//
//
// Part of the LLVM Project, under the Apache License v2.0 with LLVM Exceptions.
// See https://llvm.org/LICENSE.txt for license information.
// SPDX-License-Identifier: Apache-2.0 WITH LLVM-exception
//
//===----------------------------------------------------------------------===//
//
// This is the definition file for OpenMP directives and clauses.
//
//===----------------------------------------------------------------------===//

include "llvm/Frontend/Directive/DirectiveBase.td"

//===----------------------------------------------------------------------===//
// Definition of general OpenMP information
//===----------------------------------------------------------------------===//

def OpenMP : DirectiveLanguage {
  let name = "OpenMP";
  let cppNamespace = "omp"; // final namespace will be llvm::omp
  let directivePrefix = "OMPD_";
  let clausePrefix = "OMPC_";
  let makeEnumAvailableInNamespace = true;
  let enableBitmaskEnumInNamespace = true;
  let clauseEnumSetClass = "OmpClauseSet";
  let flangClauseBaseClass = "OmpClause";
}

//===----------------------------------------------------------------------===//
// Definitions of OpenMP clauses
// Sorted alphabetically wrt clause spelling.
//===----------------------------------------------------------------------===//

def OMPC_Absent : Clause<[Spelling<"absent">]> {
  let clangClass = "OMPAbsentClause";
  let flangClass = "OmpAbsentClause";
}
def OMPC_Acquire : Clause<[Spelling<"acquire">]> {
  let clangClass = "OMPAcquireClause";
}
def OMPC_AcqRel : Clause<[Spelling<"acq_rel">]> {
  let clangClass = "OMPAcqRelClause";
}
def OMPC_AdjustArgs : Clause<[Spelling<"adjust_args">]> {
  let flangClass = "OmpAdjustArgsClause";
}
def OMPC_Affinity : Clause<[Spelling<"affinity">]> {
  let clangClass = "OMPAffinityClause";
  let flangClass = "OmpAffinityClause";
}
def OMPC_Align : Clause<[Spelling<"align">]> {
  let clangClass = "OMPAlignClause";
  let flangClass = "OmpAlignClause";
}
def OMPC_Aligned : Clause<[Spelling<"aligned">]> {
  let clangClass = "OMPAlignedClause";
  let flangClass = "OmpAlignedClause";
}
def OMPC_Allocate : Clause<[Spelling<"allocate">]> {
  let clangClass = "OMPAllocateClause";
  let flangClass = "OmpAllocateClause";
}
def OMPC_Allocator : Clause<[Spelling<"allocator">]> {
  let clangClass = "OMPAllocatorClause";
  let flangClass = "ScalarIntExpr";
}
def OMPC_AppendArgs : Clause<[Spelling<"append_args">]> {
  let flangClass = "OmpAppendArgsClause";
}
def OMPC_At : Clause<[Spelling<"at">]> {
  let clangClass = "OMPAtClause";
  let flangClass = "OmpAtClause";
}
def OMPC_AtomicDefaultMemOrder
    : Clause<[Spelling<"atomic_default_mem_order">]> {
  let clangClass = "OMPAtomicDefaultMemOrderClause";
  let flangClass = "OmpAtomicDefaultMemOrderClause";
}

def OMP_BIND_parallel : EnumVal<"parallel",1,1> {}
def OMP_BIND_teams : EnumVal<"teams",2,1> {}
def OMP_BIND_thread : EnumVal<"thread",3,1> { let isDefault = true; }
def OMPC_Bind : Clause<[Spelling<"bind">]> {
  let clangClass = "OMPBindClause";
  let flangClass = "OmpBindClause";
  let enumClauseValue = "BindKind";
  let allowedClauseValues = [
    OMP_BIND_parallel,
    OMP_BIND_teams,
    OMP_BIND_thread
  ];
}

def OMP_CANCELLATION_CONSTRUCT_Parallel : EnumVal<"parallel", 1, 1> {}
def OMP_CANCELLATION_CONSTRUCT_Loop : EnumVal<"loop", 2, 1> {}
def OMP_CANCELLATION_CONSTRUCT_Sections : EnumVal<"sections", 3, 1> {}
def OMP_CANCELLATION_CONSTRUCT_Taskgroup : EnumVal<"taskgroup", 4, 1> {}
def OMP_CANCELLATION_CONSTRUCT_None : EnumVal<"none", 5, 0> {
  let isDefault = 1;
}
def OMPC_CancellationConstructType
    : Clause<[Spelling<"cancellation_construct_type">]> {
  let enumClauseValue = "CancellationConstructType";
  let allowedClauseValues = [
    OMP_CANCELLATION_CONSTRUCT_Parallel,
    OMP_CANCELLATION_CONSTRUCT_Loop,
    OMP_CANCELLATION_CONSTRUCT_Sections,
    OMP_CANCELLATION_CONSTRUCT_Taskgroup,
    OMP_CANCELLATION_CONSTRUCT_None
  ];
  let flangClass = "OmpCancellationConstructTypeClause";
  let skipFlangUnparser = true;
}
def OMPC_Contains : Clause<[Spelling<"contains">]> {
  let clangClass = "OMPContainsClause";
  let flangClass = "OmpContainsClause";
}
def OMPC_Capture : Clause<[Spelling<"capture">]> {
  let clangClass = "OMPCaptureClause";
}
def OMPC_Collapse : Clause<[Spelling<"collapse">]> {
  let clangClass = "OMPCollapseClause";
  let flangClass = "ScalarIntConstantExpr";
}
def OMPC_Compare : Clause<[Spelling<"compare">]> {
  let clangClass = "OMPCompareClause";
}
def OMPC_Copyin : Clause<[Spelling<"copyin">]> {
  let clangClass = "OMPCopyinClause";
  let flangClass = "OmpObjectList";
}
def OMPC_CopyPrivate : Clause<[Spelling<"copyprivate">]> {
  let clangClass = "OMPCopyprivateClause";
  let flangClass = "OmpObjectList";
}
def OMPC_Default : Clause<[Spelling<"default">]> {
  let clangClass = "OMPDefaultClause";
  let flangClass = "OmpDefaultClause";
}
def OMPC_DefaultMap : Clause<[Spelling<"defaultmap">]> {
  let clangClass = "OMPDefaultmapClause";
  let flangClass = "OmpDefaultmapClause";
}
def OMPC_Depend : Clause<[Spelling<"depend">]> {
  let clangClass = "OMPDependClause";
  let flangClass = "OmpDependClause";
}
def OMPC_Depobj : Clause<[Spelling<"depobj">]> {
  let clangClass = "OMPDepobjClause";
  let isImplicit = true;
}
def OMPC_Destroy : Clause<[Spelling<"destroy">]> {
  let clangClass = "OMPDestroyClause";
  let flangClass = "OmpDestroyClause";
  let isValueOptional = true;
}
def OMPC_Detach : Clause<[Spelling<"detach">]> {
  let clangClass = "OMPDetachClause";
  let flangClass = "OmpDetachClause";
}
def OMPC_Device : Clause<[Spelling<"device">]> {
  let clangClass = "OMPDeviceClause";
  let flangClass = "OmpDeviceClause";
}
def OMPC_DeviceType : Clause<[Spelling<"device_type">]> {
  let flangClass = "OmpDeviceTypeClause";
}
def OMPC_DistSchedule : Clause<[Spelling<"dist_schedule">]> {
  let clangClass = "OMPDistScheduleClause";
  let flangClass = "ScalarIntExpr";
  let isValueOptional = true;
}
def OMPC_Doacross : Clause<[Spelling<"doacross">]> {
  let clangClass = "OMPDoacrossClause";
  let flangClass = "OmpDoacrossClause";
}
def OMPC_DynamicAllocators : Clause<[Spelling<"dynamic_allocators">]> {
  let clangClass = "OMPDynamicAllocatorsClause";
}
def OMPC_DynGroupprivate : Clause<[Spelling<"dyn_groupprivate">]> {
<<<<<<< HEAD
  let clangClass = "OMPDynGroupprivateClause";
=======
  let flangClass = "OmpDynGroupprivateClause";
>>>>>>> 79be94c9
}
def OMPC_Enter : Clause<[Spelling<"enter">]> {
  let flangClass = "OmpEnterClause";
}
def OMPC_Exclusive : Clause<[Spelling<"exclusive">]> {
  let clangClass = "OMPExclusiveClause";
  let flangClass = "OmpObjectList";
}
def OMPC_Fail : Clause<[Spelling<"fail">]> {
  let clangClass = "OMPFailClause";
  let flangClass = "OmpFailClause";
}
def OMPC_Filter : Clause<[Spelling<"filter">]> {
  let clangClass = "OMPFilterClause";
  let flangClass = "ScalarIntExpr";
}
def OMPC_Final : Clause<[Spelling<"final">]> {
  let clangClass = "OMPFinalClause";
  let flangClass = "ScalarLogicalExpr";
}
def OMPC_FirstPrivate : Clause<[Spelling<"firstprivate">]> {
  let clangClass = "OMPFirstprivateClause";
  let flangClass = "OmpObjectList";
}
def OMPC_Flush : Clause<[Spelling<"flush">]> {
  let clangClass = "OMPFlushClause";
  let isImplicit = true;
}
def OMPC_From : Clause<[Spelling<"from">]> {
  let clangClass = "OMPFromClause";
  let flangClass = "OmpFromClause";
}
def OMPC_Full: Clause<[Spelling<"full">]> {
  let clangClass = "OMPFullClause";
}
def OMP_GRAINSIZE_Strict : EnumVal<"strict", 1, 1> {}
def OMP_GRAINSIZE_Unknown : EnumVal<"unknown", 2, 0> { let isDefault = 1; }
def OMPC_GrainSize : Clause<[Spelling<"grainsize">]> {
  let clangClass = "OMPGrainsizeClause";
  let flangClass = "OmpGrainsizeClause";
  let enumClauseValue = "GrainsizeType";
  let allowedClauseValues = [
    OMP_GRAINSIZE_Strict,
    OMP_GRAINSIZE_Unknown
  ];
}
def OMPC_HasDeviceAddr : Clause<[Spelling<"has_device_addr">]> {
  let clangClass = "OMPHasDeviceAddrClause";
  let flangClass = "OmpObjectList";
}
def OMPC_Hint : Clause<[Spelling<"hint">]> {
  let clangClass = "OMPHintClause";
  let flangClass = "OmpHintClause";
}
def OMPC_Holds : Clause<[Spelling<"holds">]> {
  let clangClass = "OMPHoldsClause";
  let flangClass = "OmpHoldsClause";
}
def OMPC_If : Clause<[Spelling<"if">]> {
  let clangClass = "OMPIfClause";
  let flangClass = "OmpIfClause";
}
def OMPC_Inbranch : Clause<[Spelling<"inbranch">]> {
}
def OMPC_Inclusive : Clause<[Spelling<"inclusive">]> {
  let clangClass = "OMPInclusiveClause";
  let flangClass = "OmpObjectList";
}
def OMPC_Indirect : Clause<[Spelling<"indirect">]> {
  let flangClass = "OmpIndirectClause";
}
def OMPC_Init : Clause<[Spelling<"init">]> {
  let clangClass = "OMPInitClause";
  let flangClass = "OmpInitClause";
}
def OMPC_Initializer : Clause<[Spelling<"initializer">]> {
  let flangClass = "OmpInitializerClause";
}
def OMPC_InReduction : Clause<[Spelling<"in_reduction">]> {
  let clangClass = "OMPInReductionClause";
  let flangClass = "OmpInReductionClause";
}
def OMPC_IsDevicePtr : Clause<[Spelling<"is_device_ptr">]> {
  let clangClass = "OMPIsDevicePtrClause";
  let flangClass = "OmpObjectList";
}
def OMPC_LastPrivate : Clause<[Spelling<"lastprivate">]> {
  let clangClass = "OMPLastprivateClause";
  let flangClass = "OmpLastprivateClause";
}
def OMPC_Linear : Clause<[Spelling<"linear">]> {
  let clangClass = "OMPLinearClause";
  let flangClass = "OmpLinearClause";
}
def OMPC_Link : Clause<[Spelling<"link">]> {
  let flangClass = "OmpObjectList";
}
def OMPC_Map : Clause<[Spelling<"map">]> {
  let clangClass = "OMPMapClause";
  let flangClass = "OmpMapClause";
}
def OMPC_Match : Clause<[Spelling<"match">]> {
  let flangClass = "OmpMatchClause";
}
def OMP_MEMORY_ORDER_SeqCst : EnumVal<"seq_cst", 1, 1> {}
def OMP_MEMORY_ORDER_AcqRel : EnumVal<"acq_rel", 2, 1> {}
def OMP_MEMORY_ORDER_Acquire : EnumVal<"acquire", 3, 1> {}
def OMP_MEMORY_ORDER_Release : EnumVal<"release", 4, 1> {}
def OMP_MEMORY_ORDER_Relaxed : EnumVal<"relaxed", 5, 1> {}
def OMP_MEMORY_ORDER_Default : EnumVal<"default", 6, 0> {
  let isDefault = 1;
}
def OMPC_MemoryOrder : Clause<[Spelling<"memory_order">]> {
  let enumClauseValue = "MemoryOrderKind";
  let allowedClauseValues = [
    OMP_MEMORY_ORDER_SeqCst,
    OMP_MEMORY_ORDER_AcqRel,
    OMP_MEMORY_ORDER_Acquire,
    OMP_MEMORY_ORDER_Release,
    OMP_MEMORY_ORDER_Relaxed,
    OMP_MEMORY_ORDER_Default
  ];
}
def OMPC_Mergeable : Clause<[Spelling<"mergeable">]> {
  let clangClass = "OMPMergeableClause";
}
def OMPC_Message : Clause<[Spelling<"message">]> {
  let clangClass = "OMPMessageClause";
  let flangClass = "OmpMessageClause";
}
def OMPC_NoOpenMP : Clause<[Spelling<"no_openmp">]> {
  let clangClass = "OMPNoOpenMPClause";
}
def OMPC_NoOpenMPRoutines : Clause<[Spelling<"no_openmp_routines">]> {
  let clangClass = "OMPNoOpenMPRoutinesClause";
}
def OMPC_NoOpenMPConstructs : Clause<[Spelling<"no_openmp_constructs">]> {
  let clangClass = "OMPNoOpenMPConstructsClause";
}
def OMPC_NoParallelism : Clause<[Spelling<"no_parallelism">]> {
  let clangClass = "OMPNoParallelismClause";
}
def OMPC_Nocontext : Clause<[Spelling<"nocontext">]> {
  let clangClass = "OMPNocontextClause";
  let flangClass = "ScalarLogicalExpr";
}
def OMPC_NoGroup : Clause<[Spelling<"nogroup">]> {
  let clangClass = "OMPNogroupClause";
}
def OMPC_NonTemporal : Clause<[Spelling<"nontemporal">]> {
  let clangClass = "OMPNontemporalClause";
  let flangClass = "Name";
  let isValueList = true;
}
def OMPC_Notinbranch : Clause<[Spelling<"notinbranch">]> {
}
def OMPC_Novariants : Clause<[Spelling<"novariants">]> {
  let clangClass = "OMPNovariantsClause";
  let flangClass = "ScalarLogicalExpr";
}
def OMPC_NoWait : Clause<[Spelling<"nowait">]> {
  let clangClass = "OMPNowaitClause";
}
def OMP_NUMTASKS_Strict : EnumVal<"strict", 1, 1> {}
def OMP_NUMTASKS_Unknown : EnumVal<"unknown", 2, 0> { let isDefault = 1; }
def OMPC_NumTasks : Clause<[Spelling<"num_tasks">]> {
  let clangClass = "OMPNumTasksClause";
  let flangClass = "OmpNumTasksClause";
  let enumClauseValue = "NumTasksType";
  let allowedClauseValues = [
    OMP_NUMTASKS_Strict,
    OMP_NUMTASKS_Unknown
  ];
}
def OMPC_NumTeams : Clause<[Spelling<"num_teams">]> {
  let clangClass = "OMPNumTeamsClause";
  let flangClass = "ScalarIntExpr";
}
def OMP_NUMTHREADS_Strict : EnumVal<"strict", 1, 1> {}
def OMP_NUMTHREADS_Unknown : EnumVal<"unknown", 2, 0> { let isDefault = 1; }
def OMPC_NumThreads : Clause<[Spelling<"num_threads">]> {
  let clangClass = "OMPNumThreadsClause";
  let flangClass = "ScalarIntExpr";
  let enumClauseValue = "NumThreadsType";
  let allowedClauseValues = [
    OMP_NUMTHREADS_Strict,
    OMP_NUMTHREADS_Unknown
  ];
}
def OMPC_OMPX_Attribute : Clause<[Spelling<"ompx_attribute">]> {
  let clangClass = "OMPXAttributeClause";
}
def OMPC_OMPX_Bare : Clause<[Spelling<"ompx_bare">]> {
  let clangClass = "OMPXBareClause";
}
def OMPC_OMPX_DynCGroupMem : Clause<[Spelling<"ompx_dyn_cgroup_mem">]> {
  let clangClass = "OMPXDynCGroupMemClause";
  let flangClass = "ScalarIntExpr";
}
def OMP_ORDER_concurrent : EnumVal<"concurrent",1,1> {}
def OMP_ORDER_unknown : EnumVal<"unknown",2,0> { let isDefault = 1; }
def OMPC_Order : Clause<[Spelling<"order">]> {
  let clangClass = "OMPOrderClause";
  let flangClass = "OmpOrderClause";
  let enumClauseValue = "OrderKind";
  let allowedClauseValues = [
    OMP_ORDER_unknown,
    OMP_ORDER_concurrent
  ];
}
def OMPC_Ordered : Clause<[Spelling<"ordered">]> {
  let clangClass = "OMPOrderedClause";
  let flangClass = "ScalarIntConstantExpr";
  let isValueOptional = true;
}
def OMPC_Otherwise : Clause<[Spelling<"otherwise">]> {
  let flangClass = "OmpOtherwiseClause";
  let isValueOptional = true;
}
def OMPC_Partial: Clause<[Spelling<"partial">]> {
  let clangClass = "OMPPartialClause";
  let flangClass = "ScalarIntConstantExpr";
  let isValueOptional = true;
}
def OMPC_Permutation: Clause<[Spelling<"permutation">]> {
  let clangClass = "OMPPermutationClause";
  let flangClass = "ScalarIntExpr";
  let isValueList = true;
}
def OMPC_Priority : Clause<[Spelling<"priority">]> {
  let clangClass = "OMPPriorityClause";
  let flangClass = "ScalarIntExpr";
}
def OMPC_Private : Clause<[Spelling<"private">]> {
  let clangClass = "OMPPrivateClause";
  let flangClass = "OmpObjectList";
}
def OMP_PROC_BIND_master : EnumVal<"master",2,1> {}
def OMP_PROC_BIND_close : EnumVal<"close",3,1> {}
def OMP_PROC_BIND_spread : EnumVal<"spread",4,1> {}
def OMP_PROC_BIND_primary : EnumVal<"primary",5,1> {}
def OMP_PROC_BIND_default : EnumVal<"default",6,0> {}
def OMP_PROC_BIND_unknown : EnumVal<"unknown",7,0> { let isDefault = true; }
def OMPC_ProcBind : Clause<[Spelling<"proc_bind">]> {
  let clangClass = "OMPProcBindClause";
  let flangClass = "OmpProcBindClause";
  let enumClauseValue = "ProcBindKind";
  let allowedClauseValues = [
    OMP_PROC_BIND_primary,
    OMP_PROC_BIND_master,
    OMP_PROC_BIND_close,
    OMP_PROC_BIND_spread,
    OMP_PROC_BIND_default,
    OMP_PROC_BIND_unknown
  ];
}
def OMPC_Read : Clause<[Spelling<"read">]> {
  let clangClass = "OMPReadClause";
}
def OMPC_Reduction : Clause<[Spelling<"reduction">]> {
  let clangClass = "OMPReductionClause";
  let flangClass = "OmpReductionClause";
}
def OMPC_Relaxed : Clause<[Spelling<"relaxed">]> {
  let clangClass = "OMPRelaxedClause";
}
def OMPC_Release : Clause<[Spelling<"release">]> {
  let clangClass = "OMPReleaseClause";
}
def OMPC_ReverseOffload : Clause<[Spelling<"reverse_offload">]> {
  let clangClass = "OMPReverseOffloadClause";
}
def OMPC_SafeLen : Clause<[Spelling<"safelen">]> {
  let clangClass = "OMPSafelenClause";
  let flangClass = "ScalarIntConstantExpr";
}
def OMP_SCHEDULE_Static : EnumVal<"static", 2, 1> {}
def OMP_SCHEDULE_Dynamic : EnumVal<"dynamic", 3, 1> {}
def OMP_SCHEDULE_Guided : EnumVal<"guided", 4, 1> {}
def OMP_SCHEDULE_Auto : EnumVal<"auto", 5, 1> {}
def OMP_SCHEDULE_Runtime : EnumVal<"runtime", 6, 1> {}
def OMP_SCHEDULE_Default : EnumVal<"default", 7, 0> { let isDefault = 1; }
def OMPC_Schedule : Clause<[Spelling<"schedule">]> {
  let clangClass = "OMPScheduleClause";
  let flangClass = "OmpScheduleClause";
  let enumClauseValue = "ScheduleKind";
  let allowedClauseValues = [
    OMP_SCHEDULE_Static,
    OMP_SCHEDULE_Dynamic,
    OMP_SCHEDULE_Guided,
    OMP_SCHEDULE_Auto,
    OMP_SCHEDULE_Runtime,
    OMP_SCHEDULE_Default
  ];
}
def OMPC_SeqCst : Clause<[Spelling<"seq_cst">]> {
  let clangClass = "OMPSeqCstClause";
}
def OMPC_Severity : Clause<[Spelling<"severity">]> {
  let clangClass = "OMPSeverityClause";
  let flangClass = "OmpSeverityClause";
}
def OMPC_Shared : Clause<[Spelling<"shared">]> {
  let clangClass = "OMPSharedClause";
  let flangClass = "OmpObjectList";
}
def OMPC_Simd : Clause<[Spelling<"simd">]> {
  let clangClass = "OMPSIMDClause";
}
def OMPC_SimdLen : Clause<[Spelling<"simdlen">]> {
  let clangClass = "OMPSimdlenClause";
  let flangClass = "ScalarIntConstantExpr";
}
def OMPC_Sizes: Clause<[Spelling<"sizes">]> {
  let clangClass = "OMPSizesClause";
  let flangClass = "ScalarIntExpr";
  let isValueList = true;
}
def OMPC_TaskReduction : Clause<[Spelling<"task_reduction">]> {
  let clangClass = "OMPTaskReductionClause";
  let flangClass = "OmpTaskReductionClause";
}
def OMPC_ThreadLimit : Clause<[Spelling<"thread_limit">]> {
  let clangClass = "OMPThreadLimitClause";
  let flangClass = "ScalarIntExpr";
}
def OMPC_ThreadPrivate : Clause<[Spelling<"threadprivate">]> {
  let isImplicit = true;
}
def OMPC_Threads : Clause<[Spelling<"threads">]> {
  let clangClass = "OMPThreadsClause";
}
def OMPC_To : Clause<[Spelling<"to">]> {
  let clangClass = "OMPToClause";
  let flangClass = "OmpToClause";
}
def OMPC_UnifiedAddress : Clause<[Spelling<"unified_address">]> {
  let clangClass = "OMPUnifiedAddressClause";
}
def OMPC_UnifiedSharedMemory : Clause<[Spelling<"unified_shared_memory">]> {
  let clangClass = "OMPUnifiedSharedMemoryClause";
}
def OMPC_SelfMaps : Clause<[Spelling<"self_maps">]> {
  let clangClass = "OMPSelfMapsClause";
}
def OMPC_Uniform : Clause<[Spelling<"uniform">]> {
  let flangClass = "Name";
  let isValueList = true;
}
def OMPC_Unknown : Clause<[Spelling<"unknown">]> {
  let isImplicit = true;
  let isDefault = true;
}
def OMPC_Untied : Clause<[Spelling<"untied">]> {
  let clangClass = "OMPUntiedClause";
}
def OMPC_Update : Clause<[Spelling<"update">]> {
  let clangClass = "OMPUpdateClause";
  let flangClass = "OmpUpdateClause";
  let isValueOptional = true;
}
def OMPC_Use : Clause<[Spelling<"use">]> {
  let clangClass = "OMPUseClause";
  let flangClass = "OmpUseClause";
}
def OMPC_UsesAllocators : Clause<[Spelling<"uses_allocators">]> {
  let clangClass = "OMPUsesAllocatorsClause";
}
def OMPC_UseDeviceAddr : Clause<[Spelling<"use_device_addr">]> {
  let clangClass = "OMPUseDeviceAddrClause";
  let flangClass = "OmpObjectList";
}
def OMPC_UseDevicePtr : Clause<[Spelling<"use_device_ptr">]> {
  let clangClass = "OMPUseDevicePtrClause";
  let flangClass = "OmpObjectList";
}
def OMPC_Weak : Clause<[Spelling<"weak">]> {
  let clangClass = "OMPWeakClause";
}
def OMPC_When: Clause<[Spelling<"when">]> {
  let flangClass = "OmpWhenClause";
}
def OMPC_Write : Clause<[Spelling<"write">]> {
  let clangClass = "OMPWriteClause";
}

//===----------------------------------------------------------------------===//
// Definitions of OpenMP leaf directives
// Sorted alphabetically wrt directive spelling, except "end xyz" immediately
// follows "xyz".
//===----------------------------------------------------------------------===//

def OMP_Allocate : Directive<[Spelling<"allocate">]> {
  let allowedOnceClauses = [
    VersionedClause<OMPC_Align, 51>,
    VersionedClause<OMPC_Allocator>,
  ];
  let association = AS_None;
  let category = CA_Declarative;
}
def OMP_Allocators : Directive<[Spelling<"allocators">]> {
  let allowedClauses = [
    VersionedClause<OMPC_Allocate>,
  ];
  let association = AS_Block;
  let category = CA_Executable;
  let languages = [L_Fortran];
}
def OMP_Assumes : Directive<[Spelling<"assumes">]> {
  let association = AS_None;
  let category = CA_Informational;
  let allowedOnceClauses = [
    VersionedClause<OMPC_Absent, 51>,
    VersionedClause<OMPC_Contains, 51>,
    VersionedClause<OMPC_Holds, 51>,
    VersionedClause<OMPC_NoOpenMP, 51>,
    VersionedClause<OMPC_NoOpenMPRoutines, 51>,
    VersionedClause<OMPC_NoParallelism, 51>,
  ];
}
def OMP_Assume : Directive<[Spelling<"assume">]> {
  let association = AS_Block;
  let category = CA_Informational;
  let allowedOnceClauses = [
    VersionedClause<OMPC_Absent, 51>,
    VersionedClause<OMPC_Contains, 51>,
    VersionedClause<OMPC_Holds, 51>,
    VersionedClause<OMPC_NoOpenMP, 51>,
    VersionedClause<OMPC_NoOpenMPRoutines, 51>,
    VersionedClause<OMPC_NoParallelism, 51>,
    VersionedClause<OMPC_NoOpenMPConstructs, 60>,
  ];
}
def OMP_Atomic : Directive<[Spelling<"atomic">]> {
  let allowedOnceClauses = [
    VersionedClause<OMPC_AcqRel, 50>,
    VersionedClause<OMPC_Acquire, 50>,
    VersionedClause<OMPC_Capture>,
    VersionedClause<OMPC_Compare, 51>,
    VersionedClause<OMPC_Fail, 51>,
    VersionedClause<OMPC_Hint, 50>,
    VersionedClause<OMPC_Read>,
    VersionedClause<OMPC_Relaxed, 50>,
    VersionedClause<OMPC_Release, 50>,
    VersionedClause<OMPC_SeqCst>,
    VersionedClause<OMPC_Update>,
    VersionedClause<OMPC_Weak, 51>,
    VersionedClause<OMPC_Write>,
  ];
  let association = AS_Block;
  let category = CA_Executable;
}
def OMP_Barrier : Directive<[Spelling<"barrier">]> {
  let association = AS_None;
  let category = CA_Executable;
}
def OMP_BeginAssumes : Directive<[Spelling<"begin assumes">]> {
  let association = AS_Delimited;
  let category = CA_Informational;
  let allowedOnceClauses = [
    VersionedClause<OMPC_Absent, 51>,
    VersionedClause<OMPC_Contains, 51>,
    VersionedClause<OMPC_Holds, 51>,
    VersionedClause<OMPC_NoOpenMP, 51>,
    VersionedClause<OMPC_NoOpenMPRoutines, 51>,
    VersionedClause<OMPC_NoParallelism, 51>,
  ];
  let languages = [L_C];
}
def OMP_EndAssumes : Directive<[Spelling<"end assumes">]> {
  let association = AS_Delimited;
  let category = OMP_BeginAssumes.category;
  let languages = OMP_BeginAssumes.languages;
}
def OMP_BeginDeclareTarget : Directive<[Spelling<"begin declare target", 1, 52>,
                                        Spelling<"begin declare_target", 60>]> {
  let allowedClauses = [
    VersionedClause<OMPC_DeviceType>,
    VersionedClause<OMPC_Indirect, 51>,
    VersionedClause<OMPC_Link>,
    VersionedClause<OMPC_To>,
  ];
  let association = AS_Delimited;
  let category = CA_Declarative;
  let languages = [L_C];
}
def OMP_EndDeclareTarget : Directive<[Spelling<"end declare target", 1, 52>,
                                      Spelling<"end declare_target", 60>]> {
  let association = AS_Delimited;
  let category = OMP_BeginDeclareTarget.category;
  let languages = OMP_BeginDeclareTarget.languages;
}
def OMP_BeginDeclareVariant
    : Directive<[Spelling<"begin declare variant", 1, 52>,
                 Spelling<"begin declare_variant", 60>]> {
  let association = AS_Delimited;
  let category = CA_Declarative;
  let languages = [L_C];
}
def OMP_EndDeclareVariant : Directive<[Spelling<"end declare variant", 1, 52>,
                                       Spelling<"end declare_variant", 60>]> {
  let association = AS_Delimited;
  let category = OMP_BeginDeclareVariant.category;
  let languages = OMP_BeginDeclareVariant.languages;
}
def OMP_Cancel : Directive<[Spelling<"cancel">]> {
  let allowedOnceClauses = [
    VersionedClause<OMPC_CancellationConstructType>,
    VersionedClause<OMPC_If>,
  ];
  let association = AS_None;
  let category = CA_Executable;
}
def OMP_CancellationPoint : Directive<[Spelling<"cancellation point", 1, 52>,
                                       Spelling<"cancellation_point", 60>]> {
  let allowedOnceClauses = [
    VersionedClause<OMPC_CancellationConstructType>,
  ];
  let association = AS_None;
  let category = CA_Executable;
}
def OMP_Critical : Directive<[Spelling<"critical">]> {
  let allowedOnceClauses = [
    VersionedClause<OMPC_Hint>,
  ];
  let association = AS_Block;
  let category = CA_Executable;
}
def OMP_DeclareMapper : Directive<[Spelling<"declare mapper", 1, 52>,
                                   Spelling<"declare_mapper", 60>]> {
  let requiredClauses = [
    VersionedClause<OMPC_Map, 45>,
  ];
  let association = AS_None;
  let category = CA_Declarative;
}
def OMP_DeclareReduction : Directive<[Spelling<"declare reduction", 1, 52>,
                                      Spelling<"declare_reduction", 60>]> {
  let allowedOnceClauses = [
    VersionedClause<OMPC_Initializer>,
  ];
  let association = AS_None;
  let category = CA_Declarative;
}
def OMP_DeclareSimd : Directive<[Spelling<"declare simd", 1, 52>,
                                 Spelling<"declare_simd", 60>]> {
  let allowedClauses = [
    VersionedClause<OMPC_Aligned>,
    VersionedClause<OMPC_Linear>,
    VersionedClause<OMPC_Uniform>,
  ];
  let allowedOnceClauses = [
    VersionedClause<OMPC_SimdLen>,
  ];
  let allowedExclusiveClauses = [
    VersionedClause<OMPC_Inbranch>,
    VersionedClause<OMPC_Notinbranch>,
  ];
  let association = AS_Declaration;
  let category = CA_Declarative;
}
def OMP_DeclareTarget : Directive<[Spelling<"declare target", 1, 52>,
                                   Spelling<"declare_target", 60>]> {
  let allowedClauses = [
    VersionedClause<OMPC_Enter, 52>,
    VersionedClause<OMPC_Indirect, 51>,
    VersionedClause<OMPC_Link>,
    VersionedClause<OMPC_To>,
  ];
  let allowedOnceClauses = [
    VersionedClause<OMPC_DeviceType, 50>,
  ];
  let association = AS_None;
  let category = CA_Declarative;
}
def OMP_DeclareVariant : Directive<[Spelling<"declare variant", 1, 52>,
                                    Spelling<"declare_variant", 60>]> {
  let allowedClauses = [
    VersionedClause<OMPC_AdjustArgs, 51>,
  ];
  let allowedOnceClauses = [
    VersionedClause<OMPC_Match>,
    VersionedClause<OMPC_AppendArgs, 51>,
  ];
  let association = AS_Declaration;
  let category = CA_Declarative;
  let languages = [L_C];
}
def OMP_Depobj : Directive<[Spelling<"depobj">]> {
  let allowedClauses = [
    VersionedClause<OMPC_Depend, 50>,
    // TODO This should ne `none` instead. Comment carried over from
    // OMPKinds.def.
    VersionedClause<OMPC_Depobj, 50>,
    VersionedClause<OMPC_Destroy, 50>,
    VersionedClause<OMPC_Update, 50>,
  ];
  let association = AS_None;
  let category = CA_Executable;
}
def OMP_dispatch : Directive<[Spelling<"dispatch">]> {
  let allowedClauses = [
    VersionedClause<OMPC_Depend>,
    VersionedClause<OMPC_Device>,
    VersionedClause<OMPC_HasDeviceAddr, 51>,
    VersionedClause<OMPC_IsDevicePtr>,
    VersionedClause<OMPC_Nocontext>,
    VersionedClause<OMPC_Novariants>,
    VersionedClause<OMPC_NoWait>,
  ];
  let association = AS_Block;
  let category = CA_Executable;
}
def OMP_Distribute : Directive<[Spelling<"distribute">]> {
  let allowedClauses = [
    VersionedClause<OMPC_Allocate>,
    VersionedClause<OMPC_FirstPrivate>,
    VersionedClause<OMPC_LastPrivate>,
    VersionedClause<OMPC_Private>,
  ];
  let allowedOnceClauses = [
    VersionedClause<OMPC_Collapse>,
    VersionedClause<OMPC_DistSchedule>,
    VersionedClause<OMPC_Order, 50>,
  ];
  let association = AS_Loop;
  let category = CA_Executable;
}
def OMP_Do : Directive<[Spelling<"do">]> {
  let allowedClauses = [
    VersionedClause<OMPC_FirstPrivate>,
    VersionedClause<OMPC_LastPrivate>,
    VersionedClause<OMPC_Linear>,
    VersionedClause<OMPC_Private>,
    VersionedClause<OMPC_Reduction>,
  ];
  let allowedOnceClauses = [
    VersionedClause<OMPC_Collapse>,
    VersionedClause<OMPC_NoWait>,
    VersionedClause<OMPC_Order, 50>,
    VersionedClause<OMPC_Ordered>,
    VersionedClause<OMPC_Schedule>,
  ];
  let association = AS_Loop;
  let category = CA_Executable;
  let languages = [L_Fortran];
}
def OMP_EndDo : Directive<[Spelling<"end do">]> {
  let allowedOnceClauses = [
    VersionedClause<OMPC_NoWait>,
  ];
  let leafConstructs = OMP_Do.leafConstructs;
  let association = OMP_Do.association;
  let category = OMP_Do.category;
  let languages = OMP_Do.languages;
}
def OMP_Error : Directive<[Spelling<"error">]> {
  let allowedClauses = [
    VersionedClause<OMPC_At, 51>,
    VersionedClause<OMPC_Message, 51>,
    VersionedClause<OMPC_Severity, 51>,
  ];
  let association = AS_None;
  let category = CA_Utility;
}
def OMP_Flush : Directive<[Spelling<"flush">]> {
  let allowedOnceClauses = [
    VersionedClause<OMPC_AcqRel, 50>,
    VersionedClause<OMPC_Acquire, 50>,
    // TODO This should ne `none` instead. Comment carried over from
    // OMPKinds.def.
    VersionedClause<OMPC_Flush>,
    VersionedClause<OMPC_Release, 50>,
    VersionedClause<OMPC_SeqCst, 51>,
  ];
  let association = AS_None;
  let category = CA_Executable;
}
def OMP_For : Directive<[Spelling<"for">]> {
  let allowedClauses = [
    VersionedClause<OMPC_Allocate>,
    VersionedClause<OMPC_Collapse>,
    VersionedClause<OMPC_FirstPrivate>,
    VersionedClause<OMPC_LastPrivate>,
    VersionedClause<OMPC_Linear>,
    VersionedClause<OMPC_NoWait>,
    VersionedClause<OMPC_Order, 50>,
    VersionedClause<OMPC_Ordered>,
    VersionedClause<OMPC_Private>,
    VersionedClause<OMPC_Reduction>,
    VersionedClause<OMPC_Schedule>,
  ];
  let association = AS_Loop;
  let category = CA_Executable;
  let languages = [L_C];
}
def OMP_Interchange : Directive<[Spelling<"interchange">]> {
  let allowedOnceClauses = [
    VersionedClause<OMPC_Permutation>,
  ];
  let association = AS_Loop;
  let category = CA_Executable;
}
def OMP_interop : Directive<[Spelling<"interop">]> {
  let allowedClauses = [
    VersionedClause<OMPC_Depend>,
    VersionedClause<OMPC_Destroy>,
    VersionedClause<OMPC_Device>,
    VersionedClause<OMPC_Init>,
    VersionedClause<OMPC_NoWait>,
    VersionedClause<OMPC_Use>,
  ];
  let association = AS_None;
  let category = CA_Executable;
}
def OMP_loop : Directive<[Spelling<"loop">]> {
  let allowedClauses = [
    VersionedClause<OMPC_LastPrivate>,
    VersionedClause<OMPC_Private>,
    VersionedClause<OMPC_Reduction>,
  ];
  let allowedOnceClauses = [
    VersionedClause<OMPC_Bind, 50>,
    VersionedClause<OMPC_Collapse>,
    VersionedClause<OMPC_Order, 50>,
  ];
  let association = AS_Loop;
  let category = CA_Executable;
}
def OMP_masked : Directive<[Spelling<"masked">]> {
  let allowedOnceClauses = [
    VersionedClause<OMPC_Filter>,
  ];
  let association = AS_Block;
  let category = CA_Executable;
}
def OMP_Master : Directive<[Spelling<"master">]> {
  let association = AS_Block;
  let category = CA_Executable;
}
def OMP_Metadirective : Directive<[Spelling<"metadirective">]> {
  let allowedClauses = [
    VersionedClause<OMPC_When>,
  ];
  let allowedOnceClauses = [
    VersionedClause<OMPC_Otherwise, 52>,
    VersionedClause<OMPC_Default, 50, 51>,
  ];
  let association = AS_None;
  let category = CA_Meta;
}
def OMP_Nothing : Directive<[Spelling<"nothing">]> {
  let association = AS_None;
  let category = CA_Utility;
}
def OMP_Ordered : Directive<[Spelling<"ordered">]> {
  let allowedClauses = [
    VersionedClause<OMPC_Depend>,
    VersionedClause<OMPC_Doacross, 52>,
  ];
  let allowedOnceClauses = [
    VersionedClause<OMPC_Simd>,
    VersionedClause<OMPC_Threads>,
  ];
  let association = AS_None;
  // There is also a block-associated "ordered" directive.
  let category = CA_Executable;
}
def OMP_Parallel : Directive<[Spelling<"parallel">]> {
  let allowedClauses = [
    VersionedClause<OMPC_Allocate>,
    VersionedClause<OMPC_Copyin>,
    VersionedClause<OMPC_FirstPrivate>,
    VersionedClause<OMPC_OMPX_Attribute>,
    VersionedClause<OMPC_Private>,
    VersionedClause<OMPC_Reduction>,
    VersionedClause<OMPC_Shared>,
  ];
  let allowedOnceClauses = [VersionedClause<OMPC_Default>,
                            VersionedClause<OMPC_If>,
                            VersionedClause<OMPC_NumThreads>,
                            VersionedClause<OMPC_ProcBind>,
                            VersionedClause<OMPC_Message, 60>,
                            VersionedClause<OMPC_Severity, 60>,
  ];
  let association = AS_Block;
  let category = CA_Executable;
}
def OMP_Requires : Directive<[Spelling<"requires">]> {
  let allowedOnceClauses = [
    VersionedClause<OMPC_UnifiedAddress>,
    VersionedClause<OMPC_UnifiedSharedMemory>,
    // OpenMP 5.2 Spec: If an implementation is not supporting a requirement
    // (reverse offload in this case) then it should give compile-time error
    // termination.
    // Seeting supported version for reverse_offload to a distant future version
    // 9.9 so that its partial support can be tested in the meantime.
    //
    // TODO: Correct this supprted version number whenever complete
    // implementation of reverse_offload is available.
    VersionedClause<OMPC_AtomicDefaultMemOrder>,
    VersionedClause<OMPC_DynamicAllocators>, VersionedClause<OMPC_SelfMaps>,
    VersionedClause<OMPC_ReverseOffload, 99>,
  ];
  let association = AS_None;
  let category = CA_Informational;
}
def OMP_Reverse : Directive<[Spelling<"reverse">]> {
  let association = AS_Loop;
  let category = CA_Executable;
}
def OMP_Scan : Directive<[Spelling<"scan">]> {
  let allowedClauses = [
    VersionedClause<OMPC_Exclusive>,
    VersionedClause<OMPC_Inclusive>,
  ];
  let association = AS_Separating;
  let category = CA_Subsidiary;
}
def OMP_Scope : Directive<[Spelling<"scope">]> {
  let allowedClauses = [
    VersionedClause<OMPC_Private, 51>,
    VersionedClause<OMPC_Reduction, 51>,
    VersionedClause<OMPC_FirstPrivate, 52>,
    VersionedClause<OMPC_Allocate, 52>,
  ];
  let allowedOnceClauses = [
    VersionedClause<OMPC_NoWait, 51>,
  ];
  let association = AS_Block;
  let category = CA_Executable;
}
def OMP_EndScope : Directive<[Spelling<"end scope">]> {
  let allowedOnceClauses = [
    VersionedClause<OMPC_NoWait>,
  ];
  let leafConstructs = OMP_Scope.leafConstructs;
  let association = OMP_Scope.association;
  let category = OMP_Scope.category;
  let languages = [L_Fortran];
}
def OMP_Section : Directive<[Spelling<"section">]> {
  let association = AS_Separating;
  let category = CA_Subsidiary;
}
def OMP_Sections : Directive<[Spelling<"sections">]> {
  let allowedClauses = [
    VersionedClause<OMPC_Allocate>,
    VersionedClause<OMPC_FirstPrivate>,
    VersionedClause<OMPC_LastPrivate>,
    VersionedClause<OMPC_NoWait>,
    VersionedClause<OMPC_Private>,
    VersionedClause<OMPC_Reduction>,
  ];
  let association = AS_Block;
  let category = CA_Executable;
}
def OMP_EndSections : Directive<[Spelling<"end sections">]> {
  let allowedOnceClauses = [
    VersionedClause<OMPC_NoWait>,
  ];
  let leafConstructs = OMP_Sections.leafConstructs;
  let association = OMP_Sections.association;
  let category = OMP_Sections.category;
  let languages = [L_Fortran];
}
def OMP_Simd : Directive<[Spelling<"simd">]> {
  let allowedClauses = [
    VersionedClause<OMPC_Aligned>,
    VersionedClause<OMPC_Allocate>,
    VersionedClause<OMPC_LastPrivate>,
    VersionedClause<OMPC_Linear>,
    VersionedClause<OMPC_NonTemporal, 50>,
    VersionedClause<OMPC_Private>,
    VersionedClause<OMPC_Reduction>,
  ];
  let allowedOnceClauses = [
    VersionedClause<OMPC_Collapse>,
    VersionedClause<OMPC_If, 50>,
    VersionedClause<OMPC_Order, 50>,
    VersionedClause<OMPC_SafeLen>,
    VersionedClause<OMPC_SimdLen>,
  ];
  let association = AS_Loop;
  let category = CA_Executable;
}
def OMP_Single : Directive<[Spelling<"single">]> {
  let allowedClauses = [
    VersionedClause<OMPC_Allocate>,
    VersionedClause<OMPC_CopyPrivate>,
    VersionedClause<OMPC_FirstPrivate>,
    VersionedClause<OMPC_Private>,
  ];
  let allowedOnceClauses = [
    VersionedClause<OMPC_NoWait>,
  ];
  let association = AS_Block;
  let category = CA_Executable;
}
def OMP_EndSingle : Directive<[Spelling<"end single">]> {
  let allowedClauses = [
    VersionedClause<OMPC_CopyPrivate>,
  ];
  let allowedOnceClauses = [
    VersionedClause<OMPC_NoWait>,
  ];
  let leafConstructs = OMP_Single.leafConstructs;
  let association = OMP_Single.association;
  let category = OMP_Single.category;
  let languages = [L_Fortran];
}
def OMP_Target : Directive<[Spelling<"target">]> {
  let allowedClauses = [
    VersionedClause<OMPC_Allocate>,
    VersionedClause<OMPC_Depend>,
    VersionedClause<OMPC_FirstPrivate>,
    VersionedClause<OMPC_HasDeviceAddr, 51>,
    VersionedClause<OMPC_InReduction, 50>,
    VersionedClause<OMPC_IsDevicePtr>,
    VersionedClause<OMPC_Map>,
    VersionedClause<OMPC_OMPX_Attribute>,
    VersionedClause<OMPC_Private>,
    VersionedClause<OMPC_UsesAllocators, 50>,
  ];
  let allowedOnceClauses = [
    VersionedClause<OMPC_DefaultMap>,
    VersionedClause<OMPC_Device>,
<<<<<<< HEAD
    VersionedClause<OMPC_DynGroupprivate>,
=======
    VersionedClause<OMPC_DynGroupprivate, 61>,
>>>>>>> 79be94c9
    VersionedClause<OMPC_If>,
    VersionedClause<OMPC_NoWait>,
    VersionedClause<OMPC_OMPX_Bare>,
    VersionedClause<OMPC_OMPX_DynCGroupMem>,
    VersionedClause<OMPC_ThreadLimit, 51>,
  ];
  let association = AS_Block;
  let category = CA_Executable;
}
def OMP_TargetData : Directive<[Spelling<"target data", 1, 52>,
                                Spelling<"target_data", 60>]> {
  let allowedOnceClauses = [
    VersionedClause<OMPC_Device>,
    VersionedClause<OMPC_If>,
  ];
  let requiredClauses = [
    VersionedClause<OMPC_Map>,
    VersionedClause<OMPC_UseDeviceAddr, 50>,
    VersionedClause<OMPC_UseDevicePtr>,
  ];
  let association = AS_Block;
  let category = CA_Executable;
}
def OMP_TargetEnterData : Directive<[Spelling<"target enter data", 1, 52>,
                                     Spelling<"target_enter_data", 60>]> {
  let allowedClauses = [
    VersionedClause<OMPC_Depend>,
  ];
  let allowedOnceClauses = [
    VersionedClause<OMPC_Device>,
    VersionedClause<OMPC_If>,
    VersionedClause<OMPC_NoWait>,
  ];
  let requiredClauses = [
    VersionedClause<OMPC_Map>,
  ];
  let association = AS_None;
  let category = CA_Executable;
}
def OMP_TargetExitData : Directive<[Spelling<"target exit data", 1, 52>,
                                    Spelling<"target_exit_data", 60>]> {
  let allowedClauses = [
    VersionedClause<OMPC_Depend>,
  ];
  let allowedOnceClauses = [
    VersionedClause<OMPC_Device>,
    VersionedClause<OMPC_If>,
    VersionedClause<OMPC_NoWait>,
  ];
  let requiredClauses = [
    VersionedClause<OMPC_Map>,
  ];
  let association = AS_None;
  let category = CA_Executable;
}
def OMP_TargetUpdate : Directive<[Spelling<"target update", 1, 52>,
                                  Spelling<"target_update", 60>]> {
  let allowedClauses = [
    VersionedClause<OMPC_Depend>,
    VersionedClause<OMPC_From>,
    VersionedClause<OMPC_To>,
  ];
  let allowedOnceClauses = [
    VersionedClause<OMPC_Device>,
    VersionedClause<OMPC_If>,
    VersionedClause<OMPC_NoWait>,
  ];
  let association = AS_None;
  let category = CA_Executable;
}
def OMP_Task : Directive<[Spelling<"task">]> {
  let allowedClauses = [
    VersionedClause<OMPC_Affinity, 50>,
    VersionedClause<OMPC_Allocate>,
    VersionedClause<OMPC_Depend>,
    VersionedClause<OMPC_FirstPrivate>,
    VersionedClause<OMPC_InReduction>,
    VersionedClause<OMPC_Mergeable>,
    VersionedClause<OMPC_Private>,
    VersionedClause<OMPC_Shared>,
    VersionedClause<OMPC_Untied>,
  ];
  let allowedOnceClauses = [
    VersionedClause<OMPC_Default>,
    VersionedClause<OMPC_Detach, 50>,
    VersionedClause<OMPC_Final>,
    VersionedClause<OMPC_If>,
    VersionedClause<OMPC_Priority>,
  ];
  let association = AS_Block;
  let category = CA_Executable;
}
def OMP_TaskGroup : Directive<[Spelling<"taskgroup">]> {
  let allowedClauses = [
    VersionedClause<OMPC_Allocate, 50>,
    VersionedClause<OMPC_TaskReduction, 50>,
  ];
  let association = AS_Block;
  let category = CA_Executable;
}
def OMP_TaskLoop : Directive<[Spelling<"taskloop">]> {
  let allowedClauses = [
    VersionedClause<OMPC_Allocate>,
    VersionedClause<OMPC_FirstPrivate>,
    VersionedClause<OMPC_InReduction>,
    VersionedClause<OMPC_LastPrivate>,
    VersionedClause<OMPC_Mergeable>,
    VersionedClause<OMPC_NoGroup>,
    VersionedClause<OMPC_Private>,
    VersionedClause<OMPC_Reduction>,
    VersionedClause<OMPC_Shared>,
    VersionedClause<OMPC_Untied>,
  ];
  let allowedOnceClauses = [
    VersionedClause<OMPC_Collapse>,
    VersionedClause<OMPC_Default>,
    VersionedClause<OMPC_Final>,
    VersionedClause<OMPC_If>,
    VersionedClause<OMPC_Priority>,
  ];
  let allowedExclusiveClauses = [
    VersionedClause<OMPC_GrainSize>,
    VersionedClause<OMPC_NumTasks>,
  ];
  let association = AS_Loop;
  let category = CA_Executable;
}
def OMP_TaskWait : Directive<[Spelling<"taskwait">]> {
  let allowedClauses = [
    VersionedClause<OMPC_Depend, 50>,
    VersionedClause<OMPC_NoWait, 51>,
  ];
  let association = AS_None;
  let category = CA_Executable;
}
def OMP_TaskYield : Directive<[Spelling<"taskyield">]> {
  let association = AS_None;
  let category = CA_Executable;
}
def OMP_Teams : Directive<[Spelling<"teams">]> {
  let allowedClauses = [
    VersionedClause<OMPC_Allocate>,
    VersionedClause<OMPC_FirstPrivate>,
    VersionedClause<OMPC_OMPX_Attribute>,
    VersionedClause<OMPC_Private>,
    VersionedClause<OMPC_Reduction>,
    VersionedClause<OMPC_Shared>,
  ];
  let allowedOnceClauses = [
    VersionedClause<OMPC_Default>,
<<<<<<< HEAD
    VersionedClause<OMPC_DynGroupprivate>,
=======
    VersionedClause<OMPC_DynGroupprivate, 61>,
>>>>>>> 79be94c9
    VersionedClause<OMPC_If, 52>,
    VersionedClause<OMPC_NumTeams>,
    VersionedClause<OMPC_ThreadLimit>,
  ];
  let association = AS_Block;
  let category = CA_Executable;
}
def OMP_ThreadPrivate : Directive<[Spelling<"threadprivate">]> {
  let association = AS_None;
  let category = CA_Declarative;
}
def OMP_Tile : Directive<[Spelling<"tile">]> {
  let allowedOnceClauses = [
    VersionedClause<OMPC_Sizes, 51>,
  ];
  let association = AS_Loop;
  let category = CA_Executable;
}
def OMP_Stripe : Directive<[Spelling<"stripe">]> {
  let allowedOnceClauses = [
    VersionedClause<OMPC_Sizes, 60>,
  ];
  let association = AS_Loop;
  let category = CA_Executable;
}
def OMP_Unknown : Directive<[Spelling<"unknown">]> {
  let isDefault = true;
  let association = AS_None;
  let category = CA_Utility;
}
def OMP_Unroll : Directive<[Spelling<"unroll">]> {
  let allowedOnceClauses = [
    VersionedClause<OMPC_Full, 51>,
    VersionedClause<OMPC_Partial, 51>,
  ];
  let association = AS_Loop;
  let category = CA_Executable;
}
def OMP_Workshare : Directive<[Spelling<"workshare">]> {
  let allowedOnceClauses = [
    VersionedClause<OMPC_NoWait>,
  ];
  let association = AS_Block;
  let category = CA_Executable;
  let languages = [L_Fortran];
}
def OMP_EndWorkshare : Directive<[Spelling<"end workshare">]> {
  let allowedOnceClauses = [
    VersionedClause<OMPC_NoWait>,
  ];
  let leafConstructs = OMP_Workshare.leafConstructs;
  let association = OMP_Workshare.association;
  let category = OMP_Workshare.category;
  let languages = [L_Fortran];
}

//===----------------------------------------------------------------------===//
// Definitions of OpenMP compound directives
// Sorted alphabetically wrt directive spelling, except "end xyz" immediately
// follows "xyz".
//===----------------------------------------------------------------------===//

def OMP_DistributeParallelDo : Directive<[Spelling<"distribute parallel do">]> {
  let allowedClauses = [
    VersionedClause<OMPC_Allocate>,
    VersionedClause<OMPC_Copyin>,
    VersionedClause<OMPC_Default>,
    VersionedClause<OMPC_FirstPrivate>,
    VersionedClause<OMPC_LastPrivate>,
    VersionedClause<OMPC_Linear>,
    VersionedClause<OMPC_Private>,
    VersionedClause<OMPC_Reduction>,
    VersionedClause<OMPC_Shared>,
  ];
  let allowedOnceClauses = [
    VersionedClause<OMPC_Collapse>,
    VersionedClause<OMPC_DistSchedule>,
    VersionedClause<OMPC_If>,
    VersionedClause<OMPC_NumThreads>,
    VersionedClause<OMPC_Order, 50>,
    VersionedClause<OMPC_ProcBind>,
    VersionedClause<OMPC_Schedule>,
  ];
  let leafConstructs = [OMP_Distribute, OMP_Parallel, OMP_Do];
  let category = CA_Executable;
  let languages = [L_Fortran];
}
def OMP_DistributeParallelDoSimd
    : Directive<[Spelling<"distribute parallel do simd">]> {
  let allowedClauses = [
    VersionedClause<OMPC_Aligned>,
    VersionedClause<OMPC_Allocate>,
    VersionedClause<OMPC_Collapse>,
    VersionedClause<OMPC_Copyin>,
    VersionedClause<OMPC_Default>,
    VersionedClause<OMPC_DistSchedule>,
    VersionedClause<OMPC_FirstPrivate>,
    VersionedClause<OMPC_If>,
    VersionedClause<OMPC_LastPrivate>,
    VersionedClause<OMPC_Linear>,
    VersionedClause<OMPC_NonTemporal>,
    VersionedClause<OMPC_NumThreads>,
    VersionedClause<OMPC_Order, 50>,
    VersionedClause<OMPC_Private>,
    VersionedClause<OMPC_ProcBind>,
    VersionedClause<OMPC_Reduction>,
    VersionedClause<OMPC_SafeLen>,
    VersionedClause<OMPC_Schedule>,
    VersionedClause<OMPC_Shared>,
    VersionedClause<OMPC_SimdLen>,
  ];
  let leafConstructs = [OMP_Distribute, OMP_Parallel, OMP_Do, OMP_Simd];
  let category = CA_Executable;
  let languages = [L_Fortran];
}
def OMP_DistributeParallelFor
    : Directive<[Spelling<"distribute parallel for">]> {
  let allowedClauses = [
    VersionedClause<OMPC_Allocate>,
    VersionedClause<OMPC_Collapse>,
    VersionedClause<OMPC_Copyin>,
    VersionedClause<OMPC_Default>,
    VersionedClause<OMPC_DistSchedule>,
    VersionedClause<OMPC_FirstPrivate>,
    VersionedClause<OMPC_If>,
    VersionedClause<OMPC_LastPrivate>,
    VersionedClause<OMPC_NumThreads>,
    VersionedClause<OMPC_OMPX_Attribute>,
    VersionedClause<OMPC_Order, 50>,
    VersionedClause<OMPC_Private>,
    VersionedClause<OMPC_ProcBind>,
    VersionedClause<OMPC_Reduction>,
    VersionedClause<OMPC_Schedule>,
    VersionedClause<OMPC_Shared>,
  ];
  let leafConstructs = [OMP_Distribute, OMP_Parallel, OMP_For];
  let category = CA_Executable;
  let languages = [L_C];
}
def OMP_DistributeParallelForSimd
    : Directive<[Spelling<"distribute parallel for simd">]> {
  let allowedClauses = [
    VersionedClause<OMPC_Aligned>,
    VersionedClause<OMPC_Allocate>,
    VersionedClause<OMPC_Collapse>,
    VersionedClause<OMPC_Copyin>,
    VersionedClause<OMPC_Default>,
    VersionedClause<OMPC_DistSchedule>,
    VersionedClause<OMPC_FirstPrivate>,
    VersionedClause<OMPC_If>,
    VersionedClause<OMPC_LastPrivate>,
    VersionedClause<OMPC_Linear>,
    VersionedClause<OMPC_NonTemporal, 50>,
    VersionedClause<OMPC_NumThreads>,
    VersionedClause<OMPC_OMPX_Attribute>,
    VersionedClause<OMPC_Order, 50>,
    VersionedClause<OMPC_Private>,
    VersionedClause<OMPC_ProcBind>,
    VersionedClause<OMPC_Reduction>,
    VersionedClause<OMPC_SafeLen>,
    VersionedClause<OMPC_Schedule>,
    VersionedClause<OMPC_Shared>,
    VersionedClause<OMPC_SimdLen>,
  ];
  let leafConstructs = [OMP_Distribute, OMP_Parallel, OMP_For, OMP_Simd];
  let category = CA_Executable;
  let languages = [L_C];
}
def OMP_DistributeSimd : Directive<[Spelling<"distribute simd">]> {
  let allowedClauses = [
    VersionedClause<OMPC_Aligned>,
    VersionedClause<OMPC_Allocate>,
    VersionedClause<OMPC_Copyin>,
    VersionedClause<OMPC_Default>,
    VersionedClause<OMPC_FirstPrivate>,
    VersionedClause<OMPC_LastPrivate>,
    VersionedClause<OMPC_Linear>,
    VersionedClause<OMPC_NonTemporal, 50>,
    VersionedClause<OMPC_Private>,
    VersionedClause<OMPC_Reduction>,
  ];
  let allowedOnceClauses = [
    VersionedClause<OMPC_Collapse>,
    VersionedClause<OMPC_DistSchedule>,
    VersionedClause<OMPC_If, 50>,
    VersionedClause<OMPC_NumThreads>,
    VersionedClause<OMPC_Order, 50>,
    VersionedClause<OMPC_ProcBind>,
    VersionedClause<OMPC_SafeLen>,
    VersionedClause<OMPC_Schedule>,
    VersionedClause<OMPC_SimdLen>,
  ];
  let leafConstructs = [OMP_Distribute, OMP_Simd];
  let category = CA_Executable;
}
def OMP_DoSimd : Directive<[Spelling<"do simd">]> {
  let allowedClauses = [
    VersionedClause<OMPC_Aligned>,
    VersionedClause<OMPC_FirstPrivate>,
    VersionedClause<OMPC_LastPrivate>,
    VersionedClause<OMPC_Linear>,
    VersionedClause<OMPC_Private>,
    VersionedClause<OMPC_Reduction>,
  ];
  let allowedOnceClauses = [
    VersionedClause<OMPC_Collapse>,
    VersionedClause<OMPC_If, 50>,
    VersionedClause<OMPC_NoWait>,
    VersionedClause<OMPC_Order, 50>,
    VersionedClause<OMPC_Ordered>,
    VersionedClause<OMPC_SafeLen>,
    VersionedClause<OMPC_Schedule>,
    VersionedClause<OMPC_SimdLen>,
  ];
  let leafConstructs = [OMP_Do, OMP_Simd];
  let category = CA_Executable;
  let languages = [L_Fortran];
}
def OMP_EndDoSimd : Directive<[Spelling<"end do simd">]> {
  let allowedOnceClauses = [
    VersionedClause<OMPC_NoWait>,
  ];
  let leafConstructs = OMP_DoSimd.leafConstructs;
  let association = OMP_DoSimd.association;
  let category = OMP_DoSimd.category;
  let languages = [L_Fortran];
}
def OMP_ForSimd : Directive<[Spelling<"for simd">]> {
  let allowedClauses = [
    VersionedClause<OMPC_Aligned>,
    VersionedClause<OMPC_Allocate>,
    VersionedClause<OMPC_Collapse>,
    VersionedClause<OMPC_FirstPrivate>,
    VersionedClause<OMPC_If, 50>,
    VersionedClause<OMPC_LastPrivate>,
    VersionedClause<OMPC_Linear>,
    VersionedClause<OMPC_NonTemporal, 50>,
    VersionedClause<OMPC_NoWait>,
    VersionedClause<OMPC_Order, 50>,
    VersionedClause<OMPC_Ordered>,
    VersionedClause<OMPC_Private>,
    VersionedClause<OMPC_Reduction>,
    VersionedClause<OMPC_SafeLen>,
    VersionedClause<OMPC_Schedule>,
    VersionedClause<OMPC_SimdLen>,
  ];
  let leafConstructs = [OMP_For, OMP_Simd];
  let category = CA_Executable;
}
def OMP_target_loop : Directive<[Spelling<"target loop">]> {
  let allowedClauses = [
    VersionedClause<OMPC_Allocate>,
    VersionedClause<OMPC_Depend>,
    VersionedClause<OMPC_FirstPrivate>,
    VersionedClause<OMPC_IsDevicePtr>,
    VersionedClause<OMPC_HasDeviceAddr, 51>,
    VersionedClause<OMPC_LastPrivate>,
    VersionedClause<OMPC_Map>,
    VersionedClause<OMPC_Private>,
    VersionedClause<OMPC_Reduction>,
    VersionedClause<OMPC_UsesAllocators, 50>,
    VersionedClause<OMPC_OMPX_Attribute>,
    VersionedClause<OMPC_InReduction, 50>,

  ];
  let allowedOnceClauses = [
    VersionedClause<OMPC_Bind, 50>,
    VersionedClause<OMPC_Collapse>,
<<<<<<< HEAD
    VersionedClause<OMPC_DynGroupprivate>,
=======
    VersionedClause<OMPC_DynGroupprivate, 61>,
>>>>>>> 79be94c9
    VersionedClause<OMPC_Order>,
    VersionedClause<OMPC_ThreadLimit>,
    VersionedClause<OMPC_OMPX_DynCGroupMem>,
    VersionedClause<OMPC_If>,
    VersionedClause<OMPC_Device>,
    VersionedClause<OMPC_DefaultMap>,
    VersionedClause<OMPC_NoWait>,
  ];
  let leafConstructs = [OMP_Target, OMP_loop];
  let category = CA_Executable;
}
def OMP_MaskedTaskloop : Directive<[Spelling<"masked taskloop">]> {
  let allowedClauses = [
    VersionedClause<OMPC_Allocate>,
    VersionedClause<OMPC_Collapse>,
    VersionedClause<OMPC_Default>,
    VersionedClause<OMPC_Filter>,
    VersionedClause<OMPC_Final>,
    VersionedClause<OMPC_FirstPrivate>,
    VersionedClause<OMPC_GrainSize>,
    VersionedClause<OMPC_If>,
    VersionedClause<OMPC_InReduction>,
    VersionedClause<OMPC_LastPrivate>,
    VersionedClause<OMPC_Mergeable>,
    VersionedClause<OMPC_NoGroup>,
    VersionedClause<OMPC_NumTasks>,
    VersionedClause<OMPC_Priority>,
    VersionedClause<OMPC_Private>,
    VersionedClause<OMPC_Reduction>,
    VersionedClause<OMPC_Shared>,
    VersionedClause<OMPC_Untied>,
  ];
  let leafConstructs = [OMP_masked, OMP_TaskLoop];
  let category = CA_Executable;
}
def OMP_MaskedTaskloopSimd : Directive<[Spelling<"masked taskloop simd">]> {
  let allowedClauses = [
    VersionedClause<OMPC_Aligned>,
    VersionedClause<OMPC_Allocate>,
    VersionedClause<OMPC_Collapse>,
    VersionedClause<OMPC_Default>,
    VersionedClause<OMPC_Filter>,
    VersionedClause<OMPC_Final>,
    VersionedClause<OMPC_FirstPrivate>,
    VersionedClause<OMPC_GrainSize>,
    VersionedClause<OMPC_If>,
    VersionedClause<OMPC_InReduction>,
    VersionedClause<OMPC_LastPrivate>,
    VersionedClause<OMPC_Linear>,
    VersionedClause<OMPC_Mergeable>,
    VersionedClause<OMPC_NoGroup>,
    VersionedClause<OMPC_NonTemporal, 50>,
    VersionedClause<OMPC_NumTasks>,
    VersionedClause<OMPC_Order, 50>,
    VersionedClause<OMPC_Priority>,
    VersionedClause<OMPC_Private>,
    VersionedClause<OMPC_Reduction>,
    VersionedClause<OMPC_SafeLen>,
    VersionedClause<OMPC_Shared>,
    VersionedClause<OMPC_SimdLen>,
    VersionedClause<OMPC_Untied>,
  ];
  let leafConstructs = [OMP_masked, OMP_TaskLoop, OMP_Simd];
  let category = CA_Executable;
}
def OMP_MasterTaskloop : Directive<[Spelling<"master taskloop">]> {
  let allowedClauses = [
    VersionedClause<OMPC_Allocate>,
    VersionedClause<OMPC_Collapse>,
    VersionedClause<OMPC_Default>,
    VersionedClause<OMPC_Final>,
    VersionedClause<OMPC_FirstPrivate>,
    VersionedClause<OMPC_GrainSize>,
    VersionedClause<OMPC_If>,
    VersionedClause<OMPC_InReduction>,
    VersionedClause<OMPC_LastPrivate>,
    VersionedClause<OMPC_Mergeable>,
    VersionedClause<OMPC_NoGroup>,
    VersionedClause<OMPC_NumTasks>,
    VersionedClause<OMPC_Priority>,
    VersionedClause<OMPC_Private>,
    VersionedClause<OMPC_Reduction>,
    VersionedClause<OMPC_Shared>,
    VersionedClause<OMPC_Untied>,
  ];
  let leafConstructs = [OMP_Master, OMP_TaskLoop];
  let category = CA_Executable;
}
def OMP_MasterTaskloopSimd : Directive<[Spelling<"master taskloop simd">]> {
  let allowedClauses = [
    VersionedClause<OMPC_Aligned>,
    VersionedClause<OMPC_Allocate>,
    VersionedClause<OMPC_Collapse>,
    VersionedClause<OMPC_Default>,
    VersionedClause<OMPC_Final>,
    VersionedClause<OMPC_FirstPrivate>,
    VersionedClause<OMPC_GrainSize>,
    VersionedClause<OMPC_If>,
    VersionedClause<OMPC_InReduction>,
    VersionedClause<OMPC_LastPrivate>,
    VersionedClause<OMPC_Linear>,
    VersionedClause<OMPC_Mergeable>,
    VersionedClause<OMPC_NoGroup>,
    VersionedClause<OMPC_NonTemporal, 50>,
    VersionedClause<OMPC_NumTasks>,
    VersionedClause<OMPC_Order, 50>,
    VersionedClause<OMPC_Priority>,
    VersionedClause<OMPC_Private>,
    VersionedClause<OMPC_Reduction>,
    VersionedClause<OMPC_SafeLen>,
    VersionedClause<OMPC_Shared>,
    VersionedClause<OMPC_SimdLen>,
    VersionedClause<OMPC_Untied>,
  ];
  let leafConstructs = [OMP_Master, OMP_TaskLoop, OMP_Simd];
  let category = CA_Executable;
}
def OMP_ParallelDo : Directive<[Spelling<"parallel do">]> {
  let allowedClauses = [
    VersionedClause<OMPC_Copyin>,
    VersionedClause<OMPC_Default>,
    VersionedClause<OMPC_FirstPrivate>,
    VersionedClause<OMPC_LastPrivate>,
    VersionedClause<OMPC_Linear>,
    VersionedClause<OMPC_Private>,
    VersionedClause<OMPC_Reduction>,
    VersionedClause<OMPC_Shared>,
  ];
  let allowedOnceClauses = [
    VersionedClause<OMPC_Collapse>,
    VersionedClause<OMPC_If>,
    VersionedClause<OMPC_NumThreads>,
    VersionedClause<OMPC_Order, 50>,
    VersionedClause<OMPC_Ordered>,
    VersionedClause<OMPC_ProcBind>,
    VersionedClause<OMPC_Schedule>,
  ];
  let leafConstructs = [OMP_Parallel, OMP_Do];
  let category = CA_Executable;
  let languages = [L_Fortran];
}
def OMP_ParallelDoSimd : Directive<[Spelling<"parallel do simd">]> {
  let allowedClauses = [
    VersionedClause<OMPC_Aligned>,
    VersionedClause<OMPC_Allocate>,
    VersionedClause<OMPC_Copyin>,
    VersionedClause<OMPC_Default>,
    VersionedClause<OMPC_FirstPrivate>,
    VersionedClause<OMPC_If>,
    VersionedClause<OMPC_LastPrivate>,
    VersionedClause<OMPC_Linear>,
    VersionedClause<OMPC_NonTemporal>,
    VersionedClause<OMPC_Private>,
    VersionedClause<OMPC_Reduction>,
    VersionedClause<OMPC_Shared>,
  ];
  let allowedOnceClauses = [
    VersionedClause<OMPC_Collapse>,
    VersionedClause<OMPC_NumThreads>,
    VersionedClause<OMPC_Order, 50>,
    VersionedClause<OMPC_Ordered>,
    VersionedClause<OMPC_ProcBind>,
    VersionedClause<OMPC_SafeLen>,
    VersionedClause<OMPC_Schedule>,
    VersionedClause<OMPC_SimdLen>,
  ];
  let leafConstructs = [OMP_Parallel, OMP_Do, OMP_Simd];
  let category = CA_Executable;
  let languages = [L_Fortran];
}
def OMP_ParallelFor : Directive<[Spelling<"parallel for">]> {
  let allowedClauses = [
    VersionedClause<OMPC_Allocate>,
    VersionedClause<OMPC_Collapse>,
    VersionedClause<OMPC_Copyin>,
    VersionedClause<OMPC_Default>,
    VersionedClause<OMPC_FirstPrivate>,
    VersionedClause<OMPC_If>,
    VersionedClause<OMPC_LastPrivate>,
    VersionedClause<OMPC_Linear>,
    VersionedClause<OMPC_NumThreads>,
    VersionedClause<OMPC_OMPX_Attribute>,
    VersionedClause<OMPC_Order, 50>,
    VersionedClause<OMPC_Ordered>,
    VersionedClause<OMPC_Private>,
    VersionedClause<OMPC_ProcBind>,
    VersionedClause<OMPC_Reduction>,
    VersionedClause<OMPC_Schedule>,
    VersionedClause<OMPC_Shared>,
  ];
  let leafConstructs = [OMP_Parallel, OMP_For];
  let category = CA_Executable;
  let languages = [L_C];
}
def OMP_ParallelForSimd : Directive<[Spelling<"parallel for simd">]> {
  let allowedClauses = [
    VersionedClause<OMPC_Aligned>,
    VersionedClause<OMPC_Allocate>,
    VersionedClause<OMPC_Collapse>,
    VersionedClause<OMPC_Copyin>,
    VersionedClause<OMPC_Default>,
    VersionedClause<OMPC_FirstPrivate>,
    VersionedClause<OMPC_If>,
    VersionedClause<OMPC_LastPrivate>,
    VersionedClause<OMPC_Linear>,
    VersionedClause<OMPC_NonTemporal, 50>,
    VersionedClause<OMPC_NumThreads>,
    VersionedClause<OMPC_OMPX_Attribute>,
    VersionedClause<OMPC_Order, 50>,
    VersionedClause<OMPC_Ordered>,
    VersionedClause<OMPC_Private>,
    VersionedClause<OMPC_ProcBind>,
    VersionedClause<OMPC_Reduction>,
    VersionedClause<OMPC_SafeLen>,
    VersionedClause<OMPC_Schedule>,
    VersionedClause<OMPC_Shared>,
    VersionedClause<OMPC_SimdLen>,
  ];
  let leafConstructs = [OMP_Parallel, OMP_For, OMP_Simd];
  let category = CA_Executable;
  let languages = [L_C];
}
def OMP_parallel_loop : Directive<[Spelling<"parallel loop">]> {
  let allowedClauses = [
    VersionedClause<OMPC_Allocate>,
    VersionedClause<OMPC_Copyin>,
    VersionedClause<OMPC_FirstPrivate>,
    VersionedClause<OMPC_LastPrivate>,
    VersionedClause<OMPC_OMPX_Attribute>,
    VersionedClause<OMPC_Private>,
    VersionedClause<OMPC_Reduction>,
    VersionedClause<OMPC_Shared>,
  ];
  let allowedOnceClauses = [
    VersionedClause<OMPC_Bind, 50>,
    VersionedClause<OMPC_Collapse>,
    VersionedClause<OMPC_Default>,
    VersionedClause<OMPC_If>,
    VersionedClause<OMPC_NumThreads>,
    VersionedClause<OMPC_Order>,
    VersionedClause<OMPC_ProcBind>,
  ];
  let leafConstructs = [OMP_Parallel, OMP_loop];
  let category = CA_Executable;
}
def OMP_ParallelMasked : Directive<[Spelling<"parallel masked">]> {
  let allowedClauses = [
    VersionedClause<OMPC_Allocate>,
    VersionedClause<OMPC_Copyin>,
    VersionedClause<OMPC_Default>,
    VersionedClause<OMPC_Filter>,
    VersionedClause<OMPC_FirstPrivate>,
    VersionedClause<OMPC_If>,
    VersionedClause<OMPC_NumThreads>,
    VersionedClause<OMPC_OMPX_Attribute>,
    VersionedClause<OMPC_Private>,
    VersionedClause<OMPC_ProcBind>,
    VersionedClause<OMPC_Reduction>,
    VersionedClause<OMPC_Shared>,
  ];
  let leafConstructs = [OMP_Parallel, OMP_masked];
  let category = CA_Executable;
}
def OMP_ParallelMaskedTaskloop
    : Directive<[Spelling<"parallel masked taskloop">]> {
  let allowedClauses = [
    VersionedClause<OMPC_Allocate>,
    VersionedClause<OMPC_Collapse>,
    VersionedClause<OMPC_Copyin>,
    VersionedClause<OMPC_Default>,
    VersionedClause<OMPC_Filter>,
    VersionedClause<OMPC_Final>,
    VersionedClause<OMPC_FirstPrivate>,
    VersionedClause<OMPC_GrainSize>,
    VersionedClause<OMPC_If>,
    VersionedClause<OMPC_LastPrivate>,
    VersionedClause<OMPC_Mergeable>,
    VersionedClause<OMPC_NoGroup>,
    VersionedClause<OMPC_NumTasks>,
    VersionedClause<OMPC_NumThreads>,
    VersionedClause<OMPC_OMPX_Attribute>,
    VersionedClause<OMPC_Priority>,
    VersionedClause<OMPC_Private>,
    VersionedClause<OMPC_ProcBind>,
    VersionedClause<OMPC_Reduction>,
    VersionedClause<OMPC_Shared>,
    VersionedClause<OMPC_Untied>,
  ];
  let leafConstructs = [OMP_Parallel, OMP_masked, OMP_TaskLoop];
  let category = CA_Executable;
}
def OMP_ParallelMaskedTaskloopSimd
    : Directive<[Spelling<"parallel masked taskloop simd">]> {
  let allowedClauses = [
    VersionedClause<OMPC_Aligned>,
    VersionedClause<OMPC_Allocate>,
    VersionedClause<OMPC_Collapse>,
    VersionedClause<OMPC_Copyin>,
    VersionedClause<OMPC_Default>,
    VersionedClause<OMPC_Filter>,
    VersionedClause<OMPC_Final>,
    VersionedClause<OMPC_FirstPrivate>,
    VersionedClause<OMPC_GrainSize>,
    VersionedClause<OMPC_If>,
    VersionedClause<OMPC_LastPrivate>,
    VersionedClause<OMPC_Linear>,
    VersionedClause<OMPC_Mergeable>,
    VersionedClause<OMPC_NoGroup>,
    VersionedClause<OMPC_NonTemporal, 50>,
    VersionedClause<OMPC_NumTasks>,
    VersionedClause<OMPC_NumThreads>,
    VersionedClause<OMPC_OMPX_Attribute>,
    VersionedClause<OMPC_Order, 50>,
    VersionedClause<OMPC_Priority>,
    VersionedClause<OMPC_Private>,
    VersionedClause<OMPC_ProcBind>,
    VersionedClause<OMPC_Reduction>,
    VersionedClause<OMPC_SafeLen>,
    VersionedClause<OMPC_Shared>,
    VersionedClause<OMPC_SimdLen>,
    VersionedClause<OMPC_Untied>,
  ];
  let leafConstructs = [OMP_Parallel, OMP_masked, OMP_TaskLoop, OMP_Simd];
  let category = CA_Executable;
}
def OMP_ParallelMaster : Directive<[Spelling<"parallel master">]> {
  let allowedClauses = [
    VersionedClause<OMPC_Allocate>,
    VersionedClause<OMPC_Copyin>,
    VersionedClause<OMPC_Default>,
    VersionedClause<OMPC_FirstPrivate>,
    VersionedClause<OMPC_If>,
    VersionedClause<OMPC_NumThreads>,
    VersionedClause<OMPC_OMPX_Attribute>,
    VersionedClause<OMPC_Private>,
    VersionedClause<OMPC_ProcBind>,
    VersionedClause<OMPC_Reduction>,
    VersionedClause<OMPC_Shared>,
  ];
  let leafConstructs = [OMP_Parallel, OMP_Master];
  let category = CA_Executable;
}
def OMP_ParallelMasterTaskloop
    : Directive<[Spelling<"parallel master taskloop">]> {
  let allowedClauses = [
    VersionedClause<OMPC_Allocate>,
    VersionedClause<OMPC_Collapse>,
    VersionedClause<OMPC_Copyin>,
    VersionedClause<OMPC_Default>,
    VersionedClause<OMPC_Final>,
    VersionedClause<OMPC_FirstPrivate>,
    VersionedClause<OMPC_GrainSize>,
    VersionedClause<OMPC_If>,
    VersionedClause<OMPC_LastPrivate>,
    VersionedClause<OMPC_Mergeable>,
    VersionedClause<OMPC_NoGroup>,
    VersionedClause<OMPC_NumTasks>,
    VersionedClause<OMPC_NumThreads>,
    VersionedClause<OMPC_OMPX_Attribute>,
    VersionedClause<OMPC_Priority>,
    VersionedClause<OMPC_Private>,
    VersionedClause<OMPC_ProcBind>,
    VersionedClause<OMPC_Reduction>,
    VersionedClause<OMPC_Shared>,
    VersionedClause<OMPC_Untied>,
  ];
  let leafConstructs = [OMP_Parallel, OMP_Master, OMP_TaskLoop];
  let category = CA_Executable;
}
def OMP_ParallelMasterTaskloopSimd
    : Directive<[Spelling<"parallel master taskloop simd">]> {
  let allowedClauses = [
    VersionedClause<OMPC_Aligned>,
    VersionedClause<OMPC_Allocate>,
    VersionedClause<OMPC_Collapse>,
    VersionedClause<OMPC_Copyin>,
    VersionedClause<OMPC_Default>,
    VersionedClause<OMPC_Final>,
    VersionedClause<OMPC_FirstPrivate>,
    VersionedClause<OMPC_GrainSize>,
    VersionedClause<OMPC_If>,
    VersionedClause<OMPC_LastPrivate>,
    VersionedClause<OMPC_Linear>,
    VersionedClause<OMPC_Mergeable>,
    VersionedClause<OMPC_NoGroup>,
    VersionedClause<OMPC_NonTemporal, 50>,
    VersionedClause<OMPC_NumTasks>,
    VersionedClause<OMPC_NumThreads>,
    VersionedClause<OMPC_OMPX_Attribute>,
    VersionedClause<OMPC_Order, 50>,
    VersionedClause<OMPC_Priority>,
    VersionedClause<OMPC_Private>,
    VersionedClause<OMPC_ProcBind>,
    VersionedClause<OMPC_Reduction>,
    VersionedClause<OMPC_SafeLen>,
    VersionedClause<OMPC_Shared>,
    VersionedClause<OMPC_SimdLen>,
    VersionedClause<OMPC_Untied>,
  ];
  let leafConstructs = [OMP_Parallel, OMP_Master, OMP_TaskLoop, OMP_Simd];
  let category = CA_Executable;
}
def OMP_ParallelSections : Directive<[Spelling<"parallel sections">]> {
  let allowedClauses = [
    VersionedClause<OMPC_Allocate>,
    VersionedClause<OMPC_Copyin>,
    VersionedClause<OMPC_Default>,
    VersionedClause<OMPC_FirstPrivate>,
    VersionedClause<OMPC_LastPrivate>,
    VersionedClause<OMPC_OMPX_Attribute>,
    VersionedClause<OMPC_Private>,
    VersionedClause<OMPC_ProcBind>,
    VersionedClause<OMPC_Reduction>,
    VersionedClause<OMPC_Shared>,
  ];
  let allowedOnceClauses = [
    VersionedClause<OMPC_If>,
    VersionedClause<OMPC_NumThreads>,
  ];
  let leafConstructs = [OMP_Parallel, OMP_Sections];
  let category = CA_Executable;
}
def OMP_ParallelWorkshare : Directive<[Spelling<"parallel workshare">]> {
  let allowedClauses = [
    VersionedClause<OMPC_Allocate>,
    VersionedClause<OMPC_Copyin>,
    VersionedClause<OMPC_Default>,
    VersionedClause<OMPC_FirstPrivate>,
    VersionedClause<OMPC_Private>,
    VersionedClause<OMPC_Reduction>,
    VersionedClause<OMPC_Shared>,
  ];
  let allowedOnceClauses = [
    VersionedClause<OMPC_If>,
    VersionedClause<OMPC_NumThreads>,
    VersionedClause<OMPC_ProcBind>,
  ];
  let leafConstructs = [OMP_Parallel, OMP_Workshare];
  let category = CA_Executable;
  let languages = [L_Fortran];
}
def OMP_TargetParallel : Directive<[Spelling<"target parallel">]> {
  let allowedClauses = [
    VersionedClause<OMPC_Allocate>,
    VersionedClause<OMPC_Default>,
    VersionedClause<OMPC_Depend>,
    VersionedClause<OMPC_FirstPrivate>,
    VersionedClause<OMPC_HasDeviceAddr, 51>,
    VersionedClause<OMPC_If>,
    VersionedClause<OMPC_IsDevicePtr>,
    VersionedClause<OMPC_Map>,
    VersionedClause<OMPC_NoWait>,
    VersionedClause<OMPC_OMPX_Attribute>,
    VersionedClause<OMPC_Private>,
    VersionedClause<OMPC_Reduction>,
    VersionedClause<OMPC_Shared>,
    VersionedClause<OMPC_UsesAllocators, 50>,
  ];
  let allowedOnceClauses = [
    VersionedClause<OMPC_DefaultMap>,
    VersionedClause<OMPC_Device>,
<<<<<<< HEAD
    VersionedClause<OMPC_DynGroupprivate>,
=======
    VersionedClause<OMPC_DynGroupprivate, 61>,
>>>>>>> 79be94c9
    VersionedClause<OMPC_NumThreads>,
    VersionedClause<OMPC_OMPX_DynCGroupMem>,
    VersionedClause<OMPC_ProcBind>,
    VersionedClause<OMPC_ThreadLimit, 51>,
  ];
  let leafConstructs = [OMP_Target, OMP_Parallel];
  let category = CA_Executable;
}
def OMP_TargetParallelDo : Directive<[Spelling<"target parallel do">]> {
  let allowedClauses = [
    VersionedClause<OMPC_Allocator>,
    VersionedClause<OMPC_Default>,
    VersionedClause<OMPC_Depend>,
    VersionedClause<OMPC_FirstPrivate>,
    VersionedClause<OMPC_HasDeviceAddr, 51>,
    VersionedClause<OMPC_If>,
    VersionedClause<OMPC_IsDevicePtr>,
    VersionedClause<OMPC_LastPrivate>,
    VersionedClause<OMPC_Linear>,
    VersionedClause<OMPC_Map>,
    VersionedClause<OMPC_Private>,
    VersionedClause<OMPC_Reduction>,
    VersionedClause<OMPC_Shared>,
    VersionedClause<OMPC_UsesAllocators>,
  ];
  let allowedOnceClauses = [
    VersionedClause<OMPC_Collapse>,
    VersionedClause<OMPC_DefaultMap>,
    VersionedClause<OMPC_Device>,
    VersionedClause<OMPC_DynGroupprivate, 61>,
    VersionedClause<OMPC_NoWait>,
    VersionedClause<OMPC_NumThreads>,
    VersionedClause<OMPC_Order, 50>,
    VersionedClause<OMPC_Ordered>,
    VersionedClause<OMPC_ProcBind>,
    VersionedClause<OMPC_Schedule>,
  ];
  let leafConstructs = [OMP_Target, OMP_Parallel, OMP_Do];
  let category = CA_Executable;
  let languages = [L_Fortran];
}
def OMP_TargetParallelDoSimd
    : Directive<[Spelling<"target parallel do simd">]> {
  let allowedClauses = [
    VersionedClause<OMPC_Aligned>,
    VersionedClause<OMPC_Allocate>,
    VersionedClause<OMPC_Collapse>,
    VersionedClause<OMPC_Default>,
    VersionedClause<OMPC_DefaultMap>,
    VersionedClause<OMPC_Depend>,
    VersionedClause<OMPC_Device>,
    VersionedClause<OMPC_FirstPrivate>,
    VersionedClause<OMPC_HasDeviceAddr, 51>,
    VersionedClause<OMPC_If>,
    VersionedClause<OMPC_IsDevicePtr>,
    VersionedClause<OMPC_LastPrivate>,
    VersionedClause<OMPC_Linear>,
    VersionedClause<OMPC_Map>,
    VersionedClause<OMPC_NonTemporal>,
    VersionedClause<OMPC_NoWait>,
    VersionedClause<OMPC_NumThreads>,
    VersionedClause<OMPC_Order, 50>,
    VersionedClause<OMPC_Ordered>,
    VersionedClause<OMPC_Private>,
    VersionedClause<OMPC_ProcBind>,
    VersionedClause<OMPC_Reduction>,
    VersionedClause<OMPC_SafeLen>,
    VersionedClause<OMPC_Schedule>,
    VersionedClause<OMPC_Shared>,
    VersionedClause<OMPC_SimdLen>,
    VersionedClause<OMPC_UsesAllocators>,
  ];
  let allowedOnceClauses = [
    VersionedClause<OMPC_DynGroupprivate, 61>,
  ];
  let leafConstructs = [OMP_Target, OMP_Parallel, OMP_Do, OMP_Simd];
  let category = CA_Executable;
  let languages = [L_Fortran];
}
def OMP_TargetParallelFor : Directive<[Spelling<"target parallel for">]> {
  let allowedClauses = [
    VersionedClause<OMPC_Allocate>,
    VersionedClause<OMPC_Collapse>,
    VersionedClause<OMPC_Default>,
    VersionedClause<OMPC_DefaultMap>,
    VersionedClause<OMPC_Depend>,
    VersionedClause<OMPC_Device>,
    VersionedClause<OMPC_FirstPrivate>,
    VersionedClause<OMPC_HasDeviceAddr, 51>,
    VersionedClause<OMPC_If>,
    VersionedClause<OMPC_IsDevicePtr>,
    VersionedClause<OMPC_LastPrivate>,
    VersionedClause<OMPC_Linear>,
    VersionedClause<OMPC_Map>,
    VersionedClause<OMPC_NoWait>,
    VersionedClause<OMPC_NumThreads>,
    VersionedClause<OMPC_OMPX_Attribute>,
    VersionedClause<OMPC_Order, 50>,
    VersionedClause<OMPC_Ordered>,
    VersionedClause<OMPC_Private>,
    VersionedClause<OMPC_ProcBind>,
    VersionedClause<OMPC_Reduction>,
    VersionedClause<OMPC_Schedule>,
    VersionedClause<OMPC_Shared>,
    VersionedClause<OMPC_UsesAllocators, 50>,
  ];
  let allowedOnceClauses = [
<<<<<<< HEAD
    VersionedClause<OMPC_DynGroupprivate>,
=======
    VersionedClause<OMPC_DynGroupprivate, 61>,
>>>>>>> 79be94c9
    VersionedClause<OMPC_OMPX_DynCGroupMem>,
    VersionedClause<OMPC_ThreadLimit, 51>,
  ];
  let leafConstructs = [OMP_Target, OMP_Parallel, OMP_For];
  let category = CA_Executable;
  let languages = [L_C];
}
def OMP_TargetParallelForSimd
    : Directive<[Spelling<"target parallel for simd">]> {
  let allowedClauses = [
    VersionedClause<OMPC_Aligned>,
    VersionedClause<OMPC_Allocate>,
    VersionedClause<OMPC_Collapse>,
    VersionedClause<OMPC_Default>,
    VersionedClause<OMPC_DefaultMap>,
    VersionedClause<OMPC_Depend>,
    VersionedClause<OMPC_Device>,
    VersionedClause<OMPC_FirstPrivate>,
    VersionedClause<OMPC_HasDeviceAddr, 51>,
    VersionedClause<OMPC_If>,
    VersionedClause<OMPC_IsDevicePtr>,
    VersionedClause<OMPC_LastPrivate>,
    VersionedClause<OMPC_Linear>,
    VersionedClause<OMPC_Map>,
    VersionedClause<OMPC_NonTemporal, 50>,
    VersionedClause<OMPC_NoWait>,
    VersionedClause<OMPC_NumThreads>,
    VersionedClause<OMPC_OMPX_Attribute>,
    VersionedClause<OMPC_Order, 50>,
    VersionedClause<OMPC_Ordered>,
    VersionedClause<OMPC_Private>,
    VersionedClause<OMPC_ProcBind>,
    VersionedClause<OMPC_Reduction>,
    VersionedClause<OMPC_SafeLen>,
    VersionedClause<OMPC_Schedule>,
    VersionedClause<OMPC_Shared>,
    VersionedClause<OMPC_SimdLen>,
    VersionedClause<OMPC_UsesAllocators, 50>,
  ];
  let allowedOnceClauses = [
<<<<<<< HEAD
    VersionedClause<OMPC_DynGroupprivate>,
=======
    VersionedClause<OMPC_DynGroupprivate, 61>,
>>>>>>> 79be94c9
    VersionedClause<OMPC_OMPX_DynCGroupMem>,
    VersionedClause<OMPC_ThreadLimit, 51>,
  ];
  let leafConstructs = [OMP_Target, OMP_Parallel, OMP_For, OMP_Simd];
  let category = CA_Executable;
  let languages = [L_C];
}
def OMP_target_parallel_loop : Directive<[Spelling<"target parallel loop">]> {
  let allowedClauses = [
    VersionedClause<OMPC_Allocate>,
    VersionedClause<OMPC_Depend>,
    VersionedClause<OMPC_Device>,
    VersionedClause<OMPC_FirstPrivate>,
    VersionedClause<OMPC_HasDeviceAddr, 51>,
    VersionedClause<OMPC_If>,
    VersionedClause<OMPC_IsDevicePtr>,
    VersionedClause<OMPC_LastPrivate>,
    VersionedClause<OMPC_Map>,
    VersionedClause<OMPC_OMPX_Attribute>,
    VersionedClause<OMPC_Private>,
    VersionedClause<OMPC_Reduction>,
    VersionedClause<OMPC_Shared>,
    VersionedClause<OMPC_UsesAllocators, 50>,
  ];
  let allowedOnceClauses = [
    VersionedClause<OMPC_Bind, 50>,
    VersionedClause<OMPC_Collapse>,
    VersionedClause<OMPC_Default>,
    VersionedClause<OMPC_DefaultMap>,
<<<<<<< HEAD
    VersionedClause<OMPC_DynGroupprivate>,
=======
    VersionedClause<OMPC_DynGroupprivate, 61>,
>>>>>>> 79be94c9
    VersionedClause<OMPC_NoWait>,
    VersionedClause<OMPC_NumThreads>,
    VersionedClause<OMPC_OMPX_DynCGroupMem>,
    VersionedClause<OMPC_Order>,
    VersionedClause<OMPC_ProcBind>,
    VersionedClause<OMPC_ThreadLimit, 51>,
  ];
  let leafConstructs = [OMP_Target, OMP_Parallel, OMP_loop];
  let category = CA_Executable;
}
def OMP_TargetSimd : Directive<[Spelling<"target simd">]> {
  let allowedClauses = [
    VersionedClause<OMPC_Aligned>,
    VersionedClause<OMPC_Allocate>,
    VersionedClause<OMPC_Depend>,
    VersionedClause<OMPC_FirstPrivate>,
    VersionedClause<OMPC_HasDeviceAddr, 51>,
    VersionedClause<OMPC_If>,
    VersionedClause<OMPC_IsDevicePtr>,
    VersionedClause<OMPC_LastPrivate>,
    VersionedClause<OMPC_Linear>,
    VersionedClause<OMPC_Map>,
    VersionedClause<OMPC_NonTemporal, 50>,
    VersionedClause<OMPC_NoWait>,
    VersionedClause<OMPC_OMPX_Attribute>,
    VersionedClause<OMPC_Private>,
    VersionedClause<OMPC_Reduction>,
    VersionedClause<OMPC_Shared>,
    VersionedClause<OMPC_UsesAllocators, 50>,
  ];
  let allowedOnceClauses = [
    VersionedClause<OMPC_Collapse>,
    VersionedClause<OMPC_DefaultMap>,
    VersionedClause<OMPC_Device>,
<<<<<<< HEAD
    VersionedClause<OMPC_DynGroupprivate>,
=======
    VersionedClause<OMPC_DynGroupprivate, 61>,
>>>>>>> 79be94c9
    VersionedClause<OMPC_NumThreads>,
    VersionedClause<OMPC_OMPX_DynCGroupMem>,
    VersionedClause<OMPC_Order, 50>,
    VersionedClause<OMPC_ProcBind>,
    VersionedClause<OMPC_SafeLen>,
    VersionedClause<OMPC_Schedule>,
    VersionedClause<OMPC_SimdLen>,
    VersionedClause<OMPC_ThreadLimit, 51>,
  ];
  let leafConstructs = [OMP_Target, OMP_Simd];
  let category = CA_Executable;
}
def OMP_TargetTeams : Directive<[Spelling<"target teams">]> {
  let allowedClauses = [
    VersionedClause<OMPC_Allocate>,
    VersionedClause<OMPC_Depend>,
    VersionedClause<OMPC_FirstPrivate>,
    VersionedClause<OMPC_HasDeviceAddr, 51>,
    VersionedClause<OMPC_If>,
    VersionedClause<OMPC_IsDevicePtr>,
    VersionedClause<OMPC_Map>,
    VersionedClause<OMPC_OMPX_Attribute>,
    VersionedClause<OMPC_Private>,
    VersionedClause<OMPC_Reduction>,
    VersionedClause<OMPC_Shared>,
    VersionedClause<OMPC_UsesAllocators, 50>,
  ];
  let allowedOnceClauses = [
    VersionedClause<OMPC_Default>,
    VersionedClause<OMPC_DefaultMap>,
    VersionedClause<OMPC_Device>,
<<<<<<< HEAD
    VersionedClause<OMPC_DynGroupprivate>,
=======
    VersionedClause<OMPC_DynGroupprivate, 61>,
>>>>>>> 79be94c9
    VersionedClause<OMPC_NoWait>,
    VersionedClause<OMPC_NumTeams>,
    VersionedClause<OMPC_OMPX_DynCGroupMem>,
    VersionedClause<OMPC_OMPX_Bare>,
    VersionedClause<OMPC_ThreadLimit>,
  ];
  let leafConstructs = [OMP_Target, OMP_Teams];
  let category = CA_Executable;
}
def OMP_TargetTeamsDistribute
    : Directive<[Spelling<"target teams distribute">]> {
  let allowedClauses = [
    VersionedClause<OMPC_Allocate>,
    VersionedClause<OMPC_Depend>,
    VersionedClause<OMPC_FirstPrivate>,
    VersionedClause<OMPC_HasDeviceAddr, 51>,
    VersionedClause<OMPC_If>,
    VersionedClause<OMPC_IsDevicePtr>,
    VersionedClause<OMPC_LastPrivate>,
    VersionedClause<OMPC_Map>,
    VersionedClause<OMPC_OMPX_Attribute>,
    VersionedClause<OMPC_Private>,
    VersionedClause<OMPC_Reduction>,
    VersionedClause<OMPC_Shared>,
    VersionedClause<OMPC_UsesAllocators, 50>,
  ];
  let allowedOnceClauses = [
    VersionedClause<OMPC_Collapse>,
    VersionedClause<OMPC_Default>,
    VersionedClause<OMPC_DefaultMap>,
    VersionedClause<OMPC_Device>,
    VersionedClause<OMPC_DistSchedule>,
<<<<<<< HEAD
    VersionedClause<OMPC_DynGroupprivate>,
=======
    VersionedClause<OMPC_DynGroupprivate, 61>,
>>>>>>> 79be94c9
    VersionedClause<OMPC_NoWait>,
    VersionedClause<OMPC_NumTeams>,
    VersionedClause<OMPC_OMPX_DynCGroupMem>,
    VersionedClause<OMPC_Order, 50>,
    VersionedClause<OMPC_ThreadLimit>,
  ];
  let leafConstructs = [OMP_Target, OMP_Teams, OMP_Distribute];
  let category = CA_Executable;
}
def OMP_TargetTeamsDistributeParallelDo
    : Directive<[Spelling<"target teams distribute parallel do">]> {
  let allowedClauses = [
    VersionedClause<OMPC_Allocate>,
    VersionedClause<OMPC_Depend>,
    VersionedClause<OMPC_FirstPrivate>,
    VersionedClause<OMPC_HasDeviceAddr, 51>,
    VersionedClause<OMPC_If>,
    VersionedClause<OMPC_IsDevicePtr>,
    VersionedClause<OMPC_LastPrivate>,
    VersionedClause<OMPC_Linear>,
    VersionedClause<OMPC_Map>,
    VersionedClause<OMPC_Private>,
    VersionedClause<OMPC_Reduction>,
    VersionedClause<OMPC_Shared>,
    VersionedClause<OMPC_UsesAllocators>,
  ];
  let allowedOnceClauses = [
    VersionedClause<OMPC_Collapse>,
    VersionedClause<OMPC_Default>,
    VersionedClause<OMPC_DefaultMap>,
    VersionedClause<OMPC_Device>,
    VersionedClause<OMPC_DistSchedule>,
<<<<<<< HEAD
    VersionedClause<OMPC_DynGroupprivate>,
=======
    VersionedClause<OMPC_DynGroupprivate, 61>,
>>>>>>> 79be94c9
    VersionedClause<OMPC_NoWait>,
    VersionedClause<OMPC_NumTeams>,
    VersionedClause<OMPC_NumThreads>,
    VersionedClause<OMPC_Order, 50>,
    VersionedClause<OMPC_ProcBind>,
    VersionedClause<OMPC_Schedule>,
    VersionedClause<OMPC_ThreadLimit>,
  ];
  let leafConstructs =
      [OMP_Target, OMP_Teams, OMP_Distribute, OMP_Parallel, OMP_Do];
  let category = CA_Executable;
  let languages = [L_Fortran];
}
def OMP_TargetTeamsDistributeParallelDoSimd
    : Directive<[Spelling<"target teams distribute parallel do simd">]> {
  let allowedClauses = [
    VersionedClause<OMPC_Aligned>,
    VersionedClause<OMPC_Allocate>,
    VersionedClause<OMPC_Depend>,
    VersionedClause<OMPC_FirstPrivate>,
    VersionedClause<OMPC_HasDeviceAddr, 51>,
    VersionedClause<OMPC_If>,
    VersionedClause<OMPC_IsDevicePtr>,
    VersionedClause<OMPC_LastPrivate>,
    VersionedClause<OMPC_Linear>,
    VersionedClause<OMPC_Map>,
    VersionedClause<OMPC_NonTemporal>,
    VersionedClause<OMPC_Private>,
    VersionedClause<OMPC_Reduction>,
    VersionedClause<OMPC_Shared>,
    VersionedClause<OMPC_UsesAllocators>,
  ];
  let allowedOnceClauses = [
    VersionedClause<OMPC_Collapse>,
    VersionedClause<OMPC_Default>,
    VersionedClause<OMPC_DefaultMap>,
    VersionedClause<OMPC_Device>,
    VersionedClause<OMPC_DistSchedule>,
<<<<<<< HEAD
    VersionedClause<OMPC_DynGroupprivate>,
=======
    VersionedClause<OMPC_DynGroupprivate, 61>,
>>>>>>> 79be94c9
    VersionedClause<OMPC_NoWait>,
    VersionedClause<OMPC_NumTeams>,
    VersionedClause<OMPC_NumThreads>,
    VersionedClause<OMPC_Order, 50>,
    VersionedClause<OMPC_ProcBind>,
    VersionedClause<OMPC_SafeLen>,
    VersionedClause<OMPC_Schedule>,
    VersionedClause<OMPC_SimdLen>,
    VersionedClause<OMPC_ThreadLimit>,
  ];
  let leafConstructs =
      [OMP_Target, OMP_Teams, OMP_Distribute, OMP_Parallel, OMP_Do, OMP_Simd];
  let category = CA_Executable;
  let languages = [L_Fortran];
}
def OMP_TargetTeamsDistributeParallelFor
    : Directive<[Spelling<"target teams distribute parallel for">]> {
  let allowedClauses = [
    VersionedClause<OMPC_Allocate>,
    VersionedClause<OMPC_Collapse>,
    VersionedClause<OMPC_Default>,
    VersionedClause<OMPC_DefaultMap>,
    VersionedClause<OMPC_Depend>,
    VersionedClause<OMPC_Device>,
    VersionedClause<OMPC_DistSchedule>,
    VersionedClause<OMPC_FirstPrivate>,
    VersionedClause<OMPC_HasDeviceAddr, 51>,
    VersionedClause<OMPC_If>,
    VersionedClause<OMPC_IsDevicePtr>,
    VersionedClause<OMPC_LastPrivate>,
    VersionedClause<OMPC_Map>,
    VersionedClause<OMPC_NoWait>,
    VersionedClause<OMPC_NumTeams>,
    VersionedClause<OMPC_NumThreads>,
    VersionedClause<OMPC_OMPX_Attribute>,
    VersionedClause<OMPC_Order, 50>,
    VersionedClause<OMPC_Private>,
    VersionedClause<OMPC_ProcBind>,
    VersionedClause<OMPC_Reduction>,
    VersionedClause<OMPC_Schedule>,
    VersionedClause<OMPC_Shared>,
    VersionedClause<OMPC_ThreadLimit>,
    VersionedClause<OMPC_UsesAllocators, 50>,
  ];
  let allowedOnceClauses = [
<<<<<<< HEAD
    VersionedClause<OMPC_DynGroupprivate>,
=======
    VersionedClause<OMPC_DynGroupprivate, 61>,
>>>>>>> 79be94c9
    VersionedClause<OMPC_OMPX_DynCGroupMem>,
  ];
  let leafConstructs =
      [OMP_Target, OMP_Teams, OMP_Distribute, OMP_Parallel, OMP_For];
  let category = CA_Executable;
  let languages = [L_C];
}
def OMP_TargetTeamsDistributeParallelForSimd
    : Directive<[Spelling<"target teams distribute parallel for simd">]> {
  let allowedClauses = [
    VersionedClause<OMPC_Aligned>,
    VersionedClause<OMPC_Allocate>,
    VersionedClause<OMPC_Collapse>,
    VersionedClause<OMPC_Default>,
    VersionedClause<OMPC_DefaultMap>,
    VersionedClause<OMPC_Depend>,
    VersionedClause<OMPC_Device>,
    VersionedClause<OMPC_DistSchedule>,
    VersionedClause<OMPC_FirstPrivate>,
    VersionedClause<OMPC_HasDeviceAddr, 51>,
    VersionedClause<OMPC_If>,
    VersionedClause<OMPC_IsDevicePtr>,
    VersionedClause<OMPC_LastPrivate>,
    VersionedClause<OMPC_Linear>,
    VersionedClause<OMPC_Map>,
    VersionedClause<OMPC_NonTemporal, 50>,
    VersionedClause<OMPC_NoWait>,
    VersionedClause<OMPC_NumTeams>,
    VersionedClause<OMPC_NumThreads>,
    VersionedClause<OMPC_OMPX_Attribute>,
    VersionedClause<OMPC_Order, 50>,
    VersionedClause<OMPC_Private>,
    VersionedClause<OMPC_ProcBind>,
    VersionedClause<OMPC_Reduction>,
    VersionedClause<OMPC_SafeLen>,
    VersionedClause<OMPC_Schedule>,
    VersionedClause<OMPC_Shared>,
    VersionedClause<OMPC_SimdLen>,
    VersionedClause<OMPC_ThreadLimit>,
    VersionedClause<OMPC_UsesAllocators, 50>,
  ];
  let allowedOnceClauses = [
<<<<<<< HEAD
    VersionedClause<OMPC_DynGroupprivate>,
=======
    VersionedClause<OMPC_DynGroupprivate, 61>,
>>>>>>> 79be94c9
    VersionedClause<OMPC_OMPX_DynCGroupMem>,
  ];
  let leafConstructs =
      [OMP_Target, OMP_Teams, OMP_Distribute, OMP_Parallel, OMP_For, OMP_Simd];
  let category = CA_Executable;
  let languages = [L_C];
}
def OMP_TargetTeamsDistributeSimd
    : Directive<[Spelling<"target teams distribute simd">]> {
  let allowedClauses = [
    VersionedClause<OMPC_Aligned>,
    VersionedClause<OMPC_Allocate>,
    VersionedClause<OMPC_Depend>,
    VersionedClause<OMPC_FirstPrivate>,
    VersionedClause<OMPC_HasDeviceAddr, 51>,
    VersionedClause<OMPC_If>,
    VersionedClause<OMPC_IsDevicePtr>,
    VersionedClause<OMPC_LastPrivate>,
    VersionedClause<OMPC_Linear>,
    VersionedClause<OMPC_Map>,
    VersionedClause<OMPC_NonTemporal, 50>,
    VersionedClause<OMPC_OMPX_Attribute>,
    VersionedClause<OMPC_Private>,
    VersionedClause<OMPC_Reduction>,
    VersionedClause<OMPC_Shared>,
    VersionedClause<OMPC_UsesAllocators, 50>,
  ];
  let allowedOnceClauses = [
    VersionedClause<OMPC_Collapse>,
    VersionedClause<OMPC_DefaultMap>,
    VersionedClause<OMPC_Device>,
    VersionedClause<OMPC_DistSchedule>,
<<<<<<< HEAD
    VersionedClause<OMPC_DynGroupprivate>,
=======
    VersionedClause<OMPC_DynGroupprivate, 61>,
>>>>>>> 79be94c9
    VersionedClause<OMPC_NoWait>,
    VersionedClause<OMPC_NumTeams>,
    VersionedClause<OMPC_OMPX_DynCGroupMem>,
    VersionedClause<OMPC_Order, 50>,
    VersionedClause<OMPC_SafeLen>,
    VersionedClause<OMPC_SimdLen>,
    VersionedClause<OMPC_ThreadLimit>,
  ];
  let leafConstructs = [OMP_Target, OMP_Teams, OMP_Distribute, OMP_Simd];
  let category = CA_Executable;
}
def OMP_target_teams_loop : Directive<[Spelling<"target teams loop">]> {
  let allowedClauses = [
    VersionedClause<OMPC_Allocate>,
    VersionedClause<OMPC_DefaultMap>,
    VersionedClause<OMPC_Depend>,
    VersionedClause<OMPC_Device>,
    VersionedClause<OMPC_FirstPrivate>,
    VersionedClause<OMPC_HasDeviceAddr, 51>,
    VersionedClause<OMPC_If>,
    VersionedClause<OMPC_IsDevicePtr>,
    VersionedClause<OMPC_LastPrivate>,
    VersionedClause<OMPC_Map>,
    VersionedClause<OMPC_OMPX_Attribute>,
    VersionedClause<OMPC_Private>,
    VersionedClause<OMPC_Reduction>,
    VersionedClause<OMPC_Shared>,
    VersionedClause<OMPC_UsesAllocators, 50>,
  ];
  let allowedOnceClauses = [
    VersionedClause<OMPC_Bind, 50>,
    VersionedClause<OMPC_Collapse>,
    VersionedClause<OMPC_Default>,
<<<<<<< HEAD
    VersionedClause<OMPC_DynGroupprivate>,
=======
    VersionedClause<OMPC_DynGroupprivate, 61>,
>>>>>>> 79be94c9
    VersionedClause<OMPC_NoWait>,
    VersionedClause<OMPC_NumTeams>,
    VersionedClause<OMPC_OMPX_DynCGroupMem>,
    VersionedClause<OMPC_Order>,
    VersionedClause<OMPC_ThreadLimit>,
  ];
  let leafConstructs = [OMP_Target, OMP_Teams, OMP_loop];
  let category = CA_Executable;
}
def OMP_TaskLoopSimd : Directive<[Spelling<"taskloop simd">]> {
  let allowedClauses = [
    VersionedClause<OMPC_Aligned>,
    VersionedClause<OMPC_Allocate>,
    VersionedClause<OMPC_Default>,
    VersionedClause<OMPC_FirstPrivate>,
    VersionedClause<OMPC_If>,
    VersionedClause<OMPC_InReduction>,
    VersionedClause<OMPC_LastPrivate>,
    VersionedClause<OMPC_Linear>,
    VersionedClause<OMPC_Mergeable>,
    VersionedClause<OMPC_NoGroup>,
    VersionedClause<OMPC_NonTemporal, 50>,
    VersionedClause<OMPC_Private>,
    VersionedClause<OMPC_Reduction>,
    VersionedClause<OMPC_Shared>,
    VersionedClause<OMPC_Untied>,
  ];
  let allowedOnceClauses = [
    VersionedClause<OMPC_Collapse>,
    VersionedClause<OMPC_Final>,
    VersionedClause<OMPC_Order, 50>,
    VersionedClause<OMPC_Priority>,
    VersionedClause<OMPC_SafeLen>,
    VersionedClause<OMPC_SimdLen>,
  ];
  let allowedExclusiveClauses = [
    VersionedClause<OMPC_GrainSize>,
    VersionedClause<OMPC_NumTasks>,
  ];
  let leafConstructs = [OMP_TaskLoop, OMP_Simd];
  let category = CA_Executable;
}
def OMP_TeamsDistribute : Directive<[Spelling<"teams distribute">]> {
  let allowedClauses = [
    VersionedClause<OMPC_Allocate>,
    VersionedClause<OMPC_Collapse>,
    VersionedClause<OMPC_Default>,
    VersionedClause<OMPC_DistSchedule>,
    VersionedClause<OMPC_FirstPrivate>,
    VersionedClause<OMPC_LastPrivate>,
    VersionedClause<OMPC_NumTeams>,
    VersionedClause<OMPC_OMPX_Attribute>,
    VersionedClause<OMPC_Private>,
    VersionedClause<OMPC_Reduction>,
    VersionedClause<OMPC_Shared>,
    VersionedClause<OMPC_ThreadLimit>,
  ];
  let allowedOnceClauses = [
<<<<<<< HEAD
    VersionedClause<OMPC_DynGroupprivate>,
=======
    VersionedClause<OMPC_DynGroupprivate, 61>,
>>>>>>> 79be94c9
    VersionedClause<OMPC_If>,
    VersionedClause<OMPC_Order, 50>,
  ];
  let leafConstructs = [OMP_Teams, OMP_Distribute];
  let category = CA_Executable;
}
def OMP_TeamsDistributeParallelDo
    : Directive<[Spelling<"teams distribute parallel do">]> {
  let allowedClauses = [
    VersionedClause<OMPC_Allocate>,
    VersionedClause<OMPC_Copyin>,
    VersionedClause<OMPC_FirstPrivate>,
    VersionedClause<OMPC_If>,
    VersionedClause<OMPC_LastPrivate>,
    VersionedClause<OMPC_Linear>,
    VersionedClause<OMPC_Private>,
    VersionedClause<OMPC_Reduction>,
    VersionedClause<OMPC_Shared>,
  ];
  let allowedOnceClauses = [
    VersionedClause<OMPC_Collapse>,
    VersionedClause<OMPC_Default>,
    VersionedClause<OMPC_DistSchedule>,
<<<<<<< HEAD
    VersionedClause<OMPC_DynGroupprivate>,
=======
    VersionedClause<OMPC_DynGroupprivate, 61>,
>>>>>>> 79be94c9
    VersionedClause<OMPC_NumTeams>,
    VersionedClause<OMPC_NumThreads>,
    VersionedClause<OMPC_Order, 50>,
    VersionedClause<OMPC_ProcBind>,
    VersionedClause<OMPC_Schedule>,
    VersionedClause<OMPC_ThreadLimit>,
  ];
  let leafConstructs = [OMP_Teams, OMP_Distribute, OMP_Parallel, OMP_Do];
  let category = CA_Executable;
  let languages = [L_Fortran];
}
def OMP_TeamsDistributeParallelDoSimd
    : Directive<[Spelling<"teams distribute parallel do simd">]> {
  let allowedClauses = [
    VersionedClause<OMPC_Aligned>,
    VersionedClause<OMPC_Allocate>,
    VersionedClause<OMPC_FirstPrivate>,
    VersionedClause<OMPC_If>,
    VersionedClause<OMPC_LastPrivate>,
    VersionedClause<OMPC_Linear>,
    VersionedClause<OMPC_NonTemporal>,
    VersionedClause<OMPC_Private>,
    VersionedClause<OMPC_Reduction>,
    VersionedClause<OMPC_Shared>,
  ];
  let allowedOnceClauses = [
    VersionedClause<OMPC_Collapse>,
    VersionedClause<OMPC_Default>,
    VersionedClause<OMPC_DistSchedule>,
<<<<<<< HEAD
    VersionedClause<OMPC_DynGroupprivate>,
=======
    VersionedClause<OMPC_DynGroupprivate, 61>,
>>>>>>> 79be94c9
    VersionedClause<OMPC_NumTeams>,
    VersionedClause<OMPC_NumThreads>,
    VersionedClause<OMPC_Order, 50>,
    VersionedClause<OMPC_ProcBind>,
    VersionedClause<OMPC_SafeLen>,
    VersionedClause<OMPC_Schedule>,
    VersionedClause<OMPC_SimdLen>,
    VersionedClause<OMPC_ThreadLimit>,
  ];
  let leafConstructs =
      [OMP_Teams, OMP_Distribute, OMP_Parallel, OMP_Do, OMP_Simd];
  let category = CA_Executable;
  let languages = [L_Fortran];
}
def OMP_TeamsDistributeParallelFor
    : Directive<[Spelling<"teams distribute parallel for">]> {
  let allowedClauses = [
    VersionedClause<OMPC_Allocate>,
    VersionedClause<OMPC_Collapse>,
    VersionedClause<OMPC_Copyin>,
    VersionedClause<OMPC_Default>,
    VersionedClause<OMPC_DistSchedule>,
    VersionedClause<OMPC_FirstPrivate>,
    VersionedClause<OMPC_If>,
    VersionedClause<OMPC_LastPrivate>,
    VersionedClause<OMPC_NumTeams>,
    VersionedClause<OMPC_NumThreads>,
    VersionedClause<OMPC_OMPX_Attribute>,
    VersionedClause<OMPC_Order, 50>,
    VersionedClause<OMPC_Private>,
    VersionedClause<OMPC_ProcBind>,
    VersionedClause<OMPC_Reduction>,
    VersionedClause<OMPC_Schedule>,
    VersionedClause<OMPC_Shared>,
    VersionedClause<OMPC_ThreadLimit>,
  ];
  let allowedOnceClauses = [
    VersionedClause<OMPC_DynGroupprivate, 61>,
  ];
  let leafConstructs = [OMP_Teams, OMP_Distribute, OMP_Parallel, OMP_For];
  let category = CA_Executable;
  let languages = [L_C];
}
def OMP_TeamsDistributeParallelForSimd
    : Directive<[Spelling<"teams distribute parallel for simd">]> {
  let allowedClauses = [
    VersionedClause<OMPC_Aligned>,
    VersionedClause<OMPC_Allocate>,
    VersionedClause<OMPC_Collapse>,
    VersionedClause<OMPC_Default>,
    VersionedClause<OMPC_DistSchedule>,
    VersionedClause<OMPC_DynGroupprivate>,
    VersionedClause<OMPC_FirstPrivate>,
    VersionedClause<OMPC_If>,
    VersionedClause<OMPC_LastPrivate>,
    VersionedClause<OMPC_Linear>,
    VersionedClause<OMPC_NonTemporal, 50>,
    VersionedClause<OMPC_NumTeams>,
    VersionedClause<OMPC_NumThreads>,
    VersionedClause<OMPC_OMPX_Attribute>,
    VersionedClause<OMPC_Order, 50>,
    VersionedClause<OMPC_Private>,
    VersionedClause<OMPC_ProcBind>,
    VersionedClause<OMPC_Reduction>,
    VersionedClause<OMPC_SafeLen>,
    VersionedClause<OMPC_Schedule>,
    VersionedClause<OMPC_Shared>,
    VersionedClause<OMPC_SimdLen>,
    VersionedClause<OMPC_ThreadLimit>,
  ];
  let allowedOnceClauses = [
    VersionedClause<OMPC_DynGroupprivate, 61>,
  ];
  let leafConstructs =
      [OMP_Teams, OMP_Distribute, OMP_Parallel, OMP_For, OMP_Simd];
  let category = CA_Executable;
  let languages = [L_C];
}
def OMP_TeamsDistributeSimd : Directive<[Spelling<"teams distribute simd">]> {
  let allowedClauses = [
    VersionedClause<OMPC_Aligned>,
    VersionedClause<OMPC_Allocate>,
    VersionedClause<OMPC_FirstPrivate>,
    VersionedClause<OMPC_If, 50>,
    VersionedClause<OMPC_LastPrivate>,
    VersionedClause<OMPC_Linear>,
    VersionedClause<OMPC_NonTemporal, 50>,
    VersionedClause<OMPC_OMPX_Attribute>,
    VersionedClause<OMPC_Private>,
    VersionedClause<OMPC_Reduction>,
    VersionedClause<OMPC_Shared>,
  ];
  let allowedOnceClauses = [
    VersionedClause<OMPC_Collapse>,
    VersionedClause<OMPC_Default>,
    VersionedClause<OMPC_DistSchedule>,
<<<<<<< HEAD
    VersionedClause<OMPC_DynGroupprivate>,
=======
    VersionedClause<OMPC_DynGroupprivate, 61>,
>>>>>>> 79be94c9
    VersionedClause<OMPC_NumTeams>,
    VersionedClause<OMPC_Order, 50>,
    VersionedClause<OMPC_SafeLen>,
    VersionedClause<OMPC_SimdLen>,
    VersionedClause<OMPC_ThreadLimit>,
  ];
  let leafConstructs = [OMP_Teams, OMP_Distribute, OMP_Simd];
  let category = CA_Executable;
}
def OMP_teams_loop : Directive<[Spelling<"teams loop">]> {
  let allowedClauses = [
    VersionedClause<OMPC_Allocate>,
    VersionedClause<OMPC_FirstPrivate>,
    VersionedClause<OMPC_LastPrivate>,
    VersionedClause<OMPC_OMPX_Attribute>,
    VersionedClause<OMPC_Private>,
    VersionedClause<OMPC_Reduction>,
    VersionedClause<OMPC_Shared>,
  ];
  let allowedOnceClauses = [
    VersionedClause<OMPC_Bind, 50>,
    VersionedClause<OMPC_Collapse>,
    VersionedClause<OMPC_Default>,
<<<<<<< HEAD
    VersionedClause<OMPC_DynGroupprivate>,
=======
    VersionedClause<OMPC_DynGroupprivate, 61>,
>>>>>>> 79be94c9
    VersionedClause<OMPC_NumTeams>,
    VersionedClause<OMPC_Order>,
    VersionedClause<OMPC_ThreadLimit>,
  ];
  let leafConstructs = [OMP_Teams, OMP_loop];
  let category = CA_Executable;
}<|MERGE_RESOLUTION|>--- conflicted
+++ resolved
@@ -179,11 +179,8 @@
   let clangClass = "OMPDynamicAllocatorsClause";
 }
 def OMPC_DynGroupprivate : Clause<[Spelling<"dyn_groupprivate">]> {
-<<<<<<< HEAD
   let clangClass = "OMPDynGroupprivateClause";
-=======
   let flangClass = "OmpDynGroupprivateClause";
->>>>>>> 79be94c9
 }
 def OMPC_Enter : Clause<[Spelling<"enter">]> {
   let flangClass = "OmpEnterClause";
@@ -1111,11 +1108,7 @@
   let allowedOnceClauses = [
     VersionedClause<OMPC_DefaultMap>,
     VersionedClause<OMPC_Device>,
-<<<<<<< HEAD
-    VersionedClause<OMPC_DynGroupprivate>,
-=======
     VersionedClause<OMPC_DynGroupprivate, 61>,
->>>>>>> 79be94c9
     VersionedClause<OMPC_If>,
     VersionedClause<OMPC_NoWait>,
     VersionedClause<OMPC_OMPX_Bare>,
@@ -1266,11 +1259,7 @@
   ];
   let allowedOnceClauses = [
     VersionedClause<OMPC_Default>,
-<<<<<<< HEAD
-    VersionedClause<OMPC_DynGroupprivate>,
-=======
     VersionedClause<OMPC_DynGroupprivate, 61>,
->>>>>>> 79be94c9
     VersionedClause<OMPC_If, 52>,
     VersionedClause<OMPC_NumTeams>,
     VersionedClause<OMPC_ThreadLimit>,
@@ -1539,11 +1528,7 @@
   let allowedOnceClauses = [
     VersionedClause<OMPC_Bind, 50>,
     VersionedClause<OMPC_Collapse>,
-<<<<<<< HEAD
-    VersionedClause<OMPC_DynGroupprivate>,
-=======
     VersionedClause<OMPC_DynGroupprivate, 61>,
->>>>>>> 79be94c9
     VersionedClause<OMPC_Order>,
     VersionedClause<OMPC_ThreadLimit>,
     VersionedClause<OMPC_OMPX_DynCGroupMem>,
@@ -2005,11 +1990,7 @@
   let allowedOnceClauses = [
     VersionedClause<OMPC_DefaultMap>,
     VersionedClause<OMPC_Device>,
-<<<<<<< HEAD
-    VersionedClause<OMPC_DynGroupprivate>,
-=======
     VersionedClause<OMPC_DynGroupprivate, 61>,
->>>>>>> 79be94c9
     VersionedClause<OMPC_NumThreads>,
     VersionedClause<OMPC_OMPX_DynCGroupMem>,
     VersionedClause<OMPC_ProcBind>,
@@ -2117,11 +2098,7 @@
     VersionedClause<OMPC_UsesAllocators, 50>,
   ];
   let allowedOnceClauses = [
-<<<<<<< HEAD
-    VersionedClause<OMPC_DynGroupprivate>,
-=======
     VersionedClause<OMPC_DynGroupprivate, 61>,
->>>>>>> 79be94c9
     VersionedClause<OMPC_OMPX_DynCGroupMem>,
     VersionedClause<OMPC_ThreadLimit, 51>,
   ];
@@ -2162,11 +2139,7 @@
     VersionedClause<OMPC_UsesAllocators, 50>,
   ];
   let allowedOnceClauses = [
-<<<<<<< HEAD
-    VersionedClause<OMPC_DynGroupprivate>,
-=======
     VersionedClause<OMPC_DynGroupprivate, 61>,
->>>>>>> 79be94c9
     VersionedClause<OMPC_OMPX_DynCGroupMem>,
     VersionedClause<OMPC_ThreadLimit, 51>,
   ];
@@ -2196,11 +2169,7 @@
     VersionedClause<OMPC_Collapse>,
     VersionedClause<OMPC_Default>,
     VersionedClause<OMPC_DefaultMap>,
-<<<<<<< HEAD
-    VersionedClause<OMPC_DynGroupprivate>,
-=======
     VersionedClause<OMPC_DynGroupprivate, 61>,
->>>>>>> 79be94c9
     VersionedClause<OMPC_NoWait>,
     VersionedClause<OMPC_NumThreads>,
     VersionedClause<OMPC_OMPX_DynCGroupMem>,
@@ -2235,11 +2204,7 @@
     VersionedClause<OMPC_Collapse>,
     VersionedClause<OMPC_DefaultMap>,
     VersionedClause<OMPC_Device>,
-<<<<<<< HEAD
-    VersionedClause<OMPC_DynGroupprivate>,
-=======
     VersionedClause<OMPC_DynGroupprivate, 61>,
->>>>>>> 79be94c9
     VersionedClause<OMPC_NumThreads>,
     VersionedClause<OMPC_OMPX_DynCGroupMem>,
     VersionedClause<OMPC_Order, 50>,
@@ -2271,11 +2236,7 @@
     VersionedClause<OMPC_Default>,
     VersionedClause<OMPC_DefaultMap>,
     VersionedClause<OMPC_Device>,
-<<<<<<< HEAD
-    VersionedClause<OMPC_DynGroupprivate>,
-=======
     VersionedClause<OMPC_DynGroupprivate, 61>,
->>>>>>> 79be94c9
     VersionedClause<OMPC_NoWait>,
     VersionedClause<OMPC_NumTeams>,
     VersionedClause<OMPC_OMPX_DynCGroupMem>,
@@ -2308,11 +2269,7 @@
     VersionedClause<OMPC_DefaultMap>,
     VersionedClause<OMPC_Device>,
     VersionedClause<OMPC_DistSchedule>,
-<<<<<<< HEAD
-    VersionedClause<OMPC_DynGroupprivate>,
-=======
     VersionedClause<OMPC_DynGroupprivate, 61>,
->>>>>>> 79be94c9
     VersionedClause<OMPC_NoWait>,
     VersionedClause<OMPC_NumTeams>,
     VersionedClause<OMPC_OMPX_DynCGroupMem>,
@@ -2345,11 +2302,7 @@
     VersionedClause<OMPC_DefaultMap>,
     VersionedClause<OMPC_Device>,
     VersionedClause<OMPC_DistSchedule>,
-<<<<<<< HEAD
-    VersionedClause<OMPC_DynGroupprivate>,
-=======
     VersionedClause<OMPC_DynGroupprivate, 61>,
->>>>>>> 79be94c9
     VersionedClause<OMPC_NoWait>,
     VersionedClause<OMPC_NumTeams>,
     VersionedClause<OMPC_NumThreads>,
@@ -2388,11 +2341,7 @@
     VersionedClause<OMPC_DefaultMap>,
     VersionedClause<OMPC_Device>,
     VersionedClause<OMPC_DistSchedule>,
-<<<<<<< HEAD
-    VersionedClause<OMPC_DynGroupprivate>,
-=======
     VersionedClause<OMPC_DynGroupprivate, 61>,
->>>>>>> 79be94c9
     VersionedClause<OMPC_NoWait>,
     VersionedClause<OMPC_NumTeams>,
     VersionedClause<OMPC_NumThreads>,
@@ -2438,11 +2387,7 @@
     VersionedClause<OMPC_UsesAllocators, 50>,
   ];
   let allowedOnceClauses = [
-<<<<<<< HEAD
-    VersionedClause<OMPC_DynGroupprivate>,
-=======
     VersionedClause<OMPC_DynGroupprivate, 61>,
->>>>>>> 79be94c9
     VersionedClause<OMPC_OMPX_DynCGroupMem>,
   ];
   let leafConstructs =
@@ -2485,11 +2430,7 @@
     VersionedClause<OMPC_UsesAllocators, 50>,
   ];
   let allowedOnceClauses = [
-<<<<<<< HEAD
-    VersionedClause<OMPC_DynGroupprivate>,
-=======
     VersionedClause<OMPC_DynGroupprivate, 61>,
->>>>>>> 79be94c9
     VersionedClause<OMPC_OMPX_DynCGroupMem>,
   ];
   let leafConstructs =
@@ -2522,11 +2463,7 @@
     VersionedClause<OMPC_DefaultMap>,
     VersionedClause<OMPC_Device>,
     VersionedClause<OMPC_DistSchedule>,
-<<<<<<< HEAD
-    VersionedClause<OMPC_DynGroupprivate>,
-=======
     VersionedClause<OMPC_DynGroupprivate, 61>,
->>>>>>> 79be94c9
     VersionedClause<OMPC_NoWait>,
     VersionedClause<OMPC_NumTeams>,
     VersionedClause<OMPC_OMPX_DynCGroupMem>,
@@ -2560,11 +2497,7 @@
     VersionedClause<OMPC_Bind, 50>,
     VersionedClause<OMPC_Collapse>,
     VersionedClause<OMPC_Default>,
-<<<<<<< HEAD
-    VersionedClause<OMPC_DynGroupprivate>,
-=======
     VersionedClause<OMPC_DynGroupprivate, 61>,
->>>>>>> 79be94c9
     VersionedClause<OMPC_NoWait>,
     VersionedClause<OMPC_NumTeams>,
     VersionedClause<OMPC_OMPX_DynCGroupMem>,
@@ -2623,11 +2556,7 @@
     VersionedClause<OMPC_ThreadLimit>,
   ];
   let allowedOnceClauses = [
-<<<<<<< HEAD
-    VersionedClause<OMPC_DynGroupprivate>,
-=======
     VersionedClause<OMPC_DynGroupprivate, 61>,
->>>>>>> 79be94c9
     VersionedClause<OMPC_If>,
     VersionedClause<OMPC_Order, 50>,
   ];
@@ -2651,11 +2580,7 @@
     VersionedClause<OMPC_Collapse>,
     VersionedClause<OMPC_Default>,
     VersionedClause<OMPC_DistSchedule>,
-<<<<<<< HEAD
-    VersionedClause<OMPC_DynGroupprivate>,
-=======
     VersionedClause<OMPC_DynGroupprivate, 61>,
->>>>>>> 79be94c9
     VersionedClause<OMPC_NumTeams>,
     VersionedClause<OMPC_NumThreads>,
     VersionedClause<OMPC_Order, 50>,
@@ -2685,11 +2610,7 @@
     VersionedClause<OMPC_Collapse>,
     VersionedClause<OMPC_Default>,
     VersionedClause<OMPC_DistSchedule>,
-<<<<<<< HEAD
-    VersionedClause<OMPC_DynGroupprivate>,
-=======
     VersionedClause<OMPC_DynGroupprivate, 61>,
->>>>>>> 79be94c9
     VersionedClause<OMPC_NumTeams>,
     VersionedClause<OMPC_NumThreads>,
     VersionedClause<OMPC_Order, 50>,
@@ -2786,11 +2707,7 @@
     VersionedClause<OMPC_Collapse>,
     VersionedClause<OMPC_Default>,
     VersionedClause<OMPC_DistSchedule>,
-<<<<<<< HEAD
-    VersionedClause<OMPC_DynGroupprivate>,
-=======
     VersionedClause<OMPC_DynGroupprivate, 61>,
->>>>>>> 79be94c9
     VersionedClause<OMPC_NumTeams>,
     VersionedClause<OMPC_Order, 50>,
     VersionedClause<OMPC_SafeLen>,
@@ -2814,11 +2731,7 @@
     VersionedClause<OMPC_Bind, 50>,
     VersionedClause<OMPC_Collapse>,
     VersionedClause<OMPC_Default>,
-<<<<<<< HEAD
-    VersionedClause<OMPC_DynGroupprivate>,
-=======
     VersionedClause<OMPC_DynGroupprivate, 61>,
->>>>>>> 79be94c9
     VersionedClause<OMPC_NumTeams>,
     VersionedClause<OMPC_Order>,
     VersionedClause<OMPC_ThreadLimit>,
