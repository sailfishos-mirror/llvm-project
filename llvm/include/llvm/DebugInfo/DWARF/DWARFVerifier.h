//===- DWARFVerifier.h ----------------------------------------------------===//
//
// Part of the LLVM Project, under the Apache License v2.0 with LLVM Exceptions.
// See https://llvm.org/LICENSE.txt for license information.
// SPDX-License-Identifier: Apache-2.0 WITH LLVM-exception
//
//===----------------------------------------------------------------------===//

#ifndef LLVM_DEBUGINFO_DWARF_DWARFVERIFIER_H
#define LLVM_DEBUGINFO_DWARF_DWARFVERIFIER_H

#include "llvm/ADT/StringMap.h"
#include "llvm/DebugInfo/DIContext.h"
#include "llvm/DebugInfo/DWARF/DWARFAcceleratorTable.h"
#include "llvm/DebugInfo/DWARF/DWARFAddressRange.h"
#include "llvm/DebugInfo/DWARF/DWARFDie.h"
#include "llvm/DebugInfo/DWARF/DWARFExpression.h"
#include "llvm/DebugInfo/DWARF/DWARFUnitIndex.h"
#include "llvm/Support/Compiler.h"
#include <cstdint>
#include <map>
#include <mutex>
#include <set>

namespace llvm {
class raw_ostream;
struct DWARFAddressRange;
class DWARFUnit;
class DWARFUnitVector;
struct DWARFAttribute;
class DWARFContext;
class DWARFDataExtractor;
class DWARFDebugAbbrev;
class DataExtractor;
struct DWARFSection;

struct AggregationData {
  unsigned OverallCount;
  std::map<std::string, unsigned> DetailedCounts;
};

class OutputCategoryAggregator {
private:
  std::mutex WriteMutex;
  std::map<std::string, AggregationData, std::less<>> Aggregation;
  uint64_t NumErrors = 0;
  bool IncludeDetail;

public:
  OutputCategoryAggregator(bool includeDetail = false)
      : IncludeDetail(includeDetail) {}
  void ShowDetail(bool showDetail) { IncludeDetail = showDetail; }
  size_t GetNumCategories() const { return Aggregation.size(); }
<<<<<<< HEAD
  void Report(StringRef category, std::function<void()> detailCallback);
  void Report(StringRef category, StringRef sub_category,
              std::function<void()> detailCallback);
  void EnumerateResults(std::function<void(StringRef, unsigned)> handleCounts);
  void EnumerateDetailedResultsFor(
=======
  LLVM_ABI void Report(StringRef category,
                       std::function<void()> detailCallback);
  LLVM_ABI void Report(StringRef category, StringRef sub_category,
                       std::function<void()> detailCallback);
  LLVM_ABI void
  EnumerateResults(std::function<void(StringRef, unsigned)> handleCounts);
  LLVM_ABI void EnumerateDetailedResultsFor(
>>>>>>> eb0f1dc0
      StringRef category,
      std::function<void(StringRef, unsigned)> handleCounts);
  /// Return the number of errors that have been reported.
  uint64_t GetNumErrors() const { return NumErrors; }
};

/// A class that verifies DWARF debug information given a DWARF Context.
class DWARFVerifier {
public:
  /// A class that keeps the address range information for a single DIE.
  struct DieRangeInfo {
    DWARFDie Die;

    /// Sorted DWARFAddressRanges.
    std::vector<DWARFAddressRange> Ranges;

    /// Sorted DWARFAddressRangeInfo.
    std::set<DieRangeInfo> Children;

    DieRangeInfo() = default;
    DieRangeInfo(DWARFDie Die) : Die(Die) {}

    /// Used for unit testing.
    DieRangeInfo(std::vector<DWARFAddressRange> Ranges)
        : Ranges(std::move(Ranges)) {}

    typedef std::set<DieRangeInfo>::const_iterator die_range_info_iterator;

    /// Inserts the address range. If the range overlaps with an existing
    /// range, the range that it overlaps with will be returned and the two
    /// address ranges will be unioned together in "Ranges". If a duplicate
    /// entry is attempted to be added, the duplicate range will not actually be
    /// added and the returned iterator will point to end().
    ///
    /// This is used for finding overlapping ranges in the DW_AT_ranges
    /// attribute of a DIE. It is also used as a set of address ranges that
    /// children address ranges must all be contained in.
    LLVM_ABI std::optional<DWARFAddressRange>
    insert(const DWARFAddressRange &R);

    /// Inserts the address range info. If any of its ranges overlaps with a
    /// range in an existing range info, the range info is *not* added and an
    /// iterator to the overlapping range info. If a duplicate entry is
    /// attempted to be added, the duplicate range will not actually be added
    /// and the returned iterator will point to end().
    ///
    /// This is used for finding overlapping children of the same DIE.
    LLVM_ABI die_range_info_iterator insert(const DieRangeInfo &RI);

    /// Return true if ranges in this object contains all ranges within RHS.
    LLVM_ABI bool contains(const DieRangeInfo &RHS) const;

    /// Return true if any range in this object intersects with any range in
    /// RHS. Identical ranges are not considered to be intersecting.
<<<<<<< HEAD
    bool intersects(const DieRangeInfo &RHS) const;
=======
    LLVM_ABI bool intersects(const DieRangeInfo &RHS) const;
>>>>>>> eb0f1dc0
  };

private:
  raw_ostream &OS;
  DWARFContext &DCtx;
  DIDumpOptions DumpOpts;
  uint32_t NumDebugLineErrors = 0;
  OutputCategoryAggregator ErrorCategory;
  // Used to relax some checks that do not currently work portably
  bool IsObjectFile;
  bool IsMachOObject;
  using ReferenceMap = std::map<uint64_t, std::set<uint64_t>>;
  std::mutex AccessMutex;

  raw_ostream &error() const;
  raw_ostream &warn() const;
  raw_ostream &note() const;
  raw_ostream &dump(const DWARFDie &Die, unsigned indent = 0) const;

  /// Verifies the abbreviations section.
  ///
  /// This function currently checks that:
  /// --No abbreviation declaration has more than one attributes with the same
  /// name.
  ///
  /// \param Abbrev Pointer to the abbreviations section we are verifying
  /// Abbrev can be a pointer to either .debug_abbrev or debug_abbrev.dwo.
  ///
  /// \returns The number of errors that occurred during verification.
  unsigned verifyAbbrevSection(const DWARFDebugAbbrev *Abbrev);

  /// Verifies the header of a unit in a .debug_info or .debug_types section.
  ///
  /// This function currently checks for:
  /// - Unit is in 32-bit DWARF format. The function can be modified to
  /// support 64-bit format.
  /// - The DWARF version is valid
  /// - The unit type is valid (if unit is in version >=5)
  /// - The unit doesn't extend beyond the containing section
  /// - The address size is valid
  /// - The offset in the .debug_abbrev section is valid
  ///
  /// \param DebugInfoData The section data
  /// \param Offset A reference to the offset start of the unit. The offset will
  /// be updated to point to the next unit in the section
  /// \param UnitIndex The index of the unit to be verified
  /// \param UnitType A reference to the type of the unit
  /// \param isUnitDWARF64 A reference to a flag that shows whether the unit is
  /// in 64-bit format.
  ///
  /// \returns true if the header is verified successfully, false otherwise.
  bool verifyUnitHeader(const DWARFDataExtractor DebugInfoData,
                        uint64_t *Offset, unsigned UnitIndex, uint8_t &UnitType,
                        bool &isUnitDWARF64);
  bool verifyName(const DWARFDie &Die);

  /// Verifies the header of a unit in a .debug_info or .debug_types section.
  ///
  /// This function currently verifies:
  ///  - The debug info attributes.
  ///  - The debug info form=s.
  ///  - The presence of a root DIE.
  ///  - That the root DIE is a unit DIE.
  ///  - If a unit type is provided, that the unit DIE matches the unit type.
  ///  - The DIE ranges.
  ///  - That call site entries are only nested within subprograms with a
  ///    DW_AT_call attribute.
  ///
  /// \param Unit      The DWARF Unit to verify.
  ///
  /// \returns The number of errors that occurred during verification.
  unsigned verifyUnitContents(DWARFUnit &Unit,
                              ReferenceMap &UnitLocalReferences,
                              ReferenceMap &CrossUnitReferences);

  /// Verifies the unit headers and contents in a .debug_info or .debug_types
  /// section.
  ///
  /// \param S           The DWARF Section to verify.
  ///
  /// \returns The number of errors that occurred during verification.
  unsigned verifyUnitSection(const DWARFSection &S);
  unsigned verifyUnits(const DWARFUnitVector &Units);

  unsigned verifyIndex(StringRef Name, DWARFSectionKind SectionKind,
                       StringRef Index);

  /// Verifies that a call site entry is nested within a subprogram with a
  /// DW_AT_call attribute.
  ///
  /// \returns Number of errors that occurred during verification.
  unsigned verifyDebugInfoCallSite(const DWARFDie &Die);

  /// Verify that all Die ranges are valid.
  ///
  /// This function currently checks for:
  /// - cases in which lowPC >= highPC
  ///
  /// \returns Number of errors that occurred during verification.
  unsigned verifyDieRanges(const DWARFDie &Die, DieRangeInfo &ParentRI);

  /// Verifies the attribute's DWARF attribute and its value.
  ///
  /// This function currently checks for:
  /// - DW_AT_ranges values is a valid .debug_ranges offset
  /// - DW_AT_stmt_list is a valid .debug_line offset
  ///
  /// \param Die          The DWARF DIE that owns the attribute value
  /// \param AttrValue    The DWARF attribute value to check
  ///
  /// \returns NumErrors The number of errors occurred during verification of
  /// attributes' values in a unit
  unsigned verifyDebugInfoAttribute(const DWARFDie &Die,
                                    DWARFAttribute &AttrValue);

  /// Verifies the attribute's DWARF form.
  ///
  /// This function currently checks for:
  /// - All DW_FORM_ref values that are CU relative have valid CU offsets
  /// - All DW_FORM_ref_addr values have valid section offsets
  /// - All DW_FORM_strp values have valid .debug_str offsets
  ///
  /// \param Die          The DWARF DIE that owns the attribute value
  /// \param AttrValue    The DWARF attribute value to check
  ///
  /// \returns NumErrors The number of errors occurred during verification of
  /// attributes' forms in a unit
  unsigned verifyDebugInfoForm(const DWARFDie &Die, DWARFAttribute &AttrValue,
                               ReferenceMap &UnitLocalReferences,
                               ReferenceMap &CrossUnitReferences);

  /// Verifies the all valid references that were found when iterating through
  /// all of the DIE attributes.
  ///
  /// This function will verify that all references point to DIEs whose DIE
  /// offset matches. This helps to ensure if a DWARF link phase moved things
  /// around, that it doesn't create invalid references by failing to relocate
  /// CU relative and absolute references.
  ///
  /// \returns NumErrors The number of errors occurred during verification of
  /// references for the .debug_info and .debug_types sections
  unsigned verifyDebugInfoReferences(
      const ReferenceMap &,
      llvm::function_ref<DWARFUnit *(uint64_t)> GetUnitForDieOffset);

  /// Verify the DW_AT_stmt_list encoding and value and ensure that no
  /// compile units that have the same DW_AT_stmt_list value.
  void verifyDebugLineStmtOffsets();

  /// Verify that all of the rows in the line table are valid.
  ///
  /// This function currently checks for:
  /// - addresses within a sequence that decrease in value
  /// - invalid file indexes
  void verifyDebugLineRows();

  /// Verify that an Apple-style accelerator table is valid.
  ///
  /// This function currently checks that:
  /// - The fixed part of the header fits in the section
  /// - The size of the section is as large as what the header describes
  /// - There is at least one atom
  /// - The form for each atom is valid
  /// - The tag for each DIE in the table is valid
  /// - The buckets have a valid index, or they are empty
  /// - Each hashdata offset is valid
  /// - Each DIE is valid
  ///
  /// \param AccelSection pointer to the section containing the acceleration table
  /// \param StrData pointer to the string section
  /// \param SectionName the name of the table we're verifying
  ///
  /// \returns The number of errors occurred during verification
  void verifyAppleAccelTable(const DWARFSection *AccelSection,
                             DataExtractor *StrData, const char *SectionName);

  void verifyDebugNamesCULists(const DWARFDebugNames &AccelTable);
  void verifyNameIndexBuckets(const DWARFDebugNames::NameIndex &NI,
                              const DataExtractor &StrData);
  void verifyNameIndexAbbrevs(const DWARFDebugNames::NameIndex &NI);
  void verifyNameIndexAttribute(const DWARFDebugNames::NameIndex &NI,
                                const DWARFDebugNames::Abbrev &Abbr,
                                DWARFDebugNames::AttributeEncoding AttrEnc);
  void verifyNameIndexEntries(
      const DWARFDebugNames::NameIndex &NI,
      const DWARFDebugNames::NameTableEntry &NTE,
      const DenseMap<uint64_t, DWARFUnit *> &CUOffsetsToDUMap);
  void verifyNameIndexCompleteness(
      const DWARFDie &Die, const DWARFDebugNames::NameIndex &NI,
      const StringMap<DenseSet<uint64_t>> &NamesToDieOffsets);

  /// Verify that the DWARF v5 accelerator table is valid.
  ///
  /// This function currently checks that:
  /// - Headers individual Name Indices fit into the section and can be parsed.
  /// - Abbreviation tables can be parsed and contain valid index attributes
  ///   with correct form encodings.
  /// - The CU lists reference existing compile units.
  /// - The buckets have a valid index, or they are empty.
  /// - All names are reachable via the hash table (they have the correct hash,
  ///   and the hash is in the correct bucket).
  /// - Information in the index entries is complete (all required entries are
  ///   present) and consistent with the debug_info section DIEs.
  ///
  /// \param AccelSection section containing the acceleration table
  /// \param StrData string section
  ///
  /// \returns The number of errors occurred during verification
  void verifyDebugNames(const DWARFSection &AccelSection,
                        const DataExtractor &StrData);
<<<<<<< HEAD
=======

  /// Verify that the the expression is valid within the context of unit U.
  ///
  /// \param E expression to verify.
  /// \param U containing DWARFUnit, if any.
  ///
  /// returns true if E is a valid expression.
  bool verifyExpression(const DWARFExpression &E, DWARFUnit *U);

  /// Verify that the the expression operation is valid within the context of
  /// unit U.
  ///
  /// \param Op operation to verify
  /// \param U containing DWARFUnit, if any
  ///
  /// returns true if Op is a valid Dwarf operation
  bool verifyExpressionOp(const DWARFExpression::Operation &Op, DWARFUnit *U);
>>>>>>> eb0f1dc0

public:
  LLVM_ABI
  DWARFVerifier(raw_ostream &S, DWARFContext &D,
                DIDumpOptions DumpOpts = DIDumpOptions::getForSingleDIE());

  /// Verify the information in any of the following sections, if available:
  /// .debug_abbrev, debug_abbrev.dwo
  ///
  /// Any errors are reported to the stream that was this object was
  /// constructed with.
  ///
  /// \returns true if .debug_abbrev and .debug_abbrev.dwo verify successfully,
  /// false otherwise.
  LLVM_ABI bool handleDebugAbbrev();

  /// Verify the information in the .debug_info and .debug_types sections.
  ///
  /// Any errors are reported to the stream that this object was
  /// constructed with.
  ///
  /// \returns true if all sections verify successfully, false otherwise.
  LLVM_ABI bool handleDebugInfo();

  /// Verify the information in the .debug_cu_index section.
  ///
  /// Any errors are reported to the stream that was this object was
  /// constructed with.
  ///
  /// \returns true if the .debug_cu_index verifies successfully, false
  /// otherwise.
  LLVM_ABI bool handleDebugCUIndex();

  /// Verify the information in the .debug_tu_index section.
  ///
  /// Any errors are reported to the stream that was this object was
  /// constructed with.
  ///
  /// \returns true if the .debug_tu_index verifies successfully, false
  /// otherwise.
  LLVM_ABI bool handleDebugTUIndex();

  /// Verify the information in the .debug_line section.
  ///
  /// Any errors are reported to the stream that was this object was
  /// constructed with.
  ///
  /// \returns true if the .debug_line verifies successfully, false otherwise.
  LLVM_ABI bool handleDebugLine();

  /// Verify the information in accelerator tables, if they exist.
  ///
  /// Any errors are reported to the stream that was this object was
  /// constructed with.
  ///
  /// \returns true if the existing Apple-style accelerator tables verify
  /// successfully, false otherwise.
  LLVM_ABI bool handleAccelTables();

  /// Verify the information in the .debug_str_offsets[.dwo].
  ///
  /// Any errors are reported to the stream that was this object was
  /// constructed with.
  ///
  /// \returns true if the .debug_line verifies successfully, false otherwise.
  LLVM_ABI bool handleDebugStrOffsets();
  LLVM_ABI bool
  verifyDebugStrOffsets(std::optional<dwarf::DwarfFormat> LegacyFormat,
                        StringRef SectionName, const DWARFSection &Section,
                        StringRef StrData);

  /// Emits any aggregate information collected, depending on the dump options
  LLVM_ABI void summarize();
};

static inline bool operator<(const DWARFVerifier::DieRangeInfo &LHS,
                             const DWARFVerifier::DieRangeInfo &RHS) {
  return std::tie(LHS.Ranges, LHS.Die) < std::tie(RHS.Ranges, RHS.Die);
}

} // end namespace llvm

#endif // LLVM_DEBUGINFO_DWARF_DWARFVERIFIER_H<|MERGE_RESOLUTION|>--- conflicted
+++ resolved
@@ -51,13 +51,6 @@
       : IncludeDetail(includeDetail) {}
   void ShowDetail(bool showDetail) { IncludeDetail = showDetail; }
   size_t GetNumCategories() const { return Aggregation.size(); }
-<<<<<<< HEAD
-  void Report(StringRef category, std::function<void()> detailCallback);
-  void Report(StringRef category, StringRef sub_category,
-              std::function<void()> detailCallback);
-  void EnumerateResults(std::function<void(StringRef, unsigned)> handleCounts);
-  void EnumerateDetailedResultsFor(
-=======
   LLVM_ABI void Report(StringRef category,
                        std::function<void()> detailCallback);
   LLVM_ABI void Report(StringRef category, StringRef sub_category,
@@ -65,7 +58,6 @@
   LLVM_ABI void
   EnumerateResults(std::function<void(StringRef, unsigned)> handleCounts);
   LLVM_ABI void EnumerateDetailedResultsFor(
->>>>>>> eb0f1dc0
       StringRef category,
       std::function<void(StringRef, unsigned)> handleCounts);
   /// Return the number of errors that have been reported.
@@ -120,11 +112,7 @@
 
     /// Return true if any range in this object intersects with any range in
     /// RHS. Identical ranges are not considered to be intersecting.
-<<<<<<< HEAD
-    bool intersects(const DieRangeInfo &RHS) const;
-=======
     LLVM_ABI bool intersects(const DieRangeInfo &RHS) const;
->>>>>>> eb0f1dc0
   };
 
 private:
@@ -335,8 +323,6 @@
   /// \returns The number of errors occurred during verification
   void verifyDebugNames(const DWARFSection &AccelSection,
                         const DataExtractor &StrData);
-<<<<<<< HEAD
-=======
 
   /// Verify that the the expression is valid within the context of unit U.
   ///
@@ -354,7 +340,6 @@
   ///
   /// returns true if Op is a valid Dwarf operation
   bool verifyExpressionOp(const DWARFExpression::Operation &Op, DWARFUnit *U);
->>>>>>> eb0f1dc0
 
 public:
   LLVM_ABI
