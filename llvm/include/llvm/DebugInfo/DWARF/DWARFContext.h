//===- DWARFContext.h -------------------------------------------*- C++ -*-===//
//
// Part of the LLVM Project, under the Apache License v2.0 with LLVM Exceptions.
// See https://llvm.org/LICENSE.txt for license information.
// SPDX-License-Identifier: Apache-2.0 WITH LLVM-exception
//
//===----------------------------------------------------------------------===/

#ifndef LLVM_DEBUGINFO_DWARF_DWARFCONTEXT_H
#define LLVM_DEBUGINFO_DWARF_DWARFCONTEXT_H

#include "llvm/ADT/SmallVector.h"
#include "llvm/ADT/StringExtras.h"
#include "llvm/ADT/StringMap.h"
#include "llvm/ADT/StringRef.h"
#include "llvm/DebugInfo/DIContext.h"
#include "llvm/DebugInfo/DWARF/DWARFDebugLine.h"
#include "llvm/DebugInfo/DWARF/DWARFDie.h"
#include "llvm/DebugInfo/DWARF/DWARFObject.h"
#include "llvm/DebugInfo/DWARF/DWARFUnit.h"
#include "llvm/Object/Binary.h"
#include "llvm/Object/ObjectFile.h"
#include "llvm/Support/Compiler.h"
#include "llvm/Support/DataExtractor.h"
#include "llvm/Support/Error.h"
#include "llvm/TargetParser/Host.h"
#include <cstdint>
#include <memory>
#include <mutex>

namespace llvm {

class MemoryBuffer;
class AppleAcceleratorTable;
class DWARFCompileUnit;
class DWARFDebugAbbrev;
class DWARFDebugAranges;
class DWARFDebugFrame;
class DWARFDebugLoc;
class DWARFDebugMacro;
class DWARFDebugNames;
class DWARFGdbIndex;
class DWARFTypeUnit;
class DWARFUnitIndex;

/// DWARFContext
/// This data structure is the top level entity that deals with dwarf debug
/// information parsing. The actual data is supplied through DWARFObj.
class LLVM_ABI DWARFContext : public DIContext {
public:
  /// DWARFContextState
  /// This structure contains all member variables for DWARFContext that need
  /// to be protected in multi-threaded environments. Threading support can be
  /// enabled by setting the ThreadSafe to true when constructing a
  /// DWARFContext to allow DWARRContext to be able to be used in a
  /// multi-threaded environment, or not enabled to allow for maximum
  /// performance in single threaded environments.
  class DWARFContextState {
  protected:
    /// Helper enum to distinguish between macro[.dwo] and macinfo[.dwo]
    /// section.
    enum MacroSecType {
      MacinfoSection,
      MacinfoDwoSection,
      MacroSection,
      MacroDwoSection
    };

    DWARFContext &D;
  public:
    DWARFContextState(DWARFContext &DC) : D(DC) {}
    virtual ~DWARFContextState() = default;
    virtual DWARFUnitVector &getNormalUnits() = 0;
    virtual DWARFUnitVector &getDWOUnits(bool Lazy = false) = 0;
    virtual const DWARFDebugAbbrev *getDebugAbbrevDWO() = 0;
    virtual const DWARFUnitIndex &getCUIndex() = 0;
    virtual const DWARFUnitIndex &getTUIndex() = 0;
    virtual DWARFGdbIndex &getGdbIndex() = 0;
    virtual const DWARFDebugAbbrev *getDebugAbbrev() = 0;
    virtual const DWARFDebugLoc *getDebugLoc() = 0;
    virtual const DWARFDebugAranges *getDebugAranges() = 0;
    virtual Expected<const DWARFDebugLine::LineTable *>
        getLineTableForUnit(DWARFUnit *U,
                            function_ref<void(Error)> RecoverableErrHandler) = 0;
    virtual void clearLineTableForUnit(DWARFUnit *U) = 0;
    virtual Expected<const DWARFDebugFrame *> getDebugFrame() = 0;
    virtual Expected<const DWARFDebugFrame *> getEHFrame() = 0;
    virtual const DWARFDebugMacro *getDebugMacinfo() = 0;
    virtual const DWARFDebugMacro *getDebugMacinfoDWO() = 0;
    virtual const DWARFDebugMacro *getDebugMacro() = 0;
    virtual const DWARFDebugMacro *getDebugMacroDWO() = 0;
    virtual const DWARFDebugNames &getDebugNames() = 0;
    virtual const AppleAcceleratorTable &getAppleNames() = 0;
    virtual const AppleAcceleratorTable &getAppleTypes() = 0;
    virtual const AppleAcceleratorTable &getAppleNamespaces() = 0;
    virtual const AppleAcceleratorTable &getAppleObjC() = 0;
    virtual std::shared_ptr<DWARFContext>
        getDWOContext(StringRef AbsolutePath) = 0;
    virtual const DenseMap<uint64_t, DWARFTypeUnit *> &
    getTypeUnitMap(bool IsDWO) = 0;
    virtual bool isThreadSafe() const = 0;

    /// Parse a macro[.dwo] or macinfo[.dwo] section.
    LLVM_ABI std::unique_ptr<DWARFDebugMacro>
    parseMacroOrMacinfo(MacroSecType SectionType);
<<<<<<< HEAD

    virtual Error doWorkThreadSafely(function_ref<Error()> Work) = 0;
=======
>>>>>>> 4084ffcf
  };
  friend class DWARFContextState;

private:
  /// All important state for a DWARFContext that needs to be threadsafe needs
  /// to go into DWARFContextState.
  std::unique_ptr<DWARFContextState> State;

  /// The maximum DWARF version of all units.
  unsigned MaxVersion = 0;

  std::function<void(Error)> RecoverableErrorHandler =
      WithColor::defaultErrorHandler;
  std::function<void(Error)> WarningHandler = WithColor::defaultWarningHandler;

  /// Read compile units from the debug_info.dwo section (if necessary)
  /// and type units from the debug_types.dwo section (if necessary)
  /// and store them in DWOUnits.
  /// If \p Lazy is true, set up to parse but don't actually parse them.
  enum { EagerParse = false, LazyParse = true };
  DWARFUnitVector &getDWOUnits(bool Lazy = false);

  std::unique_ptr<const DWARFObject> DObj;

  // When set parses debug_info.dwo/debug_abbrev.dwo manually and populates CU
  // Index, and TU Index for DWARF5.
  bool ParseCUTUIndexManually = false;

public:
  DWARFContext(std::unique_ptr<const DWARFObject> DObj,
               std::string DWPName = "",
               std::function<void(Error)> RecoverableErrorHandler =
                   WithColor::defaultErrorHandler,
               std::function<void(Error)> WarningHandler =
                   WithColor::defaultWarningHandler,
               bool ThreadSafe = false);
  ~DWARFContext() override;

  DWARFContext(DWARFContext &) = delete;
  DWARFContext &operator=(DWARFContext &) = delete;

  const DWARFObject &getDWARFObj() const { return *DObj; }

  static bool classof(const DIContext *DICtx) {
    return DICtx->getKind() == CK_DWARF;
  }

  /// Dump a textual representation to \p OS. If any \p DumpOffsets are present,
  /// dump only the record at the specified offset.
  void dump(raw_ostream &OS, DIDumpOptions DumpOpts,
            std::array<std::optional<uint64_t>, DIDT_ID_Count> DumpOffsets);

  void dump(raw_ostream &OS, DIDumpOptions DumpOpts) override {
    std::array<std::optional<uint64_t>, DIDT_ID_Count> DumpOffsets;
    dump(OS, DumpOpts, DumpOffsets);
  }

  bool verify(raw_ostream &OS, DIDumpOptions DumpOpts = {}) override;

  using unit_iterator_range = DWARFUnitVector::iterator_range;
  using compile_unit_range = DWARFUnitVector::compile_unit_range;

  /// Get units from .debug_info in this context.
  unit_iterator_range info_section_units() {
    DWARFUnitVector &NormalUnits = State->getNormalUnits();
    return unit_iterator_range(NormalUnits.begin(),
                               NormalUnits.begin() +
                                   NormalUnits.getNumInfoUnits());
  }

  const DWARFUnitVector &getNormalUnitsVector() {
    return State->getNormalUnits();
  }

  /// Get units from .debug_types in this context.
  unit_iterator_range types_section_units() {
    DWARFUnitVector &NormalUnits = State->getNormalUnits();
    return unit_iterator_range(
        NormalUnits.begin() + NormalUnits.getNumInfoUnits(), NormalUnits.end());
  }

  /// Get compile units in this context.
  compile_unit_range compile_units() {
    return make_filter_range(info_section_units(), isCompileUnit);
  }

  // If you want type_units(), it'll need to be a concat iterator of a filter of
  // TUs in info_section + all the (all type) units in types_section

  /// Get all normal compile/type units in this context.
  unit_iterator_range normal_units() {
    DWARFUnitVector &NormalUnits = State->getNormalUnits();
    return unit_iterator_range(NormalUnits.begin(), NormalUnits.end());
  }

  /// Get units from .debug_info..dwo in the DWO context.
  unit_iterator_range dwo_info_section_units() {
    DWARFUnitVector &DWOUnits = State->getDWOUnits();
    return unit_iterator_range(DWOUnits.begin(),
                               DWOUnits.begin() + DWOUnits.getNumInfoUnits());
  }

  const DWARFUnitVector &getDWOUnitsVector() {
    return State->getDWOUnits();
  }

  /// Return true of this DWARF context is a DWP file.
  bool isDWP() const;

  /// Get units from .debug_types.dwo in the DWO context.
  unit_iterator_range dwo_types_section_units() {
    DWARFUnitVector &DWOUnits = State->getDWOUnits();
    return unit_iterator_range(DWOUnits.begin() + DWOUnits.getNumInfoUnits(),
                               DWOUnits.end());
  }

  /// Get compile units in the DWO context.
  compile_unit_range dwo_compile_units() {
    return make_filter_range(dwo_info_section_units(), isCompileUnit);
  }

  // If you want dwo_type_units(), it'll need to be a concat iterator of a
  // filter of TUs in dwo_info_section + all the (all type) units in
  // dwo_types_section.

  /// Get all units in the DWO context.
  unit_iterator_range dwo_units() {
    DWARFUnitVector &DWOUnits = State->getDWOUnits();
    return unit_iterator_range(DWOUnits.begin(), DWOUnits.end());
  }

  /// Get the number of compile units in this context.
  unsigned getNumCompileUnits() {
    return State->getNormalUnits().getNumInfoUnits();
  }

  /// Get the number of type units in this context.
  unsigned getNumTypeUnits() {
    return State->getNormalUnits().getNumTypesUnits();
  }

  /// Get the number of compile units in the DWO context.
  unsigned getNumDWOCompileUnits() {
    return State->getDWOUnits().getNumInfoUnits();
  }

  /// Get the number of type units in the DWO context.
  unsigned getNumDWOTypeUnits() {
    return State->getDWOUnits().getNumTypesUnits();
  }

  /// Get the unit at the specified index.
  DWARFUnit *getUnitAtIndex(unsigned index) {
    return State->getNormalUnits()[index].get();
  }

  /// Get the unit at the specified index for the DWO units.
  DWARFUnit *getDWOUnitAtIndex(unsigned index) {
    return State->getDWOUnits()[index].get();
  }

  DWARFCompileUnit *getDWOCompileUnitForHash(uint64_t Hash);
  DWARFTypeUnit *getTypeUnitForHash(uint64_t Hash, bool IsDWO);

  /// Return the DWARF unit that includes an offset (relative to .debug_info).
  DWARFUnit *getUnitForOffset(uint64_t Offset);

  /// Return the compile unit that includes an offset (relative to .debug_info).
  DWARFCompileUnit *getCompileUnitForOffset(uint64_t Offset);

  /// Get a DIE given an exact offset.
  DWARFDie getDIEForOffset(uint64_t Offset);

  unsigned getMaxVersion() {
    // Ensure info units have been parsed to discover MaxVersion
    info_section_units();
    return MaxVersion;
  }

  unsigned getMaxDWOVersion() {
    // Ensure DWO info units have been parsed to discover MaxVersion
    dwo_info_section_units();
    return MaxVersion;
  }

  void setMaxVersionIfGreater(unsigned Version) {
    if (Version > MaxVersion)
      MaxVersion = Version;
  }

  const DWARFUnitIndex &getCUIndex();
  DWARFGdbIndex &getGdbIndex();
  const DWARFUnitIndex &getTUIndex();

  /// Get a pointer to the parsed DebugAbbrev object.
  const DWARFDebugAbbrev *getDebugAbbrev();

  /// Get a pointer to the parsed DebugLoc object.
  const DWARFDebugLoc *getDebugLoc();

  /// Get a pointer to the parsed dwo abbreviations object.
  const DWARFDebugAbbrev *getDebugAbbrevDWO();

  /// Get a pointer to the parsed DebugAranges object.
  const DWARFDebugAranges *getDebugAranges();

  /// Get a pointer to the parsed frame information object.
  Expected<const DWARFDebugFrame *> getDebugFrame();

  /// Get a pointer to the parsed eh frame information object.
  Expected<const DWARFDebugFrame *> getEHFrame();

  /// Get a pointer to the parsed DebugMacinfo information object.
  const DWARFDebugMacro *getDebugMacinfo();

  /// Get a pointer to the parsed DebugMacinfoDWO information object.
  const DWARFDebugMacro *getDebugMacinfoDWO();

  /// Get a pointer to the parsed DebugMacro information object.
  const DWARFDebugMacro *getDebugMacro();

  /// Get a pointer to the parsed DebugMacroDWO information object.
  const DWARFDebugMacro *getDebugMacroDWO();

  /// Get a reference to the parsed accelerator table object.
  const DWARFDebugNames &getDebugNames();

  /// Get a reference to the parsed accelerator table object.
  const AppleAcceleratorTable &getAppleNames();

  /// Get a reference to the parsed accelerator table object.
  const AppleAcceleratorTable &getAppleTypes();

  /// Get a reference to the parsed accelerator table object.
  const AppleAcceleratorTable &getAppleNamespaces();

  /// Get a reference to the parsed accelerator table object.
  const AppleAcceleratorTable &getAppleObjC();

  /// Get a pointer to a parsed line table corresponding to a compile unit.
  /// Report any parsing issues as warnings on stderr.
  const DWARFDebugLine::LineTable *getLineTableForUnit(DWARFUnit *U);

  /// Get a pointer to a parsed line table corresponding to a compile unit.
  /// Report any recoverable parsing problems using the handler.
  Expected<const DWARFDebugLine::LineTable *>
  getLineTableForUnit(DWARFUnit *U,
                      function_ref<void(Error)> RecoverableErrorHandler);

  // Clear the line table object corresponding to a compile unit for memory
  // management purpose. When it's referred to again, it'll be re-populated.
  void clearLineTableForUnit(DWARFUnit *U);

  DataExtractor getStringExtractor() const {
    return DataExtractor(DObj->getStrSection(), false, 0);
  }
  DataExtractor getStringDWOExtractor() const {
    return DataExtractor(DObj->getStrDWOSection(), false, 0);
  }
  DataExtractor getLineStringExtractor() const {
    return DataExtractor(DObj->getLineStrSection(), false, 0);
  }

  /// Wraps the returned DIEs for a given address.
  struct DIEsForAddress {
    DWARFCompileUnit *CompileUnit = nullptr;
    DWARFDie FunctionDIE;
    DWARFDie BlockDIE;
    explicit operator bool() const { return CompileUnit != nullptr; }
  };

  /// Get the compilation unit, the function DIE and lexical block DIE for the
  /// given address where applicable.
  /// TODO: change input parameter from "uint64_t Address"
  ///       into "SectionedAddress Address"
  /// \param[in] CheckDWO If this is false then only search for address matches
  ///            in the current context's DIEs. If this is true, then each
  ///            DWARFUnit that has a DWO file will have the debug info in the
  ///            DWO file searched as well. This allows for lookups to succeed
  ///            by searching the split DWARF debug info when using the main
  ///            executable's debug info.
  DIEsForAddress getDIEsForAddress(uint64_t Address, bool CheckDWO = false);

  std::optional<DILineInfo> getLineInfoForAddress(
      object::SectionedAddress Address,
      DILineInfoSpecifier Specifier = DILineInfoSpecifier()) override;
  std::optional<DILineInfo>
  getLineInfoForDataAddress(object::SectionedAddress Address) override;
  DILineInfoTable getLineInfoForAddressRange(
      object::SectionedAddress Address, uint64_t Size,
      DILineInfoSpecifier Specifier = DILineInfoSpecifier()) override;
  DIInliningInfo getInliningInfoForAddress(
      object::SectionedAddress Address,
      DILineInfoSpecifier Specifier = DILineInfoSpecifier()) override;

  std::vector<DILocal>
  getLocalsForAddress(object::SectionedAddress Address) override;

  bool isLittleEndian() const { return DObj->isLittleEndian(); }
  static unsigned getMaxSupportedVersion() { return 5; }
  static bool isSupportedVersion(unsigned version) {
    return version >= 2 && version <= getMaxSupportedVersion();
  }

  static SmallVector<uint8_t, 3> getSupportedAddressSizes() {
    return {2, 4, 8};
  }
  static bool isAddressSizeSupported(unsigned AddressSize) {
    return llvm::is_contained(getSupportedAddressSizes(), AddressSize);
  }
  template <typename... Ts>
  static Error checkAddressSizeSupported(unsigned AddressSize,
                                         std::error_code EC, char const *Fmt,
                                         const Ts &...Vals) {
    if (isAddressSizeSupported(AddressSize))
      return Error::success();
    std::string Buffer;
    raw_string_ostream Stream(Buffer);
    Stream << format(Fmt, Vals...)
           << " has unsupported address size: " << AddressSize
           << " (supported are ";
    ListSeparator LS;
    for (unsigned Size : DWARFContext::getSupportedAddressSizes())
      Stream << LS << Size;
    Stream << ')';
    return make_error<StringError>(Buffer, EC);
  }

  std::shared_ptr<DWARFContext> getDWOContext(StringRef AbsolutePath);

  function_ref<void(Error)> getRecoverableErrorHandler() {
    return RecoverableErrorHandler;
  }

  function_ref<void(Error)> getWarningHandler() { return WarningHandler; }

  enum class ProcessDebugRelocations { Process, Ignore };

  static std::unique_ptr<DWARFContext>
  create(const object::ObjectFile &Obj,
         ProcessDebugRelocations RelocAction = ProcessDebugRelocations::Process,
         const LoadedObjectInfo *L = nullptr, std::string DWPName = "",
         std::function<void(Error)> RecoverableErrorHandler =
             WithColor::defaultErrorHandler,
         std::function<void(Error)> WarningHandler =
             WithColor::defaultWarningHandler,
         bool ThreadSafe = false);

  static std::unique_ptr<DWARFContext>
  create(const StringMap<std::unique_ptr<MemoryBuffer>> &Sections,
         uint8_t AddrSize, bool isLittleEndian = sys::IsLittleEndianHost,
         std::function<void(Error)> RecoverableErrorHandler =
             WithColor::defaultErrorHandler,
         std::function<void(Error)> WarningHandler =
             WithColor::defaultWarningHandler,
         bool ThreadSafe = false);

  /// Get address size from CUs.
  /// TODO: refactor compile_units() to make this const.
  uint8_t getCUAddrSize();

  Triple::ArchType getArch() const {
    return getDWARFObj().getFile()->getArch();
  }

  /// Return the compile unit which contains instruction with provided
  /// address.
  /// TODO: change input parameter from "uint64_t Address"
  ///       into "SectionedAddress Address"
  DWARFCompileUnit *getCompileUnitForCodeAddress(uint64_t Address);

  /// Return the compile unit which contains data with the provided address.
  /// Note: This is more expensive than `getCompileUnitForAddress`, as if
  /// `Address` isn't found in the CU ranges (which is cheap), then it falls
  /// back to an expensive O(n) walk of all CU's looking for data that spans the
  /// address.
  /// TODO: change input parameter from "uint64_t Address" into
  ///       "SectionedAddress Address"
  DWARFCompileUnit *getCompileUnitForDataAddress(uint64_t Address);

  /// Returns whether CU/TU should be populated manually. TU Index populated
  /// manually only for DWARF5.
  bool getParseCUTUIndexManually() const { return ParseCUTUIndexManually; }

  /// Sets whether CU/TU should be populated manually. TU Index populated
  /// manually only for DWARF5.
  void setParseCUTUIndexManually(bool PCUTU) { ParseCUTUIndexManually = PCUTU; }

  Error doWorkThreadSafely(function_ref<Error()> Work) {
    return State->doWorkThreadSafely(Work);
  }

private:
  void addLocalsForDie(DWARFCompileUnit *CU, DWARFDie Subprogram, DWARFDie Die,
                       std::vector<DILocal> &Result);
};

} // end namespace llvm

#endif // LLVM_DEBUGINFO_DWARF_DWARFCONTEXT_H<|MERGE_RESOLUTION|>--- conflicted
+++ resolved
@@ -103,11 +103,6 @@
     /// Parse a macro[.dwo] or macinfo[.dwo] section.
     LLVM_ABI std::unique_ptr<DWARFDebugMacro>
     parseMacroOrMacinfo(MacroSecType SectionType);
-<<<<<<< HEAD
-
-    virtual Error doWorkThreadSafely(function_ref<Error()> Work) = 0;
-=======
->>>>>>> 4084ffcf
   };
   friend class DWARFContextState;
 
@@ -496,10 +491,6 @@
   /// manually only for DWARF5.
   void setParseCUTUIndexManually(bool PCUTU) { ParseCUTUIndexManually = PCUTU; }
 
-  Error doWorkThreadSafely(function_ref<Error()> Work) {
-    return State->doWorkThreadSafely(Work);
-  }
-
 private:
   void addLocalsForDie(DWARFCompileUnit *CU, DWARFDie Subprogram, DWARFDie Die,
                        std::vector<DILocal> &Result);
