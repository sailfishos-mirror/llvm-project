//===- DXContainerYAML.h - DXContainer YAMLIO implementation ----*- C++ -*-===//
//
// Part of the LLVM Project, under the Apache License v2.0 with LLVM Exceptions.
// See https://llvm.org/LICENSE.txt for license information.
// SPDX-License-Identifier: Apache-2.0 WITH LLVM-exception
//
//===----------------------------------------------------------------------===//
///
/// \file
/// This file declares classes for handling the YAML representation
/// of DXContainer.
///
//===----------------------------------------------------------------------===//

#ifndef LLVM_OBJECTYAML_DXCONTAINERYAML_H
#define LLVM_OBJECTYAML_DXCONTAINERYAML_H

#include "llvm/ADT/StringRef.h"
#include "llvm/BinaryFormat/DXContainer.h"
#include "llvm/Object/DXContainer.h"
#include "llvm/ObjectYAML/YAML.h"
#include "llvm/Support/YAMLTraits.h"
#include <array>
#include <optional>
#include <string>
#include <vector>

namespace llvm {
namespace DXContainerYAML {

struct VersionTuple {
  uint16_t Major;
  uint16_t Minor;
};

// The optional header fields are required in the binary and will be populated
// when reading from binary, but can be omitted in the YAML text because the
// emitter can calculate them.
struct FileHeader {
  std::vector<llvm::yaml::Hex8> Hash;
  VersionTuple Version;
  std::optional<uint32_t> FileSize;
  uint32_t PartCount;
  std::optional<std::vector<uint32_t>> PartOffsets;
};

struct DXILProgram {
  uint8_t MajorVersion;
  uint8_t MinorVersion;
  uint16_t ShaderKind;
  std::optional<uint32_t> Size;
  uint16_t DXILMajorVersion;
  uint16_t DXILMinorVersion;
  std::optional<uint32_t> DXILOffset;
  std::optional<uint32_t> DXILSize;
  std::optional<std::vector<llvm::yaml::Hex8>> DXIL;
};

#define SHADER_FEATURE_FLAG(Num, DxilModuleNum, Val, Str) bool Val = false;
struct ShaderFeatureFlags {
  ShaderFeatureFlags() = default;
  ShaderFeatureFlags(uint64_t FlagData);
  uint64_t getEncodedFlags();
#include "llvm/BinaryFormat/DXContainerConstants.def"
};

struct ShaderHash {
  ShaderHash() = default;
  ShaderHash(const dxbc::ShaderHash &Data);

  bool IncludesSource;
  std::vector<llvm::yaml::Hex8> Digest;
};

struct RootConstantsYaml {
  uint32_t ShaderRegister;
  uint32_t RegisterSpace;
  uint32_t Num32BitValues;
};

struct RootDescriptorYaml {
  RootDescriptorYaml() = default;

  uint32_t ShaderRegister;
  uint32_t RegisterSpace;

  uint32_t getEncodedFlags() const;

#define ROOT_DESCRIPTOR_FLAG(Num, Val) bool Val = false;
#include "llvm/BinaryFormat/DXContainerConstants.def"
};

<<<<<<< HEAD
struct DescriptorRangeYaml {
  uint32_t RangeType;
  uint32_t NumDescriptors;
  uint32_t BaseShaderRegister;
  uint32_t RegisterSpace;
  uint32_t OffsetInDescriptorsFromTableStart;

  uint32_t getEncodedFlags() const;

#define DESCRIPTOR_RANGE_FLAG(Num, Val) bool Val = false;
#include "llvm/BinaryFormat/DXContainerConstants.def"
};

struct DescriptorTableYaml {
  uint32_t NumRanges;
  uint32_t RangesOffset;
  SmallVector<DescriptorRangeYaml> Ranges;
};
=======
using ParameterData =
    std::variant<RootConstantsYaml, RootDescriptorYaml>;
>>>>>>> e3489a46

struct RootParameterYamlDesc {
  uint32_t Type;
  uint32_t Visibility;
  uint32_t Offset;
<<<<<<< HEAD
  RootParameterYamlDesc() {};
  RootParameterYamlDesc(uint32_t T) : Type(T) {
    switch (T) {

    case llvm::to_underlying(dxbc::RootParameterType::Constants32Bit):
      Constants = RootConstantsYaml();
      break;
    case llvm::to_underlying(dxbc::RootParameterType::CBV):
    case llvm::to_underlying(dxbc::RootParameterType::SRV):
    case llvm::to_underlying(dxbc::RootParameterType::UAV):
      Descriptor = RootDescriptorYaml();
      break;
    case llvm::to_underlying(dxbc::RootParameterType::DescriptorTable):
      Table = DescriptorTableYaml();
      break;
    }
  }

  ~RootParameterYamlDesc() {
    switch (Type) {

    case llvm::to_underlying(dxbc::RootParameterType::Constants32Bit):
      Constants.~RootConstantsYaml();
      break;
    case llvm::to_underlying(dxbc::RootParameterType::CBV):
    case llvm::to_underlying(dxbc::RootParameterType::SRV):
    case llvm::to_underlying(dxbc::RootParameterType::UAV):
      Descriptor.~RootDescriptorYaml();
      break;
    case llvm::to_underlying(dxbc::RootParameterType::DescriptorTable):
      Table.~DescriptorTableYaml();
      break;
    }
  }

  RootParameterYamlDesc(const RootParameterYamlDesc &Other)
      : Type(Other.Type), Visibility(Other.Visibility), Offset(Other.Offset) {
    // Initialize the appropriate union member based on Type
    switch (Type) {
    case llvm::to_underlying(dxbc::RootParameterType::Constants32Bit):
      // Placement new to construct the union member
      new (&Constants) RootConstantsYaml(Other.Constants);
      break;
    case llvm::to_underlying(dxbc::RootParameterType::CBV):
    case llvm::to_underlying(dxbc::RootParameterType::SRV):
    case llvm::to_underlying(dxbc::RootParameterType::UAV):
      new (&Descriptor) RootDescriptorYaml(Other.Descriptor);
      break;
    case llvm::to_underlying(dxbc::RootParameterType::DescriptorTable):
      new (&Table) DescriptorTableYaml(Other.Table);
      break;
    }
  }

  RootParameterYamlDesc &operator=(const RootParameterYamlDesc &Other) {
    if (this != &Other) {
      // First, destroy the current union member
      this->~RootParameterYamlDesc();

      // Copy the basic members
      Type = Other.Type;
      Visibility = Other.Visibility;
      Offset = Other.Offset;

      // Initialize the new union member based on the Type from 'other'
      switch (Type) {
      case llvm::to_underlying(dxbc::RootParameterType::Constants32Bit):
        new (&Constants) RootConstantsYaml(Other.Constants);
        break;
      case llvm::to_underlying(dxbc::RootParameterType::CBV):
      case llvm::to_underlying(dxbc::RootParameterType::SRV):
      case llvm::to_underlying(dxbc::RootParameterType::UAV):
        new (&Descriptor) RootDescriptorYaml(Other.Descriptor);
        break;
      case llvm::to_underlying(dxbc::RootParameterType::DescriptorTable):
        new (&Table) DescriptorTableYaml(Other.Table);
        break;
      }
    }
    return *this;
  }

  union {
    RootConstantsYaml Constants;
    RootDescriptorYaml Descriptor;
  };
  DescriptorTableYaml Table;
=======
  ParameterData Data;

  RootParameterYamlDesc(){};
  RootParameterYamlDesc(uint32_t T) : Type(T) {}
>>>>>>> e3489a46
};

struct RootSignatureYamlDesc {
  RootSignatureYamlDesc() = default;

  uint32_t Version;
  uint32_t NumRootParameters;
  uint32_t RootParametersOffset;
  uint32_t NumStaticSamplers;
  uint32_t StaticSamplersOffset;

  SmallVector<RootParameterYamlDesc> Parameters;

  uint32_t getEncodedFlags();

  iterator_range<RootParameterYamlDesc *> params() {
    return make_range(Parameters.begin(), Parameters.end());
  }

  static llvm::Expected<DXContainerYAML::RootSignatureYamlDesc>
  create(const object::DirectX::RootSignature &Data);

#define ROOT_ELEMENT_FLAG(Num, Val) bool Val = false;
#include "llvm/BinaryFormat/DXContainerConstants.def"
};

using ResourceFlags = dxbc::PSV::ResourceFlags;
using ResourceBindInfo = dxbc::PSV::v2::ResourceBindInfo;

struct SignatureElement {
  SignatureElement() = default;

  SignatureElement(dxbc::PSV::v0::SignatureElement El, StringRef StringTable,
                   ArrayRef<uint32_t> IdxTable)
      : Name(StringTable.substr(El.NameOffset,
                                StringTable.find('\0', El.NameOffset) -
                                    El.NameOffset)),
        Indices(IdxTable.slice(El.IndicesOffset, El.Rows)),
        StartRow(El.StartRow), Cols(El.Cols), StartCol(El.StartCol),
        Allocated(El.Allocated != 0), Kind(El.Kind), Type(El.Type),
        Mode(El.Mode), DynamicMask(El.DynamicMask), Stream(El.Stream) {}
  StringRef Name;
  SmallVector<uint32_t> Indices;

  uint8_t StartRow;
  uint8_t Cols;
  uint8_t StartCol;
  bool Allocated;
  dxbc::PSV::SemanticKind Kind;

  dxbc::PSV::ComponentType Type;
  dxbc::PSV::InterpolationMode Mode;
  llvm::yaml::Hex8 DynamicMask;
  uint8_t Stream;
};

struct PSVInfo {
  // The version field isn't actually encoded in the file, but it is inferred by
  // the size of data regions. We include it in the yaml because it simplifies
  // the format.
  uint32_t Version;

  dxbc::PSV::v3::RuntimeInfo Info;
  uint32_t ResourceStride;
  SmallVector<ResourceBindInfo> Resources;
  SmallVector<SignatureElement> SigInputElements;
  SmallVector<SignatureElement> SigOutputElements;
  SmallVector<SignatureElement> SigPatchOrPrimElements;

  using MaskVector = SmallVector<llvm::yaml::Hex32>;
  std::array<MaskVector, 4> OutputVectorMasks;
  MaskVector PatchOrPrimMasks;
  std::array<MaskVector, 4> InputOutputMap;
  MaskVector InputPatchMap;
  MaskVector PatchOutputMap;

  StringRef EntryName;

  void mapInfoForVersion(yaml::IO &IO);

  PSVInfo();
  PSVInfo(const dxbc::PSV::v0::RuntimeInfo *P, uint16_t Stage);
  PSVInfo(const dxbc::PSV::v1::RuntimeInfo *P);
  PSVInfo(const dxbc::PSV::v2::RuntimeInfo *P);
  PSVInfo(const dxbc::PSV::v3::RuntimeInfo *P, StringRef StringTable);
};

struct SignatureParameter {
  uint32_t Stream;
  std::string Name;
  uint32_t Index;
  dxbc::D3DSystemValue SystemValue;
  dxbc::SigComponentType CompType;
  uint32_t Register;
  uint8_t Mask;
  uint8_t ExclusiveMask;
  dxbc::SigMinPrecision MinPrecision;
};

struct Signature {
  llvm::SmallVector<SignatureParameter> Parameters;
};

struct Part {
  Part() = default;
  Part(std::string N, uint32_t S) : Name(N), Size(S) {}
  std::string Name;
  uint32_t Size;
  std::optional<DXILProgram> Program;
  std::optional<ShaderFeatureFlags> Flags;
  std::optional<ShaderHash> Hash;
  std::optional<PSVInfo> Info;
  std::optional<DXContainerYAML::Signature> Signature;
  std::optional<DXContainerYAML::RootSignatureYamlDesc> RootSignature;
};

struct Object {
  FileHeader Header;
  std::vector<Part> Parts;
};

} // namespace DXContainerYAML
} // namespace llvm

LLVM_YAML_IS_SEQUENCE_VECTOR(llvm::DXContainerYAML::Part)
LLVM_YAML_IS_SEQUENCE_VECTOR(llvm::DXContainerYAML::ResourceBindInfo)
LLVM_YAML_IS_SEQUENCE_VECTOR(llvm::DXContainerYAML::SignatureElement)
LLVM_YAML_IS_SEQUENCE_VECTOR(llvm::DXContainerYAML::PSVInfo::MaskVector)
LLVM_YAML_IS_SEQUENCE_VECTOR(llvm::DXContainerYAML::SignatureParameter)
LLVM_YAML_IS_SEQUENCE_VECTOR(llvm::DXContainerYAML::RootParameterYamlDesc)
LLVM_YAML_IS_SEQUENCE_VECTOR(llvm::DXContainerYAML::DescriptorRangeYaml)
LLVM_YAML_DECLARE_ENUM_TRAITS(llvm::dxbc::PSV::SemanticKind)
LLVM_YAML_DECLARE_ENUM_TRAITS(llvm::dxbc::PSV::ComponentType)
LLVM_YAML_DECLARE_ENUM_TRAITS(llvm::dxbc::PSV::InterpolationMode)
LLVM_YAML_DECLARE_ENUM_TRAITS(llvm::dxbc::PSV::ResourceType)
LLVM_YAML_DECLARE_ENUM_TRAITS(llvm::dxbc::PSV::ResourceKind)
LLVM_YAML_DECLARE_ENUM_TRAITS(llvm::dxbc::D3DSystemValue)
LLVM_YAML_DECLARE_ENUM_TRAITS(llvm::dxbc::SigComponentType)
LLVM_YAML_DECLARE_ENUM_TRAITS(llvm::dxbc::SigMinPrecision)

namespace llvm {

class raw_ostream;

namespace yaml {

template <> struct MappingTraits<DXContainerYAML::VersionTuple> {
  static void mapping(IO &IO, DXContainerYAML::VersionTuple &Version);
};

template <> struct MappingTraits<DXContainerYAML::FileHeader> {
  static void mapping(IO &IO, DXContainerYAML::FileHeader &Header);
};

template <> struct MappingTraits<DXContainerYAML::DXILProgram> {
  static void mapping(IO &IO, DXContainerYAML::DXILProgram &Program);
};

template <> struct MappingTraits<DXContainerYAML::ShaderFeatureFlags> {
  static void mapping(IO &IO, DXContainerYAML::ShaderFeatureFlags &Flags);
};

template <> struct MappingTraits<DXContainerYAML::ShaderHash> {
  static void mapping(IO &IO, DXContainerYAML::ShaderHash &Hash);
};

template <> struct MappingTraits<DXContainerYAML::PSVInfo> {
  static void mapping(IO &IO, DXContainerYAML::PSVInfo &PSV);
};

template <> struct MappingTraits<DXContainerYAML::Part> {
  static void mapping(IO &IO, DXContainerYAML::Part &Version);
};

template <> struct MappingTraits<DXContainerYAML::Object> {
  static void mapping(IO &IO, DXContainerYAML::Object &Obj);
};

template <> struct MappingTraits<DXContainerYAML::ResourceFlags> {
  static void mapping(IO &IO, DXContainerYAML::ResourceFlags &Flags);
};

template <> struct MappingTraits<DXContainerYAML::ResourceBindInfo> {
  static void mapping(IO &IO, DXContainerYAML::ResourceBindInfo &Res);
};

template <> struct MappingTraits<DXContainerYAML::SignatureElement> {
  static void mapping(IO &IO, llvm::DXContainerYAML::SignatureElement &El);
};

template <> struct MappingTraits<DXContainerYAML::SignatureParameter> {
  static void mapping(IO &IO, llvm::DXContainerYAML::SignatureParameter &El);
};

template <> struct MappingTraits<DXContainerYAML::Signature> {
  static void mapping(IO &IO, llvm::DXContainerYAML::Signature &El);
};

template <> struct MappingTraits<DXContainerYAML::RootSignatureYamlDesc> {
  static void mapping(IO &IO,
                      DXContainerYAML::RootSignatureYamlDesc &RootSignature);
};

template <> struct MappingTraits<llvm::DXContainerYAML::RootParameterYamlDesc> {
  static void mapping(IO &IO, llvm::DXContainerYAML::RootParameterYamlDesc &P);
};

template <> struct MappingTraits<llvm::DXContainerYAML::RootConstantsYaml> {
  static void mapping(IO &IO, llvm::DXContainerYAML::RootConstantsYaml &C);
};

template <> struct MappingTraits<llvm::DXContainerYAML::RootDescriptorYaml> {
  static void mapping(IO &IO, llvm::DXContainerYAML::RootDescriptorYaml &D);
};

template <> struct MappingTraits<llvm::DXContainerYAML::DescriptorTableYaml> {
  static void mapping(IO &IO, llvm::DXContainerYAML::DescriptorTableYaml &D);
};

template <> struct MappingTraits<llvm::DXContainerYAML::DescriptorRangeYaml> {
  static void mapping(IO &IO, llvm::DXContainerYAML::DescriptorRangeYaml &D);
};

} // namespace yaml

} // namespace llvm

#endif // LLVM_OBJECTYAML_DXCONTAINERYAML_H<|MERGE_RESOLUTION|>--- conflicted
+++ resolved
@@ -90,7 +90,6 @@
 #include "llvm/BinaryFormat/DXContainerConstants.def"
 };
 
-<<<<<<< HEAD
 struct DescriptorRangeYaml {
   uint32_t RangeType;
   uint32_t NumDescriptors;
@@ -109,109 +108,18 @@
   uint32_t RangesOffset;
   SmallVector<DescriptorRangeYaml> Ranges;
 };
-=======
+
 using ParameterData =
-    std::variant<RootConstantsYaml, RootDescriptorYaml>;
->>>>>>> e3489a46
+    std::variant<RootConstantsYaml, RootDescriptorYaml, DescriptorTableYaml>;
 
 struct RootParameterYamlDesc {
   uint32_t Type;
   uint32_t Visibility;
   uint32_t Offset;
-<<<<<<< HEAD
-  RootParameterYamlDesc() {};
-  RootParameterYamlDesc(uint32_t T) : Type(T) {
-    switch (T) {
-
-    case llvm::to_underlying(dxbc::RootParameterType::Constants32Bit):
-      Constants = RootConstantsYaml();
-      break;
-    case llvm::to_underlying(dxbc::RootParameterType::CBV):
-    case llvm::to_underlying(dxbc::RootParameterType::SRV):
-    case llvm::to_underlying(dxbc::RootParameterType::UAV):
-      Descriptor = RootDescriptorYaml();
-      break;
-    case llvm::to_underlying(dxbc::RootParameterType::DescriptorTable):
-      Table = DescriptorTableYaml();
-      break;
-    }
-  }
-
-  ~RootParameterYamlDesc() {
-    switch (Type) {
-
-    case llvm::to_underlying(dxbc::RootParameterType::Constants32Bit):
-      Constants.~RootConstantsYaml();
-      break;
-    case llvm::to_underlying(dxbc::RootParameterType::CBV):
-    case llvm::to_underlying(dxbc::RootParameterType::SRV):
-    case llvm::to_underlying(dxbc::RootParameterType::UAV):
-      Descriptor.~RootDescriptorYaml();
-      break;
-    case llvm::to_underlying(dxbc::RootParameterType::DescriptorTable):
-      Table.~DescriptorTableYaml();
-      break;
-    }
-  }
-
-  RootParameterYamlDesc(const RootParameterYamlDesc &Other)
-      : Type(Other.Type), Visibility(Other.Visibility), Offset(Other.Offset) {
-    // Initialize the appropriate union member based on Type
-    switch (Type) {
-    case llvm::to_underlying(dxbc::RootParameterType::Constants32Bit):
-      // Placement new to construct the union member
-      new (&Constants) RootConstantsYaml(Other.Constants);
-      break;
-    case llvm::to_underlying(dxbc::RootParameterType::CBV):
-    case llvm::to_underlying(dxbc::RootParameterType::SRV):
-    case llvm::to_underlying(dxbc::RootParameterType::UAV):
-      new (&Descriptor) RootDescriptorYaml(Other.Descriptor);
-      break;
-    case llvm::to_underlying(dxbc::RootParameterType::DescriptorTable):
-      new (&Table) DescriptorTableYaml(Other.Table);
-      break;
-    }
-  }
-
-  RootParameterYamlDesc &operator=(const RootParameterYamlDesc &Other) {
-    if (this != &Other) {
-      // First, destroy the current union member
-      this->~RootParameterYamlDesc();
-
-      // Copy the basic members
-      Type = Other.Type;
-      Visibility = Other.Visibility;
-      Offset = Other.Offset;
-
-      // Initialize the new union member based on the Type from 'other'
-      switch (Type) {
-      case llvm::to_underlying(dxbc::RootParameterType::Constants32Bit):
-        new (&Constants) RootConstantsYaml(Other.Constants);
-        break;
-      case llvm::to_underlying(dxbc::RootParameterType::CBV):
-      case llvm::to_underlying(dxbc::RootParameterType::SRV):
-      case llvm::to_underlying(dxbc::RootParameterType::UAV):
-        new (&Descriptor) RootDescriptorYaml(Other.Descriptor);
-        break;
-      case llvm::to_underlying(dxbc::RootParameterType::DescriptorTable):
-        new (&Table) DescriptorTableYaml(Other.Table);
-        break;
-      }
-    }
-    return *this;
-  }
-
-  union {
-    RootConstantsYaml Constants;
-    RootDescriptorYaml Descriptor;
-  };
-  DescriptorTableYaml Table;
-=======
   ParameterData Data;
 
   RootParameterYamlDesc(){};
   RootParameterYamlDesc(uint32_t T) : Type(T) {}
->>>>>>> e3489a46
 };
 
 struct RootSignatureYamlDesc {
