--- conflicted
+++ resolved
@@ -2794,8 +2794,6 @@
   /// it cannot be a simple register location.
   bool isComplex() const;
 
-<<<<<<< HEAD
-=======
   /// Return whether the evaluated expression makes use of a single location at
   /// the start of the expression, i.e. if it contains only a single
   /// DW_OP_LLVM_arg op as its first operand, or if it contains none.
@@ -2822,7 +2820,6 @@
   static std::optional<const DIExpression *>
   convertToNonVariadicExpression(const DIExpression *Expr);
 
->>>>>>> e1acf65b
   /// Inserts the elements of \p Expr into \p Ops modified to a canonical form,
   /// which uses DW_OP_LLVM_arg (i.e. is a variadic expression) and folds the
   /// implied derefence from the \p IsIndirect flag into the expression. This
