--- conflicted
+++ resolved
@@ -102,11 +102,8 @@
   def int_spv_wave_reduce_sum : DefaultAttrsIntrinsic<[llvm_any_ty], [LLVMMatchType<0>], [IntrConvergent, IntrNoMem]>;
   def int_spv_wave_is_first_lane : DefaultAttrsIntrinsic<[llvm_i1_ty], [], [IntrConvergent]>;
   def int_spv_wave_readlane : DefaultAttrsIntrinsic<[llvm_any_ty], [LLVMMatchType<0>, llvm_i32_ty], [IntrConvergent, IntrNoMem]>;
-<<<<<<< HEAD
-=======
   def int_spv_wave_get_lane_count
       : DefaultAttrsIntrinsic<[llvm_i32_ty], [], [IntrConvergent]>;
->>>>>>> 4084ffcf
   def int_spv_sign : DefaultAttrsIntrinsic<[LLVMScalarOrSameVectorWidth<0, llvm_i32_ty>], [llvm_any_ty], [IntrNoMem]>;
   def int_spv_radians : DefaultAttrsIntrinsic<[LLVMMatchType<0>], [llvm_anyfloat_ty], [IntrNoMem]>;
   def int_spv_group_memory_barrier_with_group_sync : DefaultAttrsIntrinsic<[], [], []>;
@@ -120,17 +117,6 @@
   // array size of the binding, as well as an index and an indicator
   // whether that index may be non-uniform.
   def int_spv_resource_handlefrombinding
-<<<<<<< HEAD
-      : DefaultAttrsIntrinsic<
-            [llvm_any_ty],
-            [llvm_i32_ty, llvm_i32_ty, llvm_i32_ty, llvm_i32_ty, llvm_i1_ty],
-            [IntrNoMem]>;
-  def int_spv_resource_handlefromimplicitbinding
-      : DefaultAttrsIntrinsic<
-            [llvm_any_ty],
-            [llvm_i32_ty, llvm_i32_ty, llvm_i32_ty, llvm_i32_ty, llvm_i1_ty],
-            [IntrNoMem]>;
-=======
       : DefaultAttrsIntrinsic<[llvm_any_ty],
                               [llvm_i32_ty, llvm_i32_ty, llvm_i32_ty,
                                llvm_i32_ty, llvm_i1_ty, llvm_ptr_ty],
@@ -140,7 +126,6 @@
                               [llvm_i32_ty, llvm_i32_ty, llvm_i32_ty,
                                llvm_i32_ty, llvm_i1_ty, llvm_ptr_ty],
                               [IntrNoMem]>;
->>>>>>> 4084ffcf
 
   def int_spv_firstbituhigh : DefaultAttrsIntrinsic<[LLVMScalarOrSameVectorWidth<0, llvm_i32_ty>], [llvm_anyint_ty], [IntrNoMem]>;
   def int_spv_firstbitshigh : DefaultAttrsIntrinsic<[LLVMScalarOrSameVectorWidth<0, llvm_i32_ty>], [llvm_anyint_ty], [IntrNoMem]>;
