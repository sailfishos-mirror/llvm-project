//===- llvm/DataLayout.h - Data size & alignment info -----------*- C++ -*-===//
//
// Part of the LLVM Project, under the Apache License v2.0 with LLVM Exceptions.
// See https://llvm.org/LICENSE.txt for license information.
// SPDX-License-Identifier: Apache-2.0 WITH LLVM-exception
//
//===----------------------------------------------------------------------===//
//
// This file defines layout properties related to datatype size/offset/alignment
// information.  It uses lazy annotations to cache information about how
// structure types are laid out and used.
//
// This structure should be created once, filled in if the defaults are not
// correct and then passed around by const&.  None of the members functions
// require modification to the object.
//
//===----------------------------------------------------------------------===//

#ifndef LLVM_IR_DATALAYOUT_H
#define LLVM_IR_DATALAYOUT_H

#include "llvm/ADT/APInt.h"
#include "llvm/ADT/ArrayRef.h"
#include "llvm/ADT/STLExtras.h"
#include "llvm/ADT/SmallVector.h"
#include "llvm/ADT/StringRef.h"
#include "llvm/IR/DerivedTypes.h"
#include "llvm/IR/Type.h"
#include "llvm/Support/Alignment.h"
#include "llvm/Support/Casting.h"
#include "llvm/Support/Compiler.h"
#include "llvm/Support/ErrorHandling.h"
#include "llvm/Support/MathExtras.h"
#include "llvm/Support/TrailingObjects.h"
#include "llvm/Support/TypeSize.h"
#include <cassert>
#include <cstdint>
#include <string>

// This needs to be outside of the namespace, to avoid conflict with llvm-c
// decl.
using LLVMTargetDataRef = struct LLVMOpaqueTargetData *;

namespace llvm {

class GlobalVariable;
class LLVMContext;
class StructLayout;
class Triple;
class Value;

// FIXME: Currently the DataLayout string carries a "preferred alignment"
// for types. As the DataLayout is module/global, this should likely be
// sunk down to an FTTI element that is queried rather than a global
// preference.

/// A parsed version of the target data layout string in and methods for
/// querying it.
///
/// The target data layout string is specified *by the target* - a frontend
/// generating LLVM IR is required to generate the right target data for the
/// target being codegen'd to.
class DataLayout {
public:
  /// Primitive type specification.
  struct PrimitiveSpec {
    uint32_t BitWidth;
    Align ABIAlign;
    Align PrefAlign;

    bool operator==(const PrimitiveSpec &Other) const;
  };

  /// Pointer type specification.
  struct PointerSpec {
    uint32_t AddrSpace;
    uint32_t BitWidth;
    Align ABIAlign;
    Align PrefAlign;
    uint32_t IndexBitWidth;
    /// Pointers in this address space don't have a well-defined bitwise
    /// representation (e.g. may be relocated by a copying garbage collector).
    /// Additionally, they may also be non-integral (i.e. containing additional
    /// metadata such as bounds information/permissions).
<<<<<<< HEAD
    bool IsNonIntegral = false;
=======
    bool IsNonIntegral;
>>>>>>> f24c1dd0
    bool operator==(const PointerSpec &Other) const;
  };

  enum class FunctionPtrAlignType {
    /// The function pointer alignment is independent of the function alignment.
    Independent,
    /// The function pointer alignment is a multiple of the function alignment.
    MultipleOfFunctionAlign,
  };
private:
  bool BigEndian = false;

  unsigned AllocaAddrSpace = 0;
  unsigned ProgramAddrSpace = 0;
  unsigned DefaultGlobalsAddrSpace = 0;

  MaybeAlign StackNaturalAlign;
  MaybeAlign FunctionPtrAlign;
  FunctionPtrAlignType TheFunctionPtrAlignType =
      FunctionPtrAlignType::Independent;

  enum ManglingModeT {
    MM_None,
    MM_ELF,
    MM_MachO,
    MM_WinCOFF,
    MM_WinCOFFX86,
    MM_GOFF,
    MM_Mips,
    MM_XCOFF
  };
  ManglingModeT ManglingMode = MM_None;

  // FIXME: `unsigned char` truncates the value parsed by `parseSpecifier`.
  SmallVector<unsigned char, 8> LegalIntWidths;

  /// Primitive type specifications. Sorted and uniqued by type bit width.
  SmallVector<PrimitiveSpec, 6> IntSpecs;
  SmallVector<PrimitiveSpec, 4> FloatSpecs;
  SmallVector<PrimitiveSpec, 10> VectorSpecs;

  /// Pointer type specifications. Sorted and uniqued by address space number.
  SmallVector<PointerSpec, 8> PointerSpecs;

  /// The string representation used to create this DataLayout
  std::string StringRepresentation;

  /// Struct type ABI and preferred alignments. The default spec is "a:8:64".
  Align StructABIAlignment = Align::Constant<1>();
  Align StructPrefAlignment = Align::Constant<8>();

  // The StructType -> StructLayout map.
  mutable void *LayoutMap = nullptr;

  /// Sets or updates the specification for the given primitive type.
  void setPrimitiveSpec(char Specifier, uint32_t BitWidth, Align ABIAlign,
                        Align PrefAlign);

  /// Searches for a pointer specification that matches the given address space.
  /// Returns the default address space specification if not found.
  const PointerSpec &getPointerSpec(uint32_t AddrSpace) const;

  /// Sets or updates the specification for pointer in the given address space.
  void setPointerSpec(uint32_t AddrSpace, uint32_t BitWidth, Align ABIAlign,
                      Align PrefAlign, uint32_t IndexBitWidth,
                      bool IsNonIntegral);

  /// Internal helper to get alignment for integer of given bitwidth.
  Align getIntegerAlignment(uint32_t BitWidth, bool abi_or_pref) const;

  /// Internal helper method that returns requested alignment for type.
  Align getAlignment(Type *Ty, bool abi_or_pref) const;

  /// Attempts to parse primitive specification ('i', 'f', or 'v').
  Error parsePrimitiveSpec(StringRef Spec);

  /// Attempts to parse aggregate specification ('a').
  Error parseAggregateSpec(StringRef Spec);

  /// Attempts to parse pointer specification ('p').
  Error parsePointerSpec(StringRef Spec);

  /// Attempts to parse a single specification.
  Error parseSpecification(StringRef Spec,
                           SmallVectorImpl<unsigned> &NonIntegralAddressSpaces);

  /// Attempts to parse a data layout string.
  Error parseLayoutString(StringRef LayoutString);

public:
  /// Constructs a DataLayout with default values.
  DataLayout();

  /// Constructs a DataLayout from a specification string.
  /// WARNING: Aborts execution if the string is malformed. Use parse() instead.
  explicit DataLayout(StringRef LayoutString);

  DataLayout(const DataLayout &DL) { *this = DL; }

  ~DataLayout(); // Not virtual, do not subclass this class

  DataLayout &operator=(const DataLayout &Other);

  bool operator==(const DataLayout &Other) const;
  bool operator!=(const DataLayout &Other) const { return !(*this == Other); }

  /// Parse a data layout string and return the layout. Return an error
  /// description on failure.
  static Expected<DataLayout> parse(StringRef LayoutString);

  /// Layout endianness...
  bool isLittleEndian() const { return !BigEndian; }
  bool isBigEndian() const { return BigEndian; }

  /// Returns the string representation of the DataLayout.
  ///
  /// This representation is in the same format accepted by the string
  /// constructor above. This should not be used to compare two DataLayout as
  /// different string can represent the same layout.
  const std::string &getStringRepresentation() const {
    return StringRepresentation;
  }

  /// Test if the DataLayout was constructed from an empty string.
  bool isDefault() const { return StringRepresentation.empty(); }

  /// Returns true if the specified type is known to be a native integer
  /// type supported by the CPU.
  ///
  /// For example, i64 is not native on most 32-bit CPUs and i37 is not native
  /// on any known one. This returns false if the integer width is not legal.
  ///
  /// The width is specified in bits.
  bool isLegalInteger(uint64_t Width) const {
    return llvm::is_contained(LegalIntWidths, Width);
  }

  bool isIllegalInteger(uint64_t Width) const { return !isLegalInteger(Width); }

  /// Returns the natural stack alignment, or MaybeAlign() if one wasn't
  /// specified.
  MaybeAlign getStackAlignment() const { return StackNaturalAlign; }

  unsigned getAllocaAddrSpace() const { return AllocaAddrSpace; }

  PointerType *getAllocaPtrType(LLVMContext &Ctx) const {
    return PointerType::get(Ctx, AllocaAddrSpace);
  }

  /// Returns the alignment of function pointers, which may or may not be
  /// related to the alignment of functions.
  /// \see getFunctionPtrAlignType
  MaybeAlign getFunctionPtrAlign() const { return FunctionPtrAlign; }

  /// Return the type of function pointer alignment.
  /// \see getFunctionPtrAlign
  FunctionPtrAlignType getFunctionPtrAlignType() const {
    return TheFunctionPtrAlignType;
  }

  unsigned getProgramAddressSpace() const { return ProgramAddrSpace; }
  unsigned getDefaultGlobalsAddressSpace() const {
    return DefaultGlobalsAddrSpace;
  }

  bool hasMicrosoftFastStdCallMangling() const {
    return ManglingMode == MM_WinCOFFX86;
  }

  /// Returns true if symbols with leading question marks should not receive IR
  /// mangling. True for Windows mangling modes.
  bool doNotMangleLeadingQuestionMark() const {
    return ManglingMode == MM_WinCOFF || ManglingMode == MM_WinCOFFX86;
  }

  bool hasLinkerPrivateGlobalPrefix() const { return ManglingMode == MM_MachO; }

  StringRef getLinkerPrivateGlobalPrefix() const {
    if (ManglingMode == MM_MachO)
      return "l";
    return "";
  }

  char getGlobalPrefix() const {
    switch (ManglingMode) {
    case MM_None:
    case MM_ELF:
    case MM_GOFF:
    case MM_Mips:
    case MM_WinCOFF:
    case MM_XCOFF:
      return '\0';
    case MM_MachO:
    case MM_WinCOFFX86:
      return '_';
    }
    llvm_unreachable("invalid mangling mode");
  }

  StringRef getPrivateGlobalPrefix() const {
    switch (ManglingMode) {
    case MM_None:
      return "";
    case MM_ELF:
    case MM_WinCOFF:
      return ".L";
    case MM_GOFF:
      return "L#";
    case MM_Mips:
      return "$";
    case MM_MachO:
    case MM_WinCOFFX86:
      return "L";
    case MM_XCOFF:
      return "L..";
    }
    llvm_unreachable("invalid mangling mode");
  }

  static const char *getManglingComponent(const Triple &T);

  /// Returns true if the specified type fits in a native integer type
  /// supported by the CPU.
  ///
  /// For example, if the CPU only supports i32 as a native integer type, then
  /// i27 fits in a legal integer type but i45 does not.
  bool fitsInLegalInteger(unsigned Width) const {
    for (unsigned LegalIntWidth : LegalIntWidths)
      if (Width <= LegalIntWidth)
        return true;
    return false;
  }

  /// Layout pointer alignment
  Align getPointerABIAlignment(unsigned AS) const;

  /// Return target's alignment for stack-based pointers
  /// FIXME: The defaults need to be removed once all of
  /// the backends/clients are updated.
  Align getPointerPrefAlignment(unsigned AS = 0) const;

  /// Layout pointer size in bytes, rounded up to a whole
  /// number of bytes.
  /// FIXME: The defaults need to be removed once all of
  /// the backends/clients are updated.
  unsigned getPointerSize(unsigned AS = 0) const;

  /// Returns the maximum index size over all address spaces.
  unsigned getMaxIndexSize() const;

  // Index size in bytes used for address calculation,
  /// rounded up to a whole number of bytes.
  unsigned getIndexSize(unsigned AS) const;

  /// Return the address spaces containing non-integral pointers.  Pointers in
  /// this address space don't have a well-defined bitwise representation.
  SmallVector<unsigned, 8> getNonIntegralAddressSpaces() const {
    SmallVector<unsigned, 8> AddrSpaces;
    for (const PointerSpec &PS : PointerSpecs) {
      if (PS.IsNonIntegral)
        AddrSpaces.push_back(PS.AddrSpace);
    }
    return AddrSpaces;
  }

  bool isNonIntegralAddressSpace(unsigned AddrSpace) const {
    return getPointerSpec(AddrSpace).IsNonIntegral;
  }

  bool isNonIntegralPointerType(PointerType *PT) const {
    return isNonIntegralAddressSpace(PT->getAddressSpace());
  }

  bool isNonIntegralPointerType(Type *Ty) const {
    auto *PTy = dyn_cast<PointerType>(Ty);
    return PTy && isNonIntegralPointerType(PTy);
  }

  /// Layout pointer size, in bits
  /// FIXME: The defaults need to be removed once all of
  /// the backends/clients are updated.
  unsigned getPointerSizeInBits(unsigned AS = 0) const {
    return getPointerSpec(AS).BitWidth;
  }

  /// Returns the maximum index size over all address spaces.
  unsigned getMaxIndexSizeInBits() const {
    return getMaxIndexSize() * 8;
  }

  /// Size in bits of index used for address calculation in getelementptr.
  unsigned getIndexSizeInBits(unsigned AS) const {
    return getPointerSpec(AS).IndexBitWidth;
  }

  /// Layout pointer size, in bits, based on the type.  If this function is
  /// called with a pointer type, then the type size of the pointer is returned.
  /// If this function is called with a vector of pointers, then the type size
  /// of the pointer is returned.  This should only be called with a pointer or
  /// vector of pointers.
  unsigned getPointerTypeSizeInBits(Type *) const;

  /// Layout size of the index used in GEP calculation.
  /// The function should be called with pointer or vector of pointers type.
  unsigned getIndexTypeSizeInBits(Type *Ty) const;

  unsigned getPointerTypeSize(Type *Ty) const {
    return getPointerTypeSizeInBits(Ty) / 8;
  }

  /// Size examples:
  ///
  /// Type        SizeInBits  StoreSizeInBits  AllocSizeInBits[*]
  /// ----        ----------  ---------------  ---------------
  ///  i1            1           8                8
  ///  i8            8           8                8
  ///  i19          19          24               32
  ///  i32          32          32               32
  ///  i100        100         104              128
  ///  i128        128         128              128
  ///  Float        32          32               32
  ///  Double       64          64               64
  ///  X86_FP80     80          80               96
  ///
  /// [*] The alloc size depends on the alignment, and thus on the target.
  ///     These values are for x86-32 linux.

  /// Returns the number of bits necessary to hold the specified type.
  ///
  /// If Ty is a scalable vector type, the scalable property will be set and
  /// the runtime size will be a positive integer multiple of the base size.
  ///
  /// For example, returns 36 for i36 and 80 for x86_fp80. The type passed must
  /// have a size (Type::isSized() must return true).
  TypeSize getTypeSizeInBits(Type *Ty) const;

  /// Returns the maximum number of bytes that may be overwritten by
  /// storing the specified type.
  ///
  /// If Ty is a scalable vector type, the scalable property will be set and
  /// the runtime size will be a positive integer multiple of the base size.
  ///
  /// For example, returns 5 for i36 and 10 for x86_fp80.
  TypeSize getTypeStoreSize(Type *Ty) const {
    TypeSize StoreSizeInBits = getTypeStoreSizeInBits(Ty);
    return {StoreSizeInBits.getKnownMinValue() / 8,
            StoreSizeInBits.isScalable()};
  }

  /// Returns the maximum number of bits that may be overwritten by
  /// storing the specified type; always a multiple of 8.
  ///
  /// If Ty is a scalable vector type, the scalable property will be set and
  /// the runtime size will be a positive integer multiple of the base size.
  ///
  /// For example, returns 40 for i36 and 80 for x86_fp80.
  TypeSize getTypeStoreSizeInBits(Type *Ty) const {
    TypeSize BaseSize = getTypeSizeInBits(Ty);
    uint64_t AlignedSizeInBits =
        alignToPowerOf2(BaseSize.getKnownMinValue(), 8);
    return {AlignedSizeInBits, BaseSize.isScalable()};
  }

  /// Returns true if no extra padding bits are needed when storing the
  /// specified type.
  ///
  /// For example, returns false for i19 that has a 24-bit store size.
  bool typeSizeEqualsStoreSize(Type *Ty) const {
    return getTypeSizeInBits(Ty) == getTypeStoreSizeInBits(Ty);
  }

  /// Returns the offset in bytes between successive objects of the
  /// specified type, including alignment padding.
  ///
  /// If Ty is a scalable vector type, the scalable property will be set and
  /// the runtime size will be a positive integer multiple of the base size.
  ///
  /// This is the amount that alloca reserves for this type. For example,
  /// returns 12 or 16 for x86_fp80, depending on alignment.
  TypeSize getTypeAllocSize(Type *Ty) const {
    // Round up to the next alignment boundary.
    return alignTo(getTypeStoreSize(Ty), getABITypeAlign(Ty).value());
  }

  /// Returns the offset in bits between successive objects of the
  /// specified type, including alignment padding; always a multiple of 8.
  ///
  /// If Ty is a scalable vector type, the scalable property will be set and
  /// the runtime size will be a positive integer multiple of the base size.
  ///
  /// This is the amount that alloca reserves for this type. For example,
  /// returns 96 or 128 for x86_fp80, depending on alignment.
  TypeSize getTypeAllocSizeInBits(Type *Ty) const {
    return 8 * getTypeAllocSize(Ty);
  }

  /// Returns the minimum ABI-required alignment for the specified type.
  Align getABITypeAlign(Type *Ty) const;

  /// Helper function to return `Alignment` if it's set or the result of
  /// `getABITypeAlign(Ty)`, in any case the result is a valid alignment.
  inline Align getValueOrABITypeAlignment(MaybeAlign Alignment,
                                          Type *Ty) const {
    return Alignment ? *Alignment : getABITypeAlign(Ty);
  }

  /// Returns the minimum ABI-required alignment for an integer type of
  /// the specified bitwidth.
  Align getABIIntegerTypeAlignment(unsigned BitWidth) const {
    return getIntegerAlignment(BitWidth, /* abi_or_pref */ true);
  }

  /// Returns the preferred stack/global alignment for the specified
  /// type.
  ///
  /// This is always at least as good as the ABI alignment.
  Align getPrefTypeAlign(Type *Ty) const;

  /// Returns an integer type with size at least as big as that of a
  /// pointer in the given address space.
  IntegerType *getIntPtrType(LLVMContext &C, unsigned AddressSpace = 0) const;

  /// Returns an integer (vector of integer) type with size at least as
  /// big as that of a pointer of the given pointer (vector of pointer) type.
  Type *getIntPtrType(Type *) const;

  /// Returns the smallest integer type with size at least as big as
  /// Width bits.
  Type *getSmallestLegalIntType(LLVMContext &C, unsigned Width = 0) const;

  /// Returns the largest legal integer type, or null if none are set.
  Type *getLargestLegalIntType(LLVMContext &C) const {
    unsigned LargestSize = getLargestLegalIntTypeSizeInBits();
    return (LargestSize == 0) ? nullptr : Type::getIntNTy(C, LargestSize);
  }

  /// Returns the size of largest legal integer type size, or 0 if none
  /// are set.
  unsigned getLargestLegalIntTypeSizeInBits() const;

  /// Returns the type of a GEP index in AddressSpace.
  /// If it was not specified explicitly, it will be the integer type of the
  /// pointer width - IntPtrType.
  IntegerType *getIndexType(LLVMContext &C, unsigned AddressSpace) const;

  /// Returns the type of a GEP index.
  /// If it was not specified explicitly, it will be the integer type of the
  /// pointer width - IntPtrType.
  Type *getIndexType(Type *PtrTy) const;

  /// Returns the offset from the beginning of the type for the specified
  /// indices.
  ///
  /// Note that this takes the element type, not the pointer type.
  /// This is used to implement getelementptr.
  int64_t getIndexedOffsetInType(Type *ElemTy, ArrayRef<Value *> Indices) const;

  /// Get GEP indices to access Offset inside ElemTy. ElemTy is updated to be
  /// the result element type and Offset to be the residual offset.
  SmallVector<APInt> getGEPIndicesForOffset(Type *&ElemTy, APInt &Offset) const;

  /// Get single GEP index to access Offset inside ElemTy. Returns std::nullopt
  /// if index cannot be computed, e.g. because the type is not an aggregate.
  /// ElemTy is updated to be the result element type and Offset to be the
  /// residual offset.
  std::optional<APInt> getGEPIndexForOffset(Type *&ElemTy, APInt &Offset) const;

  /// Returns a StructLayout object, indicating the alignment of the
  /// struct, its size, and the offsets of its fields.
  ///
  /// Note that this information is lazily cached.
  const StructLayout *getStructLayout(StructType *Ty) const;

  /// Returns the preferred alignment of the specified global.
  ///
  /// This includes an explicitly requested alignment (if the global has one).
  Align getPreferredAlign(const GlobalVariable *GV) const;
};

inline DataLayout *unwrap(LLVMTargetDataRef P) {
  return reinterpret_cast<DataLayout *>(P);
}

inline LLVMTargetDataRef wrap(const DataLayout *P) {
  return reinterpret_cast<LLVMTargetDataRef>(const_cast<DataLayout *>(P));
}

/// Used to lazily calculate structure layout information for a target machine,
/// based on the DataLayout structure.
class StructLayout final : public TrailingObjects<StructLayout, TypeSize> {
  TypeSize StructSize;
  Align StructAlignment;
  unsigned IsPadded : 1;
  unsigned NumElements : 31;

public:
  TypeSize getSizeInBytes() const { return StructSize; }

  TypeSize getSizeInBits() const { return 8 * StructSize; }

  Align getAlignment() const { return StructAlignment; }

  /// Returns whether the struct has padding or not between its fields.
  /// NB: Padding in nested element is not taken into account.
  bool hasPadding() const { return IsPadded; }

  /// Given a valid byte offset into the structure, returns the structure
  /// index that contains it.
  unsigned getElementContainingOffset(uint64_t FixedOffset) const;

  MutableArrayRef<TypeSize> getMemberOffsets() {
    return llvm::MutableArrayRef(getTrailingObjects<TypeSize>(), NumElements);
  }

  ArrayRef<TypeSize> getMemberOffsets() const {
    return llvm::ArrayRef(getTrailingObjects<TypeSize>(), NumElements);
  }

  TypeSize getElementOffset(unsigned Idx) const {
    assert(Idx < NumElements && "Invalid element idx!");
    return getMemberOffsets()[Idx];
  }

  TypeSize getElementOffsetInBits(unsigned Idx) const {
    return getElementOffset(Idx) * 8;
  }

private:
  friend class DataLayout; // Only DataLayout can create this class

  StructLayout(StructType *ST, const DataLayout &DL);

  size_t numTrailingObjects(OverloadToken<TypeSize>) const {
    return NumElements;
  }
};

// The implementation of this method is provided inline as it is particularly
// well suited to constant folding when called on a specific Type subclass.
inline TypeSize DataLayout::getTypeSizeInBits(Type *Ty) const {
  assert(Ty->isSized() && "Cannot getTypeInfo() on a type that is unsized!");
  switch (Ty->getTypeID()) {
  case Type::LabelTyID:
    return TypeSize::getFixed(getPointerSizeInBits(0));
  case Type::PointerTyID:
    return TypeSize::getFixed(
        getPointerSizeInBits(Ty->getPointerAddressSpace()));
  case Type::ArrayTyID: {
    ArrayType *ATy = cast<ArrayType>(Ty);
    return ATy->getNumElements() *
           getTypeAllocSizeInBits(ATy->getElementType());
  }
  case Type::StructTyID:
    // Get the layout annotation... which is lazily created on demand.
    return getStructLayout(cast<StructType>(Ty))->getSizeInBits();
  case Type::IntegerTyID:
    return TypeSize::getFixed(Ty->getIntegerBitWidth());
  case Type::HalfTyID:
  case Type::BFloatTyID:
    return TypeSize::getFixed(16);
  case Type::FloatTyID:
    return TypeSize::getFixed(32);
  case Type::DoubleTyID:
    return TypeSize::getFixed(64);
  case Type::PPC_FP128TyID:
  case Type::FP128TyID:
    return TypeSize::getFixed(128);
  case Type::X86_AMXTyID:
    return TypeSize::getFixed(8192);
  // In memory objects this is always aligned to a higher boundary, but
  // only 80 bits contain information.
  case Type::X86_FP80TyID:
    return TypeSize::getFixed(80);
  case Type::FixedVectorTyID:
  case Type::ScalableVectorTyID: {
    VectorType *VTy = cast<VectorType>(Ty);
    auto EltCnt = VTy->getElementCount();
    uint64_t MinBits = EltCnt.getKnownMinValue() *
                       getTypeSizeInBits(VTy->getElementType()).getFixedValue();
    return TypeSize(MinBits, EltCnt.isScalable());
  }
  case Type::TargetExtTyID: {
    Type *LayoutTy = cast<TargetExtType>(Ty)->getLayoutType();
    return getTypeSizeInBits(LayoutTy);
  }
  default:
    llvm_unreachable("DataLayout::getTypeSizeInBits(): Unsupported type");
  }
}

} // end namespace llvm

#endif // LLVM_IR_DATALAYOUT_H<|MERGE_RESOLUTION|>--- conflicted
+++ resolved
@@ -82,11 +82,7 @@
     /// representation (e.g. may be relocated by a copying garbage collector).
     /// Additionally, they may also be non-integral (i.e. containing additional
     /// metadata such as bounds information/permissions).
-<<<<<<< HEAD
-    bool IsNonIntegral = false;
-=======
     bool IsNonIntegral;
->>>>>>> f24c1dd0
     bool operator==(const PointerSpec &Other) const;
   };
 
