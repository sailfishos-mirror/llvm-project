//===- llvm/Support/DebugCounter.h - Debug counter support ------*- C++ -*-===//
//
// Part of the LLVM Project, under the Apache License v2.0 with LLVM Exceptions.
// See https://llvm.org/LICENSE.txt for license information.
// SPDX-License-Identifier: Apache-2.0 WITH LLVM-exception
//
//===----------------------------------------------------------------------===//
/// \file
/// This file provides an implementation of debug counters.  Debug
/// counters are a tool that let you narrow down a miscompilation to a specific
/// thing happening.
///
/// To give a use case: Imagine you have a file, very large, and you
/// are trying to understand the minimal transformation that breaks it. Bugpoint
/// and bisection is often helpful here in narrowing it down to a specific pass,
/// but it's still a very large file, and a very complicated pass to try to
/// debug.  That is where debug counting steps in.  You can instrument the pass
/// with a debug counter before it does a certain thing, and depending on the
/// counts, it will either execute that thing or not.  The debug counter itself
/// consists of a list of chunks (inclusive numeric ranges). `shouldExecute`
/// returns true iff the list is empty or the current count is in one of the
/// chunks.
///
/// Note that a counter set to a negative number will always execute. For a
/// concrete example, during predicateinfo creation, the renaming pass replaces
/// each use with a renamed use.
////
/// If I use DEBUG_COUNTER to create a counter called "predicateinfo", and
/// variable name RenameCounter, and then instrument this renaming with a debug
/// counter, like so:
///
/// if (!DebugCounter::shouldExecute(RenameCounter)
/// <continue or return or whatever not executing looks like>
///
/// Now I can, from the command line, make it rename or not rename certain uses
/// by setting the chunk list.
/// So for example
/// bin/opt -debug-counter=predicateinfo=47
/// will skip renaming the first 47 uses, then rename one, then skip the rest.
//===----------------------------------------------------------------------===//

#ifndef LLVM_SUPPORT_DEBUGCOUNTER_H
#define LLVM_SUPPORT_DEBUGCOUNTER_H

#include "llvm/ADT/ArrayRef.h"
#include "llvm/ADT/DenseMap.h"
#include "llvm/ADT/StringRef.h"
#include "llvm/ADT/UniqueVector.h"
#include "llvm/Support/Compiler.h"
#include "llvm/Support/Debug.h"
#include <string>

namespace llvm {

class raw_ostream;

class DebugCounter {
public:
  struct Chunk {
    int64_t Begin;
    int64_t End;
    LLVM_ABI void print(llvm::raw_ostream &OS);
<<<<<<< HEAD
    bool contains(int64_t Idx) { return Idx >= Begin && Idx <= End; }
=======
    bool contains(int64_t Idx) const { return Idx >= Begin && Idx <= End; }
>>>>>>> eb0f1dc0
  };

  LLVM_ABI static void printChunks(raw_ostream &OS, ArrayRef<Chunk>);

  /// Return true on parsing error and print the error message on the
  /// llvm::errs()
  LLVM_ABI static bool parseChunks(StringRef Str, SmallVector<Chunk> &Res);

  /// Returns a reference to the singleton instance.
  LLVM_ABI static DebugCounter &instance();

  // Used by the command line option parser to push a new value it parsed.
  LLVM_ABI void push_back(const std::string &);

  // Register a counter with the specified name.
  //
  // FIXME: Currently, counter registration is required to happen before command
  // line option parsing. The main reason to register counters is to produce a
  // nice list of them on the command line, but i'm not sure this is worth it.
  static unsigned registerCounter(StringRef Name, StringRef Desc) {
    return instance().addCounter(std::string(Name), std::string(Desc));
  }
  LLVM_ABI static bool shouldExecuteImpl(unsigned CounterName);

  inline static bool shouldExecute(unsigned CounterName) {
    if (!isCountingEnabled())
      return true;
    return shouldExecuteImpl(CounterName);
  }

  // Return true if a given counter had values set (either programatically or on
  // the command line).  This will return true even if those values are
  // currently in a state where the counter will always execute.
  static bool isCounterSet(unsigned ID) {
    return instance().Counters[ID].IsSet;
  }

  struct CounterState {
    int64_t Count;
    uint64_t ChunkIdx;
  };

  // Return the state of a counter. This only works for set counters.
  static CounterState getCounterState(unsigned ID) {
    auto &Us = instance();
    auto Result = Us.Counters.find(ID);
    assert(Result != Us.Counters.end() && "Asking about a non-set counter");
    return {Result->second.Count, Result->second.CurrChunkIdx};
  }

  // Set a registered counter to a given state.
  static void setCounterState(unsigned ID, CounterState State) {
    auto &Us = instance();
    auto &Counter = Us.Counters[ID];
    Counter.Count = State.Count;
    Counter.CurrChunkIdx = State.ChunkIdx;
  }

#if !defined(NDEBUG) || defined(LLVM_ENABLE_DUMP)
  // Dump or print the current counter set into llvm::dbgs().
  LLVM_DUMP_METHOD void dump() const;
#endif

  LLVM_ABI void print(raw_ostream &OS) const;

  // Get the counter ID for a given named counter, or return 0 if none is found.
  unsigned getCounterId(const std::string &Name) const {
    return RegisteredCounters.idFor(Name);
  }

  // Return the number of registered counters.
  unsigned int getNumCounters() const { return RegisteredCounters.size(); }

  // Return the name and description of the counter with the given ID.
  std::pair<std::string, std::string> getCounterInfo(unsigned ID) const {
    return std::make_pair(RegisteredCounters[ID], Counters.lookup(ID).Desc);
  }

  // Iterate through the registered counters
  typedef UniqueVector<std::string> CounterVector;
  CounterVector::const_iterator begin() const {
    return RegisteredCounters.begin();
  }
  CounterVector::const_iterator end() const { return RegisteredCounters.end(); }

  // Force-enables counting all DebugCounters.
  //
  // Since DebugCounters are incompatible with threading (not only do they not
  // make sense, but we'll also see data races), this should only be used in
  // contexts where we're certain we won't spawn threads.
  static void enableAllCounters() { instance().Enabled = true; }

  static bool isCountingEnabled() {
// Compile to nothing when debugging is off
#ifdef NDEBUG
    return false;
#else
    return instance().Enabled || instance().ShouldPrintCounter;
#endif
  }

protected:
  unsigned addCounter(const std::string &Name, const std::string &Desc) {
    unsigned Result = RegisteredCounters.insert(Name);
    auto &C = Counters[Result];
    C = {};
    C.Desc = Desc;
    return Result;
  }
  // Struct to store counter info.
  struct CounterInfo {
    int64_t Count = 0;
    uint64_t CurrChunkIdx = 0;
    bool IsSet = false;
    std::string Desc;
    SmallVector<Chunk> Chunks;
  };

  DenseMap<unsigned, CounterInfo> Counters;
  CounterVector RegisteredCounters;

  // Whether we should do DebugCounting at all. DebugCounters aren't
  // thread-safe, so this should always be false in multithreaded scenarios.
  bool Enabled = false;

  bool ShouldPrintCounter = false;

  bool BreakOnLast = false;
};

#define DEBUG_COUNTER(VARNAME, COUNTERNAME, DESC)                              \
  static const unsigned VARNAME =                                              \
      DebugCounter::registerCounter(COUNTERNAME, DESC)

} // namespace llvm
#endif<|MERGE_RESOLUTION|>--- conflicted
+++ resolved
@@ -60,11 +60,7 @@
     int64_t Begin;
     int64_t End;
     LLVM_ABI void print(llvm::raw_ostream &OS);
-<<<<<<< HEAD
-    bool contains(int64_t Idx) { return Idx >= Begin && Idx <= End; }
-=======
     bool contains(int64_t Idx) const { return Idx >= Begin && Idx <= End; }
->>>>>>> eb0f1dc0
   };
 
   LLVM_ABI static void printChunks(raw_ostream &OS, ArrayRef<Chunk>);
