--- conflicted
+++ resolved
@@ -117,94 +117,11 @@
   SpecialCaseList(SpecialCaseList const &) = delete;
   SpecialCaseList &operator=(SpecialCaseList const &) = delete;
 
-<<<<<<< HEAD
   class Section {
   public:
     LLVM_ABI Section(StringRef Name, unsigned FileIdx, bool UseGlobs);
     LLVM_ABI Section(Section &&);
     LLVM_ABI ~Section();
-
-    // Return name of the section, it's entire string in [].
-    StringRef name() const { return Name; }
-=======
-private:
-  using Match = std::pair<StringRef, unsigned>;
-  static constexpr Match NotMatched = {"", 0};
-
-  // Lagacy v1 matcher.
-  class RegexMatcher {
-  public:
-    LLVM_ABI Error insert(StringRef Pattern, unsigned LineNumber);
-    LLVM_ABI void preprocess(bool BySize);
-
-    LLVM_ABI Match match(StringRef Query) const;
-
-    struct Reg {
-      Reg(StringRef Name, unsigned LineNo, Regex &&Rg)
-          : Name(Name), LineNo(LineNo), Rg(std::move(Rg)) {}
-      StringRef Name;
-      unsigned LineNo;
-      Regex Rg;
-    };
-
-    std::vector<Reg> RegExes;
-  };
-
-  class GlobMatcher {
-  public:
-    LLVM_ABI Error insert(StringRef Pattern, unsigned LineNumber);
-    LLVM_ABI void preprocess(bool BySize);
-
-    LLVM_ABI Match match(StringRef Query) const;
-
-    struct Glob {
-      Glob(StringRef Name, unsigned LineNo, GlobPattern &&Pattern)
-          : Name(Name), LineNo(LineNo), Pattern(std::move(Pattern)) {}
-      StringRef Name;
-      unsigned LineNo;
-      GlobPattern Pattern;
-    };
-
-    std::vector<GlobMatcher::Glob> Globs;
-
-    RadixTree<iterator_range<StringRef::const_iterator>,
-              RadixTree<iterator_range<StringRef::const_reverse_iterator>,
-                        SmallVector<int, 1>>>
-        PrefixSuffixToGlob;
-
-    RadixTree<iterator_range<StringRef::const_iterator>, SmallVector<int, 1>>
-        SubstrToGlob;
-  };
-
-  /// Represents a set of patterns and their line numbers
-  class Matcher {
-  public:
-    LLVM_ABI Matcher(bool UseGlobs, bool RemoveDotSlash);
-
-    LLVM_ABI Error insert(StringRef Pattern, unsigned LineNumber);
-    LLVM_ABI void preprocess(bool BySize);
-
-    LLVM_ABI Match match(StringRef Query) const;
-
-    LLVM_ABI bool matchAny(StringRef Query) const {
-      return match(Query) != NotMatched;
-    }
->>>>>>> ae1e2ec8
-
-    // Returns true of string 'Name' matches section name interpreted as a glob.
-    LLVM_ABI bool matchName(StringRef Name) const;
-
-<<<<<<< HEAD
-    // Return sequence number of the file where this section is defined.
-=======
-protected:
-  class Section {
-  public:
-    Section(StringRef Name, unsigned FileIdx, bool UseGlobs)
-        : SectionMatcher(UseGlobs, /*RemoveDotSlash=*/false), Name(Name),
-          FileIdx(FileIdx) {}
-
-    Section(Section &&) = default;
 
     // Returns name of the section, its entire string in [].
     StringRef name() const { return Name; }
@@ -213,7 +130,6 @@
     LLVM_ABI bool matchName(StringRef Name) const;
 
     // Returns sequence number of the file where this section is defined.
->>>>>>> ae1e2ec8
     unsigned fileIndex() const { return FileIdx; }
 
     // Helper method to search by Prefix, Query, and Category. Returns
@@ -231,22 +147,11 @@
 
   private:
     friend class SpecialCaseList;
-<<<<<<< HEAD
     class SectionImpl;
 
     StringRef Name;
     unsigned FileIdx;
     std::unique_ptr<SectionImpl> Impl;
-=======
-    LLVM_ABI void preprocess(bool OrderBySize);
-    LLVM_ABI const SpecialCaseList::Matcher *
-    findMatcher(StringRef Prefix, StringRef Category) const;
-
-    Matcher SectionMatcher;
-    StringRef Name;
-    SectionEntries Entries;
-    unsigned FileIdx;
->>>>>>> ae1e2ec8
   };
 
   const std::vector<Section> &sections() const;
