//===-- SpecialCaseList.h - special case list for sanitizers ----*- C++ -*-===//
//
// Part of the LLVM Project, under the Apache License v2.0 with LLVM Exceptions.
// See https://llvm.org/LICENSE.txt for license information.
// SPDX-License-Identifier: Apache-2.0 WITH LLVM-exception
//===----------------------------------------------------------------------===//
//
// This file implements a Special Case List for code sanitizers.
//
//===----------------------------------------------------------------------===//

#ifndef LLVM_SUPPORT_SPECIALCASELIST_H
#define LLVM_SUPPORT_SPECIALCASELIST_H

#include "llvm/ADT/ArrayRef.h"
#include "llvm/ADT/RadixTree.h"
#include "llvm/ADT/SmallVector.h"
#include "llvm/ADT/StringMap.h"
#include "llvm/ADT/iterator_range.h"
#include "llvm/Support/Allocator.h"
#include "llvm/Support/Compiler.h"
#include "llvm/Support/GlobPattern.h"
#include "llvm/Support/Regex.h"
#include <memory>
#include <string>
#include <utility>
#include <variant>
#include <vector>

namespace llvm {
class MemoryBuffer;
class StringRef;

namespace vfs {
class FileSystem;
}

/// This is a utility class used to parse user-provided text files with
/// "special case lists" for code sanitizers. Such files are used to
/// define an "ABI list" for DataFlowSanitizer and allow/exclusion lists for
/// sanitizers like AddressSanitizer or UndefinedBehaviorSanitizer.
///
/// Empty lines and lines starting with "#" are ignored. Sections are defined
/// using a '[section_name]' header and can be used to specify sanitizers the
/// entries below it apply to. Section names are globs, and
/// entries without a section header match all sections (e.g. an '[*]' header
/// is assumed.)
/// The remaining lines should have the form:
///   prefix:glob_pattern[=category]
/// If category is not specified, it is assumed to be empty string.
/// Definitions of "prefix" and "category" are sanitizer-specific. For example,
/// sanitizer exclusion support prefixes "src", "mainfile", "fun" and "global".
/// "glob_pattern" defines source files, main files, functions or globals which
/// shouldn't be instrumented.
/// Examples of categories:
///   "functional": used in DFSan to list functions with pure functional
///                 semantics.
///   "init": used in ASan exclusion list to disable initialization-order bugs
///           detection for certain globals or source files.
/// Full special case list file example:
/// ---
/// [address]
/// # Excluded items:
/// fun:*_ZN4base6subtle*
/// global:*global_with_bad_access_or_initialization*
/// global:*global_with_initialization_issues*=init
/// type:*Namespace::ClassName*=init
/// src:file_with_tricky_code.cc
/// src:ignore-global-initializers-issues.cc=init
/// mainfile:main_file.cc
///
/// [dataflow]
/// # Functions with pure functional semantics:
/// fun:cos=functional
/// fun:sin=functional
/// ---
class SpecialCaseList {
public:
  static constexpr std::pair<unsigned, unsigned> NotFound = {0, 0};
  /// Parses the special case list entries from files. On failure, returns
  /// 0 and writes an error message to string.
  LLVM_ABI static std::unique_ptr<SpecialCaseList>
  create(const std::vector<std::string> &Paths, llvm::vfs::FileSystem &FS,
         std::string &Error);
  /// Parses the special case list from a memory buffer. On failure, returns
  /// 0 and writes an error message to string.
  LLVM_ABI static std::unique_ptr<SpecialCaseList>
  create(const MemoryBuffer *MB, std::string &Error);
  /// Parses the special case list entries from files. On failure, reports a
  /// fatal error.
  LLVM_ABI static std::unique_ptr<SpecialCaseList>
  createOrDie(const std::vector<std::string> &Paths, llvm::vfs::FileSystem &FS);

  LLVM_ABI ~SpecialCaseList();

  /// Returns true, if special case list contains a line
  /// \code
  ///   @Prefix:<E>=@Category
  /// \endcode
  /// where @Query satisfies the glob <E> in a given @Section.
  LLVM_ABI bool inSection(StringRef Section, StringRef Prefix, StringRef Query,
                          StringRef Category = StringRef()) const;

  /// Returns the file index and the line number <FileIdx, LineNo> corresponding
  /// to the special case list entry if the special case list contains a line
  /// \code
  ///   @Prefix:<E>=@Category
  /// \endcode
  /// where @Query satisfies the glob <E> in a given @Section.
  /// Returns (zero, zero) if there is no exclusion entry corresponding to this
  /// expression.
  LLVM_ABI std::pair<unsigned, unsigned>
  inSectionBlame(StringRef Section, StringRef Prefix, StringRef Query,
                 StringRef Category = StringRef()) const;

protected:
  // Implementations of the create*() functions that can also be used by derived
  // classes.
  LLVM_ABI bool createInternal(const std::vector<std::string> &Paths,
                               vfs::FileSystem &VFS, std::string &Error);
  LLVM_ABI bool createInternal(const MemoryBuffer *MB, std::string &Error,
                               bool OrderBySize = false);

  SpecialCaseList() = default;
  SpecialCaseList(SpecialCaseList const &) = delete;
  SpecialCaseList &operator=(SpecialCaseList const &) = delete;

private:
  using Match = std::pair<StringRef, unsigned>;
  static constexpr Match NotMatched = {"", 0};

  // Lagacy v1 matcher.
  class RegexMatcher {
  public:
    LLVM_ABI Error insert(StringRef Pattern, unsigned LineNumber);
    LLVM_ABI void preprocess(bool BySize);

    LLVM_ABI Match match(StringRef Query) const;

    struct Reg {
      Reg(StringRef Name, unsigned LineNo, Regex &&Rg)
          : Name(Name), LineNo(LineNo), Rg(std::move(Rg)) {}
      StringRef Name;
      unsigned LineNo;
      Regex Rg;
    };

    std::vector<Reg> RegExes;
  };

  class GlobMatcher {
  public:
    LLVM_ABI Error insert(StringRef Pattern, unsigned LineNumber);
    LLVM_ABI void preprocess(bool BySize);

    LLVM_ABI Match match(StringRef Query) const;

    struct Glob {
      Glob(StringRef Name, unsigned LineNo, GlobPattern &&Pattern)
          : Name(Name), LineNo(LineNo), Pattern(std::move(Pattern)) {}
      StringRef Name;
      unsigned LineNo;
      GlobPattern Pattern;
    };

    std::vector<GlobMatcher::Glob> Globs;

    RadixTree<iterator_range<StringRef::const_iterator>,
              RadixTree<iterator_range<StringRef::const_reverse_iterator>,
                        SmallVector<int, 1>>>
        PrefixSuffixToGlob;

    RadixTree<iterator_range<StringRef::const_iterator>, SmallVector<int, 1>>
        SubstrToGlob;
  };

  /// Represents a set of patterns and their line numbers
  class Matcher {
  public:
    LLVM_ABI Matcher(bool UseGlobs, bool RemoveDotSlash);

    LLVM_ABI Error insert(StringRef Pattern, unsigned LineNumber);
    LLVM_ABI void preprocess(bool BySize);

    LLVM_ABI Match match(StringRef Query) const;

    LLVM_ABI bool matchAny(StringRef Query) const {
      return match(Query) != NotMatched;
    }

    std::variant<RegexMatcher, GlobMatcher> M;
    bool RemoveDotSlash;
  };

  using SectionEntries = StringMap<StringMap<Matcher>>;

protected:
  class Section {
  public:
    Section(StringRef Str, unsigned FileIdx, bool UseGlobs)
        : SectionMatcher(UseGlobs, /*RemoveDotSlash=*/false), SectionStr(Str),
          FileIdx(FileIdx) {}

    Section(Section &&) = default;

<<<<<<< HEAD
    // Return name of the section, it's entire string in [].
    StringRef name() const { return SectionStr; }

    // Returns true of string 'Name' matches section name interpreted as a glob.
=======
    // Return name of the section, its entire string in [].
    StringRef name() const { return SectionStr; }

    // Returns true if string 'Name' matches section name interpreted as a glob.
>>>>>>> a1934ee5
    LLVM_ABI bool matchName(StringRef Name) const;

    // Return sequence number of the file where this section is defined.
    unsigned fileIndex() const { return FileIdx; }

    // Helper method to search by Prefix, Query, and Category. Returns
    // 1-based line number on which rule is defined, or 0 if there is no match.
    LLVM_ABI unsigned getLastMatch(StringRef Prefix, StringRef Query,
                                   StringRef Category) const;

    // Helper method to search by Prefix, Query, and Category. Returns
    // matching rule, or empty string if there is no match.
    LLVM_ABI StringRef getLongestMatch(StringRef Prefix, StringRef Query,
                                       StringRef Category) const;

    /// Returns true if the section has any entries for the given prefix.
    LLVM_ABI bool hasPrefix(StringRef Prefix) const;

  private:
    friend class SpecialCaseList;
    LLVM_ABI void preprocess(bool OrderBySize);
    LLVM_ABI const SpecialCaseList::Matcher *
    findMatcher(StringRef Prefix, StringRef Category) const;

    Matcher SectionMatcher;
    std::string SectionStr;
    SectionEntries Entries;
    unsigned FileIdx;
  };

  ArrayRef<const Section> sections() const { return Sections; }

private:
  BumpPtrAllocator StrAlloc;
  std::vector<Section> Sections;

  LLVM_ABI Expected<Section *> addSection(StringRef SectionStr,
                                          unsigned FileIdx, unsigned LineNo,
                                          bool UseGlobs);

  /// Parses just-constructed SpecialCaseList entries from a memory buffer.
  LLVM_ABI bool parse(unsigned FileIdx, const MemoryBuffer *MB,
                      std::string &Error, bool OrderBySize);
};

} // namespace llvm

#endif // LLVM_SUPPORT_SPECIALCASELIST_H<|MERGE_RESOLUTION|>--- conflicted
+++ resolved
@@ -203,17 +203,10 @@
 
     Section(Section &&) = default;
 
-<<<<<<< HEAD
-    // Return name of the section, it's entire string in [].
-    StringRef name() const { return SectionStr; }
-
-    // Returns true of string 'Name' matches section name interpreted as a glob.
-=======
     // Return name of the section, its entire string in [].
     StringRef name() const { return SectionStr; }
 
     // Returns true if string 'Name' matches section name interpreted as a glob.
->>>>>>> a1934ee5
     LLVM_ABI bool matchName(StringRef Name) const;
 
     // Return sequence number of the file where this section is defined.
