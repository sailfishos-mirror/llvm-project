--- conflicted
+++ resolved
@@ -41,38 +41,11 @@
       : Fixed(Fixed), Scalable(Scalable) {}
 
 public:
-<<<<<<< HEAD
-  using ScalarTy = typename LinearPolyBaseTypeTraits<LeafTy>::ScalarTy;
-  static constexpr auto Dimensions = LinearPolyBaseTypeTraits<LeafTy>::Dimensions;
-  static_assert(Dimensions != std::numeric_limits<unsigned>::max(),
-                "Dimensions out of range");
-
-private:
-  std::array<ScalarTy, Dimensions> Coefficients;
-
-protected:
-  constexpr LinearPolyBase(ArrayRef<ScalarTy> Values) {
-    std::copy(Values.begin(), Values.end(), Coefficients.begin());
-  }
-
-public:
-  friend LeafTy &operator+=(LeafTy &LHS, const LeafTy &RHS) {
-    for (unsigned I=0; I<Dimensions; ++I)
-      LHS.Coefficients[I] += RHS.Coefficients[I];
-    return LHS;
-  }
-
-  friend LeafTy &operator-=(LeafTy &LHS, const LeafTy &RHS) {
-    for (unsigned I=0; I<Dimensions; ++I)
-      LHS.Coefficients[I] -= RHS.Coefficients[I];
-    return LHS;
-=======
   StackOffset() = default;
   static StackOffset getFixed(int64_t Fixed) { return {Fixed, 0}; }
   static StackOffset getScalable(int64_t Scalable) { return {0, Scalable}; }
   static StackOffset get(int64_t Fixed, int64_t Scalable) {
     return {Fixed, Scalable};
->>>>>>> e1acf65b
   }
 
   /// Returns the fixed component of the stack.
@@ -93,33 +66,13 @@
     Scalable += RHS.Scalable;
     return *this;
   }
-<<<<<<< HEAD
-
-  constexpr bool operator==(const LinearPolyBase &RHS) const {
-    return std::equal(Coefficients.begin(), Coefficients.end(),
-                      RHS.Coefficients.begin());
-=======
   StackOffset &operator-=(const StackOffset &RHS) {
     Fixed -= RHS.Fixed;
     Scalable -= RHS.Scalable;
     return *this;
->>>>>>> e1acf65b
   }
   StackOffset operator-() const { return {-Fixed, -Scalable}; }
 
-<<<<<<< HEAD
-  constexpr bool operator!=(const LinearPolyBase &RHS) const {
-    return !(*this == RHS);
-  }
-
-  constexpr bool isZero() const {
-    return all_of(Coefficients, [](const ScalarTy &C) { return C == 0; });
-  }
-  constexpr bool isNonZero() const { return !isZero(); }
-  constexpr explicit operator bool() const { return isNonZero(); }
-
-  constexpr ScalarTy getValue(unsigned Dim) const { return Coefficients[Dim]; }
-=======
   // Equality comparisons.
   bool operator==(const StackOffset &RHS) const {
     return Fixed == RHS.Fixed && Scalable == RHS.Scalable;
@@ -130,7 +83,6 @@
 
   // The bool operator returns true iff any of the components is non zero.
   explicit operator bool() const { return Fixed != 0 || Scalable != 0; }
->>>>>>> e1acf65b
 };
 
 namespace details {
@@ -144,16 +96,9 @@
   ScalarTy Quantity = 0;
   bool Scalable = false;
 
-<<<<<<< HEAD
-  constexpr UnivariateLinearPolyBase(ScalarTy Val, unsigned UnivariateDim)
-      : Value(Val), UnivariateDim(UnivariateDim) {
-    assert(UnivariateDim < Dimensions && "Dimension out of range");
-  }
-=======
   constexpr FixedOrScalableQuantity() = default;
   constexpr FixedOrScalableQuantity(ScalarTy Quantity, bool Scalable)
       : Quantity(Quantity), Scalable(Scalable) {}
->>>>>>> e1acf65b
 
   friend constexpr LeafTy &operator+=(LeafTy &LHS, const LeafTy &RHS) {
     assert(LHS.Scalable == RHS.Scalable && "Incompatible types");
@@ -168,11 +113,7 @@
   }
 
   friend constexpr LeafTy &operator*=(LeafTy &LHS, ScalarTy RHS) {
-<<<<<<< HEAD
-    LHS.Value *= RHS;
-=======
     LHS.Quantity *= RHS;
->>>>>>> e1acf65b
     return LHS;
   }
 
@@ -199,35 +140,6 @@
   }
 
 public:
-<<<<<<< HEAD
-  constexpr bool operator==(const UnivariateLinearPolyBase &RHS) const {
-    return Value == RHS.Value && UnivariateDim == RHS.UnivariateDim;
-  }
-
-  constexpr bool operator!=(const UnivariateLinearPolyBase &RHS) const {
-    return !(*this == RHS);
-  }
-
-  constexpr bool isZero() const { return !Value; }
-  constexpr bool isNonZero() const { return !isZero(); }
-  explicit constexpr operator bool() const { return isNonZero(); }
-  constexpr ScalarTy getValue(unsigned Dim) const {
-    return Dim == UnivariateDim ? Value : 0;
-  }
-
-  /// Add \p RHS to the value at the univariate dimension.
-  constexpr LeafTy getWithIncrement(ScalarTy RHS) const {
-    return static_cast<LeafTy>(
-        UnivariateLinearPolyBase(Value + RHS, UnivariateDim));
-  }
-
-  /// Subtract \p RHS from the value at the univariate dimension.
-  constexpr LeafTy getWithDecrement(ScalarTy RHS) const {
-    return static_cast<LeafTy>(
-        UnivariateLinearPolyBase(Value - RHS, UnivariateDim));
-  }
-};
-=======
   constexpr bool operator==(const FixedOrScalableQuantity &RHS) const {
     return Quantity == RHS.Quantity && Scalable == RHS.Scalable;
   }
@@ -239,62 +151,9 @@
   constexpr bool isZero() const { return Quantity == 0; }
 
   constexpr bool isNonZero() const { return Quantity != 0; }
->>>>>>> e1acf65b
 
   explicit operator bool() const { return isNonZero(); }
 
-<<<<<<< HEAD
-//===----------------------------------------------------------------------===//
-// LinearPolySize - base class for fixed- or scalable sizes.
-//  ^  ^
-//  |  |
-//  |  +----- ElementCount - Leaf class to represent an element count
-//  |                        (vscale x unsigned)
-//  |
-//  +-------- TypeSize - Leaf class to represent a type size
-//                       (vscale x uint64_t)
-//===----------------------------------------------------------------------===//
-
-/// LinearPolySize is a base class to represent sizes. It is either
-/// fixed-sized or it is scalable-sized, but it cannot be both.
-template <typename LeafTy>
-class LinearPolySize : public UnivariateLinearPolyBase<LeafTy> {
-  // Make the parent class a friend, so that it can access the protected
-  // conversion/copy-constructor for UnivariatePolyBase<LeafTy> ->
-  // LinearPolySize<LeafTy>.
-  friend class UnivariateLinearPolyBase<LeafTy>;
-
-public:
-  using ScalarTy = typename UnivariateLinearPolyBase<LeafTy>::ScalarTy;
-  enum Dims : unsigned { FixedDim = 0, ScalableDim = 1 };
-
-protected:
-  constexpr LinearPolySize(ScalarTy MinVal, Dims D)
-      : UnivariateLinearPolyBase<LeafTy>(MinVal, D) {}
-
-  constexpr LinearPolySize(const UnivariateLinearPolyBase<LeafTy> &V)
-      : UnivariateLinearPolyBase<LeafTy>(V) {}
-
-public:
-  static constexpr LeafTy getFixed(ScalarTy MinVal) {
-    return static_cast<LeafTy>(LinearPolySize(MinVal, FixedDim));
-  }
-  static constexpr LeafTy getScalable(ScalarTy MinVal) {
-    return static_cast<LeafTy>(LinearPolySize(MinVal, ScalableDim));
-  }
-  static constexpr LeafTy get(ScalarTy MinVal, bool Scalable) {
-    return static_cast<LeafTy>(
-        LinearPolySize(MinVal, Scalable ? ScalableDim : FixedDim));
-  }
-  static constexpr LeafTy getNull() { return get(0, false); }
-
-  /// Returns the minimum value this size can represent.
-  constexpr ScalarTy getKnownMinValue() const { return this->Value; }
-  /// Returns whether the size is scaled by a runtime quantity (vscale).
-  constexpr bool isScalable() const {
-    return this->UnivariateDim == ScalableDim;
-  }
-=======
   /// Add \p RHS to the underlying quantity.
   constexpr LeafTy getWithIncrement(ScalarTy RHS) const {
     return LeafTy::get(Quantity + RHS, Scalable);
@@ -306,15 +165,11 @@
   /// Returns whether the quantity is scaled by a runtime quantity (vscale).
   constexpr bool isScalable() const { return Scalable; }
 
->>>>>>> e1acf65b
   /// A return value of true indicates we know at compile time that the number
   /// of elements (vscale * Min) is definitely even. However, returning false
   /// does not guarantee that the total number of elements is odd.
   constexpr bool isKnownEven() const { return (getKnownMinValue() & 0x1) == 0; }
-<<<<<<< HEAD
-=======
-
->>>>>>> e1acf65b
+
   /// This function tells the caller whether the element count is known at
   /// compile time to be a multiple of the scalar value RHS.
   constexpr bool isKnownMultipleOf(ScalarTy RHS) const {
@@ -340,49 +195,29 @@
   // All the functions below make use of the fact vscale is always >= 1, which
   // means that <vscale x 4 x i32> is guaranteed to be >= <4 x i32>, etc.
 
-<<<<<<< HEAD
-  static constexpr bool isKnownLT(const LinearPolySize &LHS,
-                                  const LinearPolySize &RHS) {
-=======
   static constexpr bool isKnownLT(const FixedOrScalableQuantity &LHS,
                                   const FixedOrScalableQuantity &RHS) {
->>>>>>> e1acf65b
     if (!LHS.isScalable() || RHS.isScalable())
       return LHS.getKnownMinValue() < RHS.getKnownMinValue();
     return false;
   }
 
-<<<<<<< HEAD
-  static constexpr bool isKnownGT(const LinearPolySize &LHS,
-                                  const LinearPolySize &RHS) {
-=======
   static constexpr bool isKnownGT(const FixedOrScalableQuantity &LHS,
                                   const FixedOrScalableQuantity &RHS) {
->>>>>>> e1acf65b
     if (LHS.isScalable() || !RHS.isScalable())
       return LHS.getKnownMinValue() > RHS.getKnownMinValue();
     return false;
   }
 
-<<<<<<< HEAD
-  static constexpr bool isKnownLE(const LinearPolySize &LHS,
-                                  const LinearPolySize &RHS) {
-=======
   static constexpr bool isKnownLE(const FixedOrScalableQuantity &LHS,
                                   const FixedOrScalableQuantity &RHS) {
->>>>>>> e1acf65b
     if (!LHS.isScalable() || RHS.isScalable())
       return LHS.getKnownMinValue() <= RHS.getKnownMinValue();
     return false;
   }
 
-<<<<<<< HEAD
-  static constexpr bool isKnownGE(const LinearPolySize &LHS,
-                                  const LinearPolySize &RHS) {
-=======
   static constexpr bool isKnownGE(const FixedOrScalableQuantity &LHS,
                                   const FixedOrScalableQuantity &RHS) {
->>>>>>> e1acf65b
     if (LHS.isScalable() || !RHS.isScalable())
       return LHS.getKnownMinValue() >= RHS.getKnownMinValue();
     return false;
@@ -397,19 +232,6 @@
   /// isKnownMultipleOf(RHS), which lets the caller know if it's possible to
   /// perform a lossless divide by RHS.
   constexpr LeafTy divideCoefficientBy(ScalarTy RHS) const {
-<<<<<<< HEAD
-    return static_cast<LeafTy>(
-        LinearPolySize::get(getKnownMinValue() / RHS, isScalable()));
-  }
-
-  constexpr LeafTy multiplyCoefficientBy(ScalarTy RHS) const {
-    return static_cast<LeafTy>(
-        LinearPolySize::get(getKnownMinValue() * RHS, isScalable()));
-  }
-
-  constexpr LeafTy coefficientNextPowerOf2() const {
-    return static_cast<LeafTy>(LinearPolySize::get(
-=======
     return LeafTy::get(getKnownMinValue() / RHS, isScalable());
   }
 
@@ -419,33 +241,22 @@
 
   constexpr LeafTy coefficientNextPowerOf2() const {
     return LeafTy::get(
->>>>>>> e1acf65b
         static_cast<ScalarTy>(llvm::NextPowerOf2(getKnownMinValue())),
         isScalable());
   }
 
   /// Returns true if there exists a value X where RHS.multiplyCoefficientBy(X)
-<<<<<<< HEAD
-  /// will result in a value whose size matches our own.
-  constexpr bool hasKnownScalarFactor(const LinearPolySize &RHS) const {
-=======
   /// will result in a value whose quantity matches our own.
   constexpr bool
   hasKnownScalarFactor(const FixedOrScalableQuantity &RHS) const {
->>>>>>> e1acf65b
     return isScalable() == RHS.isScalable() &&
            getKnownMinValue() % RHS.getKnownMinValue() == 0;
   }
 
   /// Returns a value X where RHS.multiplyCoefficientBy(X) will result in a
-<<<<<<< HEAD
-  /// value whose size matches our own.
-  constexpr ScalarTy getKnownScalarFactor(const LinearPolySize &RHS) const {
-=======
   /// value whose quantity matches our own.
   constexpr ScalarTy
   getKnownScalarFactor(const FixedOrScalableQuantity &RHS) const {
->>>>>>> e1acf65b
     assert(hasKnownScalarFactor(RHS) && "Expected RHS to be a known factor!");
     return getKnownMinValue() / RHS.getKnownMinValue();
   }
@@ -475,12 +286,6 @@
       : FixedOrScalableQuantity(V) {}
 
 public:
-<<<<<<< HEAD
-  constexpr ElementCount() : LinearPolySize(LinearPolySize::getNull()) {}
-
-  constexpr ElementCount(const LinearPolySize<ElementCount> &V)
-      : LinearPolySize(V) {}
-=======
   constexpr ElementCount() : FixedOrScalableQuantity() {}
 
   static constexpr ElementCount getFixed(ScalarTy MinVal) {
@@ -492,7 +297,6 @@
   static constexpr ElementCount get(ScalarTy MinVal, bool Scalable) {
     return ElementCount(MinVal, Scalable);
   }
->>>>>>> e1acf65b
 
   /// Exactly one element.
   constexpr bool isScalar() const {
@@ -512,20 +316,6 @@
       : FixedOrScalableQuantity(V) {}
 
 public:
-<<<<<<< HEAD
-  constexpr TypeSize(const LinearPolySize<TypeSize> &V) : LinearPolySize(V) {}
-  constexpr TypeSize(ScalarTy MinVal, bool IsScalable)
-      : LinearPolySize(LinearPolySize::get(MinVal, IsScalable)) {}
-
-  static constexpr TypeSize Fixed(ScalarTy MinVal) {
-    return TypeSize(MinVal, false);
-  }
-  static constexpr TypeSize Scalable(ScalarTy MinVal) {
-    return TypeSize(MinVal, true);
-  }
-
-  constexpr ScalarTy getFixedSize() const { return getFixedValue(); }
-=======
   constexpr TypeSize(ScalarTy Quantity, bool Scalable)
       : FixedOrScalableQuantity(Quantity, Scalable) {}
 
@@ -549,7 +339,6 @@
   constexpr ScalarTy getFixedSize() const { return getFixedValue(); }
   
   LLVM_DEPRECATED("Use getKnownMinValue() instead", "getKnownMinValue")
->>>>>>> e1acf65b
   constexpr ScalarTy getKnownMinSize() const { return getKnownMinValue(); }
 
   // All code for this class below this point is needed because of the
