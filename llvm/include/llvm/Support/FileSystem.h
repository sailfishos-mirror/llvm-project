//===- llvm/Support/FileSystem.h - File System OS Concept -------*- C++ -*-===//
//
// Part of the LLVM Project, under the Apache License v2.0 with LLVM Exceptions.
// See https://llvm.org/LICENSE.txt for license information.
// SPDX-License-Identifier: Apache-2.0 WITH LLVM-exception
//
//===----------------------------------------------------------------------===//
//
// This file declares the llvm::sys::fs namespace. It is designed after
// TR2/boost filesystem (v3), but modified to remove exception handling and the
// path class.
//
// All functions return an error_code and their actual work via the last out
// argument. The out argument is defined if and only if errc::success is
// returned. A function may return any error code in the generic or system
// category. However, they shall be equivalent to any error conditions listed
// in each functions respective documentation if the condition applies. [ note:
// this does not guarantee that error_code will be in the set of explicitly
// listed codes, but it does guarantee that if any of the explicitly listed
// errors occur, the correct error_code will be used ]. All functions may
// return errc::not_enough_memory if there is not enough memory to complete the
// operation.
//
//===----------------------------------------------------------------------===//

#ifndef LLVM_SUPPORT_FILESYSTEM_H
#define LLVM_SUPPORT_FILESYSTEM_H

#include "llvm/ADT/SmallString.h"
#include "llvm/ADT/StringRef.h"
#include "llvm/ADT/Twine.h"
#include "llvm/Config/llvm-config.h"
#include "llvm/Support/Chrono.h"
#include "llvm/Support/Compiler.h"
#include "llvm/Support/Error.h"
#include "llvm/Support/ErrorHandling.h"
#include "llvm/Support/ErrorOr.h"
#include "llvm/Support/FileSystem/UniqueID.h"
#include "llvm/Support/MD5.h"
#include <cassert>
#include <cstdint>
#include <ctime>
#include <memory>
#include <string>
#include <system_error>
#include <vector>

namespace llvm {
namespace sys {
namespace fs {

#if defined(_WIN32)
// A Win32 HANDLE is a typedef of void*
using file_t = void *;
#else
using file_t = int;
#endif

LLVM_ABI extern const file_t kInvalidFile;

/// An enumeration for the file system's view of the type.
enum class file_type {
  status_error,
  file_not_found,
  regular_file,
  directory_file,
  symlink_file,
  block_file,
  character_file,
  fifo_file,
  socket_file,
  type_unknown
};

/// space_info - Self explanatory.
struct space_info {
  uint64_t capacity;
  uint64_t free;
  uint64_t available;
};

enum perms {
  no_perms = 0,
  owner_read = 0400,
  owner_write = 0200,
  owner_exe = 0100,
  owner_all = owner_read | owner_write | owner_exe,
  group_read = 040,
  group_write = 020,
  group_exe = 010,
  group_all = group_read | group_write | group_exe,
  others_read = 04,
  others_write = 02,
  others_exe = 01,
  others_all = others_read | others_write | others_exe,
  all_read = owner_read | group_read | others_read,
  all_write = owner_write | group_write | others_write,
  all_exe = owner_exe | group_exe | others_exe,
  all_all = owner_all | group_all | others_all,
  set_uid_on_exe = 04000,
  set_gid_on_exe = 02000,
  sticky_bit = 01000,
  all_perms = all_all | set_uid_on_exe | set_gid_on_exe | sticky_bit,
  perms_not_known = 0xFFFF
};

// Helper functions so that you can use & and | to manipulate perms bits:
inline perms operator|(perms l, perms r) {
  return static_cast<perms>(static_cast<unsigned short>(l) |
                            static_cast<unsigned short>(r));
}
inline perms operator&(perms l, perms r) {
  return static_cast<perms>(static_cast<unsigned short>(l) &
                            static_cast<unsigned short>(r));
}
inline perms &operator|=(perms &l, perms r) {
  l = l | r;
  return l;
}
inline perms &operator&=(perms &l, perms r) {
  l = l & r;
  return l;
}
inline perms operator~(perms x) {
  // Avoid UB by explicitly truncating the (unsigned) ~ result.
  return static_cast<perms>(
      static_cast<unsigned short>(~static_cast<unsigned short>(x)));
}

/// Represents the result of a call to directory_iterator::status(). This is a
/// subset of the information returned by a regular sys::fs::status() call, and
/// represents the information provided by Windows FileFirstFile/FindNextFile.
class basic_file_status {
protected:
  #if defined(LLVM_ON_UNIX)
  time_t fs_st_atime = 0;
  time_t fs_st_mtime = 0;
  uint32_t fs_st_atime_nsec = 0;
  uint32_t fs_st_mtime_nsec = 0;
  uid_t fs_st_uid = 0;
  gid_t fs_st_gid = 0;
  off_t fs_st_size = 0;
  #elif defined (_WIN32)
  uint32_t LastAccessedTimeHigh = 0;
  uint32_t LastAccessedTimeLow = 0;
  uint32_t LastWriteTimeHigh = 0;
  uint32_t LastWriteTimeLow = 0;
  uint32_t FileSizeHigh = 0;
  uint32_t FileSizeLow = 0;
  #endif
  file_type Type = file_type::status_error;
  perms Perms = perms_not_known;

public:
  basic_file_status() = default;

  explicit basic_file_status(file_type Type) : Type(Type) {}

  #if defined(LLVM_ON_UNIX)
  basic_file_status(file_type Type, perms Perms, time_t ATime,
                    uint32_t ATimeNSec, time_t MTime, uint32_t MTimeNSec,
                    uid_t UID, gid_t GID, off_t Size)
      : fs_st_atime(ATime), fs_st_mtime(MTime),
        fs_st_atime_nsec(ATimeNSec), fs_st_mtime_nsec(MTimeNSec),
        fs_st_uid(UID), fs_st_gid(GID),
        fs_st_size(Size), Type(Type), Perms(Perms) {}
#elif defined(_WIN32)
  basic_file_status(file_type Type, perms Perms, uint32_t LastAccessTimeHigh,
                    uint32_t LastAccessTimeLow, uint32_t LastWriteTimeHigh,
                    uint32_t LastWriteTimeLow, uint32_t FileSizeHigh,
                    uint32_t FileSizeLow)
      : LastAccessedTimeHigh(LastAccessTimeHigh),
        LastAccessedTimeLow(LastAccessTimeLow),
        LastWriteTimeHigh(LastWriteTimeHigh),
        LastWriteTimeLow(LastWriteTimeLow), FileSizeHigh(FileSizeHigh),
        FileSizeLow(FileSizeLow), Type(Type), Perms(Perms) {}
  #endif

  // getters
  file_type type() const { return Type; }
  perms permissions() const { return Perms; }

  /// The file access time as reported from the underlying file system.
  ///
  /// Also see comments on \c getLastModificationTime() related to the precision
  /// of the returned value.
  LLVM_ABI TimePoint<> getLastAccessedTime() const;

  /// The file modification time as reported from the underlying file system.
  ///
  /// The returned value allows for nanosecond precision but the actual
  /// resolution is an implementation detail of the underlying file system.
  /// There is no guarantee for what kind of resolution you can expect, the
  /// resolution can differ across platforms and even across mountpoints on the
  /// same machine.
  LLVM_ABI TimePoint<> getLastModificationTime() const;

#if defined(LLVM_ON_UNIX)
  uint32_t getUser() const { return fs_st_uid; }
  uint32_t getGroup() const { return fs_st_gid; }
  uint64_t getSize() const { return fs_st_size; }
#elif defined(_WIN32)
  uint32_t getUser() const {
    return 9999; // Not applicable to Windows, so...
  }

  uint32_t getGroup() const {
    return 9999; // Not applicable to Windows, so...
  }

  uint64_t getSize() const {
    return (uint64_t(FileSizeHigh) << 32) + FileSizeLow;
  }
#endif

  // setters
  void type(file_type v) { Type = v; }
  void permissions(perms p) { Perms = p; }
};

/// Represents the result of a call to sys::fs::status().
class file_status : public basic_file_status {
  LLVM_ABI friend bool equivalent(file_status A, file_status B);

#if defined(LLVM_ON_UNIX)
  dev_t fs_st_dev = 0;
  nlink_t fs_st_nlinks = 0;
  ino_t fs_st_ino = 0;
#elif defined(_WIN32)
  uint32_t NumLinks = 0;
  uint32_t VolumeSerialNumber = 0;
  uint64_t PathHash = 0;
#endif

public:
  file_status() = default;

  explicit file_status(file_type Type) : basic_file_status(Type) {}

  #if defined(LLVM_ON_UNIX)
  file_status(file_type Type, perms Perms, dev_t Dev, nlink_t Links, ino_t Ino,
              time_t ATime, uint32_t ATimeNSec,
              time_t MTime, uint32_t MTimeNSec,
              uid_t UID, gid_t GID, off_t Size)
      : basic_file_status(Type, Perms, ATime, ATimeNSec, MTime, MTimeNSec,
                          UID, GID, Size),
        fs_st_dev(Dev), fs_st_nlinks(Links), fs_st_ino(Ino) {}
  #elif defined(_WIN32)
  file_status(file_type Type, perms Perms, uint32_t LinkCount,
              uint32_t LastAccessTimeHigh, uint32_t LastAccessTimeLow,
              uint32_t LastWriteTimeHigh, uint32_t LastWriteTimeLow,
              uint32_t VolumeSerialNumber, uint32_t FileSizeHigh,
              uint32_t FileSizeLow, uint64_t PathHash)
      : basic_file_status(Type, Perms, LastAccessTimeHigh, LastAccessTimeLow,
                          LastWriteTimeHigh, LastWriteTimeLow, FileSizeHigh,
                          FileSizeLow),
        NumLinks(LinkCount), VolumeSerialNumber(VolumeSerialNumber),
        PathHash(PathHash) {}
  #endif

  LLVM_ABI UniqueID getUniqueID() const;
  LLVM_ABI uint32_t getLinkCount() const;
};

/// @}
/// @name Physical Operators
/// @{

/// Make \a path an absolute path.
///
/// Makes \a path absolute using the current directory if it is not already. An
/// empty \a path will result in the current directory.
///
/// /absolute/path   => /absolute/path
/// relative/../path => <current-directory>/relative/../path
///
/// @param path A path that is modified to be an absolute path.
/// @returns errc::success if \a path has been made absolute, otherwise a
///          platform-specific error_code.
LLVM_ABI std::error_code make_absolute(SmallVectorImpl<char> &path);

/// Create all the non-existent directories in path.
///
/// @param path Directories to create.
/// @returns errc::success if is_directory(path), otherwise a platform
///          specific error_code. If IgnoreExisting is false, also returns
///          error if the directory already existed.
LLVM_ABI std::error_code
create_directories(const Twine &path, bool IgnoreExisting = true,
                   perms Perms = owner_all | group_all);

/// Create the directory in path.
///
/// @param path Directory to create.
/// @returns errc::success if is_directory(path), otherwise a platform
///          specific error_code. If IgnoreExisting is false, also returns
///          error if the directory already existed.
LLVM_ABI std::error_code create_directory(const Twine &path,
                                          bool IgnoreExisting = true,
                                          perms Perms = owner_all | group_all);

/// Create a link from \a from to \a to.
///
/// The link may be a soft or a hard link, depending on the platform. The caller
/// may not assume which one. Currently on windows it creates a hard link since
/// soft links require extra privileges. On unix, it creates a soft link since
/// hard links don't work on SMB file systems.
///
/// @param to The path to hard link to.
/// @param from The path to hard link from. This is created.
/// @returns errc::success if the link was created, otherwise a platform
/// specific error_code.
LLVM_ABI std::error_code create_link(const Twine &to, const Twine &from);

/// Create a hard link from \a from to \a to, or return an error.
///
/// @param to The path to hard link to.
/// @param from The path to hard link from. This is created.
/// @returns errc::success if the link was created, otherwise a platform
/// specific error_code.
LLVM_ABI std::error_code create_hard_link(const Twine &to, const Twine &from);

/// Collapse all . and .. patterns, resolve all symlinks, and optionally
///        expand ~ expressions to the user's home directory.
///
/// @param path The path to resolve.
/// @param output The location to store the resolved path.
/// @param expand_tilde If true, resolves ~ expressions to the user's home
///                     directory.
LLVM_ABI std::error_code real_path(const Twine &path,
                                   SmallVectorImpl<char> &output,
                                   bool expand_tilde = false);

/// Expands ~ expressions to the user's home directory. On Unix ~user
/// directories are resolved as well.
///
/// @param path The path to resolve.
LLVM_ABI void expand_tilde(const Twine &path, SmallVectorImpl<char> &output);

/// Get the current path.
///
/// @param result Holds the current path on return.
/// @returns errc::success if the current path has been stored in result,
///          otherwise a platform-specific error_code.
LLVM_ABI std::error_code current_path(SmallVectorImpl<char> &result);

/// Set the current path.
///
/// @param path The path to set.
/// @returns errc::success if the current path was successfully set,
///          otherwise a platform-specific error_code.
LLVM_ABI std::error_code set_current_path(const Twine &path);

/// Remove path. Equivalent to POSIX remove().
///
/// @param path Input path.
/// @returns errc::success if path has been removed or didn't exist, otherwise a
///          platform-specific error code. If IgnoreNonExisting is false, also
///          returns error if the file didn't exist.
LLVM_ABI std::error_code remove(const Twine &path,
                                bool IgnoreNonExisting = true);

/// Recursively delete a directory.
///
/// @param path Input path.
/// @returns errc::success if path has been removed or didn't exist, otherwise a
///          platform-specific error code.
LLVM_ABI std::error_code remove_directories(const Twine &path,
                                            bool IgnoreErrors = true);

/// Rename \a from to \a to.
///
/// Files are renamed as if by POSIX rename(), except that on Windows there may
/// be a short interval of time during which the destination file does not
/// exist.
///
/// @param from The path to rename from.
/// @param to The path to rename to. This is created.
LLVM_ABI std::error_code rename(const Twine &from, const Twine &to);

/// Copy the contents of \a From to \a To.
///
/// @param From The path to copy from.
/// @param To The path to copy to. This is created.
LLVM_ABI std::error_code copy_file(const Twine &From, const Twine &To);

/// Copy the contents of \a From to \a To.
///
/// @param From The path to copy from.
/// @param ToFD The open file descriptor of the destination file.
LLVM_ABI std::error_code copy_file(const Twine &From, int ToFD);

/// Resize path to size. File is resized as if by POSIX truncate().
///
/// @param FD Input file descriptor.
/// @param Size Size to resize to.
/// @returns errc::success if \a path has been resized to \a size, otherwise a
///          platform-specific error_code.
LLVM_ABI std::error_code resize_file(int FD, uint64_t Size);

/// Resize path to size with sparse files explicitly enabled. It uses
/// FSCTL_SET_SPARSE On Windows. This is the same as resize_file on
/// non-Windows
LLVM_ABI std::error_code resize_file_sparse(int FD, uint64_t Size);

/// Resize \p FD to \p Size before mapping \a mapped_file_region::readwrite. On
/// non-Windows, this calls \a resize_file(). On Windows, this is a no-op,
/// since the subsequent mapping (via \c CreateFileMapping) automatically
/// extends the file.
inline std::error_code resize_file_before_mapping_readwrite(int FD,
                                                            uint64_t Size) {
#ifdef _WIN32
  (void)FD;
  (void)Size;
  return std::error_code();
#else
  return resize_file(FD, Size);
#endif
}

/// Compute an MD5 hash of a file's contents.
///
/// @param FD Input file descriptor.
/// @returns An MD5Result with the hash computed, if successful, otherwise a
///          std::error_code.
LLVM_ABI ErrorOr<MD5::MD5Result> md5_contents(int FD);

/// Version of compute_md5 that doesn't require an open file descriptor.
LLVM_ABI ErrorOr<MD5::MD5Result> md5_contents(const Twine &Path);

/// @}
/// @name Physical Observers
/// @{

/// Does file exist?
///
/// @param status A basic_file_status previously returned from stat.
/// @returns True if the file represented by status exists, false if it does
///          not.
LLVM_ABI bool exists(const basic_file_status &status);

enum class AccessMode { Exist, Write, Execute };

/// Can the file be accessed?
///
/// @param Path Input path.
/// @returns errc::success if the path can be accessed, otherwise a
///          platform-specific error_code.
LLVM_ABI std::error_code access(const Twine &Path, AccessMode Mode);

/// Does file exist?
///
/// @param Path Input path.
/// @returns True if it exists, false otherwise.
inline bool exists(const Twine &Path) {
  return !access(Path, AccessMode::Exist);
}

/// Can we execute this file?
///
/// @param Path Input path.
/// @returns True if we can execute it, false otherwise.
LLVM_ABI bool can_execute(const Twine &Path);

/// Can we write this file?
///
/// @param Path Input path.
/// @returns True if we can write to it, false otherwise.
inline bool can_write(const Twine &Path) {
  return !access(Path, AccessMode::Write);
}

/// Do file_status's represent the same thing?
///
/// @param A Input file_status.
/// @param B Input file_status.
///
/// assert(status_known(A) || status_known(B));
///
/// @returns True if A and B both represent the same file system entity, false
///          otherwise.
LLVM_ABI bool equivalent(file_status A, file_status B);

/// Do paths represent the same thing?
///
/// assert(status_known(A) || status_known(B));
///
/// @param A Input path A.
/// @param B Input path B.
/// @param result Set to true if stat(A) and stat(B) have the same device and
///               inode (or equivalent).
/// @returns errc::success if result has been successfully set, otherwise a
///          platform-specific error_code.
LLVM_ABI std::error_code equivalent(const Twine &A, const Twine &B,
                                    bool &result);

/// Simpler version of equivalent for clients that don't need to
///        differentiate between an error and false.
inline bool equivalent(const Twine &A, const Twine &B) {
  bool result;
  return !equivalent(A, B, result) && result;
}

/// Is the file mounted on a local filesystem?
///
/// @param path Input path.
/// @param result Set to true if \a path is on fixed media such as a hard disk,
///               false if it is not.
/// @returns errc::success if result has been successfully set, otherwise a
///          platform specific error_code.
LLVM_ABI std::error_code is_local(const Twine &path, bool &result);

/// Version of is_local accepting an open file descriptor.
LLVM_ABI std::error_code is_local(int FD, bool &result);

/// Simpler version of is_local for clients that don't need to
///        differentiate between an error and false.
inline bool is_local(const Twine &Path) {
  bool Result;
  return !is_local(Path, Result) && Result;
}

/// Simpler version of is_local accepting an open file descriptor for
///        clients that don't need to differentiate between an error and false.
inline bool is_local(int FD) {
  bool Result;
  return !is_local(FD, Result) && Result;
}

/// Does status represent a directory?
///
/// @param Path The path to get the type of.
/// @param Follow For symbolic links, indicates whether to return the file type
///               of the link itself, or of the target.
/// @returns A value from the file_type enumeration indicating the type of file.
LLVM_ABI file_type get_file_type(const Twine &Path, bool Follow = true);

/// Does status represent a directory?
///
/// @param status A basic_file_status previously returned from status.
/// @returns status.type() == file_type::directory_file.
LLVM_ABI bool is_directory(const basic_file_status &status);

/// Is path a directory?
///
/// @param path Input path.
/// @param result Set to true if \a path is a directory (after following
///               symlinks, false if it is not. Undefined otherwise.
/// @returns errc::success if result has been successfully set, otherwise a
///          platform-specific error_code.
LLVM_ABI std::error_code is_directory(const Twine &path, bool &result);

/// Simpler version of is_directory for clients that don't need to
///        differentiate between an error and false.
inline bool is_directory(const Twine &Path) {
  bool Result;
  return !is_directory(Path, Result) && Result;
}

/// Does status represent a regular file?
///
/// @param status A basic_file_status previously returned from status.
/// @returns status_known(status) && status.type() == file_type::regular_file.
LLVM_ABI bool is_regular_file(const basic_file_status &status);

/// Is path a regular file?
///
/// @param path Input path.
/// @param result Set to true if \a path is a regular file (after following
///               symlinks), false if it is not. Undefined otherwise.
/// @returns errc::success if result has been successfully set, otherwise a
///          platform-specific error_code.
LLVM_ABI std::error_code is_regular_file(const Twine &path, bool &result);

/// Simpler version of is_regular_file for clients that don't need to
///        differentiate between an error and false.
inline bool is_regular_file(const Twine &Path) {
  bool Result;
  if (is_regular_file(Path, Result))
    return false;
  return Result;
}

/// Does status represent a symlink file?
///
/// @param status A basic_file_status previously returned from status.
/// @returns status_known(status) && status.type() == file_type::symlink_file.
LLVM_ABI bool is_symlink_file(const basic_file_status &status);

/// Is path a symlink file?
///
/// @param path Input path.
/// @param result Set to true if \a path is a symlink file, false if it is not.
///               Undefined otherwise.
/// @returns errc::success if result has been successfully set, otherwise a
///          platform-specific error_code.
LLVM_ABI std::error_code is_symlink_file(const Twine &path, bool &result);

/// Simpler version of is_symlink_file for clients that don't need to
///        differentiate between an error and false.
inline bool is_symlink_file(const Twine &Path) {
  bool Result;
  if (is_symlink_file(Path, Result))
    return false;
  return Result;
}

/// Does this status represent something that exists but is not a
///        directory or regular file?
///
/// @param status A basic_file_status previously returned from status.
/// @returns exists(s) && !is_regular_file(s) && !is_directory(s)
LLVM_ABI bool is_other(const basic_file_status &status);

/// Is path something that exists but is not a directory,
///        regular file, or symlink?
///
/// @param path Input path.
/// @param result Set to true if \a path exists, but is not a directory, regular
///               file, or a symlink, false if it does not. Undefined otherwise.
/// @returns errc::success if result has been successfully set, otherwise a
///          platform-specific error_code.
LLVM_ABI std::error_code is_other(const Twine &path, bool &result);

/// Get file status as if by POSIX stat().
///
/// @param path Input path.
/// @param result Set to the file status.
/// @param follow When true, follows symlinks.  Otherwise, the symlink itself is
///               statted.
/// @returns errc::success if result has been successfully set, otherwise a
///          platform-specific error_code.
LLVM_ABI std::error_code status(const Twine &path, file_status &result,
                                bool follow = true);

/// A version for when a file descriptor is already available.
LLVM_ABI std::error_code status(int FD, file_status &Result);

#ifdef _WIN32
/// A version for when a file descriptor is already available.
LLVM_ABI std::error_code status(file_t FD, file_status &Result);
#endif

/// Get file creation mode mask of the process.
///
/// @returns Mask reported by umask(2)
/// @note There is no umask on Windows. This function returns 0 always
///       on Windows. This function does not return an error_code because
///       umask(2) never fails. It is not thread safe.
LLVM_ABI unsigned getUmask();

/// Set file permissions.
///
/// @param Path File to set permissions on.
/// @param Permissions New file permissions.
/// @returns errc::success if the permissions were successfully set, otherwise
///          a platform-specific error_code.
/// @note On Windows, all permissions except *_write are ignored. Using any of
///       owner_write, group_write, or all_write will make the file writable.
///       Otherwise, the file will be marked as read-only.
LLVM_ABI std::error_code setPermissions(const Twine &Path, perms Permissions);

/// Vesion of setPermissions accepting a file descriptor.
/// TODO Delete the path based overload once we implement the FD based overload
/// on Windows.
LLVM_ABI std::error_code setPermissions(int FD, perms Permissions);

/// Get file permissions.
///
/// @param Path File to get permissions from.
/// @returns the permissions if they were successfully retrieved, otherwise a
///          platform-specific error_code.
/// @note On Windows, if the file does not have the FILE_ATTRIBUTE_READONLY
///       attribute, all_all will be returned. Otherwise, all_read | all_exe
///       will be returned.
LLVM_ABI ErrorOr<perms> getPermissions(const Twine &Path);

/// Get file size.
///
/// @param Path Input path.
/// @param Result Set to the size of the file in \a Path.
/// @returns errc::success if result has been successfully set, otherwise a
///          platform-specific error_code.
inline std::error_code file_size(const Twine &Path, uint64_t &Result) {
  file_status Status;
  std::error_code EC = status(Path, Status);
  if (EC)
    return EC;
  Result = Status.getSize();
  return std::error_code();
}

/// Set the file modification and access time.
///
/// @returns errc::success if the file times were successfully set, otherwise a
///          platform-specific error_code or errc::function_not_supported on
///          platforms where the functionality isn't available.
LLVM_ABI std::error_code
setLastAccessAndModificationTime(int FD, TimePoint<> AccessTime,
                                 TimePoint<> ModificationTime);

/// Simpler version that sets both file modification and access time to the same
/// time.
inline std::error_code setLastAccessAndModificationTime(int FD,
                                                        TimePoint<> Time) {
  return setLastAccessAndModificationTime(FD, Time, Time);
}

/// Is status available?
///
/// @param s Input file status.
/// @returns True if status() != status_error.
LLVM_ABI bool status_known(const basic_file_status &s);

/// Is status available?
///
/// @param path Input path.
/// @param result Set to true if status() != status_error.
/// @returns errc::success if result has been successfully set, otherwise a
///          platform-specific error_code.
LLVM_ABI std::error_code status_known(const Twine &path, bool &result);

enum CreationDisposition : unsigned {
  /// CD_CreateAlways - When opening a file:
  ///   * If it already exists, truncate it.
  ///   * If it does not already exist, create a new file.
  CD_CreateAlways = 0,

  /// CD_CreateNew - When opening a file:
  ///   * If it already exists, fail.
  ///   * If it does not already exist, create a new file.
  CD_CreateNew = 1,

  /// CD_OpenExisting - When opening a file:
  ///   * If it already exists, open the file with the offset set to 0.
  ///   * If it does not already exist, fail.
  CD_OpenExisting = 2,

  /// CD_OpenAlways - When opening a file:
  ///   * If it already exists, open the file with the offset set to 0.
  ///   * If it does not already exist, create a new file.
  CD_OpenAlways = 3,
};

enum FileAccess : unsigned {
  FA_Read = 1,
  FA_Write = 2,
};

enum OpenFlags : unsigned {
  OF_None = 0,

  /// The file should be opened in text mode on platforms like z/OS that make
  /// this distinction.
  OF_Text = 1,

  /// The file should use a carriage linefeed '\r\n'. This flag should only be
  /// used with OF_Text. Only makes a difference on Windows.
  OF_CRLF = 2,

  /// The file should be opened in text mode and use a carriage linefeed '\r\n'.
  /// This flag has the same functionality as OF_Text on z/OS but adds a
  /// carriage linefeed on Windows.
  OF_TextWithCRLF = OF_Text | OF_CRLF,

  /// The file should be opened in append mode.
  OF_Append = 4,

  /// The returned handle can be used for deleting the file. Only makes a
  /// difference on windows.
  OF_Delete = 8,

  /// When a child process is launched, this file should remain open in the
  /// child process.
  OF_ChildInherit = 16,

  /// Force files Atime to be updated on access. Only makes a difference on
  /// Windows.
  OF_UpdateAtime = 32,
};

/// Create a potentially unique file name but does not create it.
///
/// Generates a unique path suitable for a temporary file but does not
/// open or create the file. The name is based on \a Model with '%'
/// replaced by a random char in [0-9a-f]. If \a MakeAbsolute is true
/// then the system's temp directory is prepended first. If \a MakeAbsolute
/// is false the current directory will be used instead.
///
/// This function does not check if the file exists. If you want to be sure
/// that the file does not yet exist, you should use enough '%' characters
/// in your model to ensure this. Each '%' gives 4-bits of entropy so you can
/// use 32 of them to get 128 bits of entropy.
///
/// Example: clang-%%-%%-%%-%%-%%.s => clang-a0-b1-c2-d3-e4.s
///
/// @param Model Name to base unique path off of.
/// @param ResultPath Set to the file's path.
/// @param MakeAbsolute Whether to use the system temp directory.
LLVM_ABI void createUniquePath(const Twine &Model,
                               SmallVectorImpl<char> &ResultPath,
                               bool MakeAbsolute);

/// Create a uniquely named file.
///
/// Generates a unique path suitable for a temporary file and then opens it as a
/// file. The name is based on \a Model with '%' replaced by a random char in
/// [0-9a-f]. If \a Model is not an absolute path, the temporary file will be
/// created in the current directory.
///
/// Example: clang-%%-%%-%%-%%-%%.s => clang-a0-b1-c2-d3-e4.s
///
/// This is an atomic operation. Either the file is created and opened, or the
/// file system is left untouched.
///
/// The intended use is for files that are to be kept, possibly after
/// renaming them. For example, when running 'clang -c foo.o', the file can
/// be first created as foo-abc123.o and then renamed.
///
/// @param Model Name to base unique path off of.
/// @param ResultFD Set to the opened file's file descriptor.
/// @param ResultPath Set to the opened file's absolute path.
/// @param Flags Set to the opened file's flags.
/// @param Mode Set to the opened file's permissions.
/// @returns errc::success if Result{FD,Path} have been successfully set,
///          otherwise a platform-specific error_code.
LLVM_ABI std::error_code createUniqueFile(const Twine &Model, int &ResultFD,
                                          SmallVectorImpl<char> &ResultPath,
                                          OpenFlags Flags = OF_None,
                                          unsigned Mode = all_read | all_write);

/// Simpler version for clients that don't want an open file. An empty
/// file will still be created.
LLVM_ABI std::error_code createUniqueFile(const Twine &Model,
                                          SmallVectorImpl<char> &ResultPath,
                                          unsigned Mode = all_read | all_write);

/// Represents a temporary file.
///
/// The temporary file must be eventually discarded or given a final name and
/// kept.
///
/// The destructor doesn't implicitly discard because there is no way to
/// properly handle errors in a destructor.
class TempFile {
  bool Done = false;
  LLVM_ABI TempFile(StringRef Name, int FD);

public:
  /// This creates a temporary file with createUniqueFile and schedules it for
  /// deletion with sys::RemoveFileOnSignal.
  LLVM_ABI static Expected<TempFile>
  create(const Twine &Model, unsigned Mode = all_read | all_write,
         OpenFlags ExtraFlags = OF_None);
  LLVM_ABI TempFile(TempFile &&Other);
  LLVM_ABI TempFile &operator=(TempFile &&Other);

  // Name of the temporary file.
  std::string TmpName;

  // The open file descriptor.
  int FD = -1;

#ifdef _WIN32
  // Whether we need to manually remove the file on close.
  bool RemoveOnClose = false;
#endif

  // Keep this with the given name.
  LLVM_ABI Error keep(const Twine &Name);

  // Keep this with the temporary name.
  LLVM_ABI Error keep();

  // Delete the file.
  LLVM_ABI Error discard();

  // This checks that keep or delete was called.
  LLVM_ABI ~TempFile();
};

/// Create a file in the system temporary directory.
///
/// The filename is of the form prefix-random_chars.suffix. Since the directory
/// is not know to the caller, Prefix and Suffix cannot have path separators.
/// The files are created with mode 0600.
///
/// This should be used for things like a temporary .s that is removed after
/// running the assembler.
LLVM_ABI std::error_code createTemporaryFile(const Twine &Prefix,
                                             StringRef Suffix, int &ResultFD,
                                             SmallVectorImpl<char> &ResultPath,
                                             OpenFlags Flags = OF_None);

/// Simpler version for clients that don't want an open file. An empty
/// file will still be created.
LLVM_ABI std::error_code createTemporaryFile(const Twine &Prefix,
                                             StringRef Suffix,
                                             SmallVectorImpl<char> &ResultPath,
                                             OpenFlags Flags = OF_None);

LLVM_ABI std::error_code
createUniqueDirectory(const Twine &Prefix, SmallVectorImpl<char> &ResultPath);

/// Get a unique name, not currently exisiting in the filesystem. Subject
/// to race conditions, prefer to use createUniqueFile instead.
///
/// Similar to createUniqueFile, but instead of creating a file only
/// checks if it exists. This function is subject to race conditions, if you
/// want to use the returned name to actually create a file, use
/// createUniqueFile instead.
LLVM_ABI std::error_code
getPotentiallyUniqueFileName(const Twine &Model,
                             SmallVectorImpl<char> &ResultPath);

/// Get a unique temporary file name, not currently exisiting in the
/// filesystem. Subject to race conditions, prefer to use createTemporaryFile
/// instead.
///
/// Similar to createTemporaryFile, but instead of creating a file only
/// checks if it exists. This function is subject to race conditions, if you
/// want to use the returned name to actually create a file, use
/// createTemporaryFile instead.
LLVM_ABI std::error_code
getPotentiallyUniqueTempFileName(const Twine &Prefix, StringRef Suffix,
                                 SmallVectorImpl<char> &ResultPath);

inline OpenFlags operator|(OpenFlags A, OpenFlags B) {
  return OpenFlags(unsigned(A) | unsigned(B));
}

inline OpenFlags &operator|=(OpenFlags &A, OpenFlags B) {
  A = A | B;
  return A;
}

inline FileAccess operator|(FileAccess A, FileAccess B) {
  return FileAccess(unsigned(A) | unsigned(B));
}

inline FileAccess &operator|=(FileAccess &A, FileAccess B) {
  A = A | B;
  return A;
}

/// @brief Opens a file with the specified creation disposition, access mode,
/// and flags and returns a file descriptor.
///
/// The caller is responsible for closing the file descriptor once they are
/// finished with it.
///
/// @param Name The path of the file to open, relative or absolute.
/// @param ResultFD If the file could be opened successfully, its descriptor
///                 is stored in this location. Otherwise, this is set to -1.
/// @param Disp Value specifying the existing-file behavior.
/// @param Access Value specifying whether to open the file in read, write, or
///               read-write mode.
/// @param Flags Additional flags.
/// @param Mode The access permissions of the file, represented in octal.
/// @returns errc::success if \a Name has been opened, otherwise a
///          platform-specific error_code.
LLVM_ABI std::error_code openFile(const Twine &Name, int &ResultFD,
                                  CreationDisposition Disp, FileAccess Access,
                                  OpenFlags Flags, unsigned Mode = 0666);

/// @brief Opens a file with the specified creation disposition, access mode,
/// and flags and returns a platform-specific file object.
///
/// The caller is responsible for closing the file object once they are
/// finished with it.
///
/// @param Name The path of the file to open, relative or absolute.
/// @param Disp Value specifying the existing-file behavior.
/// @param Access Value specifying whether to open the file in read, write, or
///               read-write mode.
/// @param Flags Additional flags.
/// @param Mode The access permissions of the file, represented in octal.
/// @returns errc::success if \a Name has been opened, otherwise a
///          platform-specific error_code.
LLVM_ABI Expected<file_t> openNativeFile(const Twine &Name,
                                         CreationDisposition Disp,
                                         FileAccess Access, OpenFlags Flags,
                                         unsigned Mode = 0666);

/// Converts from a Posix file descriptor number to a native file handle.
/// On Windows, this retreives the underlying handle. On non-Windows, this is a
/// no-op.
LLVM_ABI file_t convertFDToNativeFile(int FD);

#ifndef _WIN32
inline file_t convertFDToNativeFile(int FD) { return FD; }
#endif

/// Return an open handle to standard in. On Unix, this is typically FD 0.
/// Returns kInvalidFile when the stream is closed.
LLVM_ABI file_t getStdinHandle();

/// Return an open handle to standard out. On Unix, this is typically FD 1.
/// Returns kInvalidFile when the stream is closed.
LLVM_ABI file_t getStdoutHandle();

/// Return an open handle to standard error. On Unix, this is typically FD 2.
/// Returns kInvalidFile when the stream is closed.
LLVM_ABI file_t getStderrHandle();

/// Reads \p Buf.size() bytes from \p FileHandle into \p Buf. Returns the number
/// of bytes actually read. On Unix, this is equivalent to `return ::read(FD,
/// Buf.data(), Buf.size())`, with error reporting. Returns 0 when reaching EOF.
///
/// @param FileHandle File to read from.
/// @param Buf Buffer to read into.
/// @returns The number of bytes read, or error.
LLVM_ABI Expected<size_t> readNativeFile(file_t FileHandle,
                                         MutableArrayRef<char> Buf);

/// Default chunk size for \a readNativeFileToEOF().
enum : size_t { DefaultReadChunkSize = 4 * 4096 };

/// Reads from \p FileHandle until EOF, appending to \p Buffer in chunks of
/// size \p ChunkSize.
///
/// This calls \a readNativeFile() in a loop. On Error, previous chunks that
/// were read successfully are left in \p Buffer and returned.
///
/// Note: For reading the final chunk at EOF, \p Buffer's capacity needs extra
/// storage of \p ChunkSize.
///
/// \param FileHandle File to read from.
/// \param Buffer Where to put the file content.
/// \param ChunkSize Size of chunks.
/// \returns The error if EOF was not found.
LLVM_ABI Error readNativeFileToEOF(file_t FileHandle,
                                   SmallVectorImpl<char> &Buffer,
                                   ssize_t ChunkSize = DefaultReadChunkSize);

/// Reads \p Buf.size() bytes from \p FileHandle at offset \p Offset into \p
/// Buf. If 'pread' is available, this will use that, otherwise it will use
/// 'lseek'. Returns the number of bytes actually read. Returns 0 when reaching
/// EOF.
///
/// @param FileHandle File to read from.
/// @param Buf Buffer to read into.
/// @param Offset Offset into the file at which the read should occur.
/// @returns The number of bytes read, or error.
LLVM_ABI Expected<size_t> readNativeFileSlice(file_t FileHandle,
                                              MutableArrayRef<char> Buf,
                                              uint64_t Offset);

/// @brief Opens the file with the given name in a write-only or read-write
/// mode, returning its open file descriptor. If the file does not exist, it
/// is created.
///
/// The caller is responsible for closing the file descriptor once they are
/// finished with it.
///
/// @param Name The path of the file to open, relative or absolute.
/// @param ResultFD If the file could be opened successfully, its descriptor
///                 is stored in this location. Otherwise, this is set to -1.
/// @param Flags Additional flags used to determine whether the file should be
///              opened in, for example, read-write or in write-only mode.
/// @param Mode The access permissions of the file, represented in octal.
/// @returns errc::success if \a Name has been opened, otherwise a
///          platform-specific error_code.
inline std::error_code
openFileForWrite(const Twine &Name, int &ResultFD,
                 CreationDisposition Disp = CD_CreateAlways,
                 OpenFlags Flags = OF_None, unsigned Mode = 0666) {
  return openFile(Name, ResultFD, Disp, FA_Write, Flags, Mode);
}

/// @brief Opens the file with the given name in a write-only or read-write
/// mode, returning its open file descriptor. If the file does not exist, it
/// is created.
///
/// The caller is responsible for closing the freeing the file once they are
/// finished with it.
///
/// @param Name The path of the file to open, relative or absolute.
/// @param Flags Additional flags used to determine whether the file should be
///              opened in, for example, read-write or in write-only mode.
/// @param Mode The access permissions of the file, represented in octal.
/// @returns a platform-specific file descriptor if \a Name has been opened,
///          otherwise an error object.
inline Expected<file_t> openNativeFileForWrite(const Twine &Name,
                                               CreationDisposition Disp,
                                               OpenFlags Flags,
                                               unsigned Mode = 0666) {
  return openNativeFile(Name, Disp, FA_Write, Flags, Mode);
}

/// @brief Opens the file with the given name in a write-only or read-write
/// mode, returning its open file descriptor. If the file does not exist, it
/// is created.
///
/// The caller is responsible for closing the file descriptor once they are
/// finished with it.
///
/// @param Name The path of the file to open, relative or absolute.
/// @param ResultFD If the file could be opened successfully, its descriptor
///                 is stored in this location. Otherwise, this is set to -1.
/// @param Flags Additional flags used to determine whether the file should be
///              opened in, for example, read-write or in write-only mode.
/// @param Mode The access permissions of the file, represented in octal.
/// @returns errc::success if \a Name has been opened, otherwise a
///          platform-specific error_code.
inline std::error_code openFileForReadWrite(const Twine &Name, int &ResultFD,
                                            CreationDisposition Disp,
                                            OpenFlags Flags,
                                            unsigned Mode = 0666) {
  return openFile(Name, ResultFD, Disp, FA_Write | FA_Read, Flags, Mode);
}

/// @brief Opens the file with the given name in a write-only or read-write
/// mode, returning its open file descriptor. If the file does not exist, it
/// is created.
///
/// The caller is responsible for closing the freeing the file once they are
/// finished with it.
///
/// @param Name The path of the file to open, relative or absolute.
/// @param Flags Additional flags used to determine whether the file should be
///              opened in, for example, read-write or in write-only mode.
/// @param Mode The access permissions of the file, represented in octal.
/// @returns a platform-specific file descriptor if \a Name has been opened,
///          otherwise an error object.
inline Expected<file_t> openNativeFileForReadWrite(const Twine &Name,
                                                   CreationDisposition Disp,
                                                   OpenFlags Flags,
                                                   unsigned Mode = 0666) {
  return openNativeFile(Name, Disp, FA_Write | FA_Read, Flags, Mode);
}

/// @brief Opens the file with the given name in a read-only mode, returning
/// its open file descriptor.
///
/// The caller is responsible for closing the file descriptor once they are
/// finished with it.
///
/// @param Name The path of the file to open, relative or absolute.
/// @param ResultFD If the file could be opened successfully, its descriptor
///                 is stored in this location. Otherwise, this is set to -1.
/// @param RealPath If nonnull, extra work is done to determine the real path
///                 of the opened file, and that path is stored in this
///                 location.
/// @returns errc::success if \a Name has been opened, otherwise a
///          platform-specific error_code.
LLVM_ABI std::error_code
openFileForRead(const Twine &Name, int &ResultFD, OpenFlags Flags = OF_None,
                SmallVectorImpl<char> *RealPath = nullptr);

/// @brief Opens the file with the given name in a read-only mode, returning
/// its open file descriptor.
///
/// The caller is responsible for closing the freeing the file once they are
/// finished with it.
///
/// @param Name The path of the file to open, relative or absolute.
/// @param RealPath If nonnull, extra work is done to determine the real path
///                 of the opened file, and that path is stored in this
///                 location.
/// @returns a platform-specific file descriptor if \a Name has been opened,
///          otherwise an error object.
LLVM_ABI Expected<file_t>
openNativeFileForRead(const Twine &Name, OpenFlags Flags = OF_None,
                      SmallVectorImpl<char> *RealPath = nullptr);

/// An enumeration for the lock kind.
enum class LockKind {
  Exclusive, // Exclusive/writer lock
  Shared     // Shared/reader lock
};

/// Try to locks the file during the specified time.
///
/// This function implements advisory locking on entire file. If it returns
/// <em>errc::success</em>, the file is locked by the calling process. Until the
/// process unlocks the file by calling \a unlockFile, all attempts to lock the
/// same file will fail/block. The process that locked the file may assume that
/// none of other processes read or write this file, provided that all processes
/// lock the file prior to accessing its content.
///
/// @param FD      The descriptor representing the file to lock.
/// @param Timeout Time in milliseconds that the process should wait before
///                reporting lock failure. Zero value means try to get lock only
///                once.
/// @param Kind    The kind of the lock used (exclusive/shared).
/// @returns errc::success if lock is successfully obtained,
/// errc::no_lock_available if the file cannot be locked, or platform-specific
/// error_code otherwise.
///
/// @note Care should be taken when using this function in a multithreaded
/// context, as it may not prevent other threads in the same process from
/// obtaining a lock on the same file, even if they are using a different file
/// descriptor.
LLVM_ABI std::error_code
tryLockFile(int FD,
            std::chrono::milliseconds Timeout = std::chrono::milliseconds(0),
<<<<<<< HEAD
            bool Exclusive = true);
=======
            LockKind Kind = LockKind::Exclusive);
>>>>>>> d4ca474c

/// Lock the file.
///
/// This function acts as @ref tryLockFile but it waits infinitely.
/// \param FD file descriptor to use for locking.
<<<<<<< HEAD
/// \param Exclusive if \p true use exclusive/writer lock, otherwise use
/// shared/reader lock.
std::error_code lockFile(int FD, bool Exclusive = true);
=======
/// \param Kind of lock to used (exclusive/shared).
LLVM_ABI std::error_code lockFile(int FD, LockKind Kind = LockKind::Exclusive);
>>>>>>> d4ca474c

/// Unlock the file.
///
/// @param FD The descriptor representing the file to unlock.
/// @returns errc::success if lock is successfully released or platform-specific
/// error_code otherwise.
LLVM_ABI std::error_code unlockFile(int FD);

/// @brief Close the file object.  This should be used instead of ::close for
/// portability. On error, the caller should assume the file is closed, as is
/// the case for Process::SafelyCloseFileDescriptor
///
/// @param F On input, this is the file to close.  On output, the file is
/// set to kInvalidFile.
///
/// @returns An error code if closing the file failed. Typically, an error here
/// means that the filesystem may have failed to perform some buffered writes.
LLVM_ABI std::error_code closeFile(file_t &F);

#ifdef LLVM_ON_UNIX
/// @brief Change ownership of a file.
///
/// @param Owner The owner of the file to change to.
/// @param Group The group of the file to change to.
/// @returns errc::success if successfully updated file ownership, otherwise an
///          error code is returned.
LLVM_ABI std::error_code changeFileOwnership(int FD, uint32_t Owner,
                                             uint32_t Group);
#endif

/// RAII class that facilitates file locking.
class FileLocker {
  int FD; ///< Locked file handle.
  FileLocker(int FD) : FD(FD) {}
  friend class llvm::raw_fd_ostream;

public:
  FileLocker(const FileLocker &L) = delete;
  FileLocker(FileLocker &&L) : FD(L.FD) { L.FD = -1; }
  ~FileLocker() {
    if (FD != -1)
      unlockFile(FD);
  }
  FileLocker &operator=(FileLocker &&L) {
    FD = L.FD;
    L.FD = -1;
    return *this;
  }
  FileLocker &operator=(const FileLocker &L) = delete;
  std::error_code unlock() {
    if (FD != -1) {
      std::error_code Result = unlockFile(FD);
      FD = -1;
      return Result;
    }
    return std::error_code();
  }
};

LLVM_ABI std::error_code getUniqueID(const Twine Path, UniqueID &Result);

/// Get disk space usage information.
///
/// Note: Users must be careful about "Time Of Check, Time Of Use" kind of bug.
/// Note: Windows reports results according to the quota allocated to the user.
///
/// @param Path Input path.
/// @returns a space_info structure filled with the capacity, free, and
/// available space on the device \a Path is on. A platform specific error_code
/// is returned on error.
LLVM_ABI ErrorOr<space_info> disk_space(const Twine &Path);

/// This class represents a memory mapped file. It is based on
/// boost::iostreams::mapped_file.
class mapped_file_region {
public:
  enum mapmode {
    readonly, ///< May only access map via const_data as read only.
    readwrite, ///< May access map via data and modify it. Written to path.
    priv ///< May modify via data, but changes are lost on destruction.
  };

private:
  /// Platform-specific mapping state.
  size_t Size = 0;
  void *Mapping = nullptr;
#ifdef _WIN32
  sys::fs::file_t FileHandle = nullptr;
#endif
  mapmode Mode = readonly;

  void copyFrom(const mapped_file_region &Copied) {
    Size = Copied.Size;
    Mapping = Copied.Mapping;
#ifdef _WIN32
    FileHandle = Copied.FileHandle;
#endif
    Mode = Copied.Mode;
  }

  void moveFromImpl(mapped_file_region &Moved) {
    copyFrom(Moved);
    Moved.copyFrom(mapped_file_region());
  }

  LLVM_ABI void unmapImpl();
  LLVM_ABI void dontNeedImpl();

  LLVM_ABI std::error_code init(sys::fs::file_t FD, uint64_t Offset,
                                mapmode Mode);

public:
  mapped_file_region() = default;
  mapped_file_region(mapped_file_region &&Moved) { moveFromImpl(Moved); }
  mapped_file_region &operator=(mapped_file_region &&Moved) {
    unmap();
    moveFromImpl(Moved);
    return *this;
  }

  mapped_file_region(const mapped_file_region &) = delete;
  mapped_file_region &operator=(const mapped_file_region &) = delete;

  /// \param fd An open file descriptor to map. Does not take ownership of fd.
  LLVM_ABI mapped_file_region(sys::fs::file_t fd, mapmode mode, size_t length,
                              uint64_t offset, std::error_code &ec);

  ~mapped_file_region() { unmapImpl(); }

  /// Check if this is a valid mapping.
  explicit operator bool() const { return Mapping; }

  /// Unmap.
  void unmap() {
    unmapImpl();
    copyFrom(mapped_file_region());
  }
  void dontNeed() { dontNeedImpl(); }

  LLVM_ABI size_t size() const;
  LLVM_ABI char *data() const;

  /// Write changes to disk and synchronize. Equivalent to POSIX msync. This
  /// will wait for flushing memory-mapped region back to disk and can be very
  /// slow.
  LLVM_ABI std::error_code sync() const;

  /// Get a const view of the data. Modifying this memory has undefined
  /// behavior.
  LLVM_ABI const char *const_data() const;

  /// \returns The minimum alignment offset must be.
  LLVM_ABI static int alignment();
};

/// Return the path to the main executable, given the value of argv[0] from
/// program startup and the address of main itself. In extremis, this function
/// may fail and return an empty path.
LLVM_ABI std::string getMainExecutable(const char *argv0, void *MainExecAddr);

/// @}
/// @name Iterators
/// @{

/// directory_entry - A single entry in a directory.
class directory_entry {
  // FIXME: different platforms make different information available "for free"
  // when traversing a directory. The design of this class wraps most of the
  // information in basic_file_status, so on platforms where we can't populate
  // that whole structure, callers end up paying for a stat().
  // std::filesystem::directory_entry may be a better model.
  std::string Path;
  file_type Type = file_type::type_unknown; // Most platforms can provide this.
  bool FollowSymlinks = true;               // Affects the behavior of status().
  basic_file_status Status;                 // If available.

public:
  explicit directory_entry(const Twine &Path, bool FollowSymlinks = true,
                           file_type Type = file_type::type_unknown,
                           basic_file_status Status = basic_file_status())
      : Path(Path.str()), Type(Type), FollowSymlinks(FollowSymlinks),
        Status(Status) {}

  directory_entry() = default;

  LLVM_ABI void
  replace_filename(const Twine &Filename, file_type Type,
                   basic_file_status Status = basic_file_status());

  const std::string &path() const { return Path; }
  // Get basic information about entry file (a subset of fs::status()).
  // On most platforms this is a stat() call.
  // On windows the information was already retrieved from the directory.
  LLVM_ABI ErrorOr<basic_file_status> status() const;
  // Get the type of this file.
  // On most platforms (Linux/Mac/Windows/BSD), this was already retrieved.
  // On some platforms (e.g. Solaris) this is a stat() call.
  file_type type() const {
    if (Type != file_type::type_unknown)
      return Type;
    auto S = status();
    return S ? S->type() : file_type::type_unknown;
  }

  bool operator==(const directory_entry& RHS) const { return Path == RHS.Path; }
  bool operator!=(const directory_entry& RHS) const { return !(*this == RHS); }
  LLVM_ABI bool operator<(const directory_entry &RHS) const;
  LLVM_ABI bool operator<=(const directory_entry &RHS) const;
  LLVM_ABI bool operator>(const directory_entry &RHS) const;
  LLVM_ABI bool operator>=(const directory_entry &RHS) const;
};

namespace detail {

  struct DirIterState;

  LLVM_ABI std::error_code directory_iterator_construct(DirIterState &,
                                                        StringRef, bool);
  LLVM_ABI std::error_code directory_iterator_increment(DirIterState &);
  LLVM_ABI std::error_code directory_iterator_destruct(DirIterState &);

  /// Keeps state for the directory_iterator.
  struct DirIterState {
    ~DirIterState() {
      directory_iterator_destruct(*this);
    }

    intptr_t IterationHandle = 0;
    directory_entry CurrentEntry;
  };

} // end namespace detail

/// directory_iterator - Iterates through the entries in path. There is no
/// operator++ because we need an error_code. If it's really needed we can make
/// it call report_fatal_error on error.
class directory_iterator {
  std::shared_ptr<detail::DirIterState> State;
  bool FollowSymlinks = true;

public:
  explicit directory_iterator(const Twine &path, std::error_code &ec,
                              bool follow_symlinks = true)
      : FollowSymlinks(follow_symlinks) {
    State = std::make_shared<detail::DirIterState>();
    SmallString<128> path_storage;
    ec = detail::directory_iterator_construct(
        *State, path.toStringRef(path_storage), FollowSymlinks);
  }

  explicit directory_iterator(const directory_entry &de, std::error_code &ec,
                              bool follow_symlinks = true)
      : FollowSymlinks(follow_symlinks) {
    State = std::make_shared<detail::DirIterState>();
    ec = detail::directory_iterator_construct(
        *State, de.path(), FollowSymlinks);
  }

  /// Construct end iterator.
  directory_iterator() = default;

  // No operator++ because we need error_code.
  directory_iterator &increment(std::error_code &ec) {
    ec = directory_iterator_increment(*State);
    return *this;
  }

  const directory_entry &operator*() const { return State->CurrentEntry; }
  const directory_entry *operator->() const { return &State->CurrentEntry; }

  bool operator==(const directory_iterator &RHS) const {
    if (State == RHS.State)
      return true;
    if (!RHS.State)
      return State->CurrentEntry == directory_entry();
    if (!State)
      return RHS.State->CurrentEntry == directory_entry();
    return State->CurrentEntry == RHS.State->CurrentEntry;
  }

  bool operator!=(const directory_iterator &RHS) const {
    return !(*this == RHS);
  }
};

namespace detail {

  /// Keeps state for the recursive_directory_iterator.
  struct RecDirIterState {
    std::vector<directory_iterator> Stack;
    uint16_t Level = 0;
    bool HasNoPushRequest = false;
  };

} // end namespace detail

/// recursive_directory_iterator - Same as directory_iterator except for it
/// recurses down into child directories.
class recursive_directory_iterator {
  std::shared_ptr<detail::RecDirIterState> State;
  bool Follow;

public:
  recursive_directory_iterator() = default;
  explicit recursive_directory_iterator(const Twine &path, std::error_code &ec,
                                        bool follow_symlinks = true)
      : State(std::make_shared<detail::RecDirIterState>()),
        Follow(follow_symlinks) {
    State->Stack.push_back(directory_iterator(path, ec, Follow));
    if (State->Stack.back() == directory_iterator())
      State.reset();
  }

  // No operator++ because we need error_code.
  recursive_directory_iterator &increment(std::error_code &ec) {
    const directory_iterator end_itr = {};

    if (State->HasNoPushRequest)
      State->HasNoPushRequest = false;
    else {
      file_type type = State->Stack.back()->type();
      if (type == file_type::symlink_file && Follow) {
        // Resolve the symlink: is it a directory to recurse into?
        ErrorOr<basic_file_status> status = State->Stack.back()->status();
        if (status)
          type = status->type();
        // Otherwise broken symlink, and we'll continue.
      }
      if (type == file_type::directory_file) {
        State->Stack.push_back(
            directory_iterator(*State->Stack.back(), ec, Follow));
        if (State->Stack.back() != end_itr) {
          ++State->Level;
          return *this;
        }
        State->Stack.pop_back();
      }
    }

    while (!State->Stack.empty()
           && State->Stack.back().increment(ec) == end_itr) {
      State->Stack.pop_back();
      --State->Level;
    }

    // Check if we are done. If so, create an end iterator.
    if (State->Stack.empty())
      State.reset();

    return *this;
  }

  const directory_entry &operator*() const { return *State->Stack.back(); }
  const directory_entry *operator->() const { return &*State->Stack.back(); }

  // observers
  /// Gets the current level. Starting path is at level 0.
  int level() const { return State->Level; }

  /// Returns true if no_push has been called for this directory_entry.
  bool no_push_request() const { return State->HasNoPushRequest; }

  // modifiers
  /// Goes up one level if Level > 0.
  void pop() {
    assert(State && "Cannot pop an end iterator!");
    assert(State->Level > 0 && "Cannot pop an iterator with level < 1");

    const directory_iterator end_itr = {};
    std::error_code ec;
    do {
      if (ec)
        report_fatal_error("Error incrementing directory iterator.");
      State->Stack.pop_back();
      --State->Level;
    } while (!State->Stack.empty()
             && State->Stack.back().increment(ec) == end_itr);

    // Check if we are done. If so, create an end iterator.
    if (State->Stack.empty())
      State.reset();
  }

  /// Does not go down into the current directory_entry.
  void no_push() { State->HasNoPushRequest = true; }

  bool operator==(const recursive_directory_iterator &RHS) const {
    return State == RHS.State;
  }

  bool operator!=(const recursive_directory_iterator &RHS) const {
    return !(*this == RHS);
  }
};

/// @}

} // end namespace fs
} // end namespace sys
} // end namespace llvm

#endif // LLVM_SUPPORT_FILESYSTEM_H<|MERGE_RESOLUTION|>--- conflicted
+++ resolved
@@ -1195,24 +1195,14 @@
 LLVM_ABI std::error_code
 tryLockFile(int FD,
             std::chrono::milliseconds Timeout = std::chrono::milliseconds(0),
-<<<<<<< HEAD
-            bool Exclusive = true);
-=======
             LockKind Kind = LockKind::Exclusive);
->>>>>>> d4ca474c
 
 /// Lock the file.
 ///
 /// This function acts as @ref tryLockFile but it waits infinitely.
 /// \param FD file descriptor to use for locking.
-<<<<<<< HEAD
-/// \param Exclusive if \p true use exclusive/writer lock, otherwise use
-/// shared/reader lock.
-std::error_code lockFile(int FD, bool Exclusive = true);
-=======
 /// \param Kind of lock to used (exclusive/shared).
 LLVM_ABI std::error_code lockFile(int FD, LockKind Kind = LockKind::Exclusive);
->>>>>>> d4ca474c
 
 /// Unlock the file.
 ///
