//===---- MachO_arm64.h - JIT link functions for MachO/arm64 ----*- C++ -*-===//
//
// Part of the LLVM Project, under the Apache License v2.0 with LLVM Exceptions.
// See https://llvm.org/LICENSE.txt for license information.
// SPDX-License-Identifier: Apache-2.0 WITH LLVM-exception
//
//===----------------------------------------------------------------------===//
//
// jit-link functions for MachO/arm64.
//
//===----------------------------------------------------------------------===//

#ifndef LLVM_EXECUTIONENGINE_JITLINK_MACHO_ARM64_H
#define LLVM_EXECUTIONENGINE_JITLINK_MACHO_ARM64_H

#include "llvm/ExecutionEngine/JITLink/JITLink.h"
#include "llvm/Support/Compiler.h"

namespace llvm {
namespace jitlink {

/// Create a LinkGraph from a MachO/arm64 relocatable object.
///
/// Note: The graph does not take ownership of the underlying buffer, nor copy
/// its contents. The caller is responsible for ensuring that the object buffer
/// outlives the graph.
<<<<<<< HEAD
Expected<std::unique_ptr<LinkGraph>> createLinkGraphFromMachOObject_arm64(
=======
LLVM_ABI Expected<std::unique_ptr<LinkGraph>>
createLinkGraphFromMachOObject_arm64(
>>>>>>> 4084ffcf
    MemoryBufferRef ObjectBuffer, std::shared_ptr<orc::SymbolStringPool> SSP);

/// jit-link the given object buffer, which must be a MachO arm64 object file.
///
/// If PrePrunePasses is empty then a default mark-live pass will be inserted
/// that will mark all exported atoms live. If PrePrunePasses is not empty, the
/// caller is responsible for including a pass to mark atoms as live.
///
/// If PostPrunePasses is empty then a default GOT-and-stubs insertion pass will
/// be inserted. If PostPrunePasses is not empty then the caller is responsible
/// for including a pass to insert GOT and stub edges.
LLVM_ABI void link_MachO_arm64(std::unique_ptr<LinkGraph> G,
                               std::unique_ptr<JITLinkContext> Ctx);

/// Returns a pass suitable for splitting __eh_frame sections in MachO/x86-64
/// objects.
LLVM_ABI LinkGraphPassFunction createEHFrameSplitterPass_MachO_arm64();

/// Returns a pass suitable for fixing missing edges in an __eh_frame section
/// in a MachO/x86-64 object.
LLVM_ABI LinkGraphPassFunction createEHFrameEdgeFixerPass_MachO_arm64();

} // end namespace jitlink
} // end namespace llvm

#endif // LLVM_EXECUTIONENGINE_JITLINK_MACHO_ARM64_H<|MERGE_RESOLUTION|>--- conflicted
+++ resolved
@@ -24,12 +24,8 @@
 /// Note: The graph does not take ownership of the underlying buffer, nor copy
 /// its contents. The caller is responsible for ensuring that the object buffer
 /// outlives the graph.
-<<<<<<< HEAD
-Expected<std::unique_ptr<LinkGraph>> createLinkGraphFromMachOObject_arm64(
-=======
 LLVM_ABI Expected<std::unique_ptr<LinkGraph>>
 createLinkGraphFromMachOObject_arm64(
->>>>>>> 4084ffcf
     MemoryBufferRef ObjectBuffer, std::shared_ptr<orc::SymbolStringPool> SSP);
 
 /// jit-link the given object buffer, which must be a MachO arm64 object file.
