//===------- MachO.h - Generic JIT link function for MachO ------*- C++ -*-===//
//
// Part of the LLVM Project, under the Apache License v2.0 with LLVM Exceptions.
// See https://llvm.org/LICENSE.txt for license information.
// SPDX-License-Identifier: Apache-2.0 WITH LLVM-exception
//
//===----------------------------------------------------------------------===//
//
// Generic jit-link functions for MachO.
//
//===----------------------------------------------------------------------===//

#ifndef LLVM_EXECUTIONENGINE_JITLINK_MACHO_H
#define LLVM_EXECUTIONENGINE_JITLINK_MACHO_H

#include "llvm/ExecutionEngine/JITLink/JITLink.h"
#include "llvm/ExecutionEngine/Orc/Shared/MachOObjectFormat.h"
<<<<<<< HEAD
=======
#include "llvm/Support/Compiler.h"
>>>>>>> eb0f1dc0

namespace llvm {
namespace jitlink {

/// Create a LinkGraph from a MachO relocatable object.
///
/// Note: The graph does not take ownership of the underlying buffer, nor copy
/// its contents. The caller is responsible for ensuring that the object buffer
/// outlives the graph.
<<<<<<< HEAD
Expected<std::unique_ptr<LinkGraph>>
=======
LLVM_ABI Expected<std::unique_ptr<LinkGraph>>
>>>>>>> eb0f1dc0
createLinkGraphFromMachOObject(MemoryBufferRef ObjectBuffer,
                               std::shared_ptr<orc::SymbolStringPool> SSP);

/// jit-link the given ObjBuffer, which must be a MachO object file.
///
/// Uses conservative defaults for GOT and stub handling based on the target
/// platform.
LLVM_ABI void link_MachO(std::unique_ptr<LinkGraph> G,
                         std::unique_ptr<JITLinkContext> Ctx);

/// Get a pointer to the standard MachO data section (creates an empty
/// section with RW- permissions and standard lifetime if one does not
/// already exist).
inline Section &getMachODefaultRWDataSection(LinkGraph &G) {
  if (auto *DataSec = G.findSectionByName(orc::MachODataDataSectionName))
    return *DataSec;
  return G.createSection(orc::MachODataDataSectionName,
                         orc::MemProt::Read | orc::MemProt::Write);
}

/// Get a pointer to the standard MachO text section (creates an empty
/// section with R-X permissions and standard lifetime if one does not
/// already exist).
inline Section &getMachODefaultTextSection(LinkGraph &G) {
  if (auto *TextSec = G.findSectionByName(orc::MachOTextTextSectionName))
    return *TextSec;
  return G.createSection(orc::MachOTextTextSectionName,
                         orc::MemProt::Read | orc::MemProt::Exec);
}

/// Gets or creates a MachO header for the current LinkGraph.
LLVM_ABI Expected<Symbol &> getOrCreateLocalMachOHeader(LinkGraph &G);

/// Get a pointer to the standard MachO data section (creates an empty
/// section with RW- permissions and standard lifetime if one does not
/// already exist).
inline Section &getMachODefaultRWDataSection(LinkGraph &G) {
  if (auto *DataSec = G.findSectionByName(orc::MachODataDataSectionName))
    return *DataSec;
  return G.createSection(orc::MachODataDataSectionName,
                         orc::MemProt::Read | orc::MemProt::Write);
}

/// Get a pointer to the standard MachO text section (creates an empty
/// section with R-X permissions and standard lifetime if one does not
/// already exist).
inline Section &getMachODefaultTextSection(LinkGraph &G) {
  if (auto *TextSec = G.findSectionByName(orc::MachOTextTextSectionName))
    return *TextSec;
  return G.createSection(orc::MachOTextTextSectionName,
                         orc::MemProt::Read | orc::MemProt::Exec);
}

/// Gets or creates a MachO header for the current LinkGraph.
Expected<Symbol &> getOrCreateLocalMachOHeader(LinkGraph &G);

} // end namespace jitlink
} // end namespace llvm

#endif // LLVM_EXECUTIONENGINE_JITLINK_MACHO_H<|MERGE_RESOLUTION|>--- conflicted
+++ resolved
@@ -15,10 +15,7 @@
 
 #include "llvm/ExecutionEngine/JITLink/JITLink.h"
 #include "llvm/ExecutionEngine/Orc/Shared/MachOObjectFormat.h"
-<<<<<<< HEAD
-=======
 #include "llvm/Support/Compiler.h"
->>>>>>> eb0f1dc0
 
 namespace llvm {
 namespace jitlink {
@@ -28,11 +25,7 @@
 /// Note: The graph does not take ownership of the underlying buffer, nor copy
 /// its contents. The caller is responsible for ensuring that the object buffer
 /// outlives the graph.
-<<<<<<< HEAD
-Expected<std::unique_ptr<LinkGraph>>
-=======
 LLVM_ABI Expected<std::unique_ptr<LinkGraph>>
->>>>>>> eb0f1dc0
 createLinkGraphFromMachOObject(MemoryBufferRef ObjectBuffer,
                                std::shared_ptr<orc::SymbolStringPool> SSP);
 
@@ -66,29 +59,6 @@
 /// Gets or creates a MachO header for the current LinkGraph.
 LLVM_ABI Expected<Symbol &> getOrCreateLocalMachOHeader(LinkGraph &G);
 
-/// Get a pointer to the standard MachO data section (creates an empty
-/// section with RW- permissions and standard lifetime if one does not
-/// already exist).
-inline Section &getMachODefaultRWDataSection(LinkGraph &G) {
-  if (auto *DataSec = G.findSectionByName(orc::MachODataDataSectionName))
-    return *DataSec;
-  return G.createSection(orc::MachODataDataSectionName,
-                         orc::MemProt::Read | orc::MemProt::Write);
-}
-
-/// Get a pointer to the standard MachO text section (creates an empty
-/// section with R-X permissions and standard lifetime if one does not
-/// already exist).
-inline Section &getMachODefaultTextSection(LinkGraph &G) {
-  if (auto *TextSec = G.findSectionByName(orc::MachOTextTextSectionName))
-    return *TextSec;
-  return G.createSection(orc::MachOTextTextSectionName,
-                         orc::MemProt::Read | orc::MemProt::Exec);
-}
-
-/// Gets or creates a MachO header for the current LinkGraph.
-Expected<Symbol &> getOrCreateLocalMachOHeader(LinkGraph &G);
-
 } // end namespace jitlink
 } // end namespace llvm
 
