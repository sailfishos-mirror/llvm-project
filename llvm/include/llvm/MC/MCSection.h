//===- MCSection.h - Machine Code Sections ----------------------*- C++ -*-===//
//
// Part of the LLVM Project, under the Apache License v2.0 with LLVM Exceptions.
// See https://llvm.org/LICENSE.txt for license information.
// SPDX-License-Identifier: Apache-2.0 WITH LLVM-exception
//
//===----------------------------------------------------------------------===//
//
// This file declares the MCSection class.
//
//===----------------------------------------------------------------------===//

#ifndef LLVM_MC_MCSECTION_H
#define LLVM_MC_MCSECTION_H

#include "llvm/ADT/ArrayRef.h"
#include "llvm/ADT/DenseMap.h"
#include "llvm/ADT/SmallString.h"
#include "llvm/ADT/SmallVector.h"
#include "llvm/MC/MCFixup.h"
#include "llvm/MC/MCInst.h"
#include "llvm/MC/SectionKind.h"
#include "llvm/Support/Alignment.h"
#include "llvm/Support/Compiler.h"
#include <cassert>
#include <utility>

namespace llvm {

class MCAsmInfo;
class MCAssembler;
class MCContext;
class MCExpr;
class MCFragment;
class MCObjectStreamer;
class MCSymbol;
class MCSection;
class MCSubtargetInfo;
class raw_ostream;
class Triple;

<<<<<<< HEAD
/// Instances of this class represent a uniqued identifier for a section in the
/// current translation unit.  The MCContext class uniques and creates these.
class LLVM_ABI MCSection {
public:
  friend MCAssembler;
  friend MCObjectStreamer;
  friend class MCFragment;
  static constexpr unsigned NonUniqueID = ~0U;

  enum SectionVariant {
    SV_COFF = 0,
    SV_ELF,
    SV_GOFF,
    SV_MachO,
    SV_Wasm,
    SV_XCOFF,
    SV_SPIRV,
    SV_DXContainer,
  };

  struct iterator {
    MCFragment *F = nullptr;
    iterator() = default;
    explicit iterator(MCFragment *F) : F(F) {}
    MCFragment &operator*() const { return *F; }
    bool operator==(const iterator &O) const { return F == O.F; }
    bool operator!=(const iterator &O) const { return F != O.F; }
    iterator &operator++();
  };

  struct FragList {
    MCFragment *Head = nullptr;
    MCFragment *Tail = nullptr;
  };

private:
  // At parse time, this holds the fragment list of the current subsection. At
  // layout time, this holds the concatenated fragment lists of all subsections.
  FragList *CurFragList;
  MCSymbol *Begin;
  MCSymbol *End = nullptr;
  /// The alignment requirement of this section.
  Align Alignment;
  /// The section index in the assemblers section list.
  unsigned Ordinal = 0;

  /// Whether this section has had instructions emitted into it.
  bool HasInstructions : 1;

  bool IsRegistered : 1;

  bool IsText : 1;

  bool IsVirtual : 1;

  /// Whether the section contains linker-relaxable fragments. If true, the
  /// offset between two locations may not be fully resolved.
  bool LinkerRelaxable : 1;

  // Mapping from subsection number to fragment list. At layout time, the
  // subsection 0 list is replaced with concatenated fragments from all
  // subsections.
  SmallVector<std::pair<unsigned, FragList>, 1> Subsections;

  // Content and fixup storage for fragments
  SmallVector<char, 0> ContentStorage;
  SmallVector<MCFixup, 0> FixupStorage;
  SmallVector<MCOperand, 0> MCOperandStorage;

protected:
  // TODO Make Name private when possible.
  StringRef Name;
  SectionVariant Variant;

  MCSection(SectionVariant V, StringRef Name, bool IsText, bool IsVirtual,
            MCSymbol *Begin);
  // Protected non-virtual dtor prevents destroy through a base class pointer.
  ~MCSection() {}

public:
  MCSection(const MCSection &) = delete;
  MCSection &operator=(const MCSection &) = delete;

  StringRef getName() const { return Name; }
  bool isText() const { return IsText; }

  SectionVariant getVariant() const { return Variant; }

  MCSymbol *getBeginSymbol() { return Begin; }
  const MCSymbol *getBeginSymbol() const {
    return const_cast<MCSection *>(this)->getBeginSymbol();
  }
  void setBeginSymbol(MCSymbol *Sym) {
    assert(!Begin);
    Begin = Sym;
  }
  MCSymbol *getEndSymbol(MCContext &Ctx);
  bool hasEnded() const;

  Align getAlign() const { return Alignment; }
  void setAlignment(Align Value) { Alignment = Value; }

  /// Makes sure that Alignment is at least MinAlignment.
  void ensureMinAlignment(Align MinAlignment) {
    if (Alignment < MinAlignment)
      Alignment = MinAlignment;
  }

  unsigned getOrdinal() const { return Ordinal; }
  void setOrdinal(unsigned Value) { Ordinal = Value; }

  bool hasInstructions() const { return HasInstructions; }
  void setHasInstructions(bool Value) { HasInstructions = Value; }

  bool isRegistered() const { return IsRegistered; }
  void setIsRegistered(bool Value) { IsRegistered = Value; }

  bool isLinkerRelaxable() const { return LinkerRelaxable; }
  void setLinkerRelaxable() { LinkerRelaxable = true; }

  MCFragment &getDummyFragment() { return *Subsections[0].second.Head; }

  FragList *curFragList() const { return CurFragList; }
  iterator begin() const { return iterator(CurFragList->Head); }
  iterator end() const { return {}; }

  void dump(DenseMap<const MCFragment *, SmallVector<const MCSymbol *, 0>>
                *FragToSyms = nullptr) const;

  virtual void printSwitchToSection(const MCAsmInfo &MAI, const Triple &T,
                                    raw_ostream &OS,
                                    uint32_t Subsection) const = 0;

  /// Return true if a .align directive should use "optimized nops" to fill
  /// instead of 0s.
  virtual bool useCodeAlign() const = 0;

  /// Check whether this section is "virtual", that is has no actual object
  /// file contents.
  bool isVirtualSection() const { return IsVirtual; }

  virtual StringRef getVirtualSectionKind() const;
};

=======
>>>>>>> e38f98f5
// Represents a contiguous piece of code or data within a section. Its size is
// determined by MCAssembler::layout. All subclasses must have trivial
// destructors.
class MCFragment {
  friend class MCAssembler;
  friend class MCStreamer;
  friend class MCObjectStreamer;
  friend class MCSection;

public:
  enum FragmentType : uint8_t {
    FT_Data,
    FT_Relaxable,
    FT_Align,
    FT_Fill,
    FT_LEB,
    FT_Nops,
    FT_Org,
    FT_Dwarf,
    FT_DwarfFrame,
    FT_BoundaryAlign,
    FT_SymbolId,
    FT_CVInlineLines,
    FT_CVDefRange,
  };

private:
  // The next fragment within the section.
  MCFragment *Next = nullptr;

  /// The data for the section this fragment is in.
  MCSection *Parent = nullptr;

  /// The offset of this fragment in its section.
  uint64_t Offset = 0;

  /// The layout order of this fragment.
  unsigned LayoutOrder = 0;

  FragmentType Kind;

protected:
  bool LinkerRelaxable : 1;

  /// Used by certain fragment types for better packing.
  ///
  /// FT_Data, FT_Relaxable
  bool HasInstructions : 1;
  /// FT_Relaxable, x86-specific
  bool AllowAutoPadding : 1;

<<<<<<< HEAD
=======
  // Track content and fixups for the fixed-size part as fragments are
  // appended to the section. The content remains immutable, except when
  // modified by applyFixup.
>>>>>>> e38f98f5
  uint32_t ContentStart = 0;
  uint32_t ContentEnd = 0;
  uint32_t FixupStart = 0;
  uint32_t FixupEnd = 0;

<<<<<<< HEAD
=======
  // Track content and fixups for the optional variable-size tail part,
  // typically modified during relaxation.
>>>>>>> e38f98f5
  uint32_t VarContentStart = 0;
  uint32_t VarContentEnd = 0;
  uint32_t VarFixupStart = 0;
  uint32_t VarFixupEnd = 0;

  const MCSubtargetInfo *STI = nullptr;

  // Optional variable-size tail used by various fragment types.
  union Tail {
    struct {
      uint32_t Opcode;
      uint32_t Flags;
      uint32_t OperandStart;
      uint32_t OperandSize;
    } relax;
    struct {
<<<<<<< HEAD
=======
      // The alignment to ensure, in bytes.
      Align Alignment;
      // The size of the integer (in bytes) of \p Value.
      uint8_t FillLen;
      // If true, fill with target-specific nop instructions.
      bool EmitNops;
      // The maximum number of bytes to emit; if the alignment
      // cannot be satisfied in this width then this fragment is ignored.
      unsigned MaxBytesToEmit;
      // Value to use for filling padding bytes.
      int64_t Fill;
    } align;
    struct {
>>>>>>> e38f98f5
      // True if this is a sleb128, false if uleb128.
      bool IsSigned;
      // The value this fragment should contain.
      const MCExpr *Value;
    } leb;
    // Used by .debug_frame and .debug_line to encode an address difference.
    struct {
      // The address difference between two labels.
      const MCExpr *AddrDelta;
      // The value of the difference between the two line numbers between two
      // .loc dwarf directives.
      int64_t LineDelta;
    } dwarf;
  } u{};

public:
  LLVM_ABI MCFragment(FragmentType Kind = MCFragment::FT_Data,
                      bool HasInstructions = false);
  MCFragment(const MCFragment &) = delete;
  MCFragment &operator=(const MCFragment &) = delete;

  bool isEncoded() const {
    MCFragment::FragmentType Kind = getKind();
    switch (Kind) {
    default:
      return false;
    case MCFragment::FT_Relaxable:
    case MCFragment::FT_Data:
    case MCFragment::FT_Align:
    case MCFragment::FT_Dwarf:
    case MCFragment::FT_DwarfFrame:
    case MCFragment::FT_LEB:
    case MCFragment::FT_CVInlineLines:
    case MCFragment::FT_CVDefRange:
      return true;
    }
  }

  MCFragment *getNext() const { return Next; }
<<<<<<< HEAD

  FragmentType getKind() const { return Kind; }

  MCSection *getParent() const { return Parent; }
  void setParent(MCSection *Value) { Parent = Value; }

  LLVM_ABI const MCSymbol *getAtom() const;

  unsigned getLayoutOrder() const { return LayoutOrder; }
  void setLayoutOrder(unsigned Value) { LayoutOrder = Value; }

  /// Does this fragment have instructions emitted into it? By default
  /// this is false, but specific fragment types may set it to true.
  bool hasInstructions() const { return HasInstructions; }

=======

  FragmentType getKind() const { return Kind; }

  MCSection *getParent() const { return Parent; }
  void setParent(MCSection *Value) { Parent = Value; }

  LLVM_ABI const MCSymbol *getAtom() const;

  unsigned getLayoutOrder() const { return LayoutOrder; }
  void setLayoutOrder(unsigned Value) { LayoutOrder = Value; }

  /// Does this fragment have instructions emitted into it? By default
  /// this is false, but specific fragment types may set it to true.
  bool hasInstructions() const { return HasInstructions; }

>>>>>>> e38f98f5
  LLVM_ABI void dump() const;

  /// Retrieve the MCSubTargetInfo in effect when the instruction was encoded.
  /// Guaranteed to be non-null if hasInstructions() == true
  const MCSubtargetInfo *getSubtargetInfo() const { return STI; }

  /// Record that the fragment contains instructions with the MCSubtargetInfo in
  /// effect when the instruction was encoded.
  void setHasInstructions(const MCSubtargetInfo &STI) {
    HasInstructions = true;
    this->STI = &STI;
  }

  bool isLinkerRelaxable() const { return LinkerRelaxable; }
  void setLinkerRelaxable() { LinkerRelaxable = true; }

  bool getAllowAutoPadding() const { return AllowAutoPadding; }
  void setAllowAutoPadding(bool V) { AllowAutoPadding = V; }

  //== Content-related functions manage parent's storage using ContentStart and
  // ContentSize.

  // Get a SmallVector reference. The caller should call doneAppending to update
  // `ContentEnd`.
  SmallVectorImpl<char> &getContentsForAppending();
  void doneAppending();
  void appendContents(ArrayRef<char> Contents) {
    getContentsForAppending().append(Contents.begin(), Contents.end());
    doneAppending();
  }
  void appendContents(size_t Num, char Elt) {
    getContentsForAppending().append(Num, Elt);
    doneAppending();
  }
  MutableArrayRef<char> getContents();
  ArrayRef<char> getContents() const;

  void setVarContents(ArrayRef<char> Contents);
  void clearVarContents() { setVarContents({}); }
  MutableArrayRef<char> getVarContents();
  ArrayRef<char> getVarContents() const;

  size_t getFixedSize() const { return ContentEnd - ContentStart; }
  size_t getVarSize() const { return VarContentEnd - VarContentStart; }
  size_t getSize() const {
    return ContentEnd - ContentStart + (VarContentEnd - VarContentStart);
  }

<<<<<<< HEAD
  void setVarContents(ArrayRef<char> Contents);
  void clearVarContents() { setVarContents({}); }
  MutableArrayRef<char> getVarContents() {
    return MutableArrayRef(getParent()->ContentStorage)
        .slice(VarContentStart, VarContentEnd - VarContentStart);
  }
  ArrayRef<char> getVarContents() const {
    return ArrayRef(getParent()->ContentStorage)
        .slice(VarContentStart, VarContentEnd - VarContentStart);
  }

  size_t getFixedSize() const { return ContentEnd - ContentStart; }
  size_t getVarSize() const { return VarContentEnd - VarContentStart; }
  size_t getSize() const {
    return ContentEnd - ContentStart + (VarContentEnd - VarContentStart);
  }

=======
>>>>>>> e38f98f5
  //== Fixup-related functions manage parent's storage using FixupStart and
  // FixupSize.
  void clearFixups() { FixupEnd = FixupStart; }
  LLVM_ABI void addFixup(MCFixup Fixup);
  LLVM_ABI void appendFixups(ArrayRef<MCFixup> Fixups);
  MutableArrayRef<MCFixup> getFixups();
  ArrayRef<MCFixup> getFixups() const;

  // Source fixup offsets are relative to the variable part's start.
  // Stored fixup offsets are relative to the fixed part's start.
  void setVarFixups(ArrayRef<MCFixup> Fixups);
  void clearVarFixups() { setVarFixups({}); }
  MutableArrayRef<MCFixup> getVarFixups();
  ArrayRef<MCFixup> getVarFixups() const;

  //== FT_Relaxable functions
  unsigned getOpcode() const {
    assert(Kind == FT_Relaxable);
    return u.relax.Opcode;
  }
  ArrayRef<MCOperand> getOperands() const;
  MCInst getInst() const;
  void setInst(const MCInst &Inst);

  //== FT_Align functions
  void makeAlign(Align Alignment, int64_t Fill, uint8_t FillLen,
                 unsigned MaxBytesToEmit) {
    Kind = FT_Align;
    u.align.EmitNops = false;
    u.align.Alignment = Alignment;
    u.align.Fill = Fill;
    u.align.FillLen = FillLen;
    u.align.MaxBytesToEmit = MaxBytesToEmit;
  }

  Align getAlignment() const {
    assert(Kind == FT_Align);
    return u.align.Alignment;
  }
  int64_t getAlignFill() const {
    assert(Kind == FT_Align);
    return u.align.Fill;
  }
  uint8_t getAlignFillLen() const {
    assert(Kind == FT_Align);
    return u.align.FillLen;
  }
  unsigned getAlignMaxBytesToEmit() const {
    assert(Kind == FT_Align);
    return u.align.MaxBytesToEmit;
  }
  bool hasAlignEmitNops() const {
    assert(Kind == FT_Align);
    return u.align.EmitNops;
  }

  //== FT_LEB functions
  void makeLEB(bool IsSigned, const MCExpr *Value) {
    assert(Kind == FT_Data);
    Kind = MCFragment::FT_LEB;
    u.leb.IsSigned = IsSigned;
    u.leb.Value = Value;
  }
  const MCExpr &getLEBValue() const {
    assert(Kind == FT_LEB);
    return *u.leb.Value;
  }
  void setLEBValue(const MCExpr *Expr) {
    assert(Kind == FT_LEB);
    u.leb.Value = Expr;
  }
  bool isLEBSigned() const {
    assert(Kind == FT_LEB);
    return u.leb.IsSigned;
  }

  //== FT_DwarfFrame functions
  const MCExpr &getDwarfAddrDelta() const {
    assert(Kind == FT_Dwarf || Kind == FT_DwarfFrame);
    return *u.dwarf.AddrDelta;
  }
  void setDwarfAddrDelta(const MCExpr *E) {
    assert(Kind == FT_Dwarf || Kind == FT_DwarfFrame);
    u.dwarf.AddrDelta = E;
  }
  int64_t getDwarfLineDelta() const {
    assert(Kind == FT_Dwarf);
    return u.dwarf.LineDelta;
  }
  void setDwarfLineDelta(int64_t LineDelta) {
    assert(Kind == FT_Dwarf);
    u.dwarf.LineDelta = LineDelta;
  }
<<<<<<< HEAD

  // Source fixup offsets are relative to the variable part's start.
  // Stored fixup offsets are relative to the fixed part's start.
  void setVarFixups(ArrayRef<MCFixup> Fixups);
  void clearVarFixups() { setVarFixups({}); }
  MutableArrayRef<MCFixup> getVarFixups() {
    return MutableArrayRef(getParent()->FixupStorage)
        .slice(VarFixupStart, VarFixupEnd - VarFixupStart);
  }
  ArrayRef<MCFixup> getVarFixups() const {
    return ArrayRef(getParent()->FixupStorage)
        .slice(VarFixupStart, VarFixupEnd - VarFixupStart);
  }

  //== FT_Relaxable functions
  unsigned getOpcode() const {
    assert(Kind == FT_Relaxable);
    return u.relax.Opcode;
  }
  ArrayRef<MCOperand> getOperands() const {
    assert(Kind == FT_Relaxable);
    return MutableArrayRef(getParent()->MCOperandStorage)
        .slice(u.relax.OperandStart, u.relax.OperandSize);
  }
  MCInst getInst() const {
    assert(Kind == FT_Relaxable);
    MCInst Inst;
    Inst.setOpcode(u.relax.Opcode);
    Inst.setFlags(u.relax.Flags);
    Inst.setOperands(ArrayRef(getParent()->MCOperandStorage)
                         .slice(u.relax.OperandStart, u.relax.OperandSize));
    return Inst;
  }
  void setInst(const MCInst &Inst) {
    assert(Kind == FT_Relaxable);
    u.relax.Opcode = Inst.getOpcode();
    u.relax.Flags = Inst.getFlags();
    auto &S = getParent()->MCOperandStorage;
    if (Inst.getNumOperands() > u.relax.OperandSize) {
      u.relax.OperandStart = S.size();
      S.resize_for_overwrite(S.size() + Inst.getNumOperands());
    }
    u.relax.OperandSize = Inst.getNumOperands();
    llvm::copy(Inst, S.begin() + u.relax.OperandStart);
  }

  //== FT_LEB functions
  const MCExpr &getLEBValue() const {
    assert(Kind == FT_LEB);
    return *u.leb.Value;
  }
  void setLEBValue(const MCExpr *Expr) {
    assert(Kind == FT_LEB);
    u.leb.Value = Expr;
  }
  bool isLEBSigned() const {
    assert(Kind == FT_LEB);
    return u.leb.IsSigned;
  }
  void setLEBSigned(bool S) {
    assert(Kind == FT_LEB);
    u.leb.IsSigned = S;
  }

  //== FT_DwarfFrame functions
  const MCExpr &getDwarfAddrDelta() const {
    assert(Kind == FT_Dwarf || Kind == FT_DwarfFrame);
    return *u.dwarf.AddrDelta;
  }
  void setDwarfAddrDelta(const MCExpr *E) {
    assert(Kind == FT_Dwarf || Kind == FT_DwarfFrame);
    u.dwarf.AddrDelta = E;
  }
  int64_t getDwarfLineDelta() const {
    assert(Kind == FT_Dwarf);
    return u.dwarf.LineDelta;
  }
  void setDwarfLineDelta(int64_t LineDelta) {
    assert(Kind == FT_Dwarf);
    u.dwarf.LineDelta = LineDelta;
  }
=======
>>>>>>> e38f98f5
};

/// Interface implemented by fragments that contain encoded instructions and/or
/// data.
class MCEncodedFragment : public MCFragment {
protected:
  MCEncodedFragment(MCFragment::FragmentType FType, bool HasInstructions)
      : MCFragment(FType, HasInstructions) {}
<<<<<<< HEAD
};

class MCAlignFragment : public MCFragment {
  /// Flag to indicate that (optimal) NOPs should be emitted instead
  /// of using the provided value. The exact interpretation of this flag is
  /// target dependent.
  bool EmitNops : 1;

  /// The alignment to ensure, in bytes.
  Align Alignment;

  /// The size of the integer (in bytes) of \p Value.
  uint8_t FillLen;

  /// The maximum number of bytes to emit; if the alignment
  /// cannot be satisfied in this width then this fragment is ignored.
  unsigned MaxBytesToEmit;

  /// Value to use for filling padding bytes.
  int64_t Fill;

  /// When emitting Nops some subtargets have specific nop encodings.
  const MCSubtargetInfo *STI = nullptr;

public:
  MCAlignFragment(Align Alignment, int64_t Fill, uint8_t FillLen,
                  unsigned MaxBytesToEmit)
      : MCFragment(FT_Align, false), EmitNops(false), Alignment(Alignment),
        FillLen(FillLen), MaxBytesToEmit(MaxBytesToEmit), Fill(Fill) {}

  Align getAlignment() const { return Alignment; }
  int64_t getFill() const { return Fill; }
  uint8_t getFillLen() const { return FillLen; }
  unsigned getMaxBytesToEmit() const { return MaxBytesToEmit; }

  bool hasEmitNops() const { return EmitNops; }
  void setEmitNops(bool Value, const MCSubtargetInfo *STI) {
    EmitNops = Value;
    this->STI = STI;
  }

  const MCSubtargetInfo *getSubtargetInfo() const { return STI; }

  static bool classof(const MCFragment *F) {
    return F->getKind() == MCFragment::FT_Align;
  }
=======
>>>>>>> e38f98f5
};

class MCFillFragment : public MCFragment {
  uint8_t ValueSize;
  /// Value to use for filling bytes.
  uint64_t Value;
  /// The number of bytes to insert.
  const MCExpr &NumValues;
  uint64_t Size = 0;

  /// Source location of the directive that this fragment was created for.
  SMLoc Loc;

public:
  MCFillFragment(uint64_t Value, uint8_t VSize, const MCExpr &NumValues,
                 SMLoc Loc)
      : MCFragment(FT_Fill, false), ValueSize(VSize), Value(Value),
        NumValues(NumValues), Loc(Loc) {}

  uint64_t getValue() const { return Value; }
  uint8_t getValueSize() const { return ValueSize; }
  const MCExpr &getNumValues() const { return NumValues; }
  uint64_t getSize() const { return Size; }
  void setSize(uint64_t Value) { Size = Value; }

  SMLoc getLoc() const { return Loc; }

  static bool classof(const MCFragment *F) {
    return F->getKind() == MCFragment::FT_Fill;
  }
};

class MCNopsFragment : public MCFragment {
  /// The number of bytes to insert.
  int64_t Size;
  /// Maximum number of bytes allowed in each NOP instruction.
  int64_t ControlledNopLength;

  /// Source location of the directive that this fragment was created for.
  SMLoc Loc;

  /// When emitting Nops some subtargets have specific nop encodings.
  const MCSubtargetInfo &STI;

public:
  MCNopsFragment(int64_t NumBytes, int64_t ControlledNopLength, SMLoc L,
                 const MCSubtargetInfo &STI)
      : MCFragment(FT_Nops, false), Size(NumBytes),
        ControlledNopLength(ControlledNopLength), Loc(L), STI(STI) {}

  int64_t getNumBytes() const { return Size; }
  int64_t getControlledNopLength() const { return ControlledNopLength; }

  SMLoc getLoc() const { return Loc; }

  const MCSubtargetInfo *getSubtargetInfo() const { return &STI; }

  static bool classof(const MCFragment *F) {
    return F->getKind() == MCFragment::FT_Nops;
  }
};

class MCOrgFragment : public MCFragment {
  /// Value to use for filling bytes.
  int8_t Value;

  /// The offset this fragment should start at.
  const MCExpr *Offset;

  /// Source location of the directive that this fragment was created for.
  SMLoc Loc;

public:
  MCOrgFragment(const MCExpr &Offset, int8_t Value, SMLoc Loc)
      : MCFragment(FT_Org, false), Value(Value), Offset(&Offset), Loc(Loc) {}

  const MCExpr &getOffset() const { return *Offset; }

  uint8_t getValue() const { return Value; }

  SMLoc getLoc() const { return Loc; }

  static bool classof(const MCFragment *F) {
    return F->getKind() == MCFragment::FT_Org;
  }
};

/// Represents a symbol table index fragment.
class MCSymbolIdFragment : public MCFragment {
  const MCSymbol *Sym;

public:
  MCSymbolIdFragment(const MCSymbol *Sym)
      : MCFragment(FT_SymbolId, false), Sym(Sym) {}

  const MCSymbol *getSymbol() { return Sym; }
  const MCSymbol *getSymbol() const { return Sym; }

  static bool classof(const MCFragment *F) {
    return F->getKind() == MCFragment::FT_SymbolId;
  }
};

/// Fragment representing the binary annotations produced by the
/// .cv_inline_linetable directive.
class MCCVInlineLineTableFragment : public MCEncodedFragment {
  unsigned SiteFuncId;
  unsigned StartFileId;
  unsigned StartLineNum;
  const MCSymbol *FnStartSym;
  const MCSymbol *FnEndSym;

  /// CodeViewContext has the real knowledge about this format, so let it access
  /// our members.
  friend class CodeViewContext;

public:
  MCCVInlineLineTableFragment(unsigned SiteFuncId, unsigned StartFileId,
                              unsigned StartLineNum, const MCSymbol *FnStartSym,
                              const MCSymbol *FnEndSym)
      : MCEncodedFragment(FT_CVInlineLines, false), SiteFuncId(SiteFuncId),
        StartFileId(StartFileId), StartLineNum(StartLineNum),
        FnStartSym(FnStartSym), FnEndSym(FnEndSym) {}

  const MCSymbol *getFnStartSym() const { return FnStartSym; }
  const MCSymbol *getFnEndSym() const { return FnEndSym; }

  static bool classof(const MCFragment *F) {
    return F->getKind() == MCFragment::FT_CVInlineLines;
  }
};

/// Fragment representing the .cv_def_range directive.
class MCCVDefRangeFragment : public MCEncodedFragment {
  ArrayRef<std::pair<const MCSymbol *, const MCSymbol *>> Ranges;
  StringRef FixedSizePortion;

  /// CodeViewContext has the real knowledge about this format, so let it access
  /// our members.
  friend class CodeViewContext;

public:
  MCCVDefRangeFragment(
      ArrayRef<std::pair<const MCSymbol *, const MCSymbol *>> Ranges,
      StringRef FixedSizePortion)
      : MCEncodedFragment(FT_CVDefRange, false),
        Ranges(Ranges.begin(), Ranges.end()),
        FixedSizePortion(FixedSizePortion) {}

  ArrayRef<std::pair<const MCSymbol *, const MCSymbol *>> getRanges() const {
    return Ranges;
  }

  StringRef getFixedSizePortion() const { return FixedSizePortion; }

  static bool classof(const MCFragment *F) {
    return F->getKind() == MCFragment::FT_CVDefRange;
  }
};

/// Represents required padding such that a particular other set of fragments
/// does not cross a particular power-of-two boundary. The other fragments must
/// follow this one within the same section.
class MCBoundaryAlignFragment : public MCFragment {
  /// The alignment requirement of the branch to be aligned.
  Align AlignBoundary;
  /// The last fragment in the set of fragments to be aligned.
  const MCFragment *LastFragment = nullptr;
  /// The size of the fragment.  The size is lazily set during relaxation, and
  /// is not meaningful before that.
  uint64_t Size = 0;

  /// When emitting Nops some subtargets have specific nop encodings.
  const MCSubtargetInfo &STI;

public:
  MCBoundaryAlignFragment(Align AlignBoundary, const MCSubtargetInfo &STI)
      : MCFragment(FT_BoundaryAlign, false), AlignBoundary(AlignBoundary),
        STI(STI) {}

  uint64_t getSize() const { return Size; }
  void setSize(uint64_t Value) { Size = Value; }

  Align getAlignment() const { return AlignBoundary; }
  void setAlignment(Align Value) { AlignBoundary = Value; }

  const MCFragment *getLastFragment() const { return LastFragment; }
  void setLastFragment(const MCFragment *F) {
    assert(!F || getParent() == F->getParent());
    LastFragment = F;
  }

  const MCSubtargetInfo *getSubtargetInfo() const { return &STI; }

  static bool classof(const MCFragment *F) {
    return F->getKind() == MCFragment::FT_BoundaryAlign;
  }
};

/// Instances of this class represent a uniqued identifier for a section in the
/// current translation unit.  The MCContext class uniques and creates these.
class LLVM_ABI MCSection {
public:
  friend MCAssembler;
  friend MCObjectStreamer;
  friend class MCFragment;
  static constexpr unsigned NonUniqueID = ~0U;

  enum SectionVariant {
    SV_COFF = 0,
    SV_ELF,
    SV_GOFF,
    SV_MachO,
    SV_Wasm,
    SV_XCOFF,
    SV_SPIRV,
    SV_DXContainer,
  };

  struct iterator {
    MCFragment *F = nullptr;
    iterator() = default;
    explicit iterator(MCFragment *F) : F(F) {}
    MCFragment &operator*() const { return *F; }
    bool operator==(const iterator &O) const { return F == O.F; }
    bool operator!=(const iterator &O) const { return F != O.F; }
    iterator &operator++();
  };

  struct FragList {
    MCFragment *Head = nullptr;
    MCFragment *Tail = nullptr;
  };

private:
  // At parse time, this holds the fragment list of the current subsection. At
  // layout time, this holds the concatenated fragment lists of all subsections.
  FragList *CurFragList;
  MCSymbol *Begin;
  MCSymbol *End = nullptr;
  /// The alignment requirement of this section.
  Align Alignment;
  /// The section index in the assemblers section list.
  unsigned Ordinal = 0;

  /// Whether this section has had instructions emitted into it.
  bool HasInstructions : 1;

  bool IsRegistered : 1;

  bool IsText : 1;
  bool IsBss : 1;

  /// Whether the section contains linker-relaxable fragments. If true, the
  /// offset between two locations may not be fully resolved.
  bool LinkerRelaxable : 1;

  MCFragment DummyFragment;

  // Mapping from subsection number to fragment list. At layout time, the
  // subsection 0 list is replaced with concatenated fragments from all
  // subsections.
  SmallVector<std::pair<unsigned, FragList>, 1> Subsections;

  // Content and fixup storage for fragments
  SmallVector<char, 0> ContentStorage;
  SmallVector<MCFixup, 0> FixupStorage;
  SmallVector<MCOperand, 0> MCOperandStorage;

protected:
  // TODO Make Name private when possible.
  StringRef Name;
  SectionVariant Variant;

  MCSection(SectionVariant V, StringRef Name, bool IsText, bool IsBss,
            MCSymbol *Begin);
  // Protected non-virtual dtor prevents destroy through a base class pointer.
  ~MCSection() {}

public:
  MCSection(const MCSection &) = delete;
  MCSection &operator=(const MCSection &) = delete;

  StringRef getName() const { return Name; }
  bool isText() const { return IsText; }

  SectionVariant getVariant() const { return Variant; }

  MCSymbol *getBeginSymbol() { return Begin; }
  const MCSymbol *getBeginSymbol() const {
    return const_cast<MCSection *>(this)->getBeginSymbol();
  }
  void setBeginSymbol(MCSymbol *Sym) {
    assert(!Begin);
    Begin = Sym;
  }
  MCSymbol *getEndSymbol(MCContext &Ctx);
  bool hasEnded() const;

  Align getAlign() const { return Alignment; }
  void setAlignment(Align Value) { Alignment = Value; }

  /// Makes sure that Alignment is at least MinAlignment.
  void ensureMinAlignment(Align MinAlignment) {
    if (Alignment < MinAlignment)
      Alignment = MinAlignment;
  }

  unsigned getOrdinal() const { return Ordinal; }
  void setOrdinal(unsigned Value) { Ordinal = Value; }

  bool hasInstructions() const { return HasInstructions; }
  void setHasInstructions(bool Value) { HasInstructions = Value; }

  bool isRegistered() const { return IsRegistered; }
  void setIsRegistered(bool Value) { IsRegistered = Value; }

  bool isLinkerRelaxable() const { return LinkerRelaxable; }
  void setLinkerRelaxable() { LinkerRelaxable = true; }

  MCFragment &getDummyFragment() { return DummyFragment; }

  FragList *curFragList() const { return CurFragList; }
  iterator begin() const { return iterator(CurFragList->Head); }
  iterator end() const { return {}; }

  void dump(DenseMap<const MCFragment *, SmallVector<const MCSymbol *, 0>>
                *FragToSyms = nullptr) const;

  virtual void printSwitchToSection(const MCAsmInfo &MAI, const Triple &T,
                                    raw_ostream &OS,
                                    uint32_t Subsection) const = 0;

  /// Return true if a .align directive should use "optimized nops" to fill
  /// instead of 0s.
  virtual bool useCodeAlign() const = 0;

  /// Check whether this section is "virtual", that is has no actual object
  /// file contents.
  bool isBssSection() const { return IsBss; }
};

inline SmallVectorImpl<char> &MCFragment::getContentsForAppending() {
  SmallVectorImpl<char> &S = getParent()->ContentStorage;
  if (LLVM_UNLIKELY(ContentEnd != S.size())) {
    // Move the elements to the end. Reserve space to avoid invalidating
    // S.begin()+I for `append`.
    auto Size = ContentEnd - ContentStart;
    auto I = std::exchange(ContentStart, S.size());
    S.reserve(S.size() + Size);
    S.append(S.begin() + I, S.begin() + I + Size);
  }
  return S;
}
inline void MCFragment::doneAppending() {
  ContentEnd = getParent()->ContentStorage.size();
}
inline MutableArrayRef<char> MCFragment::getContents() {
  return MutableArrayRef(getParent()->ContentStorage)
      .slice(ContentStart, ContentEnd - ContentStart);
}
inline ArrayRef<char> MCFragment::getContents() const {
  return ArrayRef(getParent()->ContentStorage)
      .slice(ContentStart, ContentEnd - ContentStart);
}

inline MutableArrayRef<char> MCFragment::getVarContents() {
  return MutableArrayRef(getParent()->ContentStorage)
      .slice(VarContentStart, VarContentEnd - VarContentStart);
}
inline ArrayRef<char> MCFragment::getVarContents() const {
  return ArrayRef(getParent()->ContentStorage)
      .slice(VarContentStart, VarContentEnd - VarContentStart);
}

//== Fixup-related functions manage parent's storage using FixupStart and
// FixupSize.
inline MutableArrayRef<MCFixup> MCFragment::getFixups() {
  return MutableArrayRef(getParent()->FixupStorage)
      .slice(FixupStart, FixupEnd - FixupStart);
}
inline ArrayRef<MCFixup> MCFragment::getFixups() const {
  return ArrayRef(getParent()->FixupStorage)
      .slice(FixupStart, FixupEnd - FixupStart);
}

inline MutableArrayRef<MCFixup> MCFragment::getVarFixups() {
  return MutableArrayRef(getParent()->FixupStorage)
      .slice(VarFixupStart, VarFixupEnd - VarFixupStart);
}
inline ArrayRef<MCFixup> MCFragment::getVarFixups() const {
  return ArrayRef(getParent()->FixupStorage)
      .slice(VarFixupStart, VarFixupEnd - VarFixupStart);
}

//== FT_Relaxable functions
inline ArrayRef<MCOperand> MCFragment::getOperands() const {
  assert(Kind == FT_Relaxable);
  return MutableArrayRef(getParent()->MCOperandStorage)
      .slice(u.relax.OperandStart, u.relax.OperandSize);
}
inline MCInst MCFragment::getInst() const {
  assert(Kind == FT_Relaxable);
  MCInst Inst;
  Inst.setOpcode(u.relax.Opcode);
  Inst.setFlags(u.relax.Flags);
  Inst.setOperands(ArrayRef(getParent()->MCOperandStorage)
                       .slice(u.relax.OperandStart, u.relax.OperandSize));
  return Inst;
}
inline void MCFragment::setInst(const MCInst &Inst) {
  assert(Kind == FT_Relaxable);
  u.relax.Opcode = Inst.getOpcode();
  u.relax.Flags = Inst.getFlags();
  auto &S = getParent()->MCOperandStorage;
  if (Inst.getNumOperands() > u.relax.OperandSize) {
    u.relax.OperandStart = S.size();
    S.resize_for_overwrite(S.size() + Inst.getNumOperands());
  }
  u.relax.OperandSize = Inst.getNumOperands();
  llvm::copy(Inst, S.begin() + u.relax.OperandStart);
}

inline MCSection::iterator &MCSection::iterator::operator++() {
  F = F->Next;
  return *this;
}

} // end namespace llvm

#endif // LLVM_MC_MCSECTION_H<|MERGE_RESOLUTION|>--- conflicted
+++ resolved
@@ -39,153 +39,6 @@
 class raw_ostream;
 class Triple;
 
-<<<<<<< HEAD
-/// Instances of this class represent a uniqued identifier for a section in the
-/// current translation unit.  The MCContext class uniques and creates these.
-class LLVM_ABI MCSection {
-public:
-  friend MCAssembler;
-  friend MCObjectStreamer;
-  friend class MCFragment;
-  static constexpr unsigned NonUniqueID = ~0U;
-
-  enum SectionVariant {
-    SV_COFF = 0,
-    SV_ELF,
-    SV_GOFF,
-    SV_MachO,
-    SV_Wasm,
-    SV_XCOFF,
-    SV_SPIRV,
-    SV_DXContainer,
-  };
-
-  struct iterator {
-    MCFragment *F = nullptr;
-    iterator() = default;
-    explicit iterator(MCFragment *F) : F(F) {}
-    MCFragment &operator*() const { return *F; }
-    bool operator==(const iterator &O) const { return F == O.F; }
-    bool operator!=(const iterator &O) const { return F != O.F; }
-    iterator &operator++();
-  };
-
-  struct FragList {
-    MCFragment *Head = nullptr;
-    MCFragment *Tail = nullptr;
-  };
-
-private:
-  // At parse time, this holds the fragment list of the current subsection. At
-  // layout time, this holds the concatenated fragment lists of all subsections.
-  FragList *CurFragList;
-  MCSymbol *Begin;
-  MCSymbol *End = nullptr;
-  /// The alignment requirement of this section.
-  Align Alignment;
-  /// The section index in the assemblers section list.
-  unsigned Ordinal = 0;
-
-  /// Whether this section has had instructions emitted into it.
-  bool HasInstructions : 1;
-
-  bool IsRegistered : 1;
-
-  bool IsText : 1;
-
-  bool IsVirtual : 1;
-
-  /// Whether the section contains linker-relaxable fragments. If true, the
-  /// offset between two locations may not be fully resolved.
-  bool LinkerRelaxable : 1;
-
-  // Mapping from subsection number to fragment list. At layout time, the
-  // subsection 0 list is replaced with concatenated fragments from all
-  // subsections.
-  SmallVector<std::pair<unsigned, FragList>, 1> Subsections;
-
-  // Content and fixup storage for fragments
-  SmallVector<char, 0> ContentStorage;
-  SmallVector<MCFixup, 0> FixupStorage;
-  SmallVector<MCOperand, 0> MCOperandStorage;
-
-protected:
-  // TODO Make Name private when possible.
-  StringRef Name;
-  SectionVariant Variant;
-
-  MCSection(SectionVariant V, StringRef Name, bool IsText, bool IsVirtual,
-            MCSymbol *Begin);
-  // Protected non-virtual dtor prevents destroy through a base class pointer.
-  ~MCSection() {}
-
-public:
-  MCSection(const MCSection &) = delete;
-  MCSection &operator=(const MCSection &) = delete;
-
-  StringRef getName() const { return Name; }
-  bool isText() const { return IsText; }
-
-  SectionVariant getVariant() const { return Variant; }
-
-  MCSymbol *getBeginSymbol() { return Begin; }
-  const MCSymbol *getBeginSymbol() const {
-    return const_cast<MCSection *>(this)->getBeginSymbol();
-  }
-  void setBeginSymbol(MCSymbol *Sym) {
-    assert(!Begin);
-    Begin = Sym;
-  }
-  MCSymbol *getEndSymbol(MCContext &Ctx);
-  bool hasEnded() const;
-
-  Align getAlign() const { return Alignment; }
-  void setAlignment(Align Value) { Alignment = Value; }
-
-  /// Makes sure that Alignment is at least MinAlignment.
-  void ensureMinAlignment(Align MinAlignment) {
-    if (Alignment < MinAlignment)
-      Alignment = MinAlignment;
-  }
-
-  unsigned getOrdinal() const { return Ordinal; }
-  void setOrdinal(unsigned Value) { Ordinal = Value; }
-
-  bool hasInstructions() const { return HasInstructions; }
-  void setHasInstructions(bool Value) { HasInstructions = Value; }
-
-  bool isRegistered() const { return IsRegistered; }
-  void setIsRegistered(bool Value) { IsRegistered = Value; }
-
-  bool isLinkerRelaxable() const { return LinkerRelaxable; }
-  void setLinkerRelaxable() { LinkerRelaxable = true; }
-
-  MCFragment &getDummyFragment() { return *Subsections[0].second.Head; }
-
-  FragList *curFragList() const { return CurFragList; }
-  iterator begin() const { return iterator(CurFragList->Head); }
-  iterator end() const { return {}; }
-
-  void dump(DenseMap<const MCFragment *, SmallVector<const MCSymbol *, 0>>
-                *FragToSyms = nullptr) const;
-
-  virtual void printSwitchToSection(const MCAsmInfo &MAI, const Triple &T,
-                                    raw_ostream &OS,
-                                    uint32_t Subsection) const = 0;
-
-  /// Return true if a .align directive should use "optimized nops" to fill
-  /// instead of 0s.
-  virtual bool useCodeAlign() const = 0;
-
-  /// Check whether this section is "virtual", that is has no actual object
-  /// file contents.
-  bool isVirtualSection() const { return IsVirtual; }
-
-  virtual StringRef getVirtualSectionKind() const;
-};
-
-=======
->>>>>>> e38f98f5
 // Represents a contiguous piece of code or data within a section. Its size is
 // determined by MCAssembler::layout. All subclasses must have trivial
 // destructors.
@@ -237,22 +90,16 @@
   /// FT_Relaxable, x86-specific
   bool AllowAutoPadding : 1;
 
-<<<<<<< HEAD
-=======
   // Track content and fixups for the fixed-size part as fragments are
   // appended to the section. The content remains immutable, except when
   // modified by applyFixup.
->>>>>>> e38f98f5
   uint32_t ContentStart = 0;
   uint32_t ContentEnd = 0;
   uint32_t FixupStart = 0;
   uint32_t FixupEnd = 0;
 
-<<<<<<< HEAD
-=======
   // Track content and fixups for the optional variable-size tail part,
   // typically modified during relaxation.
->>>>>>> e38f98f5
   uint32_t VarContentStart = 0;
   uint32_t VarContentEnd = 0;
   uint32_t VarFixupStart = 0;
@@ -269,8 +116,6 @@
       uint32_t OperandSize;
     } relax;
     struct {
-<<<<<<< HEAD
-=======
       // The alignment to ensure, in bytes.
       Align Alignment;
       // The size of the integer (in bytes) of \p Value.
@@ -284,7 +129,6 @@
       int64_t Fill;
     } align;
     struct {
->>>>>>> e38f98f5
       // True if this is a sleb128, false if uleb128.
       bool IsSigned;
       // The value this fragment should contain.
@@ -324,7 +168,6 @@
   }
 
   MCFragment *getNext() const { return Next; }
-<<<<<<< HEAD
 
   FragmentType getKind() const { return Kind; }
 
@@ -340,23 +183,6 @@
   /// this is false, but specific fragment types may set it to true.
   bool hasInstructions() const { return HasInstructions; }
 
-=======
-
-  FragmentType getKind() const { return Kind; }
-
-  MCSection *getParent() const { return Parent; }
-  void setParent(MCSection *Value) { Parent = Value; }
-
-  LLVM_ABI const MCSymbol *getAtom() const;
-
-  unsigned getLayoutOrder() const { return LayoutOrder; }
-  void setLayoutOrder(unsigned Value) { LayoutOrder = Value; }
-
-  /// Does this fragment have instructions emitted into it? By default
-  /// this is false, but specific fragment types may set it to true.
-  bool hasInstructions() const { return HasInstructions; }
-
->>>>>>> e38f98f5
   LLVM_ABI void dump() const;
 
   /// Retrieve the MCSubTargetInfo in effect when the instruction was encoded.
@@ -405,26 +231,6 @@
     return ContentEnd - ContentStart + (VarContentEnd - VarContentStart);
   }
 
-<<<<<<< HEAD
-  void setVarContents(ArrayRef<char> Contents);
-  void clearVarContents() { setVarContents({}); }
-  MutableArrayRef<char> getVarContents() {
-    return MutableArrayRef(getParent()->ContentStorage)
-        .slice(VarContentStart, VarContentEnd - VarContentStart);
-  }
-  ArrayRef<char> getVarContents() const {
-    return ArrayRef(getParent()->ContentStorage)
-        .slice(VarContentStart, VarContentEnd - VarContentStart);
-  }
-
-  size_t getFixedSize() const { return ContentEnd - ContentStart; }
-  size_t getVarSize() const { return VarContentEnd - VarContentStart; }
-  size_t getSize() const {
-    return ContentEnd - ContentStart + (VarContentEnd - VarContentStart);
-  }
-
-=======
->>>>>>> e38f98f5
   //== Fixup-related functions manage parent's storage using FixupStart and
   // FixupSize.
   void clearFixups() { FixupEnd = FixupStart; }
@@ -518,90 +324,6 @@
     assert(Kind == FT_Dwarf);
     u.dwarf.LineDelta = LineDelta;
   }
-<<<<<<< HEAD
-
-  // Source fixup offsets are relative to the variable part's start.
-  // Stored fixup offsets are relative to the fixed part's start.
-  void setVarFixups(ArrayRef<MCFixup> Fixups);
-  void clearVarFixups() { setVarFixups({}); }
-  MutableArrayRef<MCFixup> getVarFixups() {
-    return MutableArrayRef(getParent()->FixupStorage)
-        .slice(VarFixupStart, VarFixupEnd - VarFixupStart);
-  }
-  ArrayRef<MCFixup> getVarFixups() const {
-    return ArrayRef(getParent()->FixupStorage)
-        .slice(VarFixupStart, VarFixupEnd - VarFixupStart);
-  }
-
-  //== FT_Relaxable functions
-  unsigned getOpcode() const {
-    assert(Kind == FT_Relaxable);
-    return u.relax.Opcode;
-  }
-  ArrayRef<MCOperand> getOperands() const {
-    assert(Kind == FT_Relaxable);
-    return MutableArrayRef(getParent()->MCOperandStorage)
-        .slice(u.relax.OperandStart, u.relax.OperandSize);
-  }
-  MCInst getInst() const {
-    assert(Kind == FT_Relaxable);
-    MCInst Inst;
-    Inst.setOpcode(u.relax.Opcode);
-    Inst.setFlags(u.relax.Flags);
-    Inst.setOperands(ArrayRef(getParent()->MCOperandStorage)
-                         .slice(u.relax.OperandStart, u.relax.OperandSize));
-    return Inst;
-  }
-  void setInst(const MCInst &Inst) {
-    assert(Kind == FT_Relaxable);
-    u.relax.Opcode = Inst.getOpcode();
-    u.relax.Flags = Inst.getFlags();
-    auto &S = getParent()->MCOperandStorage;
-    if (Inst.getNumOperands() > u.relax.OperandSize) {
-      u.relax.OperandStart = S.size();
-      S.resize_for_overwrite(S.size() + Inst.getNumOperands());
-    }
-    u.relax.OperandSize = Inst.getNumOperands();
-    llvm::copy(Inst, S.begin() + u.relax.OperandStart);
-  }
-
-  //== FT_LEB functions
-  const MCExpr &getLEBValue() const {
-    assert(Kind == FT_LEB);
-    return *u.leb.Value;
-  }
-  void setLEBValue(const MCExpr *Expr) {
-    assert(Kind == FT_LEB);
-    u.leb.Value = Expr;
-  }
-  bool isLEBSigned() const {
-    assert(Kind == FT_LEB);
-    return u.leb.IsSigned;
-  }
-  void setLEBSigned(bool S) {
-    assert(Kind == FT_LEB);
-    u.leb.IsSigned = S;
-  }
-
-  //== FT_DwarfFrame functions
-  const MCExpr &getDwarfAddrDelta() const {
-    assert(Kind == FT_Dwarf || Kind == FT_DwarfFrame);
-    return *u.dwarf.AddrDelta;
-  }
-  void setDwarfAddrDelta(const MCExpr *E) {
-    assert(Kind == FT_Dwarf || Kind == FT_DwarfFrame);
-    u.dwarf.AddrDelta = E;
-  }
-  int64_t getDwarfLineDelta() const {
-    assert(Kind == FT_Dwarf);
-    return u.dwarf.LineDelta;
-  }
-  void setDwarfLineDelta(int64_t LineDelta) {
-    assert(Kind == FT_Dwarf);
-    u.dwarf.LineDelta = LineDelta;
-  }
-=======
->>>>>>> e38f98f5
 };
 
 /// Interface implemented by fragments that contain encoded instructions and/or
@@ -610,55 +332,6 @@
 protected:
   MCEncodedFragment(MCFragment::FragmentType FType, bool HasInstructions)
       : MCFragment(FType, HasInstructions) {}
-<<<<<<< HEAD
-};
-
-class MCAlignFragment : public MCFragment {
-  /// Flag to indicate that (optimal) NOPs should be emitted instead
-  /// of using the provided value. The exact interpretation of this flag is
-  /// target dependent.
-  bool EmitNops : 1;
-
-  /// The alignment to ensure, in bytes.
-  Align Alignment;
-
-  /// The size of the integer (in bytes) of \p Value.
-  uint8_t FillLen;
-
-  /// The maximum number of bytes to emit; if the alignment
-  /// cannot be satisfied in this width then this fragment is ignored.
-  unsigned MaxBytesToEmit;
-
-  /// Value to use for filling padding bytes.
-  int64_t Fill;
-
-  /// When emitting Nops some subtargets have specific nop encodings.
-  const MCSubtargetInfo *STI = nullptr;
-
-public:
-  MCAlignFragment(Align Alignment, int64_t Fill, uint8_t FillLen,
-                  unsigned MaxBytesToEmit)
-      : MCFragment(FT_Align, false), EmitNops(false), Alignment(Alignment),
-        FillLen(FillLen), MaxBytesToEmit(MaxBytesToEmit), Fill(Fill) {}
-
-  Align getAlignment() const { return Alignment; }
-  int64_t getFill() const { return Fill; }
-  uint8_t getFillLen() const { return FillLen; }
-  unsigned getMaxBytesToEmit() const { return MaxBytesToEmit; }
-
-  bool hasEmitNops() const { return EmitNops; }
-  void setEmitNops(bool Value, const MCSubtargetInfo *STI) {
-    EmitNops = Value;
-    this->STI = STI;
-  }
-
-  const MCSubtargetInfo *getSubtargetInfo() const { return STI; }
-
-  static bool classof(const MCFragment *F) {
-    return F->getKind() == MCFragment::FT_Align;
-  }
-=======
->>>>>>> e38f98f5
 };
 
 class MCFillFragment : public MCFragment {
