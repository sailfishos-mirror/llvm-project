--- conflicted
+++ resolved
@@ -37,6 +37,7 @@
   StringRef SymbolTableName;
   std::optional<XCOFF::DwarfSectionSubtypeFlags> DwarfSubtypeFlags;
   bool MultiSymbolsAllowed;
+  SectionKind Kind;
   static constexpr unsigned DefaultAlignVal = 4;
   static constexpr unsigned DefaultTextAlignVal = 32;
 
@@ -45,16 +46,12 @@
                  XCOFF::SymbolType ST, SectionKind K, MCSymbolXCOFF *QualName,
                  MCSymbol *Begin, StringRef SymbolTableName,
                  bool MultiSymbolsAllowed)
-<<<<<<< HEAD
-      : MCSection(SV_XCOFF, Name, K, Begin),
-=======
       : MCSection(SV_XCOFF, Name, K.isText(),
                   /*IsVirtual=*/ST == XCOFF::XTY_CM && SMC != XCOFF::XMC_TD,
                   Begin),
->>>>>>> 4ae23bcc
         CsectProp(XCOFF::CsectProperties(SMC, ST)), QualName(QualName),
         SymbolTableName(SymbolTableName), DwarfSubtypeFlags(std::nullopt),
-        MultiSymbolsAllowed(MultiSymbolsAllowed) {
+        MultiSymbolsAllowed(MultiSymbolsAllowed), Kind(K) {
     assert(
         (ST == XCOFF::XTY_SD || ST == XCOFF::XTY_CM || ST == XCOFF::XTY_ER) &&
         "Invalid or unhandled type for csect.");
@@ -80,16 +77,10 @@
                  XCOFF::DwarfSectionSubtypeFlags DwarfSubtypeFlags,
                  MCSymbol *Begin, StringRef SymbolTableName,
                  bool MultiSymbolsAllowed)
-<<<<<<< HEAD
-      : MCSection(SV_XCOFF, Name, K, Begin), QualName(QualName),
-        SymbolTableName(SymbolTableName), DwarfSubtypeFlags(DwarfSubtypeFlags),
-        MultiSymbolsAllowed(MultiSymbolsAllowed) {
-=======
       : MCSection(SV_XCOFF, Name, K.isText(), /*IsVirtual=*/false, Begin),
         QualName(QualName), SymbolTableName(SymbolTableName),
         DwarfSubtypeFlags(DwarfSubtypeFlags),
         MultiSymbolsAllowed(MultiSymbolsAllowed), Kind(K) {
->>>>>>> 4ae23bcc
     assert(QualName != nullptr && "QualName is needed.");
 
     // FIXME: use a more meaningful name for non csect sections.
@@ -139,6 +130,7 @@
   std::optional<XCOFF::CsectProperties> getCsectProp() const {
     return CsectProp;
   }
+  SectionKind getKind() const { return Kind; }
 };
 
 } // end namespace llvm
