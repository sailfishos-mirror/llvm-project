--- conflicted
+++ resolved
@@ -19,7 +19,6 @@
 
 struct RootParameterInfo {
   dxbc::RootParameterHeader Header;
-<<<<<<< HEAD
   size_t Location;
 
   RootParameterInfo() = default;
@@ -28,11 +27,11 @@
       : Header(H), Location(L) {}
 };
 
-using RootDescriptor = std::variant<dxbc::RST0::v0::RootDescriptor,
-                                    dxbc::RST0::v1::RootDescriptor>;
+using RootDescriptor = std::variant<dxbc::RTS0::v1::RootDescriptor,
+                                    dxbc::RTS0::v2::RootDescriptor>;
 using ParametersView = std::variant<const dxbc::RootConstants *,
-                                    const dxbc::RST0::v0::RootDescriptor *,
-                                    const dxbc::RST0::v1::RootDescriptor *>;
+                                    const dxbc::RTS0::v1::RootDescriptor *,
+                                    const dxbc::RTS0::v2::RootDescriptor *>;
 struct RootParametersContainer {
   SmallVector<RootParameterInfo> ParametersInfo;
 
@@ -49,13 +48,13 @@
   }
 
   void addParameter(dxbc::RootParameterHeader H,
-                    dxbc::RST0::v0::RootDescriptor D) {
+                    dxbc::RTS0::v1::RootDescriptor D) {
     addInfo(H, Descriptors.size());
     Descriptors.push_back(D);
   }
 
   void addParameter(dxbc::RootParameterHeader H,
-                    dxbc::RST0::v1::RootDescriptor D) {
+                    dxbc::RTS0::v2::RootDescriptor D) {
     addInfo(H, Descriptors.size());
     Descriptors.push_back(D);
   }
@@ -68,11 +67,11 @@
     case llvm::to_underlying(dxbc::RootParameterType::SRV):
     case llvm::to_underlying(dxbc::RootParameterType::UAV):
       const RootDescriptor &VersionedParam = Descriptors[H->Location];
-      if (std::holds_alternative<dxbc::RST0::v0::RootDescriptor>(
+      if (std::holds_alternative<dxbc::RTS0::v1::RootDescriptor>(
               VersionedParam)) {
-        return &std::get<dxbc::RST0::v0::RootDescriptor>(VersionedParam);
+        return &std::get<dxbc::RTS0::v1::RootDescriptor>(VersionedParam);
       }
-      return &std::get<dxbc::RST0::v1::RootDescriptor>(VersionedParam);
+      return &std::get<dxbc::RTS0::v2::RootDescriptor>(VersionedParam);
     }
 
     return std::nullopt;
@@ -86,12 +85,6 @@
   SmallVector<RootParameterInfo>::const_iterator end() const {
     return ParametersInfo.end();
   }
-=======
-  union {
-    dxbc::RootConstants Constants;
-    dxbc::RTS0::v2::RootDescriptor Descriptor;
-  };
->>>>>>> a31e5a5d
 };
 struct RootSignatureDesc {
 
