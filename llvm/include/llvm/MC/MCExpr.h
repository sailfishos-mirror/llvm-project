//===- MCExpr.h - Assembly Level Expressions --------------------*- C++ -*-===//
//
// Part of the LLVM Project, under the Apache License v2.0 with LLVM Exceptions.
// See https://llvm.org/LICENSE.txt for license information.
// SPDX-License-Identifier: Apache-2.0 WITH LLVM-exception
//
//===----------------------------------------------------------------------===//

#ifndef LLVM_MC_MCEXPR_H
#define LLVM_MC_MCEXPR_H

#include "llvm/ADT/DenseMap.h"
#include "llvm/Support/Compiler.h"
#include "llvm/Support/SMLoc.h"
#include <cstdint>

namespace llvm {

class MCAsmInfo;
class MCAssembler;
class MCContext;
class MCFixup;
class MCFragment;
class MCSection;
class MCStreamer;
class MCSymbol;
class MCValue;
class raw_ostream;
class StringRef;
class MCSymbolRefExpr;

/// Base class for the full range of assembler expressions which are
/// needed for parsing.
class MCExpr {
public:
  enum ExprKind : uint8_t {
    Binary,    ///< Binary expressions.
    Constant,  ///< Constant expressions.
    SymbolRef, ///< References to labels and assigned expressions.
    Unary,     ///< Unary expressions.
    Specifier, ///< Expression with a relocation specifier.
    Target     ///< Target specific expression.
  };

private:
  static const unsigned NumSubclassDataBits = 24;
  static_assert(
      NumSubclassDataBits == CHAR_BIT * (sizeof(unsigned) - sizeof(ExprKind)),
      "ExprKind and SubclassData together should take up one word");

  ExprKind Kind;
  /// Field reserved for use by MCExpr subclasses.
  unsigned SubclassData : NumSubclassDataBits;
  SMLoc Loc;

  bool evaluateAsAbsolute(int64_t &Res, const MCAssembler *Asm,
                          bool InSet) const;

protected:
  explicit MCExpr(ExprKind Kind, SMLoc Loc, unsigned SubclassData = 0)
      : Kind(Kind), SubclassData(SubclassData), Loc(Loc) {
    assert(SubclassData < (1 << NumSubclassDataBits) &&
           "Subclass data too large");
  }

<<<<<<< HEAD
  bool evaluateAsRelocatableImpl(MCValue &Res, const MCAssembler *Asm,
                                 bool InSet) const;
=======
  LLVM_ABI bool evaluateAsRelocatableImpl(MCValue &Res, const MCAssembler *Asm,
                                          bool InSet) const;
>>>>>>> 4084ffcf

  unsigned getSubclassData() const { return SubclassData; }

public:
  MCExpr(const MCExpr &) = delete;
  MCExpr &operator=(const MCExpr &) = delete;

  /// \name Accessors
  /// @{

  ExprKind getKind() const { return Kind; }
  SMLoc getLoc() const { return Loc; }

  /// @}
  /// \name Utility Methods
  /// @{

<<<<<<< HEAD
  void print(raw_ostream &OS, const MCAsmInfo *MAI,
             int SurroundingPrec = 0) const;
  void dump() const;
=======
  // TODO: Make this private. Users should call MCAsmInfo::printExpr instead.
  LLVM_ABI void print(raw_ostream &OS, const MCAsmInfo *MAI,
                      int SurroundingPrec = 0) const;
  LLVM_ABI void dump() const;
>>>>>>> 4084ffcf

  /// Returns whether the given symbol is used anywhere in the expression or
  /// subexpressions.
  bool isSymbolUsedInExpression(const MCSymbol *Sym) const;

  /// @}
  /// \name Expression Evaluation
  /// @{

  /// Try to evaluate the expression to an absolute value.
  ///
  /// \param Res - The absolute value, if evaluation succeeds.
  /// \return - True on success.
<<<<<<< HEAD
  bool evaluateAsAbsolute(int64_t &Res) const;
  bool evaluateAsAbsolute(int64_t &Res, const MCAssembler &Asm) const;
  bool evaluateAsAbsolute(int64_t &Res, const MCAssembler *Asm) const;
=======
  LLVM_ABI bool evaluateAsAbsolute(int64_t &Res) const;
  LLVM_ABI bool evaluateAsAbsolute(int64_t &Res, const MCAssembler &Asm) const;
  LLVM_ABI bool evaluateAsAbsolute(int64_t &Res, const MCAssembler *Asm) const;
>>>>>>> 4084ffcf

  /// Aggressive variant of evaluateAsRelocatable when relocations are
  /// unavailable (e.g. .fill). Expects callers to handle errors when true is
  /// returned.
  LLVM_ABI bool evaluateKnownAbsolute(int64_t &Res,
                                      const MCAssembler &Asm) const;

  /// Try to evaluate the expression to a relocatable value, i.e. an
  /// expression of the fixed form (a - b + constant).
  ///
  /// \param Res - The relocatable value, if evaluation succeeds.
  /// \param Asm - The assembler object to use for evaluating values.
  /// \return - True on success.
<<<<<<< HEAD
  bool evaluateAsRelocatable(MCValue &Res, const MCAssembler *Asm) const;
=======
  LLVM_ABI bool evaluateAsRelocatable(MCValue &Res,
                                      const MCAssembler *Asm) const;
>>>>>>> 4084ffcf

  /// Try to evaluate the expression to the form (a - b + constant) where
  /// neither a nor b are variables.
  ///
  /// This is a more aggressive variant of evaluateAsRelocatable. The intended
  /// use is for when relocations are not available, like the .size directive.
  LLVM_ABI bool evaluateAsValue(MCValue &Res, const MCAssembler &Asm) const;

  /// Find the "associated section" for this expression, which is
  /// currently defined as the absolute section for constants, or
  /// otherwise the section associated with the first defined symbol in the
  /// expression.
  LLVM_ABI MCFragment *findAssociatedFragment() const;

  /// @}

<<<<<<< HEAD
  static bool evaluateSymbolicAdd(const MCAssembler *, bool, const MCValue &,
                                  const MCValue &, MCValue &);
=======
  LLVM_ABI static bool evaluateSymbolicAdd(const MCAssembler *, bool,
                                           const MCValue &, const MCValue &,
                                           MCValue &);
>>>>>>> 4084ffcf
};

inline raw_ostream &operator<<(raw_ostream &OS, const MCExpr &E) {
  E.print(OS, nullptr);
  return OS;
}

////  Represent a constant integer expression.
class MCConstantExpr : public MCExpr {
  int64_t Value;

  // Subclass data stores SizeInBytes in bits 0..7 and PrintInHex in bit 8.
  static const unsigned SizeInBytesBits = 8;
  static const unsigned SizeInBytesMask = (1 << SizeInBytesBits) - 1;
  static const unsigned PrintInHexBit = 1 << SizeInBytesBits;

  static unsigned encodeSubclassData(bool PrintInHex, unsigned SizeInBytes) {
    assert(SizeInBytes <= sizeof(int64_t) && "Excessive size");
    return SizeInBytes | (PrintInHex ? PrintInHexBit : 0);
  }

  MCConstantExpr(int64_t Value, bool PrintInHex, unsigned SizeInBytes)
      : MCExpr(MCExpr::Constant, SMLoc(),
               encodeSubclassData(PrintInHex, SizeInBytes)), Value(Value) {}

public:
  /// \name Construction
  /// @{

  LLVM_ABI static const MCConstantExpr *create(int64_t Value, MCContext &Ctx,
                                               bool PrintInHex = false,
                                               unsigned SizeInBytes = 0);

  /// @}
  /// \name Accessors
  /// @{

  int64_t getValue() const { return Value; }
  unsigned getSizeInBytes() const {
    return getSubclassData() & SizeInBytesMask;
  }

  bool useHexFormat() const { return (getSubclassData() & PrintInHexBit) != 0; }

  /// @}

  static bool classof(const MCExpr *E) {
    return E->getKind() == MCExpr::Constant;
  }
};

///  Represent a reference to a symbol from inside an expression.
///
/// A symbol reference in an expression may be a use of a label, a use of an
/// assembler variable (defined constant), or constitute an implicit definition
/// of the symbol as external.
class MCSymbolRefExpr : public MCExpr {
public:
  // VariantKind isn't ideal for encoding relocation operators because:
  // (a) other expressions, like MCConstantExpr (e.g., 4@l) and MCBinaryExpr
  // (e.g., (a+1)@l), also need it; (b) semantics become unclear (e.g., folding
  // expressions with @). MCTargetExpr, as used by AArch64 and RISC-V, offers a
  // cleaner approach.
  enum VariantKind : uint16_t {
    VK_None,

    VK_SECREL,
    VK_WEAKREF, // The link between the symbols in .weakref foo, bar

    VK_COFF_IMGREL32, // symbol@imgrel (image-relative)

    FirstTargetSpecifier,
  };

private:
  /// The symbol being referenced.
  const MCSymbol *Symbol;

  explicit MCSymbolRefExpr(const MCSymbol *Symbol, VariantKind Kind,
                           const MCAsmInfo *MAI, SMLoc Loc = SMLoc());

public:
  /// \name Construction
  /// @{

  static const MCSymbolRefExpr *create(const MCSymbol *Symbol, MCContext &Ctx,
                                       SMLoc Loc = SMLoc()) {
    return MCSymbolRefExpr::create(Symbol, VK_None, Ctx, Loc);
  }

<<<<<<< HEAD
  static const MCSymbolRefExpr *create(const MCSymbol *Symbol, VariantKind Kind,
                                       MCContext &Ctx, SMLoc Loc = SMLoc());
=======
  LLVM_ABI static const MCSymbolRefExpr *create(const MCSymbol *Symbol,
                                                VariantKind Kind,
                                                MCContext &Ctx,
                                                SMLoc Loc = SMLoc());
>>>>>>> 4084ffcf
  static const MCSymbolRefExpr *create(const MCSymbol *Symbol, uint16_t Kind,
                                       MCContext &Ctx, SMLoc Loc = SMLoc()) {
    return MCSymbolRefExpr::create(Symbol, VariantKind(Kind), Ctx, Loc);
  }

  /// @}
  /// \name Accessors
  /// @{

  const MCSymbol &getSymbol() const { return *Symbol; }

  // Some targets encode the relocation specifier within SymA using
  // MCSymbolRefExpr::SubclassData, which is copied to MCValue::Specifier,
  // though this method is now deprecated.
  VariantKind getKind() const { return VariantKind(getSubclassData()); }
  uint16_t getSpecifier() const { return getSubclassData(); }

  /// @}

  static bool classof(const MCExpr *E) {
    return E->getKind() == MCExpr::SymbolRef;
  }
};

/// Unary assembler expressions.
class MCUnaryExpr : public MCExpr {
public:
  enum Opcode {
    LNot,  ///< Logical negation.
    Minus, ///< Unary minus.
    Not,   ///< Bitwise negation.
    Plus   ///< Unary plus.
  };

private:
  const MCExpr *Expr;

  MCUnaryExpr(Opcode Op, const MCExpr *Expr, SMLoc Loc)
      : MCExpr(MCExpr::Unary, Loc, Op), Expr(Expr) {}

public:
  /// \name Construction
  /// @{

  LLVM_ABI static const MCUnaryExpr *
  create(Opcode Op, const MCExpr *Expr, MCContext &Ctx, SMLoc Loc = SMLoc());

  static const MCUnaryExpr *createLNot(const MCExpr *Expr, MCContext &Ctx, SMLoc Loc = SMLoc()) {
    return create(LNot, Expr, Ctx, Loc);
  }

  static const MCUnaryExpr *createMinus(const MCExpr *Expr, MCContext &Ctx, SMLoc Loc = SMLoc()) {
    return create(Minus, Expr, Ctx, Loc);
  }

  static const MCUnaryExpr *createNot(const MCExpr *Expr, MCContext &Ctx, SMLoc Loc = SMLoc()) {
    return create(Not, Expr, Ctx, Loc);
  }

  static const MCUnaryExpr *createPlus(const MCExpr *Expr, MCContext &Ctx, SMLoc Loc = SMLoc()) {
    return create(Plus, Expr, Ctx, Loc);
  }

  /// @}
  /// \name Accessors
  /// @{

  /// Get the kind of this unary expression.
  Opcode getOpcode() const { return (Opcode)getSubclassData(); }

  /// Get the child of this unary expression.
  const MCExpr *getSubExpr() const { return Expr; }

  /// @}

  static bool classof(const MCExpr *E) {
    return E->getKind() == MCExpr::Unary;
  }
};

/// Binary assembler expressions.
class MCBinaryExpr : public MCExpr {
public:
  enum Opcode {
    Add,  ///< Addition.
    And,  ///< Bitwise and.
    Div,  ///< Signed division.
    EQ,   ///< Equality comparison.
    GT,   ///< Signed greater than comparison (result is either 0 or some
          ///< target-specific non-zero value)
    GTE,  ///< Signed greater than or equal comparison (result is either 0 or
          ///< some target-specific non-zero value).
    LAnd, ///< Logical and.
    LOr,  ///< Logical or.
    LT,   ///< Signed less than comparison (result is either 0 or
          ///< some target-specific non-zero value).
    LTE,  ///< Signed less than or equal comparison (result is either 0 or
          ///< some target-specific non-zero value).
    Mod,  ///< Signed remainder.
    Mul,  ///< Multiplication.
    NE,   ///< Inequality comparison.
    Or,   ///< Bitwise or.
    OrNot, ///< Bitwise or not.
    Shl,  ///< Shift left.
    AShr, ///< Arithmetic shift right.
    LShr, ///< Logical shift right.
    Sub,  ///< Subtraction.
    Xor   ///< Bitwise exclusive or.
  };

private:
  const MCExpr *LHS, *RHS;

  MCBinaryExpr(Opcode Op, const MCExpr *LHS, const MCExpr *RHS,
               SMLoc Loc = SMLoc())
      : MCExpr(MCExpr::Binary, Loc, Op), LHS(LHS), RHS(RHS) {}

public:
  /// \name Construction
  /// @{

  LLVM_ABI static const MCBinaryExpr *create(Opcode Op, const MCExpr *LHS,
                                             const MCExpr *RHS, MCContext &Ctx,
                                             SMLoc Loc = SMLoc());

  static const MCBinaryExpr *createAdd(const MCExpr *LHS, const MCExpr *RHS,
                                       MCContext &Ctx) {
    return create(Add, LHS, RHS, Ctx);
  }

  static const MCBinaryExpr *createAnd(const MCExpr *LHS, const MCExpr *RHS,
                                       MCContext &Ctx) {
    return create(And, LHS, RHS, Ctx);
  }

  static const MCBinaryExpr *createDiv(const MCExpr *LHS, const MCExpr *RHS,
                                       MCContext &Ctx) {
    return create(Div, LHS, RHS, Ctx);
  }

  static const MCBinaryExpr *createEQ(const MCExpr *LHS, const MCExpr *RHS,
                                      MCContext &Ctx) {
    return create(EQ, LHS, RHS, Ctx);
  }

  static const MCBinaryExpr *createGT(const MCExpr *LHS, const MCExpr *RHS,
                                      MCContext &Ctx) {
    return create(GT, LHS, RHS, Ctx);
  }

  static const MCBinaryExpr *createGTE(const MCExpr *LHS, const MCExpr *RHS,
                                       MCContext &Ctx) {
    return create(GTE, LHS, RHS, Ctx);
  }

  static const MCBinaryExpr *createLAnd(const MCExpr *LHS, const MCExpr *RHS,
                                        MCContext &Ctx) {
    return create(LAnd, LHS, RHS, Ctx);
  }

  static const MCBinaryExpr *createLOr(const MCExpr *LHS, const MCExpr *RHS,
                                       MCContext &Ctx) {
    return create(LOr, LHS, RHS, Ctx);
  }

  static const MCBinaryExpr *createLT(const MCExpr *LHS, const MCExpr *RHS,
                                      MCContext &Ctx) {
    return create(LT, LHS, RHS, Ctx);
  }

  static const MCBinaryExpr *createLTE(const MCExpr *LHS, const MCExpr *RHS,
                                       MCContext &Ctx) {
    return create(LTE, LHS, RHS, Ctx);
  }

  static const MCBinaryExpr *createMod(const MCExpr *LHS, const MCExpr *RHS,
                                       MCContext &Ctx) {
    return create(Mod, LHS, RHS, Ctx);
  }

  static const MCBinaryExpr *createMul(const MCExpr *LHS, const MCExpr *RHS,
                                       MCContext &Ctx) {
    return create(Mul, LHS, RHS, Ctx);
  }

  static const MCBinaryExpr *createNE(const MCExpr *LHS, const MCExpr *RHS,
                                      MCContext &Ctx) {
    return create(NE, LHS, RHS, Ctx);
  }

  static const MCBinaryExpr *createOr(const MCExpr *LHS, const MCExpr *RHS,
                                      MCContext &Ctx) {
    return create(Or, LHS, RHS, Ctx);
  }

  static const MCBinaryExpr *createShl(const MCExpr *LHS, const MCExpr *RHS,
                                       MCContext &Ctx) {
    return create(Shl, LHS, RHS, Ctx);
  }

  static const MCBinaryExpr *createAShr(const MCExpr *LHS, const MCExpr *RHS,
                                       MCContext &Ctx) {
    return create(AShr, LHS, RHS, Ctx);
  }

  static const MCBinaryExpr *createLShr(const MCExpr *LHS, const MCExpr *RHS,
                                       MCContext &Ctx) {
    return create(LShr, LHS, RHS, Ctx);
  }

  static const MCBinaryExpr *createSub(const MCExpr *LHS, const MCExpr *RHS,
                                       MCContext &Ctx) {
    return create(Sub, LHS, RHS, Ctx);
  }

  static const MCBinaryExpr *createXor(const MCExpr *LHS, const MCExpr *RHS,
                                       MCContext &Ctx) {
    return create(Xor, LHS, RHS, Ctx);
  }

  /// @}
  /// \name Accessors
  /// @{

  /// Get the kind of this binary expression.
  Opcode getOpcode() const { return (Opcode)getSubclassData(); }

  /// Get the left-hand side expression of the binary operator.
  const MCExpr *getLHS() const { return LHS; }

  /// Get the right-hand side expression of the binary operator.
  const MCExpr *getRHS() const { return RHS; }

  /// @}

  static bool classof(const MCExpr *E) {
    return E->getKind() == MCExpr::Binary;
  }
};

/// Extension point for target-specific MCExpr subclasses to implement.
/// This can encode a relocation operator, serving as a replacement for
/// MCSymbolRefExpr::VariantKind. Ideally, limit this to
/// top-level use, avoiding its inclusion as a subexpression.
///
/// NOTE: All subclasses are required to have trivial destructors because
/// MCExprs are bump pointer allocated and not destructed.
class LLVM_ABI MCTargetExpr : public MCExpr {
  virtual void anchor();

protected:
  MCTargetExpr() : MCExpr(Target, SMLoc()) {}
  virtual ~MCTargetExpr() = default;

public:
  virtual void printImpl(raw_ostream &OS, const MCAsmInfo *MAI) const = 0;
  virtual bool evaluateAsRelocatableImpl(MCValue &Res,
                                         const MCAssembler *Asm) const = 0;
  // allow Target Expressions to be checked for equality
  virtual bool isEqualTo(const MCExpr *x) const { return false; }
  virtual bool isSymbolUsedInExpression(const MCSymbol *Sym) const {
    return false;
  }
  // This should be set when assigned expressions are not valid ".set"
  // expressions, e.g. registers, and must be inlined.
  virtual bool inlineAssignedExpr() const { return false; }
  virtual void visitUsedExpr(MCStreamer& Streamer) const = 0;
  virtual MCFragment *findAssociatedFragment() const = 0;

  static bool classof(const MCExpr *E) {
    return E->getKind() == MCExpr::Target;
  }
};

/// Extension point for target-specific MCExpr subclasses with a relocation
/// specifier, serving as a replacement for MCSymbolRefExpr::VariantKind.
/// Limit this to top-level use, avoiding its inclusion as a subexpression.
///
/// NOTE: All subclasses are required to have trivial destructors because
/// MCExprs are bump pointer allocated and not destructed.
class LLVM_ABI MCSpecifierExpr : public MCExpr {
protected:
  using Spec = uint16_t;
  const MCExpr *Expr;
  // Target-specific relocation specifier code
  const Spec specifier;

  explicit MCSpecifierExpr(const MCExpr *Expr, Spec S, SMLoc Loc = SMLoc())
      : MCExpr(Specifier, Loc), Expr(Expr), specifier(S) {}

public:
  LLVM_ABI static const MCSpecifierExpr *
  create(const MCExpr *Expr, Spec S, MCContext &Ctx, SMLoc Loc = SMLoc());
  LLVM_ABI static const MCSpecifierExpr *
  create(const MCSymbol *Sym, Spec S, MCContext &Ctx, SMLoc Loc = SMLoc());

  Spec getSpecifier() const { return specifier; }
  const MCExpr *getSubExpr() const { return Expr; }

  static bool classof(const MCExpr *E) {
    return E->getKind() == MCExpr::Specifier;
  }
};

} // end namespace llvm

#endif // LLVM_MC_MCEXPR_H<|MERGE_RESOLUTION|>--- conflicted
+++ resolved
@@ -63,13 +63,8 @@
            "Subclass data too large");
   }
 
-<<<<<<< HEAD
-  bool evaluateAsRelocatableImpl(MCValue &Res, const MCAssembler *Asm,
-                                 bool InSet) const;
-=======
   LLVM_ABI bool evaluateAsRelocatableImpl(MCValue &Res, const MCAssembler *Asm,
                                           bool InSet) const;
->>>>>>> 4084ffcf
 
   unsigned getSubclassData() const { return SubclassData; }
 
@@ -87,20 +82,10 @@
   /// \name Utility Methods
   /// @{
 
-<<<<<<< HEAD
-  void print(raw_ostream &OS, const MCAsmInfo *MAI,
-             int SurroundingPrec = 0) const;
-  void dump() const;
-=======
   // TODO: Make this private. Users should call MCAsmInfo::printExpr instead.
   LLVM_ABI void print(raw_ostream &OS, const MCAsmInfo *MAI,
                       int SurroundingPrec = 0) const;
   LLVM_ABI void dump() const;
->>>>>>> 4084ffcf
-
-  /// Returns whether the given symbol is used anywhere in the expression or
-  /// subexpressions.
-  bool isSymbolUsedInExpression(const MCSymbol *Sym) const;
 
   /// @}
   /// \name Expression Evaluation
@@ -110,15 +95,9 @@
   ///
   /// \param Res - The absolute value, if evaluation succeeds.
   /// \return - True on success.
-<<<<<<< HEAD
-  bool evaluateAsAbsolute(int64_t &Res) const;
-  bool evaluateAsAbsolute(int64_t &Res, const MCAssembler &Asm) const;
-  bool evaluateAsAbsolute(int64_t &Res, const MCAssembler *Asm) const;
-=======
   LLVM_ABI bool evaluateAsAbsolute(int64_t &Res) const;
   LLVM_ABI bool evaluateAsAbsolute(int64_t &Res, const MCAssembler &Asm) const;
   LLVM_ABI bool evaluateAsAbsolute(int64_t &Res, const MCAssembler *Asm) const;
->>>>>>> 4084ffcf
 
   /// Aggressive variant of evaluateAsRelocatable when relocations are
   /// unavailable (e.g. .fill). Expects callers to handle errors when true is
@@ -132,12 +111,8 @@
   /// \param Res - The relocatable value, if evaluation succeeds.
   /// \param Asm - The assembler object to use for evaluating values.
   /// \return - True on success.
-<<<<<<< HEAD
-  bool evaluateAsRelocatable(MCValue &Res, const MCAssembler *Asm) const;
-=======
   LLVM_ABI bool evaluateAsRelocatable(MCValue &Res,
                                       const MCAssembler *Asm) const;
->>>>>>> 4084ffcf
 
   /// Try to evaluate the expression to the form (a - b + constant) where
   /// neither a nor b are variables.
@@ -154,14 +129,9 @@
 
   /// @}
 
-<<<<<<< HEAD
-  static bool evaluateSymbolicAdd(const MCAssembler *, bool, const MCValue &,
-                                  const MCValue &, MCValue &);
-=======
   LLVM_ABI static bool evaluateSymbolicAdd(const MCAssembler *, bool,
                                            const MCValue &, const MCValue &,
                                            MCValue &);
->>>>>>> 4084ffcf
 };
 
 inline raw_ostream &operator<<(raw_ostream &OS, const MCExpr &E) {
@@ -252,15 +222,10 @@
     return MCSymbolRefExpr::create(Symbol, VK_None, Ctx, Loc);
   }
 
-<<<<<<< HEAD
-  static const MCSymbolRefExpr *create(const MCSymbol *Symbol, VariantKind Kind,
-                                       MCContext &Ctx, SMLoc Loc = SMLoc());
-=======
   LLVM_ABI static const MCSymbolRefExpr *create(const MCSymbol *Symbol,
                                                 VariantKind Kind,
                                                 MCContext &Ctx,
                                                 SMLoc Loc = SMLoc());
->>>>>>> 4084ffcf
   static const MCSymbolRefExpr *create(const MCSymbol *Symbol, uint16_t Kind,
                                        MCContext &Ctx, SMLoc Loc = SMLoc()) {
     return MCSymbolRefExpr::create(Symbol, VariantKind(Kind), Ctx, Loc);
@@ -521,9 +486,6 @@
                                          const MCAssembler *Asm) const = 0;
   // allow Target Expressions to be checked for equality
   virtual bool isEqualTo(const MCExpr *x) const { return false; }
-  virtual bool isSymbolUsedInExpression(const MCSymbol *Sym) const {
-    return false;
-  }
   // This should be set when assigned expressions are not valid ".set"
   // expressions, e.g. registers, and must be inlined.
   virtual bool inlineAssignedExpr() const { return false; }
