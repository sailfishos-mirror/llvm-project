//===-- llvm/MC/MCSchedule.h - Scheduling -----------------------*- C++ -*-===//
//
// Part of the LLVM Project, under the Apache License v2.0 with LLVM Exceptions.
// See https://llvm.org/LICENSE.txt for license information.
// SPDX-License-Identifier: Apache-2.0 WITH LLVM-exception
//
//===----------------------------------------------------------------------===//
//
// This file defines the classes used to describe a subtarget's machine model
// for scheduling and other instruction cost heuristics.
//
//===----------------------------------------------------------------------===//

#ifndef LLVM_MC_MCSCHEDULE_H
#define LLVM_MC_MCSCHEDULE_H

#include "llvm/ADT/StringRef.h"
#include "llvm/MC/MCInstrDesc.h"
<<<<<<< HEAD
=======
#include "llvm/Support/Compiler.h"
>>>>>>> 4084ffcf
#include "llvm/Support/ErrorHandling.h"
#include <cassert>
#include <optional>

namespace llvm {

template <typename T> class ArrayRef;
struct InstrItinerary;
class MCSubtargetInfo;
class MCInstrInfo;
class MCInst;
class MCInstrDesc;
class InstrItineraryData;

/// Define a kind of processor resource that will be modeled by the scheduler.
struct MCProcResourceDesc {
  const char *Name;
  unsigned NumUnits; // Number of resource of this kind
  unsigned SuperIdx; // Index of the resources kind that contains this kind.

  // Number of resources that may be buffered.
  //
  // Buffered resources (BufferSize != 0) may be consumed at some indeterminate
  // cycle after dispatch. This should be used for out-of-order cpus when
  // instructions that use this resource can be buffered in a reservaton
  // station.
  //
  // Unbuffered resources (BufferSize == 0) always consume their resource some
  // fixed number of cycles after dispatch. If a resource is unbuffered, then
  // the scheduler will avoid scheduling instructions with conflicting resources
  // in the same cycle. This is for in-order cpus, or the in-order portion of
  // an out-of-order cpus.
  int BufferSize;

  // If the resource has sub-units, a pointer to the first element of an array
  // of `NumUnits` elements containing the ProcResourceIdx of the sub units.
  // nullptr if the resource does not have sub-units.
  const unsigned *SubUnitsIdxBegin;

  bool operator==(const MCProcResourceDesc &Other) const {
    return NumUnits == Other.NumUnits && SuperIdx == Other.SuperIdx
      && BufferSize == Other.BufferSize;
  }
};

/// Identify one of the processor resource kinds consumed by a
/// particular scheduling class for the specified number of cycles.
struct MCWriteProcResEntry {
  uint16_t ProcResourceIdx;
  /// Cycle at which the resource will be released by an instruction,
  /// relatively to the cycle in which the instruction is issued
  /// (assuming no stalls inbetween).
  uint16_t ReleaseAtCycle;
  /// Cycle at which the resource will be aquired by an instruction,
  /// relatively to the cycle in which the instruction is issued
  /// (assuming no stalls inbetween).
  uint16_t AcquireAtCycle;

  bool operator==(const MCWriteProcResEntry &Other) const {
    return ProcResourceIdx == Other.ProcResourceIdx &&
           ReleaseAtCycle == Other.ReleaseAtCycle &&
           AcquireAtCycle == Other.AcquireAtCycle;
  }
};

/// Specify the latency in cpu cycles for a particular scheduling class and def
/// index. -1 indicates an invalid latency. Heuristics would typically consider
/// an instruction with invalid latency to have infinite latency.  Also identify
/// the WriteResources of this def. When the operand expands to a sequence of
/// writes, this ID is the last write in the sequence.
struct MCWriteLatencyEntry {
  int16_t Cycles;
  uint16_t WriteResourceID;

  bool operator==(const MCWriteLatencyEntry &Other) const {
    return Cycles == Other.Cycles && WriteResourceID == Other.WriteResourceID;
  }
};

/// Specify the number of cycles allowed after instruction issue before a
/// particular use operand reads its registers. This effectively reduces the
/// write's latency. Here we allow negative cycles for corner cases where
/// latency increases. This rule only applies when the entry's WriteResource
/// matches the write's WriteResource.
///
/// MCReadAdvanceEntries are sorted first by operand index (UseIdx), then by
/// WriteResourceIdx.
struct MCReadAdvanceEntry {
  unsigned UseIdx;
  unsigned WriteResourceID;
  int Cycles;

  bool operator==(const MCReadAdvanceEntry &Other) const {
    return UseIdx == Other.UseIdx && WriteResourceID == Other.WriteResourceID
      && Cycles == Other.Cycles;
  }
};

/// Summarize the scheduling resources required for an instruction of a
/// particular scheduling class.
///
/// Defined as an aggregate struct for creating tables with initializer lists.
struct MCSchedClassDesc {
  static const unsigned short InvalidNumMicroOps = (1U << 13) - 1;
  static const unsigned short VariantNumMicroOps = InvalidNumMicroOps - 1;

#if !defined(NDEBUG) || defined(LLVM_ENABLE_DUMP)
  const char* Name;
#endif
  uint16_t NumMicroOps : 13;
  uint16_t BeginGroup : 1;
  uint16_t EndGroup : 1;
  uint16_t RetireOOO : 1;
  uint16_t WriteProcResIdx; // First index into WriteProcResTable.
  uint16_t NumWriteProcResEntries;
  uint16_t WriteLatencyIdx; // First index into WriteLatencyTable.
  uint16_t NumWriteLatencyEntries;
  uint16_t ReadAdvanceIdx; // First index into ReadAdvanceTable.
  uint16_t NumReadAdvanceEntries;

  bool isValid() const {
    return NumMicroOps != InvalidNumMicroOps;
  }
  bool isVariant() const {
    return NumMicroOps == VariantNumMicroOps;
  }
};

/// Specify the cost of a register definition in terms of number of physical
/// register allocated at register renaming stage. For example, AMD Jaguar.
/// natively supports 128-bit data types, and operations on 256-bit registers
/// (i.e. YMM registers) are internally split into two COPs (complex operations)
/// and each COP updates a physical register. Basically, on Jaguar, a YMM
/// register write effectively consumes two physical registers. That means,
/// the cost of a YMM write in the BtVer2 model is 2.
struct MCRegisterCostEntry {
  unsigned RegisterClassID;
  unsigned Cost;
  bool AllowMoveElimination;
};

/// A register file descriptor.
///
/// This struct allows to describe processor register files. In particular, it
/// helps describing the size of the register file, as well as the cost of
/// allocating a register file at register renaming stage.
/// FIXME: this struct can be extended to provide information about the number
/// of read/write ports to the register file.  A value of zero for field
/// 'NumPhysRegs' means: this register file has an unbounded number of physical
/// registers.
struct MCRegisterFileDesc {
  const char *Name;
  uint16_t NumPhysRegs;
  uint16_t NumRegisterCostEntries;
  // Index of the first cost entry in MCExtraProcessorInfo::RegisterCostTable.
  uint16_t RegisterCostEntryIdx;
  // A value of zero means: there is no limit in the number of moves that can be
  // eliminated every cycle.
  uint16_t MaxMovesEliminatedPerCycle;
  // Ture if this register file only knows how to optimize register moves from
  // known zero registers.
  bool AllowZeroMoveEliminationOnly;
};

/// Provide extra details about the machine processor.
///
/// This is a collection of "optional" processor information that is not
/// normally used by the LLVM machine schedulers, but that can be consumed by
/// external tools like llvm-mca to improve the quality of the peformance
/// analysis.
struct MCExtraProcessorInfo {
  // Actual size of the reorder buffer in hardware.
  unsigned ReorderBufferSize;
  // Number of instructions retired per cycle.
  unsigned MaxRetirePerCycle;
  const MCRegisterFileDesc *RegisterFiles;
  unsigned NumRegisterFiles;
  const MCRegisterCostEntry *RegisterCostTable;
  unsigned NumRegisterCostEntries;
  unsigned LoadQueueID;
  unsigned StoreQueueID;
};

/// Machine model for scheduling, bundling, and heuristics.
///
/// The machine model directly provides basic information about the
/// microarchitecture to the scheduler in the form of properties. It also
/// optionally refers to scheduler resource tables and itinerary
/// tables. Scheduler resource tables model the latency and cost for each
/// instruction type. Itinerary tables are an independent mechanism that
/// provides a detailed reservation table describing each cycle of instruction
/// execution. Subtargets may define any or all of the above categories of data
/// depending on the type of CPU and selected scheduler.
///
/// The machine independent properties defined here are used by the scheduler as
/// an abstract machine model. A real micro-architecture has a number of
/// buffers, queues, and stages. Declaring that a given machine-independent
/// abstract property corresponds to a specific physical property across all
/// subtargets can't be done. Nonetheless, the abstract model is
/// useful. Futhermore, subtargets typically extend this model with processor
/// specific resources to model any hardware features that can be exploited by
/// scheduling heuristics and aren't sufficiently represented in the abstract.
///
/// The abstract pipeline is built around the notion of an "issue point". This
/// is merely a reference point for counting machine cycles. The physical
/// machine will have pipeline stages that delay execution. The scheduler does
/// not model those delays because they are irrelevant as long as they are
/// consistent. Inaccuracies arise when instructions have different execution
/// delays relative to each other, in addition to their intrinsic latency. Those
/// special cases can be handled by TableGen constructs such as, ReadAdvance,
/// which reduces latency when reading data, and ReleaseAtCycles, which consumes
/// a processor resource when writing data for a number of abstract
/// cycles.
///
/// TODO: One tool currently missing is the ability to add a delay to
/// ReleaseAtCycles. That would be easy to add and would likely cover all cases
/// currently handled by the legacy itinerary tables.
///
/// A note on out-of-order execution and, more generally, instruction
/// buffers. Part of the CPU pipeline is always in-order. The issue point, which
/// is the point of reference for counting cycles, only makes sense as an
/// in-order part of the pipeline. Other parts of the pipeline are sometimes
/// falling behind and sometimes catching up. It's only interesting to model
/// those other, decoupled parts of the pipeline if they may be predictably
/// resource constrained in a way that the scheduler can exploit.
///
/// The LLVM machine model distinguishes between in-order constraints and
/// out-of-order constraints so that the target's scheduling strategy can apply
/// appropriate heuristics. For a well-balanced CPU pipeline, out-of-order
/// resources would not typically be treated as a hard scheduling
/// constraint. For example, in the GenericScheduler, a delay caused by limited
/// out-of-order resources is not directly reflected in the number of cycles
/// that the scheduler sees between issuing an instruction and its dependent
/// instructions. In other words, out-of-order resources don't directly increase
/// the latency between pairs of instructions. However, they can still be used
/// to detect potential bottlenecks across a sequence of instructions and bias
/// the scheduling heuristics appropriately.
struct MCSchedModel {
  // IssueWidth is the maximum number of instructions that may be scheduled in
  // the same per-cycle group. This is meant to be a hard in-order constraint
  // (a.k.a. "hazard"). In the GenericScheduler strategy, no more than
  // IssueWidth micro-ops can ever be scheduled in a particular cycle.
  //
  // In practice, IssueWidth is useful to model any bottleneck between the
  // decoder (after micro-op expansion) and the out-of-order reservation
  // stations or the decoder bandwidth itself. If the total number of
  // reservation stations is also a bottleneck, or if any other pipeline stage
  // has a bandwidth limitation, then that can be naturally modeled by adding an
  // out-of-order processor resource.
  unsigned IssueWidth;
  static const unsigned DefaultIssueWidth = 1;

  // MicroOpBufferSize is the number of micro-ops that the processor may buffer
  // for out-of-order execution.
  //
  // "0" means operations that are not ready in this cycle are not considered
  // for scheduling (they go in the pending queue). Latency is paramount. This
  // may be more efficient if many instructions are pending in a schedule.
  //
  // "1" means all instructions are considered for scheduling regardless of
  // whether they are ready in this cycle. Latency still causes issue stalls,
  // but we balance those stalls against other heuristics.
  //
  // "> 1" means the processor is out-of-order. This is a machine independent
  // estimate of highly machine specific characteristics such as the register
  // renaming pool and reorder buffer.
  unsigned MicroOpBufferSize;
  static const unsigned DefaultMicroOpBufferSize = 0;

  // LoopMicroOpBufferSize is the number of micro-ops that the processor may
  // buffer for optimized loop execution. More generally, this represents the
  // optimal number of micro-ops in a loop body. A loop may be partially
  // unrolled to bring the count of micro-ops in the loop body closer to this
  // number.
  unsigned LoopMicroOpBufferSize;
  static const unsigned DefaultLoopMicroOpBufferSize = 0;

  // LoadLatency is the expected latency of load instructions.
  unsigned LoadLatency;
  static const unsigned DefaultLoadLatency = 4;

  // HighLatency is the expected latency of "very high latency" operations.
  // See TargetInstrInfo::isHighLatencyDef().
  // By default, this is set to an arbitrarily high number of cycles
  // likely to have some impact on scheduling heuristics.
  unsigned HighLatency;
  static const unsigned DefaultHighLatency = 10;

  // MispredictPenalty is the typical number of extra cycles the processor
  // takes to recover from a branch misprediction.
  unsigned MispredictPenalty;
  static const unsigned DefaultMispredictPenalty = 10;

  bool PostRAScheduler; // default value is false

  bool CompleteModel;

  // Tells the MachineScheduler whether or not to track resource usage
  // using intervals via ResourceSegments (see
  // llvm/include/llvm/CodeGen/MachineScheduler.h).
  bool EnableIntervals;

  unsigned ProcID;
  const MCProcResourceDesc *ProcResourceTable;
  const MCSchedClassDesc *SchedClassTable;
  unsigned NumProcResourceKinds;
  unsigned NumSchedClasses;
  // Instruction itinerary tables used by InstrItineraryData.
  friend class InstrItineraryData;
  const InstrItinerary *InstrItineraries;

  const MCExtraProcessorInfo *ExtraProcessorInfo;

  bool hasExtraProcessorInfo() const { return ExtraProcessorInfo; }

  unsigned getProcessorID() const { return ProcID; }

  /// Does this machine model include instruction-level scheduling.
  bool hasInstrSchedModel() const { return SchedClassTable; }

  const MCExtraProcessorInfo &getExtraProcessorInfo() const {
    assert(hasExtraProcessorInfo() &&
           "No extra information available for this model");
    return *ExtraProcessorInfo;
  }

  /// Return true if this machine model data for all instructions with a
  /// scheduling class (itinerary class or SchedRW list).
  bool isComplete() const { return CompleteModel; }

  /// Return true if machine supports out of order execution.
  bool isOutOfOrder() const { return MicroOpBufferSize > 1; }

  unsigned getNumProcResourceKinds() const {
    return NumProcResourceKinds;
  }

  const MCProcResourceDesc *getProcResource(unsigned ProcResourceIdx) const {
    assert(hasInstrSchedModel() && "No scheduling machine model");

    assert(ProcResourceIdx < NumProcResourceKinds && "bad proc resource idx");
    return &ProcResourceTable[ProcResourceIdx];
  }

  const MCSchedClassDesc *getSchedClassDesc(unsigned SchedClassIdx) const {
    assert(hasInstrSchedModel() && "No scheduling machine model");

    assert(SchedClassIdx < NumSchedClasses && "bad scheduling class idx");
    return &SchedClassTable[SchedClassIdx];
  }

  /// Returns the latency value for the scheduling class.
  LLVM_ABI static int computeInstrLatency(const MCSubtargetInfo &STI,
                                          const MCSchedClassDesc &SCDesc);

<<<<<<< HEAD
  int computeInstrLatency(const MCSubtargetInfo &STI, unsigned SClass) const;

  int computeInstrLatency(const MCSubtargetInfo &STI, const MCInstrInfo &MCII,
                          const MCInst &Inst) const;
=======
  LLVM_ABI int computeInstrLatency(const MCSubtargetInfo &STI,
                                   unsigned SClass) const;

  LLVM_ABI int computeInstrLatency(const MCSubtargetInfo &STI,
                                   const MCInstrInfo &MCII,
                                   const MCInst &Inst) const;

  template <typename MCSubtargetInfo, typename MCInstrInfo,
            typename InstrItineraryData, typename MCInstOrMachineInstr>
  int computeInstrLatency(
      const MCSubtargetInfo &STI, const MCInstrInfo &MCII,
      const MCInstOrMachineInstr &Inst,
      llvm::function_ref<const MCSchedClassDesc *(const MCSchedClassDesc *)>
          ResolveVariantSchedClass =
              [](const MCSchedClassDesc *SCDesc) { return SCDesc; }) const;
>>>>>>> 4084ffcf

  template <typename MCSubtargetInfo, typename MCInstrInfo,
            typename InstrItineraryData, typename MCInstOrMachineInstr>
  int computeInstrLatency(
      const MCSubtargetInfo &STI, const MCInstrInfo &MCII,
      const MCInstOrMachineInstr &Inst,
      llvm::function_ref<const MCSchedClassDesc *(const MCSchedClassDesc *)>
          ResolveVariantSchedClass =
              [](const MCSchedClassDesc *SCDesc) { return SCDesc; }) const;

  // Returns the reciprocal throughput information from a MCSchedClassDesc.
  LLVM_ABI static double
  getReciprocalThroughput(const MCSubtargetInfo &STI,
                          const MCSchedClassDesc &SCDesc);

  LLVM_ABI static double getReciprocalThroughput(unsigned SchedClass,
                                                 const InstrItineraryData &IID);

  LLVM_ABI double getReciprocalThroughput(const MCSubtargetInfo &STI,
                                          const MCInstrInfo &MCII,
                                          const MCInst &Inst) const;

  /// Returns the maximum forwarding delay for register reads dependent on
  /// writes of scheduling class WriteResourceIdx.
  LLVM_ABI static unsigned
  getForwardingDelayCycles(ArrayRef<MCReadAdvanceEntry> Entries,
                           unsigned WriteResourceIdx = 0);

  /// Returns the bypass delay cycle for the maximum latency write cycle
  LLVM_ABI static unsigned getBypassDelayCycles(const MCSubtargetInfo &STI,
                                                const MCSchedClassDesc &SCDesc);

  /// Returns the bypass delay cycle for the maximum latency write cycle
  static unsigned getBypassDelayCycles(const MCSubtargetInfo &STI,
                                       const MCSchedClassDesc &SCDesc);

  /// Returns the default initialized model.
  LLVM_ABI static const MCSchedModel Default;
};

// The first three are only template'd arguments so we can get away with leaving
// them as incomplete types below. The third is a template over
// MCInst/MachineInstr so as to avoid a layering violation here that would make
// the MC layer depend on CodeGen.
template <typename MCSubtargetInfo, typename MCInstrInfo,
          typename InstrItineraryData, typename MCInstOrMachineInstr>
int MCSchedModel::computeInstrLatency(
    const MCSubtargetInfo &STI, const MCInstrInfo &MCII,
    const MCInstOrMachineInstr &Inst,
    llvm::function_ref<const MCSchedClassDesc *(const MCSchedClassDesc *)>
        ResolveVariantSchedClass) const {
  static const int NoInformationAvailable = -1;
  // Check if we have a scheduling model for instructions.
  if (!hasInstrSchedModel()) {
    // Try to fall back to the itinerary model if the scheduling model doesn't
    // have a scheduling table.  Note the default does not have a table.

    llvm::StringRef CPU = STI.getCPU();

    // Check if we have a CPU to get the itinerary information.
    if (CPU.empty())
      return NoInformationAvailable;

    // Get itinerary information.
    InstrItineraryData IID = STI.getInstrItineraryForCPU(CPU);
    // Get the scheduling class of the requested instruction.
    const MCInstrDesc &Desc = MCII.get(Inst.getOpcode());
    unsigned SCClass = Desc.getSchedClass();

    unsigned Latency = 0;

    for (unsigned Idx = 0, IdxEnd = Inst.getNumOperands(); Idx != IdxEnd; ++Idx)
      if (std::optional<unsigned> OperCycle = IID.getOperandCycle(SCClass, Idx))
        Latency = std::max(Latency, *OperCycle);

    return int(Latency);
  }

  unsigned SchedClass = MCII.get(Inst.getOpcode()).getSchedClass();
  const MCSchedClassDesc *SCDesc = getSchedClassDesc(SchedClass);
  SCDesc = ResolveVariantSchedClass(SCDesc);

  if (!SCDesc || !SCDesc->isValid())
    return NoInformationAvailable;

  return MCSchedModel::computeInstrLatency(STI, *SCDesc);
}

} // namespace llvm

#endif<|MERGE_RESOLUTION|>--- conflicted
+++ resolved
@@ -16,10 +16,7 @@
 
 #include "llvm/ADT/StringRef.h"
 #include "llvm/MC/MCInstrDesc.h"
-<<<<<<< HEAD
-=======
 #include "llvm/Support/Compiler.h"
->>>>>>> 4084ffcf
 #include "llvm/Support/ErrorHandling.h"
 #include <cassert>
 #include <optional>
@@ -375,12 +372,6 @@
   LLVM_ABI static int computeInstrLatency(const MCSubtargetInfo &STI,
                                           const MCSchedClassDesc &SCDesc);
 
-<<<<<<< HEAD
-  int computeInstrLatency(const MCSubtargetInfo &STI, unsigned SClass) const;
-
-  int computeInstrLatency(const MCSubtargetInfo &STI, const MCInstrInfo &MCII,
-                          const MCInst &Inst) const;
-=======
   LLVM_ABI int computeInstrLatency(const MCSubtargetInfo &STI,
                                    unsigned SClass) const;
 
@@ -396,16 +387,6 @@
       llvm::function_ref<const MCSchedClassDesc *(const MCSchedClassDesc *)>
           ResolveVariantSchedClass =
               [](const MCSchedClassDesc *SCDesc) { return SCDesc; }) const;
->>>>>>> 4084ffcf
-
-  template <typename MCSubtargetInfo, typename MCInstrInfo,
-            typename InstrItineraryData, typename MCInstOrMachineInstr>
-  int computeInstrLatency(
-      const MCSubtargetInfo &STI, const MCInstrInfo &MCII,
-      const MCInstOrMachineInstr &Inst,
-      llvm::function_ref<const MCSchedClassDesc *(const MCSchedClassDesc *)>
-          ResolveVariantSchedClass =
-              [](const MCSchedClassDesc *SCDesc) { return SCDesc; }) const;
 
   // Returns the reciprocal throughput information from a MCSchedClassDesc.
   LLVM_ABI static double
@@ -428,10 +409,6 @@
   /// Returns the bypass delay cycle for the maximum latency write cycle
   LLVM_ABI static unsigned getBypassDelayCycles(const MCSubtargetInfo &STI,
                                                 const MCSchedClassDesc &SCDesc);
-
-  /// Returns the bypass delay cycle for the maximum latency write cycle
-  static unsigned getBypassDelayCycles(const MCSubtargetInfo &STI,
-                                       const MCSchedClassDesc &SCDesc);
 
   /// Returns the default initialized model.
   LLVM_ABI static const MCSchedModel Default;
