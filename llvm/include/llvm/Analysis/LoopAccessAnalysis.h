--- conflicted
+++ resolved
@@ -183,17 +183,13 @@
   MemoryDepChecker(PredicatedScalarEvolution &PSE, AssumptionCache *AC,
                    DominatorTree *DT, const Loop *L,
                    const DenseMap<Value *, const SCEV *> &SymbolicStrides,
-<<<<<<< HEAD
-                   unsigned MaxTargetVectorWidthInBits, bool AllowNonPow2Deps)
-      : PSE(PSE), InnermostLoop(L), SymbolicStrides(SymbolicStrides),
-        MaxTargetVectorWidthInBits(MaxTargetVectorWidthInBits),
-        AllowNonPow2Deps(AllowNonPow2Deps) {}
-=======
-                   unsigned MaxTargetVectorWidthInBits)
+                   unsigned MaxTargetVectorWidthInBits,
+                   bool AllowNonPow2StoreLoadForwardDistance)
       : PSE(PSE), AC(AC), DT(DT), InnermostLoop(L),
         SymbolicStrides(SymbolicStrides),
-        MaxTargetVectorWidthInBits(MaxTargetVectorWidthInBits) {}
->>>>>>> e27831ff
+        MaxTargetVectorWidthInBits(MaxTargetVectorWidthInBits),
+        AllowNonPow2StoreLoadForwardDistance(
+            AllowNonPow2StoreLoadForwardDistance) {}
 
   /// Register the location (instructions are given increasing numbers)
   /// of a write access.
@@ -390,8 +386,9 @@
   /// backwards-vectorizable or unknown (triggering a runtime check).
   unsigned MaxTargetVectorWidthInBits = 0;
 
-  /// True if current target supports non-power-of-2 dependence distances.
-  bool AllowNonPow2Deps = false;
+  /// True if current target supports non-power-of-2 dependence distances,
+  /// allows to support non-power-of-2 store-load forwarding distance analysis.
+  bool AllowNonPow2StoreLoadForwardDistance = false;
 
   /// Mapping of SCEV expressions to their expanded pointer bounds (pair of
   /// start and end pointer expressions).
