--- conflicted
+++ resolved
@@ -732,12 +732,8 @@
     }
     case Instruction::PtrToAddr: {
       unsigned DstSize = Dst->getScalarSizeInBits();
-<<<<<<< HEAD
-      if (DL.isLegalInteger(DstSize) && DstSize >= DL.getAddressSizeInBits(Src))
-=======
       assert(DstSize == DL.getAddressSizeInBits(Src));
       if (DL.isLegalInteger(DstSize))
->>>>>>> c4228816
         return 0;
       break;
     }
