--- conflicted
+++ resolved
@@ -733,12 +733,8 @@
     }
     case Instruction::PtrToAddr: {
       unsigned DstSize = Dst->getScalarSizeInBits();
-<<<<<<< HEAD
-      if (DL.isLegalInteger(DstSize) && DstSize >= DL.getAddressSizeInBits(Src))
-=======
       assert(DstSize == DL.getAddressSizeInBits(Src));
       if (DL.isLegalInteger(DstSize))
->>>>>>> 3746bd21
         return 0;
       break;
     }
