--- conflicted
+++ resolved
@@ -91,12 +91,8 @@
   /// runOnFunction - Prepare to answer questions about MF. Rev indicates to
   /// use reversed raw order when compute register order. This must be called
   /// before any other methods are used.
-<<<<<<< HEAD
-  LLVM_ABI void runOnMachineFunction(const MachineFunction &MF);
-=======
   LLVM_ABI void runOnMachineFunction(const MachineFunction &MF,
                                      bool Rev = false);
->>>>>>> eb0f1dc0
 
   /// getNumAllocatableRegs - Returns the number of actually allocatable
   /// registers in RC in the current function.
