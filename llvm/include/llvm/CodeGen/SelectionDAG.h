--- conflicted
+++ resolved
@@ -759,12 +759,8 @@
                                  int64_t offset = 0, unsigned TargetFlags = 0) {
     return getGlobalAddress(GV, DL, VT, offset, true, TargetFlags);
   }
-<<<<<<< HEAD
-  SDValue getDeactivationSymbol(const GlobalValue *GV);
-  SDValue getFrameIndex(int FI, EVT VT, bool isTarget = false);
-=======
+  LLVM_ABI SDValue getDeactivationSymbol(const GlobalValue *GV);
   LLVM_ABI SDValue getFrameIndex(int FI, EVT VT, bool isTarget = false);
->>>>>>> 4946db15
   SDValue getTargetFrameIndex(int FI, EVT VT) {
     return getFrameIndex(FI, VT, true);
   }
