--- conflicted
+++ resolved
@@ -3232,20 +3232,6 @@
     return false;
   }
 
-<<<<<<< HEAD
-  /// Lower an interleaved store to target specific intrinsics. Return
-  /// true on success.
-  ///
-  /// \p Store is the vp.store instruction.
-  /// \p Mask is a mask value
-  /// \p InterleaveOps is a list of values being interleaved.
-  virtual bool lowerInterleavedVPStore(VPIntrinsic *Store, Value *Mask,
-                                       ArrayRef<Value *> InterleaveOps) const {
-    return false;
-  }
-
-=======
->>>>>>> e38f98f5
   /// Lower a deinterleave intrinsic to a target specific load intrinsic.
   /// Return true on success. Currently only supports
   /// llvm.vector.deinterleave{2,3,5,7}
