//==-- llvm/CodeGen/GlobalISel/Utils.h ---------------------------*- C++ -*-==//
//
// Part of the LLVM Project, under the Apache License v2.0 with LLVM Exceptions.
// See https://llvm.org/LICENSE.txt for license information.
// SPDX-License-Identifier: Apache-2.0 WITH LLVM-exception
//
//===----------------------------------------------------------------------===//
//
/// \file This file declares the API of helper functions used throughout the
/// GlobalISel pipeline.
//
//===----------------------------------------------------------------------===//

#ifndef LLVM_CODEGEN_GLOBALISEL_UTILS_H
#define LLVM_CODEGEN_GLOBALISEL_UTILS_H

#include "GISelWorkList.h"
#include "llvm/ADT/APFloat.h"
#include "llvm/ADT/StringRef.h"
#include "llvm/CodeGen/Register.h"
#include "llvm/CodeGenTypes/LowLevelType.h"
#include "llvm/IR/DebugLoc.h"
#include "llvm/Support/Alignment.h"
#include "llvm/Support/Casting.h"
#include "llvm/Support/Compiler.h"

#include <cstdint>

namespace llvm {

class AnalysisUsage;
class LostDebugLocObserver;
class MachineBasicBlock;
class BlockFrequencyInfo;
class GISelValueTracking;
class MachineFunction;
class MachineInstr;
class MachineIRBuilder;
class MachineOperand;
class MachineOptimizationRemarkEmitter;
class MachineOptimizationRemarkMissed;
struct MachinePointerInfo;
class MachineRegisterInfo;
class MCInstrDesc;
class ProfileSummaryInfo;
class RegisterBankInfo;
class TargetInstrInfo;
class TargetLowering;
class TargetPassConfig;
class TargetRegisterInfo;
class TargetRegisterClass;
class ConstantFP;
class APFloat;

// Convenience macros for dealing with vector reduction opcodes.
#define GISEL_VECREDUCE_CASES_ALL                                              \
  case TargetOpcode::G_VECREDUCE_SEQ_FADD:                                     \
  case TargetOpcode::G_VECREDUCE_SEQ_FMUL:                                     \
  case TargetOpcode::G_VECREDUCE_FADD:                                         \
  case TargetOpcode::G_VECREDUCE_FMUL:                                         \
  case TargetOpcode::G_VECREDUCE_FMAX:                                         \
  case TargetOpcode::G_VECREDUCE_FMIN:                                         \
  case TargetOpcode::G_VECREDUCE_FMAXIMUM:                                     \
  case TargetOpcode::G_VECREDUCE_FMINIMUM:                                     \
  case TargetOpcode::G_VECREDUCE_ADD:                                          \
  case TargetOpcode::G_VECREDUCE_MUL:                                          \
  case TargetOpcode::G_VECREDUCE_AND:                                          \
  case TargetOpcode::G_VECREDUCE_OR:                                           \
  case TargetOpcode::G_VECREDUCE_XOR:                                          \
  case TargetOpcode::G_VECREDUCE_SMAX:                                         \
  case TargetOpcode::G_VECREDUCE_SMIN:                                         \
  case TargetOpcode::G_VECREDUCE_UMAX:                                         \
  case TargetOpcode::G_VECREDUCE_UMIN:

#define GISEL_VECREDUCE_CASES_NONSEQ                                           \
  case TargetOpcode::G_VECREDUCE_FADD:                                         \
  case TargetOpcode::G_VECREDUCE_FMUL:                                         \
  case TargetOpcode::G_VECREDUCE_FMAX:                                         \
  case TargetOpcode::G_VECREDUCE_FMIN:                                         \
  case TargetOpcode::G_VECREDUCE_FMAXIMUM:                                     \
  case TargetOpcode::G_VECREDUCE_FMINIMUM:                                     \
  case TargetOpcode::G_VECREDUCE_ADD:                                          \
  case TargetOpcode::G_VECREDUCE_MUL:                                          \
  case TargetOpcode::G_VECREDUCE_AND:                                          \
  case TargetOpcode::G_VECREDUCE_OR:                                           \
  case TargetOpcode::G_VECREDUCE_XOR:                                          \
  case TargetOpcode::G_VECREDUCE_SMAX:                                         \
  case TargetOpcode::G_VECREDUCE_SMIN:                                         \
  case TargetOpcode::G_VECREDUCE_UMAX:                                         \
  case TargetOpcode::G_VECREDUCE_UMIN:

/// Try to constrain Reg to the specified register class. If this fails,
/// create a new virtual register in the correct class.
///
/// \return The virtual register constrained to the right register class.
LLVM_ABI Register constrainRegToClass(MachineRegisterInfo &MRI,
                                      const TargetInstrInfo &TII,
                                      const RegisterBankInfo &RBI, Register Reg,
                                      const TargetRegisterClass &RegClass);

/// Constrain the Register operand OpIdx, so that it is now constrained to the
/// TargetRegisterClass passed as an argument (RegClass).
/// If this fails, create a new virtual register in the correct class and insert
/// a COPY before \p InsertPt if it is a use or after if it is a definition.
/// In both cases, the function also updates the register of RegMo. The debug
/// location of \p InsertPt is used for the new copy.
///
/// \return The virtual register constrained to the right register class.
LLVM_ABI Register constrainOperandRegClass(
    const MachineFunction &MF, const TargetRegisterInfo &TRI,
    MachineRegisterInfo &MRI, const TargetInstrInfo &TII,
    const RegisterBankInfo &RBI, MachineInstr &InsertPt,
    const TargetRegisterClass &RegClass, MachineOperand &RegMO);

/// Try to constrain Reg so that it is usable by argument OpIdx of the provided
/// MCInstrDesc \p II. If this fails, create a new virtual register in the
/// correct class and insert a COPY before \p InsertPt if it is a use or after
/// if it is a definition. In both cases, the function also updates the register
/// of RegMo.
/// This is equivalent to constrainOperandRegClass(..., RegClass, ...)
/// with RegClass obtained from the MCInstrDesc. The debug location of \p
/// InsertPt is used for the new copy.
///
/// \return The virtual register constrained to the right register class.
LLVM_ABI Register constrainOperandRegClass(
    const MachineFunction &MF, const TargetRegisterInfo &TRI,
    MachineRegisterInfo &MRI, const TargetInstrInfo &TII,
    const RegisterBankInfo &RBI, MachineInstr &InsertPt, const MCInstrDesc &II,
    MachineOperand &RegMO, unsigned OpIdx);

/// Mutate the newly-selected instruction \p I to constrain its (possibly
/// generic) virtual register operands to the instruction's register class.
/// This could involve inserting COPYs before (for uses) or after (for defs).
/// This requires the number of operands to match the instruction description.
/// \returns whether operand regclass constraining succeeded.
///
// FIXME: Not all instructions have the same number of operands. We should
// probably expose a constrain helper per operand and let the target selector
// constrain individual registers, like fast-isel.
LLVM_ABI bool constrainSelectedInstRegOperands(MachineInstr &I,
                                               const TargetInstrInfo &TII,
                                               const TargetRegisterInfo &TRI,
                                               const RegisterBankInfo &RBI);

/// Check if DstReg can be replaced with SrcReg depending on the register
/// constraints.
LLVM_ABI bool canReplaceReg(Register DstReg, Register SrcReg,
                            MachineRegisterInfo &MRI);

/// Check whether an instruction \p MI is dead: it only defines dead virtual
/// registers, and doesn't have other side effects.
LLVM_ABI bool isTriviallyDead(const MachineInstr &MI,
                              const MachineRegisterInfo &MRI);

/// Report an ISel error as a missed optimization remark to the LLVMContext's
/// diagnostic stream.  Set the FailedISel MachineFunction property.
LLVM_ABI void reportGISelFailure(MachineFunction &MF,
                                 const TargetPassConfig &TPC,
                                 MachineOptimizationRemarkEmitter &MORE,
                                 MachineOptimizationRemarkMissed &R);

LLVM_ABI void reportGISelFailure(MachineFunction &MF,
                                 const TargetPassConfig &TPC,
                                 MachineOptimizationRemarkEmitter &MORE,
                                 const char *PassName, StringRef Msg,
                                 const MachineInstr &MI);

/// Report an ISel warning as a missed optimization remark to the LLVMContext's
/// diagnostic stream.
LLVM_ABI void reportGISelWarning(MachineFunction &MF,
                                 const TargetPassConfig &TPC,
                                 MachineOptimizationRemarkEmitter &MORE,
                                 MachineOptimizationRemarkMissed &R);

/// Returns the inverse opcode of \p MinMaxOpc, which is a generic min/max
/// opcode like G_SMIN.
LLVM_ABI unsigned getInverseGMinMaxOpcode(unsigned MinMaxOpc);

/// If \p VReg is defined by a G_CONSTANT, return the corresponding value.
LLVM_ABI std::optional<APInt>
getIConstantVRegVal(Register VReg, const MachineRegisterInfo &MRI);

/// If \p VReg is defined by a G_CONSTANT fits in int64_t returns it.
LLVM_ABI std::optional<int64_t>
getIConstantVRegSExtVal(Register VReg, const MachineRegisterInfo &MRI);

/// \p VReg is defined by a G_CONSTANT, return the corresponding value.
LLVM_ABI const APInt &getIConstantFromReg(Register VReg,
                                          const MachineRegisterInfo &MRI);

/// Simple struct used to hold a constant integer value and a virtual
/// register.
struct ValueAndVReg {
  APInt Value;
  Register VReg;
};

/// If \p VReg is defined by a statically evaluable chain of instructions rooted
/// on a G_CONSTANT returns its APInt value and def register.
LLVM_ABI std::optional<ValueAndVReg>
getIConstantVRegValWithLookThrough(Register VReg,
                                   const MachineRegisterInfo &MRI,
                                   bool LookThroughInstrs = true);

/// If \p VReg is defined by a statically evaluable chain of instructions rooted
/// on a G_CONSTANT or G_FCONSTANT returns its value as APInt and def register.
LLVM_ABI std::optional<ValueAndVReg> getAnyConstantVRegValWithLookThrough(
    Register VReg, const MachineRegisterInfo &MRI,
    bool LookThroughInstrs = true, bool LookThroughAnyExt = false);

struct FPValueAndVReg {
  APFloat Value;
  Register VReg;
};

/// If \p VReg is defined by a statically evaluable chain of instructions rooted
/// on a G_FCONSTANT returns its APFloat value and def register.
LLVM_ABI std::optional<FPValueAndVReg>
getFConstantVRegValWithLookThrough(Register VReg,
                                   const MachineRegisterInfo &MRI,
                                   bool LookThroughInstrs = true);

LLVM_ABI const ConstantFP *getConstantFPVRegVal(Register VReg,
                                                const MachineRegisterInfo &MRI);

/// See if Reg is defined by an single def instruction that is
/// Opcode. Also try to do trivial folding if it's a COPY with
/// same types. Returns null otherwise.
LLVM_ABI MachineInstr *getOpcodeDef(unsigned Opcode, Register Reg,
                                    const MachineRegisterInfo &MRI);

/// Simple struct used to hold a Register value and the instruction which
/// defines it.
struct DefinitionAndSourceRegister {
  MachineInstr *MI;
  Register Reg;
};

/// Find the def instruction for \p Reg, and underlying value Register folding
/// away any copies.
///
/// Also walks through hints such as G_ASSERT_ZEXT.
LLVM_ABI std::optional<DefinitionAndSourceRegister>
getDefSrcRegIgnoringCopies(Register Reg, const MachineRegisterInfo &MRI);

/// Find the def instruction for \p Reg, folding away any trivial copies. May
/// return nullptr if \p Reg is not a generic virtual register.
///
/// Also walks through hints such as G_ASSERT_ZEXT.
LLVM_ABI MachineInstr *getDefIgnoringCopies(Register Reg,
                                            const MachineRegisterInfo &MRI);

/// Find the source register for \p Reg, folding away any trivial copies. It
/// will be an output register of the instruction that getDefIgnoringCopies
/// returns. May return an invalid register if \p Reg is not a generic virtual
/// register.
///
/// Also walks through hints such as G_ASSERT_ZEXT.
LLVM_ABI Register getSrcRegIgnoringCopies(Register Reg,
                                          const MachineRegisterInfo &MRI);

/// Helper function to split a wide generic register into bitwise blocks with
/// the given Type (which implies the number of blocks needed). The generic
/// registers created are appended to Ops, starting at bit 0 of Reg.
LLVM_ABI void extractParts(Register Reg, LLT Ty, int NumParts,
                           SmallVectorImpl<Register> &VRegs,
                           MachineIRBuilder &MIRBuilder,
                           MachineRegisterInfo &MRI);

/// Version which handles irregular splits.
LLVM_ABI bool extractParts(Register Reg, LLT RegTy, LLT MainTy, LLT &LeftoverTy,
                           SmallVectorImpl<Register> &VRegs,
                           SmallVectorImpl<Register> &LeftoverVRegs,
                           MachineIRBuilder &MIRBuilder,
                           MachineRegisterInfo &MRI);

/// Version which handles irregular sub-vector splits.
LLVM_ABI void extractVectorParts(Register Reg, unsigned NumElts,
                                 SmallVectorImpl<Register> &VRegs,
                                 MachineIRBuilder &MIRBuilder,
                                 MachineRegisterInfo &MRI);

// Templated variant of getOpcodeDef returning a MachineInstr derived T.
/// See if Reg is defined by an single def instruction of type T
/// Also try to do trivial folding if it's a COPY with
/// same types. Returns null otherwise.
template <class T>
T *getOpcodeDef(Register Reg, const MachineRegisterInfo &MRI) {
  MachineInstr *DefMI = getDefIgnoringCopies(Reg, MRI);
  return dyn_cast_or_null<T>(DefMI);
}

/// Returns an APFloat from Val converted to the appropriate size.
LLVM_ABI APFloat getAPFloatFromSize(double Val, unsigned Size);

/// Modify analysis usage so it preserves passes required for the SelectionDAG
/// fallback.
LLVM_ABI void getSelectionDAGFallbackAnalysisUsage(AnalysisUsage &AU);

LLVM_ABI std::optional<APInt> ConstantFoldBinOp(unsigned Opcode,
                                                const Register Op1,
                                                const Register Op2,
                                                const MachineRegisterInfo &MRI);
LLVM_ABI std::optional<APFloat>
ConstantFoldFPBinOp(unsigned Opcode, const Register Op1, const Register Op2,
                    const MachineRegisterInfo &MRI);

/// Tries to constant fold a vector binop with sources \p Op1 and \p Op2.
/// Returns an empty vector on failure.
LLVM_ABI SmallVector<APInt>
ConstantFoldVectorBinop(unsigned Opcode, const Register Op1, const Register Op2,
                        const MachineRegisterInfo &MRI);

LLVM_ABI std::optional<APInt>
ConstantFoldCastOp(unsigned Opcode, LLT DstTy, const Register Op0,
                   const MachineRegisterInfo &MRI);

LLVM_ABI std::optional<APInt> ConstantFoldExtOp(unsigned Opcode,
                                                const Register Op1,
                                                uint64_t Imm,
                                                const MachineRegisterInfo &MRI);

LLVM_ABI std::optional<APFloat>
ConstantFoldIntToFloat(unsigned Opcode, LLT DstTy, Register Src,
                       const MachineRegisterInfo &MRI);

/// Tries to constant fold a counting-zero operation (G_CTLZ or G_CTTZ) on \p
/// Src. If \p Src is a vector then it tries to do an element-wise constant
/// fold.
LLVM_ABI std::optional<SmallVector<unsigned>>
ConstantFoldCountZeros(Register Src, const MachineRegisterInfo &MRI,
                       std::function<unsigned(APInt)> CB);

LLVM_ABI std::optional<SmallVector<APInt>>
ConstantFoldICmp(unsigned Pred, const Register Op1, const Register Op2,
                 unsigned DstScalarSizeInBits, unsigned ExtOp,
                 const MachineRegisterInfo &MRI);

/// Test if the given value is known to have exactly one bit set. This differs
/// from computeKnownBits in that it doesn't necessarily determine which bit is
/// set.
LLVM_ABI bool
isKnownToBeAPowerOfTwo(Register Val, const MachineRegisterInfo &MRI,
                       GISelValueTracking *ValueTracking = nullptr);

/// Returns true if \p Val can be assumed to never be a NaN. If \p SNaN is true,
/// this returns if \p Val can be assumed to never be a signaling NaN.
LLVM_ABI bool isKnownNeverNaN(Register Val, const MachineRegisterInfo &MRI,
                              bool SNaN = false);

/// Returns true if \p Val can be assumed to never be a signaling NaN.
inline bool isKnownNeverSNaN(Register Val, const MachineRegisterInfo &MRI) {
  return isKnownNeverNaN(Val, MRI, true);
}

LLVM_ABI Align inferAlignFromPtrInfo(MachineFunction &MF,
                                     const MachinePointerInfo &MPO);

/// Return a virtual register corresponding to the incoming argument register \p
/// PhysReg. This register is expected to have class \p RC, and optional type \p
/// RegTy. This assumes all references to the register will use the same type.
///
/// If there is an existing live-in argument register, it will be returned.
/// This will also ensure there is a valid copy
LLVM_ABI Register getFunctionLiveInPhysReg(
    MachineFunction &MF, const TargetInstrInfo &TII, MCRegister PhysReg,
    const TargetRegisterClass &RC, const DebugLoc &DL, LLT RegTy = LLT());

/// Return the least common multiple type of \p OrigTy and \p TargetTy, by
/// changing the number of vector elements or scalar bitwidth. The intent is a
/// G_MERGE_VALUES, G_BUILD_VECTOR, or G_CONCAT_VECTORS can be constructed from
/// \p OrigTy elements, and unmerged into \p TargetTy. It is an error to call
/// this function where one argument is a fixed vector and the other is a
/// scalable vector, since it is illegal to build a G_{MERGE|UNMERGE}_VALUES
/// between fixed and scalable vectors.
LLVM_ABI LLVM_READNONE LLT getLCMType(LLT OrigTy, LLT TargetTy);

LLVM_ABI LLVM_READNONE
    /// Return smallest type that covers both \p OrigTy and \p TargetTy and is
    /// multiple of TargetTy.
    LLT
    getCoverTy(LLT OrigTy, LLT TargetTy);

/// Return a type where the total size is the greatest common divisor of \p
/// OrigTy and \p TargetTy. This will try to either change the number of vector
/// elements, or bitwidth of scalars. The intent is the result type can be used
/// as the result of a G_UNMERGE_VALUES from \p OrigTy, and then some
/// combination of G_MERGE_VALUES, G_BUILD_VECTOR and G_CONCAT_VECTORS (possibly
/// with intermediate casts) can re-form \p TargetTy.
///
/// If these are vectors with different element types, this will try to produce
/// a vector with a compatible total size, but the element type of \p OrigTy. If
/// this can't be satisfied, this will produce a scalar smaller than the
/// original vector elements. It is an error to call this function where
/// one argument is a fixed vector and the other is a scalable vector, since it
/// is illegal to build a G_{MERGE|UNMERGE}_VALUES between fixed and scalable
/// vectors.
///
/// In the worst case, this returns LLT::scalar(1)
LLVM_ABI LLVM_READNONE LLT getGCDType(LLT OrigTy, LLT TargetTy);

/// Represents a value which can be a Register or a constant.
///
/// This is useful in situations where an instruction may have an interesting
/// register operand or interesting constant operand. For a concrete example,
/// \see getVectorSplat.
class RegOrConstant {
  int64_t Cst;
  Register Reg;
  bool IsReg;

public:
  explicit RegOrConstant(Register Reg) : Reg(Reg), IsReg(true) {}
  explicit RegOrConstant(int64_t Cst) : Cst(Cst), IsReg(false) {}
  bool isReg() const { return IsReg; }
  bool isCst() const { return !IsReg; }
  Register getReg() const {
    assert(isReg() && "Expected a register!");
    return Reg;
  }
  int64_t getCst() const {
    assert(isCst() && "Expected a constant!");
    return Cst;
  }
};

/// \returns The splat index of a G_SHUFFLE_VECTOR \p MI when \p MI is a splat.
/// If \p MI is not a splat, returns std::nullopt.
LLVM_ABI std::optional<int> getSplatIndex(MachineInstr &MI);

/// \returns the scalar integral splat value of \p Reg if possible.
LLVM_ABI std::optional<APInt>
getIConstantSplatVal(const Register Reg, const MachineRegisterInfo &MRI);

/// \returns the scalar integral splat value defined by \p MI if possible.
LLVM_ABI std::optional<APInt>
getIConstantSplatVal(const MachineInstr &MI, const MachineRegisterInfo &MRI);

/// \returns the scalar sign extended integral splat value of \p Reg if
/// possible.
LLVM_ABI std::optional<int64_t>
getIConstantSplatSExtVal(const Register Reg, const MachineRegisterInfo &MRI);

/// \returns the scalar sign extended integral splat value defined by \p MI if
/// possible.
LLVM_ABI std::optional<int64_t>
getIConstantSplatSExtVal(const MachineInstr &MI,
                         const MachineRegisterInfo &MRI);

/// Returns a floating point scalar constant of a build vector splat if it
/// exists. When \p AllowUndef == true some elements can be undef but not all.
LLVM_ABI std::optional<FPValueAndVReg>
getFConstantSplat(Register VReg, const MachineRegisterInfo &MRI,
                  bool AllowUndef = true);

/// Return true if the specified register is defined by G_BUILD_VECTOR or
/// G_BUILD_VECTOR_TRUNC where all of the elements are \p SplatValue or undef.
LLVM_ABI bool isBuildVectorConstantSplat(const Register Reg,
                                         const MachineRegisterInfo &MRI,
                                         int64_t SplatValue, bool AllowUndef);

/// Return true if the specified instruction is a G_BUILD_VECTOR or
/// G_BUILD_VECTOR_TRUNC where all of the elements are \p SplatValue or undef.
LLVM_ABI bool isBuildVectorConstantSplat(const MachineInstr &MI,
                                         const MachineRegisterInfo &MRI,
                                         int64_t SplatValue, bool AllowUndef);

/// Return true if the specified instruction is a G_BUILD_VECTOR or
/// G_BUILD_VECTOR_TRUNC where all of the elements are 0 or undef.
LLVM_ABI bool isBuildVectorAllZeros(const MachineInstr &MI,
                                    const MachineRegisterInfo &MRI,
                                    bool AllowUndef = false);

/// Return true if the specified instruction is a G_BUILD_VECTOR or
/// G_BUILD_VECTOR_TRUNC where all of the elements are ~0 or undef.
LLVM_ABI bool isBuildVectorAllOnes(const MachineInstr &MI,
                                   const MachineRegisterInfo &MRI,
                                   bool AllowUndef = false);

/// Return true if the specified instruction is known to be a constant, or a
/// vector of constants.
///
/// If \p AllowFP is true, this will consider G_FCONSTANT in addition to
/// G_CONSTANT. If \p AllowOpaqueConstants is true, constant-like instructions
/// such as G_GLOBAL_VALUE will also be considered.
LLVM_ABI bool isConstantOrConstantVector(const MachineInstr &MI,
                                         const MachineRegisterInfo &MRI,
                                         bool AllowFP = true,
                                         bool AllowOpaqueConstants = true);

/// Return true if the value is a constant 0 integer or a splatted vector of a
/// constant 0 integer (with no undefs if \p AllowUndefs is false). This will
/// handle G_BUILD_VECTOR and G_BUILD_VECTOR_TRUNC as truncation is not an issue
/// for null values.
LLVM_ABI bool isNullOrNullSplat(const MachineInstr &MI,
                                const MachineRegisterInfo &MRI,
                                bool AllowUndefs = false);

/// Return true if the value is a constant -1 integer or a splatted vector of a
/// constant -1 integer (with no undefs if \p AllowUndefs is false).
LLVM_ABI bool isAllOnesOrAllOnesSplat(const MachineInstr &MI,
                                      const MachineRegisterInfo &MRI,
                                      bool AllowUndefs = false);

/// \returns a value when \p MI is a vector splat. The splat can be either a
/// Register or a constant.
///
/// Examples:
///
/// \code
///   %reg = COPY $physreg
///   %reg_splat = G_BUILD_VECTOR %reg, %reg, ..., %reg
/// \endcode
///
/// If called on the G_BUILD_VECTOR above, this will return a RegOrConstant
/// containing %reg.
///
/// \code
///   %cst = G_CONSTANT iN 4
///   %constant_splat = G_BUILD_VECTOR %cst, %cst, ..., %cst
/// \endcode
///
/// In the above case, this will return a RegOrConstant containing 4.
LLVM_ABI std::optional<RegOrConstant>
getVectorSplat(const MachineInstr &MI, const MachineRegisterInfo &MRI);

/// Determines if \p MI defines a constant integer or a build vector of
/// constant integers. Treats undef values as constants.
LLVM_ABI bool isConstantOrConstantVector(MachineInstr &MI,
                                         const MachineRegisterInfo &MRI);

/// Determines if \p MI defines a constant integer or a splat vector of
/// constant integers.
/// \returns the scalar constant or std::nullopt.
LLVM_ABI std::optional<APInt>
isConstantOrConstantSplatVector(MachineInstr &MI,
                                const MachineRegisterInfo &MRI);

/// Determines if \p MI defines a float constant integer or a splat vector of
/// float constant integers.
/// \returns the float constant or std::nullopt.
LLVM_ABI std::optional<APFloat>
isConstantOrConstantSplatVectorFP(MachineInstr &MI,
                                  const MachineRegisterInfo &MRI);

/// Attempt to match a unary predicate against a scalar/splat constant or every
/// element of a constant G_BUILD_VECTOR. If \p ConstVal is null, the source
/// value was undef.
LLVM_ABI bool
matchUnaryPredicate(const MachineRegisterInfo &MRI, Register Reg,
                    std::function<bool(const Constant *ConstVal)> Match,
                    bool AllowUndefs = false);

/// Returns true if given the TargetLowering's boolean contents information,
/// the value \p Val contains a true value.
LLVM_ABI bool isConstTrueVal(const TargetLowering &TLI, int64_t Val,
                             bool IsVector, bool IsFP);
/// \returns true if given the TargetLowering's boolean contents information,
/// the value \p Val contains a false value.
LLVM_ABI bool isConstFalseVal(const TargetLowering &TLI, int64_t Val,
                              bool IsVector, bool IsFP);

/// Returns an integer representing true, as defined by the
/// TargetBooleanContents.
LLVM_ABI int64_t getICmpTrueVal(const TargetLowering &TLI, bool IsVector,
                                bool IsFP);

using SmallInstListTy = GISelWorkList<4>;
LLVM_ABI void saveUsesAndErase(MachineInstr &MI, MachineRegisterInfo &MRI,
                               LostDebugLocObserver *LocObserver,
                               SmallInstListTy &DeadInstChain);
LLVM_ABI void eraseInstrs(ArrayRef<MachineInstr *> DeadInstrs,
                          MachineRegisterInfo &MRI,
                          LostDebugLocObserver *LocObserver = nullptr);
LLVM_ABI void eraseInstr(MachineInstr &MI, MachineRegisterInfo &MRI,
                         LostDebugLocObserver *LocObserver = nullptr);

/// Assuming the instruction \p MI is going to be deleted, attempt to salvage
/// debug users of \p MI by writing the effect of \p MI in a DIExpression.
LLVM_ABI void salvageDebugInfo(const MachineRegisterInfo &MRI,
                               MachineInstr &MI);

/// Returns whether opcode \p Opc is a pre-isel generic floating-point opcode,
/// having only floating-point operands.
LLVM_ABI bool isPreISelGenericFloatingPointOpcode(unsigned Opc);

/// Returns true if \p Reg can create undef or poison from non-undef &
/// non-poison operands. \p ConsiderFlagsAndMetadata controls whether poison
/// producing flags and metadata on the instruction are considered. This can be
/// used to see if the instruction could still introduce undef or poison even
/// without poison generating flags and metadata which might be on the
/// instruction.
LLVM_ABI bool canCreateUndefOrPoison(Register Reg,
                                     const MachineRegisterInfo &MRI,
                                     bool ConsiderFlagsAndMetadata = true);

/// Returns true if \p Reg can create poison from non-poison operands.
LLVM_ABI bool canCreatePoison(Register Reg, const MachineRegisterInfo &MRI,
                              bool ConsiderFlagsAndMetadata = true);

/// Returns true if \p Reg cannot be poison and undef.
LLVM_ABI bool isGuaranteedNotToBeUndefOrPoison(Register Reg,
                                               const MachineRegisterInfo &MRI,
                                               unsigned Depth = 0);

/// Returns true if \p Reg cannot be poison, but may be undef.
LLVM_ABI bool isGuaranteedNotToBePoison(Register Reg,
                                        const MachineRegisterInfo &MRI,
                                        unsigned Depth = 0);

/// Returns true if \p Reg cannot be undef, but may be poison.
LLVM_ABI bool isGuaranteedNotToBeUndef(Register Reg,
                                       const MachineRegisterInfo &MRI,
                                       unsigned Depth = 0);

/// Get the type back from LLT. It won't be 100 percent accurate but returns an
/// estimate of the type.
LLVM_ABI Type *getTypeForLLT(LLT Ty, LLVMContext &C);

<<<<<<< HEAD
=======
/// Returns true if the instruction \p MI is one of the assert
/// instructions.
LLVM_ABI bool isAssertMI(const MachineInstr &MI);

>>>>>>> 4084ffcf
/// An integer-like constant.
///
/// It abstracts over scalar, fixed-length vectors, and scalable vectors.
/// In the common case, it provides a common API and feels like an APInt,
/// while still providing low-level access.
/// It can be used for constant-folding.
///
/// bool isZero()
/// abstracts over the kind.
///
/// switch(const.getKind())
/// {
/// }
/// provides low-level access.
class GIConstant {
public:
  enum class GIConstantKind { Scalar, FixedVector, ScalableVector };

private:
  GIConstantKind Kind;
  SmallVector<APInt> Values;
  APInt Value;

public:
  GIConstant(ArrayRef<APInt> Values)
      : Kind(GIConstantKind::FixedVector), Values(Values) {};
  GIConstant(const APInt &Value, GIConstantKind Kind)
      : Kind(Kind), Value(Value) {};

  /// Returns the kind of of this constant, e.g, Scalar.
  GIConstantKind getKind() const { return Kind; }

  /// Returns the value, if this constant is a scalar.
  LLVM_ABI APInt getScalarValue() const;

  LLVM_ABI static std::optional<GIConstant>
  getConstant(Register Const, const MachineRegisterInfo &MRI);
};

/// An floating-point-like constant.
///
/// It abstracts over scalar, fixed-length vectors, and scalable vectors.
/// In the common case, it provides a common API and feels like an APFloat,
/// while still providing low-level access.
/// It can be used for constant-folding.
///
/// bool isZero()
/// abstracts over the kind.
///
/// switch(const.getKind())
/// {
/// }
/// provides low-level access.
class GFConstant {
  using VecTy = SmallVector<APFloat>;
  using const_iterator = VecTy::const_iterator;

public:
  enum class GFConstantKind { Scalar, FixedVector, ScalableVector };

private:
  GFConstantKind Kind;
  SmallVector<APFloat> Values;

public:
  GFConstant(ArrayRef<APFloat> Values)
      : Kind(GFConstantKind::FixedVector), Values(Values) {};
  GFConstant(const APFloat &Value, GFConstantKind Kind) : Kind(Kind) {
    Values.push_back(Value);
  }

  /// Returns the kind of of this constant, e.g, Scalar.
  GFConstantKind getKind() const { return Kind; }

  const_iterator begin() const {
    assert(Kind != GFConstantKind::ScalableVector &&
           "Expected fixed vector or scalar constant");
    return Values.begin();
  }

  const_iterator end() const {
    assert(Kind != GFConstantKind::ScalableVector &&
           "Expected fixed vector or scalar constant");
    return Values.end();
  }

  size_t size() const {
    assert(Kind == GFConstantKind::FixedVector && "Expected fixed vector");
    return Values.size();
  }

  /// Returns the value, if this constant is a scalar.
  LLVM_ABI APFloat getScalarValue() const;

  LLVM_ABI static std::optional<GFConstant>
  getConstant(Register Const, const MachineRegisterInfo &MRI);
};

} // End namespace llvm.
#endif<|MERGE_RESOLUTION|>--- conflicted
+++ resolved
@@ -617,13 +617,10 @@
 /// estimate of the type.
 LLVM_ABI Type *getTypeForLLT(LLT Ty, LLVMContext &C);
 
-<<<<<<< HEAD
-=======
 /// Returns true if the instruction \p MI is one of the assert
 /// instructions.
 LLVM_ABI bool isAssertMI(const MachineInstr &MI);
 
->>>>>>> 4084ffcf
 /// An integer-like constant.
 ///
 /// It abstracts over scalar, fixed-length vectors, and scalable vectors.
