//===- llvm/CodeGen/GlobalISel/IRTranslator.h - IRTranslator ----*- C++ -*-===//
//
// Part of the LLVM Project, under the Apache License v2.0 with LLVM Exceptions.
// See https://llvm.org/LICENSE.txt for license information.
// SPDX-License-Identifier: Apache-2.0 WITH LLVM-exception
//
//===----------------------------------------------------------------------===//
/// \file
/// This file declares the IRTranslator pass.
/// This pass is responsible for translating LLVM IR into MachineInstr.
/// It uses target hooks to lower the ABI but aside from that, the pass
/// generated code is generic. This is the default translator used for
/// GlobalISel.
///
/// \todo Replace the comments with actual doxygen comments.
//===----------------------------------------------------------------------===//

#ifndef LLVM_CODEGEN_GLOBALISEL_IRTRANSLATOR_H
#define LLVM_CODEGEN_GLOBALISEL_IRTRANSLATOR_H

#include "llvm/ADT/DenseMap.h"
#include "llvm/ADT/SmallVector.h"
#include "llvm/CodeGen/CodeGenCommonISel.h"
#include "llvm/CodeGen/FunctionLoweringInfo.h"
#include "llvm/CodeGen/GlobalISel/MachineIRBuilder.h"
#include "llvm/CodeGen/MachineFunctionPass.h"
#include "llvm/CodeGen/SwiftErrorValueTracking.h"
#include "llvm/CodeGen/SwitchLoweringUtils.h"
#include "llvm/Support/Allocator.h"
#include "llvm/Support/CodeGen.h"
#include <memory>
#include <utility>

namespace llvm {

class AllocaInst;
class AssumptionCache;
class BasicBlock;
class CallInst;
class CallLowering;
class Constant;
class ConstrainedFPIntrinsic;
class DataLayout;
class DbgDeclareInst;
class DbgValueInst;
class Instruction;
class MachineBasicBlock;
class MachineFunction;
class MachineInstr;
class MachineRegisterInfo;
class OptimizationRemarkEmitter;
class PHINode;
class TargetLibraryInfo;
class TargetPassConfig;
class User;
class Value;

// Technically the pass should run on an hypothetical MachineModule,
// since it should translate Global into some sort of MachineGlobal.
// The MachineGlobal should ultimately just be a transfer of ownership of
// the interesting bits that are relevant to represent a global value.
// That being said, we could investigate what would it cost to just duplicate
// the information from the LLVM IR.
// The idea is that ultimately we would be able to free up the memory used
// by the LLVM IR as soon as the translation is over.
class IRTranslator : public MachineFunctionPass {
public:
  static char ID;

private:
  /// Interface used to lower the everything related to calls.
  const CallLowering *CLI = nullptr;

  /// This class contains the mapping between the Values to vreg related data.
  class ValueToVRegInfo {
  public:
    ValueToVRegInfo() = default;

    using VRegListT = SmallVector<Register, 1>;
    using OffsetListT = SmallVector<uint64_t, 1>;

    using const_vreg_iterator =
        DenseMap<const Value *, VRegListT *>::const_iterator;
    using const_offset_iterator =
        DenseMap<const Value *, OffsetListT *>::const_iterator;

    inline const_vreg_iterator vregs_end() const { return ValToVRegs.end(); }

    VRegListT *getVRegs(const Value &V) {
      auto It = ValToVRegs.find(&V);
      if (It != ValToVRegs.end())
        return It->second;

      return insertVRegs(V);
    }

    OffsetListT *getOffsets(const Value &V) {
      auto It = TypeToOffsets.find(V.getType());
      if (It != TypeToOffsets.end())
        return It->second;

      return insertOffsets(V);
    }

    const_vreg_iterator findVRegs(const Value &V) const {
      return ValToVRegs.find(&V);
    }

    bool contains(const Value &V) const { return ValToVRegs.contains(&V); }

    void reset() {
      ValToVRegs.clear();
      TypeToOffsets.clear();
      VRegAlloc.DestroyAll();
      OffsetAlloc.DestroyAll();
    }

  private:
    VRegListT *insertVRegs(const Value &V) {
      assert(!ValToVRegs.contains(&V) && "Value already exists");

      // We placement new using our fast allocator since we never try to free
      // the vectors until translation is finished.
      auto *VRegList = new (VRegAlloc.Allocate()) VRegListT();
      ValToVRegs[&V] = VRegList;
      return VRegList;
    }

    OffsetListT *insertOffsets(const Value &V) {
      assert(!TypeToOffsets.contains(V.getType()) && "Type already exists");

      auto *OffsetList = new (OffsetAlloc.Allocate()) OffsetListT();
      TypeToOffsets[V.getType()] = OffsetList;
      return OffsetList;
    }
    SpecificBumpPtrAllocator<VRegListT> VRegAlloc;
    SpecificBumpPtrAllocator<OffsetListT> OffsetAlloc;

    // We store pointers to vectors here since references may be invalidated
    // while we hold them if we stored the vectors directly.
    DenseMap<const Value *, VRegListT*> ValToVRegs;
    DenseMap<const Type *, OffsetListT*> TypeToOffsets;
  };

  /// Mapping of the values of the current LLVM IR function to the related
  /// virtual registers and offsets.
  ValueToVRegInfo VMap;

  // One BasicBlock can be translated to multiple MachineBasicBlocks.  For such
  // BasicBlocks translated to multiple MachineBasicBlocks, MachinePreds retains
  // a mapping between the edges arriving at the BasicBlock to the corresponding
  // created MachineBasicBlocks. Some BasicBlocks that get translated to a
  // single MachineBasicBlock may also end up in this Map.
  using CFGEdge = std::pair<const BasicBlock *, const BasicBlock *>;
  DenseMap<CFGEdge, SmallVector<MachineBasicBlock *, 1>> MachinePreds;

  // List of stubbed PHI instructions, for values and basic blocks to be filled
  // in once all MachineBasicBlocks have been created.
  SmallVector<std::pair<const PHINode *, SmallVector<MachineInstr *, 1>>, 4>
      PendingPHIs;

  /// Record of what frame index has been allocated to specified allocas for
  /// this function.
  DenseMap<const AllocaInst *, int> FrameIndices;

  SwiftErrorValueTracking SwiftError;

  /// \name Methods for translating form LLVM IR to MachineInstr.
  /// \see ::translate for general information on the translate methods.
  /// @{

  /// Translate \p Inst into its corresponding MachineInstr instruction(s).
  /// Insert the newly translated instruction(s) right where the CurBuilder
  /// is set.
  ///
  /// The general algorithm is:
  /// 1. Look for a virtual register for each operand or
  ///    create one.
  /// 2 Update the VMap accordingly.
  /// 2.alt. For constant arguments, if they are compile time constants,
  ///   produce an immediate in the right operand and do not touch
  ///   ValToReg. Actually we will go with a virtual register for each
  ///   constants because it may be expensive to actually materialize the
  ///   constant. Moreover, if the constant spans on several instructions,
  ///   CSE may not catch them.
  ///   => Update ValToVReg and remember that we saw a constant in Constants.
  ///   We will materialize all the constants in finalize.
  /// Note: we would need to do something so that we can recognize such operand
  ///       as constants.
  /// 3. Create the generic instruction.
  ///
  /// \return true if the translation succeeded.
  bool translate(const Instruction &Inst);

  /// Materialize \p C into virtual-register \p Reg. The generic instructions
  /// performing this materialization will be inserted into the entry block of
  /// the function.
  ///
  /// \return true if the materialization succeeded.
  bool translate(const Constant &C, Register Reg);

  /// Examine any debug-info attached to the instruction (in the form of
  /// DbgRecords) and translate it.
  void translateDbgInfo(const Instruction &Inst,
                          MachineIRBuilder &MIRBuilder);

  /// Translate a debug-info record of a dbg.value into a DBG_* instruction.
  /// Pass in all the contents of the record, rather than relying on how it's
  /// stored.
  void translateDbgValueRecord(Value *V, bool HasArgList,
                         const DILocalVariable *Variable,
                         const DIExpression *Expression, const DebugLoc &DL,
                         MachineIRBuilder &MIRBuilder);

  /// Translate a debug-info record of a dbg.declare into an indirect DBG_*
  /// instruction. Pass in all the contents of the record, rather than relying
  /// on how it's stored.
  void translateDbgDeclareRecord(Value *Address, bool HasArgList,
                         const DILocalVariable *Variable,
                         const DIExpression *Expression, const DebugLoc &DL,
                         MachineIRBuilder &MIRBuilder);

  // Translate U as a copy of V.
  bool translateCopy(const User &U, const Value &V,
                     MachineIRBuilder &MIRBuilder);

  /// Translate an LLVM bitcast into generic IR. Either a COPY or a G_BITCAST is
  /// emitted.
  bool translateBitCast(const User &U, MachineIRBuilder &MIRBuilder);

  /// Translate an LLVM load instruction into generic IR.
  bool translateLoad(const User &U, MachineIRBuilder &MIRBuilder);

  /// Translate an LLVM store instruction into generic IR.
  bool translateStore(const User &U, MachineIRBuilder &MIRBuilder);

  /// Translate an LLVM string intrinsic (memcpy, memset, ...).
  bool translateMemFunc(const CallInst &CI, MachineIRBuilder &MIRBuilder,
                        unsigned Opcode);

  /// Translate an LLVM trap intrinsic (trap, debugtrap, ubsantrap).
  bool translateTrap(const CallInst &U, MachineIRBuilder &MIRBuilder,
                     unsigned Opcode);

  // Translate @llvm.vector.interleave2 and
  // @llvm.vector.deinterleave2 intrinsics for fixed-width vector
  // types into vector shuffles.
  bool translateVectorInterleave2Intrinsic(const CallInst &CI,
                                           MachineIRBuilder &MIRBuilder);
  bool translateVectorDeinterleave2Intrinsic(const CallInst &CI,
                                             MachineIRBuilder &MIRBuilder);

  void getStackGuard(Register DstReg, MachineIRBuilder &MIRBuilder);

  bool translateOverflowIntrinsic(const CallInst &CI, unsigned Op,
                                  MachineIRBuilder &MIRBuilder);
  bool translateFixedPointIntrinsic(unsigned Op, const CallInst &CI,
                                    MachineIRBuilder &MIRBuilder);

  /// Helper function for translateSimpleIntrinsic.
  /// \return The generic opcode for \p IntrinsicID if \p IntrinsicID is a
  /// simple intrinsic (ceil, fabs, etc.). Otherwise, returns
  /// Intrinsic::not_intrinsic.
  unsigned getSimpleIntrinsicOpcode(Intrinsic::ID ID);

  /// Translates the intrinsics defined in getSimpleIntrinsicOpcode.
  /// \return true if the translation succeeded.
  bool translateSimpleIntrinsic(const CallInst &CI, Intrinsic::ID ID,
                                MachineIRBuilder &MIRBuilder);

  bool translateConstrainedFPIntrinsic(const ConstrainedFPIntrinsic &FPI,
                                       MachineIRBuilder &MIRBuilder);

  bool translateKnownIntrinsic(const CallInst &CI, Intrinsic::ID ID,
                               MachineIRBuilder &MIRBuilder);

  /// Returns the single livein physical register Arg was lowered to, if
  /// possible.
  std::optional<MCRegister> getArgPhysReg(Argument &Arg);

  /// If debug-info targets an Argument and its expression is an EntryValue,
  /// lower it as either an entry in the MF debug table (dbg.declare), or a
  /// DBG_VALUE targeting the corresponding livein register for that Argument
  /// (dbg.value).
  bool translateIfEntryValueArgument(bool isDeclare, Value *Arg,
                                     const DILocalVariable *Var,
                                     const DIExpression *Expr,
                                     const DebugLoc &DL,
                                     MachineIRBuilder &MIRBuilder);

  bool translateInlineAsm(const CallBase &CB, MachineIRBuilder &MIRBuilder);

  /// Common code for translating normal calls or invokes.
  bool translateCallBase(const CallBase &CB, MachineIRBuilder &MIRBuilder);

  /// Translate call instruction.
  /// \pre \p U is a call instruction.
  bool translateCall(const User &U, MachineIRBuilder &MIRBuilder);

  /// When an invoke or a cleanupret unwinds to the next EH pad, there are
  /// many places it could ultimately go. In the IR, we have a single unwind
  /// destination, but in the machine CFG, we enumerate all the possible blocks.
  /// This function skips over imaginary basic blocks that hold catchswitch
  /// instructions, and finds all the "real" machine
  /// basic block destinations. As those destinations may not be successors of
  /// EHPadBB, here we also calculate the edge probability to those
  /// destinations. The passed-in Prob is the edge probability to EHPadBB.
  bool findUnwindDestinations(
      const BasicBlock *EHPadBB, BranchProbability Prob,
      SmallVectorImpl<std::pair<MachineBasicBlock *, BranchProbability>>
          &UnwindDests);

  bool translateInvoke(const User &U, MachineIRBuilder &MIRBuilder);

  bool translateCallBr(const User &U, MachineIRBuilder &MIRBuilder);

  bool translateLandingPad(const User &U, MachineIRBuilder &MIRBuilder);

  /// Translate one of LLVM's cast instructions into MachineInstrs, with the
  /// given generic Opcode.
  bool translateCast(unsigned Opcode, const User &U,
                     MachineIRBuilder &MIRBuilder);

  /// Translate a phi instruction.
  bool translatePHI(const User &U, MachineIRBuilder &MIRBuilder);

  /// Translate a comparison (icmp or fcmp) instruction or constant.
  bool translateCompare(const User &U, MachineIRBuilder &MIRBuilder);

  /// Translate an integer compare instruction (or constant).
  bool translateICmp(const User &U, MachineIRBuilder &MIRBuilder) {
    return translateCompare(U, MIRBuilder);
  }

  /// Translate a floating-point compare instruction (or constant).
  bool translateFCmp(const User &U, MachineIRBuilder &MIRBuilder) {
    return translateCompare(U, MIRBuilder);
  }

  /// Add remaining operands onto phis we've translated. Executed after all
  /// MachineBasicBlocks for the function have been created.
  void finishPendingPhis();

  /// Translate \p Inst into a unary operation \p Opcode.
  /// \pre \p U is a unary operation.
  bool translateUnaryOp(unsigned Opcode, const User &U,
                        MachineIRBuilder &MIRBuilder);

  /// Translate \p Inst into a binary operation \p Opcode.
  /// \pre \p U is a binary operation.
  bool translateBinaryOp(unsigned Opcode, const User &U,
                         MachineIRBuilder &MIRBuilder);

  /// If the set of cases should be emitted as a series of branches, return
  /// true. If we should emit this as a bunch of and/or'd together conditions,
  /// return false.
  bool shouldEmitAsBranches(const std::vector<SwitchCG::CaseBlock> &Cases);
  /// Helper method for findMergedConditions.
  /// This function emits a branch and is used at the leaves of an OR or an
  /// AND operator tree.
  void emitBranchForMergedCondition(const Value *Cond, MachineBasicBlock *TBB,
                                    MachineBasicBlock *FBB,
                                    MachineBasicBlock *CurBB,
                                    MachineBasicBlock *SwitchBB,
                                    BranchProbability TProb,
                                    BranchProbability FProb, bool InvertCond);
  /// Used during condbr translation to find trees of conditions that can be
  /// optimized.
  void findMergedConditions(const Value *Cond, MachineBasicBlock *TBB,
                            MachineBasicBlock *FBB, MachineBasicBlock *CurBB,
                            MachineBasicBlock *SwitchBB,
                            Instruction::BinaryOps Opc, BranchProbability TProb,
                            BranchProbability FProb, bool InvertCond);

  /// Translate branch (br) instruction.
  /// \pre \p U is a branch instruction.
  bool translateBr(const User &U, MachineIRBuilder &MIRBuilder);

  // Begin switch lowering functions.
  bool emitJumpTableHeader(SwitchCG::JumpTable &JT,
                           SwitchCG::JumpTableHeader &JTH,
                           MachineBasicBlock *HeaderBB);
  void emitJumpTable(SwitchCG::JumpTable &JT, MachineBasicBlock *MBB);

  void emitSwitchCase(SwitchCG::CaseBlock &CB, MachineBasicBlock *SwitchBB,
                      MachineIRBuilder &MIB);

  /// Generate for the BitTest header block, which precedes each sequence of
  /// BitTestCases.
  void emitBitTestHeader(SwitchCG::BitTestBlock &BTB,
                         MachineBasicBlock *SwitchMBB);
  /// Generate code to produces one "bit test" for a given BitTestCase \p B.
  void emitBitTestCase(SwitchCG::BitTestBlock &BB, MachineBasicBlock *NextMBB,
                       BranchProbability BranchProbToNext, Register Reg,
                       SwitchCG::BitTestCase &B, MachineBasicBlock *SwitchBB);

  void splitWorkItem(SwitchCG::SwitchWorkList &WorkList,
                     const SwitchCG::SwitchWorkListItem &W, Value *Cond,
                     MachineBasicBlock *SwitchMBB, MachineIRBuilder &MIB);

  bool lowerJumpTableWorkItem(
      SwitchCG::SwitchWorkListItem W, MachineBasicBlock *SwitchMBB,
      MachineBasicBlock *CurMBB, MachineBasicBlock *DefaultMBB,
      MachineIRBuilder &MIB, MachineFunction::iterator BBI,
      BranchProbability UnhandledProbs, SwitchCG::CaseClusterIt I,
      MachineBasicBlock *Fallthrough, bool FallthroughUnreachable);

  bool lowerSwitchRangeWorkItem(SwitchCG::CaseClusterIt I, Value *Cond,
                                MachineBasicBlock *Fallthrough,
                                bool FallthroughUnreachable,
                                BranchProbability UnhandledProbs,
                                MachineBasicBlock *CurMBB,
                                MachineIRBuilder &MIB,
                                MachineBasicBlock *SwitchMBB);

  bool lowerBitTestWorkItem(
      SwitchCG::SwitchWorkListItem W, MachineBasicBlock *SwitchMBB,
      MachineBasicBlock *CurMBB, MachineBasicBlock *DefaultMBB,
      MachineIRBuilder &MIB, MachineFunction::iterator BBI,
      BranchProbability DefaultProb, BranchProbability UnhandledProbs,
      SwitchCG::CaseClusterIt I, MachineBasicBlock *Fallthrough,
      bool FallthroughUnreachable);

  bool lowerSwitchWorkItem(SwitchCG::SwitchWorkListItem W, Value *Cond,
                           MachineBasicBlock *SwitchMBB,
                           MachineBasicBlock *DefaultMBB,
                           MachineIRBuilder &MIB);

  bool translateSwitch(const User &U, MachineIRBuilder &MIRBuilder);
  // End switch lowering section.

  bool translateIndirectBr(const User &U, MachineIRBuilder &MIRBuilder);

  bool translateExtractValue(const User &U, MachineIRBuilder &MIRBuilder);

  bool translateInsertValue(const User &U, MachineIRBuilder &MIRBuilder);

  bool translateSelect(const User &U, MachineIRBuilder &MIRBuilder);

  bool translateGetElementPtr(const User &U, MachineIRBuilder &MIRBuilder);

  bool translateAlloca(const User &U, MachineIRBuilder &MIRBuilder);

  /// Translate return (ret) instruction.
  /// The target needs to implement CallLowering::lowerReturn for
  /// this to succeed.
  /// \pre \p U is a return instruction.
  bool translateRet(const User &U, MachineIRBuilder &MIRBuilder);

  bool translateFNeg(const User &U, MachineIRBuilder &MIRBuilder);

  bool translateAdd(const User &U, MachineIRBuilder &MIRBuilder) {
    return translateBinaryOp(TargetOpcode::G_ADD, U, MIRBuilder);
  }
  bool translateSub(const User &U, MachineIRBuilder &MIRBuilder) {
    return translateBinaryOp(TargetOpcode::G_SUB, U, MIRBuilder);
  }
  bool translateAnd(const User &U, MachineIRBuilder &MIRBuilder) {
    return translateBinaryOp(TargetOpcode::G_AND, U, MIRBuilder);
  }
  bool translateMul(const User &U, MachineIRBuilder &MIRBuilder) {
    return translateBinaryOp(TargetOpcode::G_MUL, U, MIRBuilder);
  }
  bool translateOr(const User &U, MachineIRBuilder &MIRBuilder) {
    return translateBinaryOp(TargetOpcode::G_OR, U, MIRBuilder);
  }
  bool translateXor(const User &U, MachineIRBuilder &MIRBuilder) {
    return translateBinaryOp(TargetOpcode::G_XOR, U, MIRBuilder);
  }

  bool translateUDiv(const User &U, MachineIRBuilder &MIRBuilder) {
    return translateBinaryOp(TargetOpcode::G_UDIV, U, MIRBuilder);
  }
  bool translateSDiv(const User &U, MachineIRBuilder &MIRBuilder) {
    return translateBinaryOp(TargetOpcode::G_SDIV, U, MIRBuilder);
  }
  bool translateURem(const User &U, MachineIRBuilder &MIRBuilder) {
    return translateBinaryOp(TargetOpcode::G_UREM, U, MIRBuilder);
  }
  bool translateSRem(const User &U, MachineIRBuilder &MIRBuilder) {
    return translateBinaryOp(TargetOpcode::G_SREM, U, MIRBuilder);
  }
  bool translateIntToPtr(const User &U, MachineIRBuilder &MIRBuilder) {
    return translateCast(TargetOpcode::G_INTTOPTR, U, MIRBuilder);
  }
  bool translatePtrToInt(const User &U, MachineIRBuilder &MIRBuilder) {
    return translateCast(TargetOpcode::G_PTRTOINT, U, MIRBuilder);
  }
<<<<<<< HEAD
  bool translatePtrToAddr(const User &U, MachineIRBuilder &MIRBuilder);
=======
  bool translatePtrToAddr(const User &U, MachineIRBuilder &MIRBuilder) {
    // FIXME: this is not correct for pointers with addr width != pointer width
    return translatePtrToInt(U, MIRBuilder);
  }
>>>>>>> c4228816
  bool translateTrunc(const User &U, MachineIRBuilder &MIRBuilder) {
    return translateCast(TargetOpcode::G_TRUNC, U, MIRBuilder);
  }
  bool translateFPTrunc(const User &U, MachineIRBuilder &MIRBuilder) {
    return translateCast(TargetOpcode::G_FPTRUNC, U, MIRBuilder);
  }
  bool translateFPExt(const User &U, MachineIRBuilder &MIRBuilder) {
    return translateCast(TargetOpcode::G_FPEXT, U, MIRBuilder);
  }
  bool translateFPToUI(const User &U, MachineIRBuilder &MIRBuilder) {
    return translateCast(TargetOpcode::G_FPTOUI, U, MIRBuilder);
  }
  bool translateFPToSI(const User &U, MachineIRBuilder &MIRBuilder) {
    return translateCast(TargetOpcode::G_FPTOSI, U, MIRBuilder);
  }
  bool translateUIToFP(const User &U, MachineIRBuilder &MIRBuilder) {
    return translateCast(TargetOpcode::G_UITOFP, U, MIRBuilder);
  }
  bool translateSIToFP(const User &U, MachineIRBuilder &MIRBuilder) {
    return translateCast(TargetOpcode::G_SITOFP, U, MIRBuilder);
  }
  bool translateUnreachable(const User &U, MachineIRBuilder &MIRBuilder);

  bool translateSExt(const User &U, MachineIRBuilder &MIRBuilder) {
    return translateCast(TargetOpcode::G_SEXT, U, MIRBuilder);
  }

  bool translateZExt(const User &U, MachineIRBuilder &MIRBuilder) {
    return translateCast(TargetOpcode::G_ZEXT, U, MIRBuilder);
  }

  bool translateShl(const User &U, MachineIRBuilder &MIRBuilder) {
    return translateBinaryOp(TargetOpcode::G_SHL, U, MIRBuilder);
  }
  bool translateLShr(const User &U, MachineIRBuilder &MIRBuilder) {
    return translateBinaryOp(TargetOpcode::G_LSHR, U, MIRBuilder);
  }
  bool translateAShr(const User &U, MachineIRBuilder &MIRBuilder) {
    return translateBinaryOp(TargetOpcode::G_ASHR, U, MIRBuilder);
  }

  bool translateFAdd(const User &U, MachineIRBuilder &MIRBuilder) {
    return translateBinaryOp(TargetOpcode::G_FADD, U, MIRBuilder);
  }
  bool translateFSub(const User &U, MachineIRBuilder &MIRBuilder) {
    return translateBinaryOp(TargetOpcode::G_FSUB, U, MIRBuilder);
  }
  bool translateFMul(const User &U, MachineIRBuilder &MIRBuilder) {
    return translateBinaryOp(TargetOpcode::G_FMUL, U, MIRBuilder);
  }
  bool translateFDiv(const User &U, MachineIRBuilder &MIRBuilder) {
    return translateBinaryOp(TargetOpcode::G_FDIV, U, MIRBuilder);
  }
  bool translateFRem(const User &U, MachineIRBuilder &MIRBuilder) {
    return translateBinaryOp(TargetOpcode::G_FREM, U, MIRBuilder);
  }

  bool translateVAArg(const User &U, MachineIRBuilder &MIRBuilder);

  bool translateInsertElement(const User &U, MachineIRBuilder &MIRBuilder);
  bool translateInsertVector(const User &U, MachineIRBuilder &MIRBuilder);

  bool translateExtractElement(const User &U, MachineIRBuilder &MIRBuilder);
  bool translateExtractVector(const User &U, MachineIRBuilder &MIRBuilder);

  bool translateShuffleVector(const User &U, MachineIRBuilder &MIRBuilder);

  bool translateAtomicCmpXchg(const User &U, MachineIRBuilder &MIRBuilder);
  bool translateAtomicRMW(const User &U, MachineIRBuilder &MIRBuilder);
  bool translateFence(const User &U, MachineIRBuilder &MIRBuilder);
  bool translateFreeze(const User &U, MachineIRBuilder &MIRBuilder);

  // Stubs to keep the compiler happy while we implement the rest of the
  // translation.
  bool translateResume(const User &U, MachineIRBuilder &MIRBuilder) {
    return false;
  }
  bool translateCleanupRet(const User &U, MachineIRBuilder &MIRBuilder) {
    return false;
  }
  bool translateCatchRet(const User &U, MachineIRBuilder &MIRBuilder) {
    return false;
  }
  bool translateCatchSwitch(const User &U, MachineIRBuilder &MIRBuilder) {
    return false;
  }
  bool translateAddrSpaceCast(const User &U, MachineIRBuilder &MIRBuilder) {
    return translateCast(TargetOpcode::G_ADDRSPACE_CAST, U, MIRBuilder);
  }
  bool translateCleanupPad(const User &U, MachineIRBuilder &MIRBuilder) {
    return false;
  }
  bool translateCatchPad(const User &U, MachineIRBuilder &MIRBuilder) {
    return false;
  }
  bool translateUserOp1(const User &U, MachineIRBuilder &MIRBuilder) {
    return false;
  }
  bool translateUserOp2(const User &U, MachineIRBuilder &MIRBuilder) {
    return false;
  }

  bool translateConvergenceControlIntrinsic(const CallInst &CI,
                                            Intrinsic::ID ID,
                                            MachineIRBuilder &MIRBuilder);

  /// @}

  // Builder for machine instruction a la IRBuilder.
  // I.e., compared to regular MIBuilder, this one also inserts the instruction
  // in the current block, it can creates block, etc., basically a kind of
  // IRBuilder, but for Machine IR.
  // CSEMIRBuilder CurBuilder;
  std::unique_ptr<MachineIRBuilder> CurBuilder;

  // Builder set to the entry block (just after ABI lowering instructions). Used
  // as a convenient location for Constants.
  // CSEMIRBuilder EntryBuilder;
  std::unique_ptr<MachineIRBuilder> EntryBuilder;

  // The MachineFunction currently being translated.
  MachineFunction *MF = nullptr;

  /// MachineRegisterInfo used to create virtual registers.
  MachineRegisterInfo *MRI = nullptr;

  const DataLayout *DL = nullptr;

  /// Current target configuration. Controls how the pass handles errors.
  const TargetPassConfig *TPC = nullptr;

  CodeGenOptLevel OptLevel;

  /// Current optimization remark emitter. Used to report failures.
  std::unique_ptr<OptimizationRemarkEmitter> ORE;

  AAResults *AA = nullptr;
  AssumptionCache *AC = nullptr;
  const TargetLibraryInfo *LibInfo = nullptr;
  const TargetLowering *TLI = nullptr;
  FunctionLoweringInfo FuncInfo;

  // True when either the Target Machine specifies no optimizations or the
  // function has the optnone attribute.
  bool EnableOpts = false;

  /// True when the block contains a tail call. This allows the IRTranslator to
  /// stop translating such blocks early.
  bool HasTailCall = false;

  StackProtectorDescriptor SPDescriptor;

  /// Switch analysis and optimization.
  class GISelSwitchLowering : public SwitchCG::SwitchLowering {
  public:
    GISelSwitchLowering(IRTranslator *irt, FunctionLoweringInfo &funcinfo)
        : SwitchLowering(funcinfo), IRT(irt) {
      assert(irt && "irt is null!");
    }

    void addSuccessorWithProb(
        MachineBasicBlock *Src, MachineBasicBlock *Dst,
        BranchProbability Prob = BranchProbability::getUnknown()) override {
      IRT->addSuccessorWithProb(Src, Dst, Prob);
    }

    virtual ~GISelSwitchLowering() = default;

  private:
    IRTranslator *IRT;
  };

  std::unique_ptr<GISelSwitchLowering> SL;

  // * Insert all the code needed to materialize the constants
  // at the proper place. E.g., Entry block or dominator block
  // of each constant depending on how fancy we want to be.
  // * Clear the different maps.
  void finalizeFunction();

  // Processing steps done per block. E.g. emitting jump tables, stack
  // protectors etc. Returns true if no errors, false if there was a problem
  // that caused an abort.
  bool finalizeBasicBlock(const BasicBlock &BB, MachineBasicBlock &MBB);

  /// Codegen a new tail for a stack protector check ParentMBB which has had its
  /// tail spliced into a stack protector check success bb.
  ///
  /// For a high level explanation of how this fits into the stack protector
  /// generation see the comment on the declaration of class
  /// StackProtectorDescriptor.
  ///
  /// \return true if there were no problems.
  bool emitSPDescriptorParent(StackProtectorDescriptor &SPD,
                              MachineBasicBlock *ParentBB);

  /// Codegen the failure basic block for a stack protector check.
  ///
  /// A failure stack protector machine basic block consists simply of a call to
  /// __stack_chk_fail().
  ///
  /// For a high level explanation of how this fits into the stack protector
  /// generation see the comment on the declaration of class
  /// StackProtectorDescriptor.
  ///
  /// \return true if there were no problems.
  bool emitSPDescriptorFailure(StackProtectorDescriptor &SPD,
                               MachineBasicBlock *FailureBB);

  /// Get the VRegs that represent \p Val.
  /// Non-aggregate types have just one corresponding VReg and the list can be
  /// used as a single "unsigned". Aggregates get flattened. If such VRegs do
  /// not exist, they are created.
  ArrayRef<Register> getOrCreateVRegs(const Value &Val);

  Register getOrCreateVReg(const Value &Val) {
    auto Regs = getOrCreateVRegs(Val);
    if (Regs.empty())
      return 0;
    assert(Regs.size() == 1 &&
           "attempt to get single VReg for aggregate or void");
    return Regs[0];
  }

  Register getOrCreateConvergenceTokenVReg(const Value &Token) {
    assert(Token.getType()->isTokenTy());
    auto &Regs = *VMap.getVRegs(Token);
    if (!Regs.empty()) {
      assert(Regs.size() == 1 &&
             "Expected a single register for convergence tokens.");
      return Regs[0];
    }

    auto Reg = MRI->createGenericVirtualRegister(LLT::token());
    Regs.push_back(Reg);
    auto &Offsets = *VMap.getOffsets(Token);
    if (Offsets.empty())
      Offsets.push_back(0);
    return Reg;
  }

  /// Allocate some vregs and offsets in the VMap. Then populate just the
  /// offsets while leaving the vregs empty.
  ValueToVRegInfo::VRegListT &allocateVRegs(const Value &Val);

  /// Get the frame index that represents \p Val.
  /// If such VReg does not exist, it is created.
  int getOrCreateFrameIndex(const AllocaInst &AI);

  /// Get the alignment of the given memory operation instruction. This will
  /// either be the explicitly specified value or the ABI-required alignment for
  /// the type being accessed (according to the Module's DataLayout).
  Align getMemOpAlign(const Instruction &I);

  /// Get the MachineBasicBlock that represents \p BB. Specifically, the block
  /// returned will be the head of the translated block (suitable for branch
  /// destinations).
  MachineBasicBlock &getMBB(const BasicBlock &BB);

  /// Record \p NewPred as a Machine predecessor to `Edge.second`, corresponding
  /// to `Edge.first` at the IR level. This is used when IRTranslation creates
  /// multiple MachineBasicBlocks for a given IR block and the CFG is no longer
  /// represented simply by the IR-level CFG.
  void addMachineCFGPred(CFGEdge Edge, MachineBasicBlock *NewPred);

  /// Returns the Machine IR predecessors for the given IR CFG edge. Usually
  /// this is just the single MachineBasicBlock corresponding to the predecessor
  /// in the IR. More complex lowering can result in multiple MachineBasicBlocks
  /// preceding the original though (e.g. switch instructions).
  SmallVector<MachineBasicBlock *, 1> getMachinePredBBs(CFGEdge Edge) {
    auto RemappedEdge = MachinePreds.find(Edge);
    if (RemappedEdge != MachinePreds.end())
      return RemappedEdge->second;
    return SmallVector<MachineBasicBlock *, 4>(1, &getMBB(*Edge.first));
  }

  /// Return branch probability calculated by BranchProbabilityInfo for IR
  /// blocks.
  BranchProbability getEdgeProbability(const MachineBasicBlock *Src,
                                       const MachineBasicBlock *Dst) const;

  void addSuccessorWithProb(
      MachineBasicBlock *Src, MachineBasicBlock *Dst,
      BranchProbability Prob = BranchProbability::getUnknown());

public:
  IRTranslator(CodeGenOptLevel OptLevel = CodeGenOptLevel::None);

  StringRef getPassName() const override { return "IRTranslator"; }

  void getAnalysisUsage(AnalysisUsage &AU) const override;

  // Algo:
  //   CallLowering = MF.subtarget.getCallLowering()
  //   F = MF.getParent()
  //   MIRBuilder.reset(MF)
  //   getMBB(F.getEntryBB())
  //   CallLowering->translateArguments(MIRBuilder, F, ValToVReg)
  //   for each bb in F
  //     getMBB(bb)
  //     for each inst in bb
  //       if (!translate(MIRBuilder, inst, ValToVReg, ConstantToSequence))
  //         report_fatal_error("Don't know how to translate input");
  //   finalize()
  bool runOnMachineFunction(MachineFunction &MF) override;
};

} // end namespace llvm

#endif // LLVM_CODEGEN_GLOBALISEL_IRTRANSLATOR_H<|MERGE_RESOLUTION|>--- conflicted
+++ resolved
@@ -486,14 +486,10 @@
   bool translatePtrToInt(const User &U, MachineIRBuilder &MIRBuilder) {
     return translateCast(TargetOpcode::G_PTRTOINT, U, MIRBuilder);
   }
-<<<<<<< HEAD
-  bool translatePtrToAddr(const User &U, MachineIRBuilder &MIRBuilder);
-=======
   bool translatePtrToAddr(const User &U, MachineIRBuilder &MIRBuilder) {
     // FIXME: this is not correct for pointers with addr width != pointer width
     return translatePtrToInt(U, MIRBuilder);
   }
->>>>>>> c4228816
   bool translateTrunc(const User &U, MachineIRBuilder &MIRBuilder) {
     return translateCast(TargetOpcode::G_TRUNC, U, MIRBuilder);
   }
