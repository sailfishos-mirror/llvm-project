--- conflicted
+++ resolved
@@ -1419,11 +1419,7 @@
 /// default scheduler if the target does not set a default.
 /// Adds default DAG mutations.
 template <typename Strategy = GenericScheduler>
-<<<<<<< HEAD
-ScheduleDAGMILive *createGenericSchedLive(MachineSchedContext *C) {
-=======
 ScheduleDAGMILive *createSchedLive(MachineSchedContext *C) {
->>>>>>> eb711d8e
   ScheduleDAGMILive *DAG =
       new ScheduleDAGMILive(C, std::make_unique<Strategy>(C));
   // Register DAG post-processors.
@@ -1443,11 +1439,7 @@
 
 /// Create a generic scheduler with no vreg liveness or DAG mutation passes.
 template <typename Strategy = PostGenericScheduler>
-<<<<<<< HEAD
-ScheduleDAGMI *createGenericSchedPostRA(MachineSchedContext *C) {
-=======
 ScheduleDAGMI *createSchedPostRA(MachineSchedContext *C) {
->>>>>>> eb711d8e
   ScheduleDAGMI *DAG = new ScheduleDAGMI(C, std::make_unique<Strategy>(C),
                                          /*RemoveKillFlags=*/true);
   const TargetSubtargetInfo &STI = C->MF->getSubtarget();
@@ -1458,8 +1450,6 @@
   return DAG;
 }
 
-<<<<<<< HEAD
-=======
 class MachineSchedulerPass : public PassInfoMixin<MachineSchedulerPass> {
   // FIXME: Remove this member once RegisterClassInfo is queryable as an
   // analysis.
@@ -1488,7 +1478,6 @@
   LLVM_ABI PreservedAnalyses run(MachineFunction &MF,
                                  MachineFunctionAnalysisManager &MFAM);
 };
->>>>>>> eb711d8e
 } // end namespace llvm
 
 #endif // LLVM_CODEGEN_MACHINESCHEDULER_H