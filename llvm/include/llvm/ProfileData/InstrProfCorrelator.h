//===- InstrProfCorrelator.h ------------------------------------*- C++ -*-===//
//
// Part of the LLVM Project, under the Apache License v2.0 with LLVM Exceptions.
// See https://llvm.org/LICENSE.txt for license information.
// SPDX-License-Identifier: Apache-2.0 WITH LLVM-exception
//
//===----------------------------------------------------------------------===//
// This file defines InstrProfCorrelator used to generate PGO/coverage profiles
// from raw profile data and debug info/binary file.
//===----------------------------------------------------------------------===//

#ifndef LLVM_PROFILEDATA_INSTRPROFCORRELATOR_H
#define LLVM_PROFILEDATA_INSTRPROFCORRELATOR_H

#include "llvm/ADT/DenseSet.h"
#include "llvm/Debuginfod/BuildIDFetcher.h"
#include "llvm/Object/BuildID.h"
#include "llvm/ProfileData/InstrProf.h"
#include "llvm/Support/Compiler.h"
#include "llvm/Support/Error.h"
#include "llvm/Support/MemoryBuffer.h"
#include "llvm/Support/YAMLTraits.h"
#include <optional>
#include <vector>

namespace llvm {
class DWARFContext;
class DWARFDie;
namespace object {
class ObjectFile;
}

/// InstrProfCorrelator - A base class used to create raw instrumentation data
/// to their functions.
class InstrProfCorrelator {
public:
  /// Indicate if we should use the debug info or profile metadata sections to
  /// correlate.
  enum ProfCorrelatorKind { NONE, DEBUG_INFO, BINARY };

<<<<<<< HEAD
  static llvm::Expected<std::unique_ptr<InstrProfCorrelator>>
=======
  LLVM_ABI static llvm::Expected<std::unique_ptr<InstrProfCorrelator>>
>>>>>>> eb0f1dc0
  get(StringRef Filename, ProfCorrelatorKind FileKind,
      const object::BuildIDFetcher *BIDFetcher = nullptr,
      const ArrayRef<llvm::object::BuildID> BIs = {});

  /// Construct a ProfileData vector used to correlate raw instrumentation data
  /// to their functions.
  /// \param MaxWarnings the maximum number of warnings to emit (0 = no limit)
  virtual Error correlateProfileData(int MaxWarnings) = 0;

  /// Process debug info and dump the correlation data.
  /// \param MaxWarnings the maximum number of warnings to emit (0 = no limit)
  virtual Error dumpYaml(int MaxWarnings, raw_ostream &OS) = 0;

  /// Return the number of ProfileData elements.
  LLVM_ABI std::optional<size_t> getDataSize() const;

  /// Return a pointer to the names string that this class constructs.
  const char *getNamesPointer() const { return Names.c_str(); }

  /// Return the number of bytes in the names string.
  size_t getNamesSize() const { return Names.size(); }

  /// Return the size of the counters section in bytes.
  uint64_t getCountersSectionSize() const {
    return Ctx->CountersSectionEnd - Ctx->CountersSectionStart;
  }

  LLVM_ABI static const char *FunctionNameAttributeName;
  LLVM_ABI static const char *CFGHashAttributeName;
  LLVM_ABI static const char *NumCountersAttributeName;

  enum InstrProfCorrelatorKind { CK_32Bit, CK_64Bit };
  InstrProfCorrelatorKind getKind() const { return Kind; }
  virtual ~InstrProfCorrelator() = default;

protected:
  struct Context {
    LLVM_ABI static llvm::Expected<std::unique_ptr<Context>>
    get(std::unique_ptr<MemoryBuffer> Buffer, const object::ObjectFile &Obj,
        ProfCorrelatorKind FileKind);
    std::unique_ptr<MemoryBuffer> Buffer;
    /// The address range of the __llvm_prf_cnts section.
    uint64_t CountersSectionStart;
    uint64_t CountersSectionEnd;
    /// The pointer points to start/end of profile data/name sections if
    /// FileKind is Binary.
    const char *DataStart;
    const char *DataEnd;
    const char *NameStart;
    size_t NameSize;
    /// True if target and host have different endian orders.
    bool ShouldSwapBytes;
  };
  const std::unique_ptr<Context> Ctx;

  InstrProfCorrelator(InstrProfCorrelatorKind K, std::unique_ptr<Context> Ctx)
      : Ctx(std::move(Ctx)), Kind(K) {}

  std::string Names;
  std::vector<std::string> NamesVec;

  struct Probe {
    std::string FunctionName;
    std::optional<std::string> LinkageName;
    yaml::Hex64 CFGHash;
    yaml::Hex64 CounterOffset;
    uint32_t NumCounters;
    std::optional<std::string> FilePath;
    std::optional<int> LineNumber;
  };

  struct CorrelationData {
    std::vector<Probe> Probes;
  };

  friend struct yaml::MappingTraits<Probe>;
  friend struct yaml::SequenceElementTraits<Probe>;
  friend struct yaml::MappingTraits<CorrelationData>;

private:
  static llvm::Expected<std::unique_ptr<InstrProfCorrelator>>
  get(std::unique_ptr<MemoryBuffer> Buffer, ProfCorrelatorKind FileKind);

  const InstrProfCorrelatorKind Kind;
};

/// InstrProfCorrelatorImpl - A child of InstrProfCorrelator with a template
/// pointer type so that the ProfileData vector can be materialized.
template <class IntPtrT>
class InstrProfCorrelatorImpl : public InstrProfCorrelator {
public:
  InstrProfCorrelatorImpl(std::unique_ptr<InstrProfCorrelator::Context> Ctx);
  static bool classof(const InstrProfCorrelator *C);

  /// Return a pointer to the underlying ProfileData vector that this class
  /// constructs.
  const RawInstrProf::ProfileData<IntPtrT> *getDataPointer() const {
    return Data.empty() ? nullptr : Data.data();
  }

  /// Return the number of ProfileData elements.
  size_t getDataSize() const { return Data.size(); }

  static llvm::Expected<std::unique_ptr<InstrProfCorrelatorImpl<IntPtrT>>>
  get(std::unique_ptr<InstrProfCorrelator::Context> Ctx,
      const object::ObjectFile &Obj, ProfCorrelatorKind FileKind);

protected:
  std::vector<RawInstrProf::ProfileData<IntPtrT>> Data;

  Error correlateProfileData(int MaxWarnings) override;
  virtual void correlateProfileDataImpl(
      int MaxWarnings,
      InstrProfCorrelator::CorrelationData *Data = nullptr) = 0;

  virtual Error correlateProfileNameImpl() = 0;

  Error dumpYaml(int MaxWarnings, raw_ostream &OS) override;

  void addDataProbe(uint64_t FunctionName, uint64_t CFGHash,
                    IntPtrT CounterOffset, IntPtrT FunctionPtr,
                    uint32_t NumCounters);

  // Byte-swap the value if necessary.
  template <class T> T maybeSwap(T Value) const {
    return Ctx->ShouldSwapBytes ? llvm::byteswap(Value) : Value;
  }

private:
  InstrProfCorrelatorImpl(InstrProfCorrelatorKind Kind,
                          std::unique_ptr<InstrProfCorrelator::Context> Ctx)
      : InstrProfCorrelator(Kind, std::move(Ctx)){};
  llvm::DenseSet<IntPtrT> CounterOffsets;
};

/// DwarfInstrProfCorrelator - A child of InstrProfCorrelatorImpl that takes
/// DWARF debug info as input to correlate profiles.
template <class IntPtrT>
class DwarfInstrProfCorrelator : public InstrProfCorrelatorImpl<IntPtrT> {
public:
  DwarfInstrProfCorrelator(std::unique_ptr<DWARFContext> DICtx,
                           std::unique_ptr<InstrProfCorrelator::Context> Ctx)
      : InstrProfCorrelatorImpl<IntPtrT>(std::move(Ctx)),
        DICtx(std::move(DICtx)) {}

private:
  std::unique_ptr<DWARFContext> DICtx;

  /// Return the address of the object that the provided DIE symbolizes.
  std::optional<uint64_t> getLocation(const DWARFDie &Die) const;

  /// Returns true if the provided DIE symbolizes an instrumentation probe
  /// symbol.
  static bool isDIEOfProbe(const DWARFDie &Die);

  /// Iterate over DWARF DIEs to find those that symbolize instrumentation
  /// probes and construct the ProfileData vector and Names string.
  ///
  /// Here is some example DWARF for an instrumentation probe we are looking
  /// for:
  /// \code
  ///   DW_TAG_subprogram
  ///   DW_AT_low_pc	(0x0000000000000000)
  ///   DW_AT_high_pc	(0x0000000000000014)
  ///   DW_AT_name	("foo")
  ///     DW_TAG_variable
  ///       DW_AT_name	("__profc_foo")
  ///       DW_AT_location	(DW_OP_addr 0x0)
  ///       DW_TAG_LLVM_annotation
  ///         DW_AT_name	("Function Name")
  ///         DW_AT_const_value	("foo")
  ///       DW_TAG_LLVM_annotation
  ///         DW_AT_name	("CFG Hash")
  ///         DW_AT_const_value	(12345678)
  ///       DW_TAG_LLVM_annotation
  ///         DW_AT_name	("Num Counters")
  ///         DW_AT_const_value	(2)
  ///       NULL
  ///     NULL
  /// \endcode
  /// \param MaxWarnings the maximum number of warnings to emit (0 = no limit)
  /// \param Data if provided, populate with the correlation data found
  void correlateProfileDataImpl(
      int MaxWarnings,
      InstrProfCorrelator::CorrelationData *Data = nullptr) override;

  Error correlateProfileNameImpl() override;
};

/// BinaryInstrProfCorrelator - A child of InstrProfCorrelatorImpl that
/// takes an object file as input to correlate profiles.
template <class IntPtrT>
class BinaryInstrProfCorrelator : public InstrProfCorrelatorImpl<IntPtrT> {
public:
  BinaryInstrProfCorrelator(std::unique_ptr<InstrProfCorrelator::Context> Ctx)
      : InstrProfCorrelatorImpl<IntPtrT>(std::move(Ctx)) {}

  /// Return a pointer to the names string that this class constructs.
  const char *getNamesPointer() const { return this->Ctx.NameStart; }

  /// Return the number of bytes in the names string.
  size_t getNamesSize() const { return this->Ctx.NameSize; }

private:
  void correlateProfileDataImpl(
      int MaxWarnings,
      InstrProfCorrelator::CorrelationData *Data = nullptr) override;

  Error correlateProfileNameImpl() override;
};

} // end namespace llvm

#endif // LLVM_PROFILEDATA_INSTRPROFCORRELATOR_H<|MERGE_RESOLUTION|>--- conflicted
+++ resolved
@@ -38,11 +38,7 @@
   /// correlate.
   enum ProfCorrelatorKind { NONE, DEBUG_INFO, BINARY };
 
-<<<<<<< HEAD
-  static llvm::Expected<std::unique_ptr<InstrProfCorrelator>>
-=======
   LLVM_ABI static llvm::Expected<std::unique_ptr<InstrProfCorrelator>>
->>>>>>> eb0f1dc0
   get(StringRef Filename, ProfCorrelatorKind FileKind,
       const object::BuildIDFetcher *BIDFetcher = nullptr,
       const ArrayRef<llvm::object::BuildID> BIs = {});
