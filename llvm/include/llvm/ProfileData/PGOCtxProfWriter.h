--- conflicted
+++ resolved
@@ -75,11 +75,7 @@
 /// like value profiling - which would appear as additional records. For
 /// example, value profiling would produce a new record with a new record ID,
 /// containing the profiled values (much like the counters)
-<<<<<<< HEAD
-class PGOCtxProfileWriter final : public ctx_profile::ProfileWriter {
-=======
 class LLVM_ABI PGOCtxProfileWriter final : public ctx_profile::ProfileWriter {
->>>>>>> eb0f1dc0
   enum class EmptyContextCriteria { None, EntryIsZero, AllAreZero };
 
   BitstreamWriter Writer;
@@ -116,10 +112,6 @@
   static constexpr StringRef ContainerMagic = "CTXP";
 };
 
-<<<<<<< HEAD
-Error createCtxProfFromYAML(StringRef Profile, raw_ostream &Out);
-=======
 LLVM_ABI Error createCtxProfFromYAML(StringRef Profile, raw_ostream &Out);
->>>>>>> eb0f1dc0
 } // namespace llvm
 #endif