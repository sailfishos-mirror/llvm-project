--- conflicted
+++ resolved
@@ -703,13 +703,6 @@
   /// otherwise same as readStringFromTable, also return its hash value.
   ErrorOr<std::pair<SampleContext, uint64_t>> readSampleContextFromTable();
 
-<<<<<<< HEAD
-  std::error_code readBodySampleVTableProf(const LineLocation &Loc,
-                                           FunctionSamples &FProfile);
-  /// Read all callsites' vtable access counts for \p FProfile.
-  std::error_code readCallsiteVTableProf(FunctionSamples &FProfile);
-
-=======
   /// Read all virtual functions' vtable access counts for \p FProfile.
   std::error_code readCallsiteVTableProf(FunctionSamples &FProfile);
 
@@ -718,7 +711,6 @@
   /// function returns. Returns error if any.
   std::error_code readVTableTypeCountMap(TypeCountMap &M);
 
->>>>>>> 0b18c2dd
   /// Points to the current location in the buffer.
   const uint8_t *Data = nullptr;
 
@@ -743,15 +735,8 @@
   /// to the start of MD5SampleContextTable.
   const uint64_t *MD5SampleContextStart = nullptr;
 
-<<<<<<< HEAD
-  /// Read bytes from the input buffer pointed by `Data` and decode them into
-  /// \p M. `Data` will be advanced to the end of the read bytes when this
-  /// function returns. Returns error if any.
-  std::error_code readVTableTypeCountMap(TypeCountMap &M);
-=======
   /// If true, the profile has vtable profiles and reader should decode them
   /// to parse profiles correctly.
->>>>>>> 0b18c2dd
   bool ReadVTableProf = false;
 
 private:
