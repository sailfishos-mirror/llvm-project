--- conflicted
+++ resolved
@@ -140,31 +140,18 @@
 
   /// This removes the specified instruction from
   /// our various maps and marks it for deletion.
-<<<<<<< HEAD
-  void salvageAndRemoveInstruction(Instruction *I);
-=======
   LLVM_ABI void salvageAndRemoveInstruction(Instruction *I);
->>>>>>> 4084ffcf
 
   DominatorTree &getDominatorTree() const { return *DT; }
   AAResults *getAliasAnalysis() const { return VN.getAliasAnalysis(); }
   MemoryDependenceResults &getMemDep() const { return *MD; }
 
-<<<<<<< HEAD
-  bool isPREEnabled() const;
-  bool isLoadPREEnabled() const;
-  bool isLoadInLoopPREEnabled() const;
-  bool isLoadPRESplitBackedgeEnabled() const;
-  bool isMemDepEnabled() const;
-  bool isMemorySSAEnabled() const;
-=======
   LLVM_ABI bool isPREEnabled() const;
   LLVM_ABI bool isLoadPREEnabled() const;
   LLVM_ABI bool isLoadInLoopPREEnabled() const;
   LLVM_ABI bool isLoadPRESplitBackedgeEnabled() const;
   LLVM_ABI bool isMemDepEnabled() const;
   LLVM_ABI bool isMemorySSAEnabled() const;
->>>>>>> 4084ffcf
 
   /// This class holds the mapping between values and value numbers.  It is used
   /// as an efficient mechanism to determine the expression-wise equivalence of
@@ -216,27 +203,6 @@
                           const BasicBlock *PhiBlock, GVNPass &GVN);
     std::pair<uint32_t, bool> assignExpNewValueNum(Expression &Exp);
     bool areAllValsInBB(uint32_t Num, const BasicBlock *BB, GVNPass &GVN);
-<<<<<<< HEAD
-
-  public:
-    ValueTable();
-    ValueTable(const ValueTable &Arg);
-    ValueTable(ValueTable &&Arg);
-    ~ValueTable();
-    ValueTable &operator=(const ValueTable &Arg);
-
-    uint32_t lookupOrAdd(Value *V);
-    uint32_t lookup(Value *V, bool Verify = true) const;
-    uint32_t lookupOrAddCmp(unsigned Opcode, CmpInst::Predicate Pred,
-                            Value *LHS, Value *RHS);
-    uint32_t phiTranslate(const BasicBlock *BB, const BasicBlock *PhiBlock,
-                          uint32_t Num, GVNPass &GVN);
-    void eraseTranslateCacheEntry(uint32_t Num, const BasicBlock &CurrBlock);
-    bool exists(Value *V) const;
-    void add(Value *V, uint32_t Num);
-    void clear();
-    void erase(Value *V);
-=======
     void addMemoryStateToExp(Instruction *I, Expression &Exp);
 
   public:
@@ -260,7 +226,6 @@
     LLVM_ABI void add(Value *V, uint32_t Num);
     LLVM_ABI void clear();
     LLVM_ABI void erase(Value *V);
->>>>>>> 4084ffcf
     void setAliasAnalysis(AAResults *A) { AA = A; }
     AAResults *getAliasAnalysis() const { return AA; }
     void setMemDep(MemoryDependenceResults *M, bool MDEnabled = true) {
@@ -273,11 +238,7 @@
     }
     void setDomTree(DominatorTree *D) { DT = D; }
     uint32_t getNextUnusedValueNumber() { return NextValueNumber; }
-<<<<<<< HEAD
-    void verifyRemoved(const Value *) const;
-=======
     LLVM_ABI void verifyRemoved(const Value *) const;
->>>>>>> 4084ffcf
   };
 
 private:
@@ -449,11 +410,7 @@
 };
 
 /// Create a legacy GVN pass.
-<<<<<<< HEAD
-FunctionPass *createGVNPass();
-=======
 LLVM_ABI FunctionPass *createGVNPass();
->>>>>>> 4084ffcf
 
 /// A simple and fast domtree-based GVN pass to hoist common expressions
 /// from sibling branches.
