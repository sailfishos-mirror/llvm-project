--- conflicted
+++ resolved
@@ -37,12 +37,8 @@
   LLVM_ABI PreservedAnalyses run(Module &M, ModuleAnalysisManager &AM);
 
 private:
-<<<<<<< HEAD
-  // Annotate global variables' section prefix based on data access profile.
-=======
   // Annotate global variables' section prefix based on data access profile,
   // return true if any global variable is annotated and false otherwise.
->>>>>>> 1956941c
   bool
   annotateGlobalVariables(Module &M,
                           const memprof::DataAccessProfData *DataAccessProf);
