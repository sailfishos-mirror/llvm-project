//===- llvm/Transforms/Utils/LoopUtils.h - Loop utilities -------*- C++ -*-===//
//
// Part of the LLVM Project, under the Apache License v2.0 with LLVM Exceptions.
// See https://llvm.org/LICENSE.txt for license information.
// SPDX-License-Identifier: Apache-2.0 WITH LLVM-exception
//
//===----------------------------------------------------------------------===//
//
// This file defines some loop transformation utilities.
//
//===----------------------------------------------------------------------===//

#ifndef LLVM_TRANSFORMS_UTILS_LOOPUTILS_H
#define LLVM_TRANSFORMS_UTILS_LOOPUTILS_H

#include "llvm/Analysis/IVDescriptors.h"
#include "llvm/Analysis/LoopAccessAnalysis.h"
#include "llvm/Analysis/TargetTransformInfo.h"
#include "llvm/Support/Compiler.h"
#include "llvm/Transforms/Utils/ValueMapper.h"

namespace llvm {

template <typename T> class DomTreeNodeBase;
using DomTreeNode = DomTreeNodeBase<BasicBlock>;
class AssumptionCache;
class StringRef;
class AnalysisUsage;
class TargetTransformInfo;
class AAResults;
class BasicBlock;
class ICFLoopSafetyInfo;
class IRBuilderBase;
class Loop;
class LoopInfo;
class MemoryAccess;
class MemorySSA;
class MemorySSAUpdater;
class OptimizationRemarkEmitter;
class PredIteratorCache;
class ScalarEvolution;
class SCEV;
class SCEVExpander;
class TargetLibraryInfo;
class LPPassManager;
class Instruction;
struct RuntimeCheckingPtrGroup;
typedef std::pair<const RuntimeCheckingPtrGroup *,
                  const RuntimeCheckingPtrGroup *>
    RuntimePointerCheck;

template <typename T, unsigned N> class SmallSetVector;
template <typename T, unsigned N> class SmallPriorityWorklist;

LLVM_ABI BasicBlock *InsertPreheaderForLoop(Loop *L, DominatorTree *DT,
                                            LoopInfo *LI,
                                            MemorySSAUpdater *MSSAU,
                                            bool PreserveLCSSA);

/// Ensure that all exit blocks of the loop are dedicated exits.
///
/// For any loop exit block with non-loop predecessors, we split the loop
/// predecessors to use a dedicated loop exit block. We update the dominator
/// tree and loop info if provided, and will preserve LCSSA if requested.
LLVM_ABI bool formDedicatedExitBlocks(Loop *L, DominatorTree *DT, LoopInfo *LI,
                                      MemorySSAUpdater *MSSAU,
                                      bool PreserveLCSSA);

/// Ensures LCSSA form for every instruction from the Worklist in the scope of
/// innermost containing loop.
///
/// For the given instruction which have uses outside of the loop, an LCSSA PHI
/// node is inserted and the uses outside the loop are rewritten to use this
/// node.
///
/// LoopInfo and DominatorTree are required and, since the routine makes no
/// changes to CFG, preserved.
///
/// Returns true if any modifications are made.
///
/// This function may introduce unused PHI nodes. If \p PHIsToRemove is not
/// nullptr, those are added to it (before removing, the caller has to check if
/// they still do not have any uses). Otherwise the PHIs are directly removed.
///
/// If \p InsertedPHIs is not nullptr, inserted phis will be added to this
/// vector.
LLVM_ABI bool
formLCSSAForInstructions(SmallVectorImpl<Instruction *> &Worklist,
                         const DominatorTree &DT, const LoopInfo &LI,
                         ScalarEvolution *SE,
                         SmallVectorImpl<PHINode *> *PHIsToRemove = nullptr,
                         SmallVectorImpl<PHINode *> *InsertedPHIs = nullptr);

/// Put loop into LCSSA form.
///
/// Looks at all instructions in the loop which have uses outside of the
/// current loop. For each, an LCSSA PHI node is inserted and the uses outside
/// the loop are rewritten to use this node. Sub-loops must be in LCSSA form
/// already.
///
/// LoopInfo and DominatorTree are required and preserved.
///
/// If ScalarEvolution is passed in, it will be preserved.
///
/// Returns true if any modifications are made to the loop.
LLVM_ABI bool formLCSSA(Loop &L, const DominatorTree &DT, const LoopInfo *LI,
                        ScalarEvolution *SE);

/// Put a loop nest into LCSSA form.
///
/// This recursively forms LCSSA for a loop nest.
///
/// LoopInfo and DominatorTree are required and preserved.
///
/// If ScalarEvolution is passed in, it will be preserved.
///
/// Returns true if any modifications are made to the loop.
LLVM_ABI bool formLCSSARecursively(Loop &L, const DominatorTree &DT,
                                   const LoopInfo *LI, ScalarEvolution *SE);

/// Flags controlling how much is checked when sinking or hoisting
/// instructions.  The number of memory access in the loop (and whether there
/// are too many) is determined in the constructors when using MemorySSA.
class SinkAndHoistLICMFlags {
public:
  // Explicitly set limits.
  LLVM_ABI SinkAndHoistLICMFlags(unsigned LicmMssaOptCap,
                                 unsigned LicmMssaNoAccForPromotionCap,
                                 bool IsSink, Loop &L, MemorySSA &MSSA);
  // Use default limits.
  LLVM_ABI SinkAndHoistLICMFlags(bool IsSink, Loop &L, MemorySSA &MSSA);

  void setIsSink(bool B) { IsSink = B; }
  bool getIsSink() { return IsSink; }
  bool tooManyMemoryAccesses() { return NoOfMemAccTooLarge; }
  bool tooManyClobberingCalls() { return LicmMssaOptCounter >= LicmMssaOptCap; }
  void incrementClobberingCalls() { ++LicmMssaOptCounter; }

protected:
  bool NoOfMemAccTooLarge = false;
  unsigned LicmMssaOptCounter = 0;
  unsigned LicmMssaOptCap;
  unsigned LicmMssaNoAccForPromotionCap;
  bool IsSink;
};

/// Walk the specified region of the CFG (defined by all blocks
/// dominated by the specified block, and that are in the current loop) in
/// reverse depth first order w.r.t the DominatorTree. This allows us to visit
/// uses before definitions, allowing us to sink a loop body in one pass without
/// iteration. Takes DomTreeNode, AAResults, LoopInfo, DominatorTree,
/// TargetLibraryInfo, Loop, AliasSet information for all
/// instructions of the loop and loop safety information as
/// arguments. Diagnostics is emitted via \p ORE. It returns changed status.
/// \p CurLoop is a loop to do sinking on. \p OutermostLoop is used only when
/// this function is called by \p sinkRegionForLoopNest.
LLVM_ABI bool sinkRegion(DomTreeNode *, AAResults *, LoopInfo *,
                         DominatorTree *, TargetLibraryInfo *,
                         TargetTransformInfo *, Loop *CurLoop,
                         MemorySSAUpdater &, ICFLoopSafetyInfo *,
                         SinkAndHoistLICMFlags &, OptimizationRemarkEmitter *,
                         Loop *OutermostLoop = nullptr);

/// Call sinkRegion on loops contained within the specified loop
/// in order from innermost to outermost.
LLVM_ABI bool sinkRegionForLoopNest(DomTreeNode *, AAResults *, LoopInfo *,
                                    DominatorTree *, TargetLibraryInfo *,
                                    TargetTransformInfo *, Loop *,
                                    MemorySSAUpdater &, ICFLoopSafetyInfo *,
                                    SinkAndHoistLICMFlags &,
                                    OptimizationRemarkEmitter *);

/// Walk the specified region of the CFG (defined by all blocks
/// dominated by the specified block, and that are in the current loop) in depth
/// first order w.r.t the DominatorTree.  This allows us to visit definitions
/// before uses, allowing us to hoist a loop body in one pass without iteration.
/// Takes DomTreeNode, AAResults, LoopInfo, DominatorTree,
/// TargetLibraryInfo, Loop, AliasSet information for all
/// instructions of the loop and loop safety information as arguments.
/// Diagnostics is emitted via \p ORE. It returns changed status.
/// \p AllowSpeculation is whether values should be hoisted even if they are not
/// guaranteed to execute in the loop, but are safe to speculatively execute.
LLVM_ABI bool hoistRegion(DomTreeNode *, AAResults *, LoopInfo *,
                          DominatorTree *, AssumptionCache *,
                          TargetLibraryInfo *, Loop *, MemorySSAUpdater &,
                          ScalarEvolution *, ICFLoopSafetyInfo *,
                          SinkAndHoistLICMFlags &, OptimizationRemarkEmitter *,
                          bool, bool AllowSpeculation);

/// Return true if the induction variable \p IV in a Loop whose latch is
/// \p LatchBlock would become dead if the exit test \p Cond were removed.
/// Conservatively returns false if analysis is insufficient.
LLVM_ABI bool isAlmostDeadIV(PHINode *IV, BasicBlock *LatchBlock, Value *Cond);

/// This function deletes dead loops. The caller of this function needs to
/// guarantee that the loop is infact dead.
/// The function requires a bunch or prerequisites to be present:
///   - The loop needs to be in LCSSA form
///   - The loop needs to have a Preheader
///   - A unique dedicated exit block must exist
///
/// This also updates the relevant analysis information in \p DT, \p SE, \p LI
/// and \p MSSA if pointers to those are provided.
/// It also updates the loop PM if an updater struct is provided.

LLVM_ABI void deleteDeadLoop(Loop *L, DominatorTree *DT, ScalarEvolution *SE,
                             LoopInfo *LI, MemorySSA *MSSA = nullptr);

/// Remove the backedge of the specified loop.  Handles loop nests and general
/// loop structures subject to the precondition that the loop has no parent
/// loop and has a single latch block.  Preserves all listed analyses.
LLVM_ABI void breakLoopBackedge(Loop *L, DominatorTree &DT, ScalarEvolution &SE,
                                LoopInfo &LI, MemorySSA *MSSA);

/// Try to promote memory values to scalars by sinking stores out of
/// the loop and moving loads to before the loop.  We do this by looping over
/// the stores in the loop, looking for stores to Must pointers which are
/// loop invariant. It takes a set of must-alias values, Loop exit blocks
/// vector, loop exit blocks insertion point vector, PredIteratorCache,
/// LoopInfo, DominatorTree, Loop, AliasSet information for all instructions
/// of the loop and loop safety information as arguments.
/// Diagnostics is emitted via \p ORE. It returns changed status.
/// \p AllowSpeculation is whether values should be hoisted even if they are not
/// guaranteed to execute in the loop, but are safe to speculatively execute.
LLVM_ABI bool promoteLoopAccessesToScalars(
    const SmallSetVector<Value *, 8> &, SmallVectorImpl<BasicBlock *> &,
    SmallVectorImpl<BasicBlock::iterator> &, SmallVectorImpl<MemoryAccess *> &,
    PredIteratorCache &, LoopInfo *, DominatorTree *, AssumptionCache *AC,
    const TargetLibraryInfo *, TargetTransformInfo *, Loop *,
    MemorySSAUpdater &, ICFLoopSafetyInfo *, OptimizationRemarkEmitter *,
    bool AllowSpeculation, bool HasReadsOutsideSet);

/// Does a BFS from a given node to all of its children inside a given loop.
/// The returned vector of basic blocks includes the starting point.
LLVM_ABI SmallVector<BasicBlock *, 16>
collectChildrenInLoop(DominatorTree *DT, DomTreeNode *N, const Loop *CurLoop);

/// Returns the instructions that use values defined in the loop.
LLVM_ABI SmallVector<Instruction *, 8> findDefsUsedOutsideOfLoop(Loop *L);

/// Find a combination of metadata ("llvm.loop.vectorize.width" and
/// "llvm.loop.vectorize.scalable.enable") for a loop and use it to construct a
/// ElementCount. If the metadata "llvm.loop.vectorize.width" cannot be found
/// then std::nullopt is returned.
LLVM_ABI std::optional<ElementCount>
getOptionalElementCountLoopAttribute(const Loop *TheLoop);

/// Create a new loop identifier for a loop created from a loop transformation.
///
/// @param OrigLoopID The loop ID of the loop before the transformation.
/// @param FollowupAttrs List of attribute names that contain attributes to be
///                      added to the new loop ID.
/// @param InheritOptionsAttrsPrefix Selects which attributes should be inherited
///                                  from the original loop. The following values
///                                  are considered:
///        nullptr   : Inherit all attributes from @p OrigLoopID.
///        ""        : Do not inherit any attribute from @p OrigLoopID; only use
///                    those specified by a followup attribute.
///        "<prefix>": Inherit all attributes except those which start with
///                    <prefix>; commonly used to remove metadata for the
///                    applied transformation.
/// @param AlwaysNew If true, do not try to reuse OrigLoopID and never return
///                  std::nullopt.
///
/// @return The loop ID for the after-transformation loop. The following values
///         can be returned:
///         std::nullopt : No followup attribute was found; it is up to the
///                        transformation to choose attributes that make sense.
///         @p OrigLoopID: The original identifier can be reused.
///         nullptr      : The new loop has no attributes.
///         MDNode*      : A new unique loop identifier.
LLVM_ABI std::optional<MDNode *>
makeFollowupLoopID(MDNode *OrigLoopID, ArrayRef<StringRef> FollowupAttrs,
                   const char *InheritOptionsAttrsPrefix = "",
                   bool AlwaysNew = false);

/// Look for the loop attribute that disables all transformation heuristic.
LLVM_ABI bool hasDisableAllTransformsHint(const Loop *L);

/// Look for the loop attribute that disables the LICM transformation heuristics.
LLVM_ABI bool hasDisableLICMTransformsHint(const Loop *L);

/// The mode sets how eager a transformation should be applied.
enum TransformationMode {
  /// The pass can use heuristics to determine whether a transformation should
  /// be applied.
  TM_Unspecified,

  /// The transformation should be applied without considering a cost model.
  TM_Enable,

  /// The transformation should not be applied.
  TM_Disable,

  /// Force is a flag and should not be used alone.
  TM_Force = 0x04,

  /// The transformation was directed by the user, e.g. by a #pragma in
  /// the source code. If the transformation could not be applied, a
  /// warning should be emitted.
  TM_ForcedByUser = TM_Enable | TM_Force,

  /// The transformation must not be applied. For instance, `#pragma clang loop
  /// unroll(disable)` explicitly forbids any unrolling to take place. Unlike
  /// general loop metadata, it must not be dropped. Most passes should not
  /// behave differently under TM_Disable and TM_SuppressedByUser.
  TM_SuppressedByUser = TM_Disable | TM_Force
};

/// @{
/// Get the mode for LLVM's supported loop transformations.
LLVM_ABI TransformationMode hasUnrollTransformation(const Loop *L);
LLVM_ABI TransformationMode hasUnrollAndJamTransformation(const Loop *L);
LLVM_ABI TransformationMode hasVectorizeTransformation(const Loop *L);
LLVM_ABI TransformationMode hasDistributeTransformation(const Loop *L);
LLVM_ABI TransformationMode hasLICMVersioningTransformation(const Loop *L);
/// @}

<<<<<<< HEAD
/// Set input string into loop metadata by keeping other values intact.
/// If the string is already in loop metadata update value if it is
/// different.
LLVM_ABI void addStringMetadataToLoop(Loop *TheLoop, const char *MDString,
                                      unsigned V = 0);

/// Returns a loop's estimated trip count based on
/// llvm.loop.estimated_trip_count metadata or, if none, branch weight metadata.
/// In addition if \p EstimatedLoopInvocationWeight is not null it is
/// initialized with weight of loop's latch leading to the exit.
/// Returns a valid positive trip count, saturated at UINT_MAX, or std::nullopt
/// when a meaningful estimate cannot be made.
LLVM_ABI std::optional<unsigned>
getLoopEstimatedTripCount(Loop *L,
                          unsigned *EstimatedLoopInvocationWeight = nullptr);

/// Set a loop's llvm.loop.estimated_trip_count metadata and, if \p
/// EstimatedLoopInvocationWeight, branch weight metadata to reflect that loop
/// has \p EstimatedTripCount iterations and \p EstimatedLoopInvocationWeight
/// exit weight through latch. Returns true if metadata is successfully updated,
/// false otherwise. Note that loop must have a latch block which controls loop
/// exit in order to succeed.
///
/// The use case for not setting branch weight metadata is when the original
/// branch weight metadata is correct for computing block frequencies but the
/// trip count has changed due to a loop transformation.  The branch weight
/// metadata cannot be adjusted to reflect the new trip count, so we store the
/// new trip count separately.
LLVM_ABI bool setLoopEstimatedTripCount(
    Loop *L, unsigned EstimatedTripCount,
    std::optional<unsigned> EstimatedLoopInvocationWeight);
=======
/// Set the string \p MDString into the loop metadata of \p TheLoop while
/// keeping other loop metadata intact.  Set \p *V as its value, or set it
/// without a value if \p V is \c std::nullopt to indicate the value is unknown.
/// If \p MDString is already in the loop metadata, update it if its value (or
/// lack of value) is different.  Return true if metadata was changed.
LLVM_ABI bool addStringMetadataToLoop(Loop *TheLoop, const char *MDString,
                                      std::optional<unsigned> V = 0);

/// Return either:
/// - The value of \c llvm.loop.estimated_trip_count from the loop metadata of
///   \p L, if that metadata is present and has a value.
/// - Else, a new estimate of the trip count from the latch branch weights of
///   \p L, if the estimation's implementation is able to handle the loop form
///   of \p L (e.g., \p L must have a latch block that controls the loop exit).
/// - Else, \c std::nullopt.
///
/// An estimated trip count is always a valid positive trip count, saturated at
/// \c UINT_MAX.
///
/// Via \c LLVM_DEBUG, emit diagnostics that include "WARNING" when the metadata
/// is in an unexpected state as that indicates some transformation has
/// corrupted it.  If \p DbgForInit, expect the metadata to be missing.
/// Otherwise, expect the metadata to be present, and expect it to have no value
/// only if the trip count is currently inestimable from the latch branch
/// weights.
///
/// In addition, if \p EstimatedLoopInvocationWeight, then either:
/// - Set \p *EstimatedLoopInvocationWeight to the weight of the latch's branch
///   to the loop exit.
/// - Do not set it and return \c std::nullopt if the current implementation
///   cannot compute that weight (e.g., if \p L does not have a latch block that
///   controls the loop exit) or the weight is zero (because zero cannot be
///   used to compute new branch weights that reflect the estimated trip count).
///
/// TODO: Eventually, once all passes have migrated away from setting branch
/// weights to indicate estimated trip counts, this function will drop the
/// \p EstimatedLoopInvocationWeight parameter.
LLVM_ABI std::optional<unsigned>
getLoopEstimatedTripCount(Loop *L,
                          unsigned *EstimatedLoopInvocationWeight = nullptr,
                          bool DbgForInit = false);

/// Set \c llvm.loop.estimated_trip_count with the value \c *EstimatedTripCount
/// in the loop metadata of \p L, or set it without a value if
/// \c !EstimatedTripCount to indicate that \c getLoopEstimatedTripCount cannot
/// estimate the trip count from latch branch weights.  If
/// \c !EstimatedTripCount but \c getLoopEstimatedTripCount can estimate the
/// trip counts, future calls to \c getLoopEstimatedTripCount will diagnose the
/// metadata as corrupt.
///
/// In addition, if \p EstimatedLoopInvocationWeight, set the branch weight
/// metadata of \p L to reflect that \p L has an estimated
/// \c *EstimatedTripCount iterations and has \c *EstimatedLoopInvocationWeight
/// exit weight through the loop's latch.
///
/// Return false if \c llvm.loop.estimated_trip_count was already set according
/// to \p EstimatedTripCount and so was not updated.  Return false if
/// \p EstimatedLoopInvocationWeight and if branch weight metadata could not be
/// successfully updated (e.g., if \p L does not have a latch block that
/// controls the loop exit).  Otherwise, return true.
///
/// TODO: Eventually, once all passes have migrated away from setting branch
/// weights to indicate estimated trip counts, this function will drop the
/// \p EstimatedLoopInvocationWeight parameter.
LLVM_ABI bool setLoopEstimatedTripCount(
    Loop *L, std::optional<unsigned> EstimatedTripCount,
    std::optional<unsigned> EstimatedLoopInvocationWeight = std::nullopt);
>>>>>>> 13d1fbbb

/// Check inner loop (L) backedge count is known to be invariant on all
/// iterations of its outer loop. If the loop has no parent, this is trivially
/// true.
LLVM_ABI bool hasIterationCountInvariantInParent(Loop *L, ScalarEvolution &SE);

/// Helper to consistently add the set of standard passes to a loop pass's \c
/// AnalysisUsage.
///
/// All loop passes should call this as part of implementing their \c
/// getAnalysisUsage.
LLVM_ABI void getLoopAnalysisUsage(AnalysisUsage &AU);

/// Returns true if is legal to hoist or sink this instruction disregarding the
/// possible introduction of faults.  Reasoning about potential faulting
/// instructions is the responsibility of the caller since it is challenging to
/// do efficiently from within this routine.
/// \p TargetExecutesOncePerLoop is true only when it is guaranteed that the
/// target executes at most once per execution of the loop body.  This is used
/// to assess the legality of duplicating atomic loads.  Generally, this is
/// true when moving out of loop and not true when moving into loops.
/// If \p ORE is set use it to emit optimization remarks.
LLVM_ABI bool canSinkOrHoistInst(Instruction &I, AAResults *AA,
                                 DominatorTree *DT, Loop *CurLoop,
                                 MemorySSAUpdater &MSSAU,
                                 bool TargetExecutesOncePerLoop,
                                 SinkAndHoistLICMFlags &LICMFlags,
                                 OptimizationRemarkEmitter *ORE = nullptr);

/// Returns the llvm.vector.reduce intrinsic that corresponds to the recurrence
/// kind.
LLVM_ABI constexpr Intrinsic::ID getReductionIntrinsicID(RecurKind RK);

/// Returns the arithmetic instruction opcode used when expanding a reduction.
LLVM_ABI unsigned getArithmeticReductionInstruction(Intrinsic::ID RdxID);
/// Returns the reduction intrinsic id corresponding to the binary operation.
LLVM_ABI Intrinsic::ID getReductionForBinop(Instruction::BinaryOps Opc);

/// Returns the min/max intrinsic used when expanding a min/max reduction.
LLVM_ABI Intrinsic::ID getMinMaxReductionIntrinsicOp(Intrinsic::ID RdxID);

/// Returns the min/max intrinsic used when expanding a min/max reduction.
LLVM_ABI Intrinsic::ID getMinMaxReductionIntrinsicOp(RecurKind RK);

/// Returns the recurence kind used when expanding a min/max reduction.
LLVM_ABI RecurKind getMinMaxReductionRecurKind(Intrinsic::ID RdxID);

/// Returns the comparison predicate used when expanding a min/max reduction.
LLVM_ABI CmpInst::Predicate getMinMaxReductionPredicate(RecurKind RK);

/// Given information about an @llvm.vector.reduce.* intrinsic, return
/// the identity value for the reduction.
LLVM_ABI Value *getReductionIdentity(Intrinsic::ID RdxID, Type *Ty,
                                     FastMathFlags FMF);

/// Given information about an recurrence kind, return the identity
/// for the @llvm.vector.reduce.* used to generate it.
LLVM_ABI Value *getRecurrenceIdentity(RecurKind K, Type *Tp, FastMathFlags FMF);

/// Returns a Min/Max operation corresponding to MinMaxRecurrenceKind.
/// The Builder's fast-math-flags must be set to propagate the expected values.
LLVM_ABI Value *createMinMaxOp(IRBuilderBase &Builder, RecurKind RK,
                               Value *Left, Value *Right);

/// Generates an ordered vector reduction using extracts to reduce the value.
LLVM_ABI Value *getOrderedReduction(IRBuilderBase &Builder, Value *Acc,
                                    Value *Src, unsigned Op,
                                    RecurKind MinMaxKind = RecurKind::None);

/// Generates a vector reduction using shufflevectors to reduce the value.
/// Fast-math-flags are propagated using the IRBuilder's setting.
LLVM_ABI Value *getShuffleReduction(IRBuilderBase &Builder, Value *Src,
                                    unsigned Op,
                                    TargetTransformInfo::ReductionShuffle RS,
                                    RecurKind MinMaxKind = RecurKind::None);

/// Create a reduction of the given vector. The reduction operation
/// is described by the \p Opcode parameter. min/max reductions require
/// additional information supplied in \p RdxKind.
/// Fast-math-flags are propagated using the IRBuilder's setting.
LLVM_ABI Value *createSimpleReduction(IRBuilderBase &B, Value *Src,
                                      RecurKind RdxKind);
/// Overloaded function to generate vector-predication intrinsics for
/// reduction.
LLVM_ABI Value *createSimpleReduction(IRBuilderBase &B, Value *Src,
                                      RecurKind RdxKind, Value *Mask,
                                      Value *EVL);

/// Create a reduction of the given vector \p Src for a reduction of kind
/// RecurKind::AnyOf. The start value of the reduction is \p InitVal.
LLVM_ABI Value *createAnyOfReduction(IRBuilderBase &B, Value *Src,
                                     Value *InitVal, PHINode *OrigPhi);

/// Create a reduction of the given vector \p Src for a reduction of the
/// kind RecurKind::FindLastIV.
LLVM_ABI Value *createFindLastIVReduction(IRBuilderBase &B, Value *Src,
                                          RecurKind RdxKind, Value *Start,
                                          Value *Sentinel);

/// Create an ordered reduction intrinsic using the given recurrence
/// kind \p RdxKind.
LLVM_ABI Value *createOrderedReduction(IRBuilderBase &B, RecurKind RdxKind,
                                       Value *Src, Value *Start);
/// Overloaded function to generate vector-predication intrinsics for ordered
/// reduction.
LLVM_ABI Value *createOrderedReduction(IRBuilderBase &B, RecurKind RdxKind,
                                       Value *Src, Value *Start, Value *Mask,
                                       Value *EVL);

/// Get the intersection (logical and) of all of the potential IR flags
/// of each scalar operation (VL) that will be converted into a vector (I).
/// If OpValue is non-null, we only consider operations similar to OpValue
/// when intersecting.
/// Flag set: NSW, NUW (if IncludeWrapFlags is true), exact, and all of
/// fast-math.
LLVM_ABI void propagateIRFlags(Value *I, ArrayRef<Value *> VL,
                               Value *OpValue = nullptr,
                               bool IncludeWrapFlags = true);

/// Returns true if we can prove that \p S is defined and always negative in
/// loop \p L.
LLVM_ABI bool isKnownNegativeInLoop(const SCEV *S, const Loop *L,
                                    ScalarEvolution &SE);

/// Returns true if we can prove that \p S is defined and always non-negative in
/// loop \p L.
LLVM_ABI bool isKnownNonNegativeInLoop(const SCEV *S, const Loop *L,
                                       ScalarEvolution &SE);
/// Returns true if we can prove that \p S is defined and always positive in
/// loop \p L.
LLVM_ABI bool isKnownPositiveInLoop(const SCEV *S, const Loop *L,
                                    ScalarEvolution &SE);

/// Returns true if we can prove that \p S is defined and always non-positive in
/// loop \p L.
LLVM_ABI bool isKnownNonPositiveInLoop(const SCEV *S, const Loop *L,
                                       ScalarEvolution &SE);

/// Returns true if \p S is defined and never is equal to signed/unsigned max.
LLVM_ABI bool cannotBeMaxInLoop(const SCEV *S, const Loop *L,
                                ScalarEvolution &SE, bool Signed);

/// Returns true if \p S is defined and never is equal to signed/unsigned min.
LLVM_ABI bool cannotBeMinInLoop(const SCEV *S, const Loop *L,
                                ScalarEvolution &SE, bool Signed);

enum ReplaceExitVal {
  NeverRepl,
  OnlyCheapRepl,
  NoHardUse,
  UnusedIndVarInLoop,
  AlwaysRepl
};

/// If the final value of any expressions that are recurrent in the loop can
/// be computed, substitute the exit values from the loop into any instructions
/// outside of the loop that use the final values of the current expressions.
/// Return the number of loop exit values that have been replaced, and the
/// corresponding phi node will be added to DeadInsts.
LLVM_ABI int rewriteLoopExitValues(Loop *L, LoopInfo *LI,
                                   TargetLibraryInfo *TLI, ScalarEvolution *SE,
                                   const TargetTransformInfo *TTI,
                                   SCEVExpander &Rewriter, DominatorTree *DT,
                                   ReplaceExitVal ReplaceExitValue,
                                   SmallVector<WeakTrackingVH, 16> &DeadInsts);

/// Set weights for \p UnrolledLoop and \p RemainderLoop based on weights for
/// \p OrigLoop and the following distribution of \p OrigLoop iteration among \p
/// UnrolledLoop and \p RemainderLoop. \p UnrolledLoop receives weights that
/// reflect TC/UF iterations, and \p RemainderLoop receives weights that reflect
/// the remaining TC%UF iterations.
///
/// Note that \p OrigLoop may be equal to either \p UnrolledLoop or \p
/// RemainderLoop in which case weights for \p OrigLoop are updated accordingly.
/// Note also behavior is undefined if \p UnrolledLoop and \p RemainderLoop are
/// equal. \p UF must be greater than zero.
/// If \p OrigLoop has no profile info associated nothing happens.
///
/// This utility may be useful for such optimizations as unroller and
/// vectorizer as it's typical transformation for them.
LLVM_ABI void setProfileInfoAfterUnrolling(Loop *OrigLoop, Loop *UnrolledLoop,
                                           Loop *RemainderLoop, uint64_t UF);

/// Utility that implements appending of loops onto a worklist given a range.
/// We want to process loops in postorder, but the worklist is a LIFO data
/// structure, so we append to it in *reverse* postorder.
/// For trees, a preorder traversal is a viable reverse postorder, so we
/// actually append using a preorder walk algorithm.
template <typename RangeT>
LLVM_TEMPLATE_ABI void
appendLoopsToWorklist(RangeT &&, SmallPriorityWorklist<Loop *, 4> &);
/// Utility that implements appending of loops onto a worklist given a range.
/// It has the same behavior as appendLoopsToWorklist, but assumes the range of
/// loops has already been reversed, so it processes loops in the given order.
template <typename RangeT>
void appendReversedLoopsToWorklist(RangeT &&,
                                   SmallPriorityWorklist<Loop *, 4> &);

extern template LLVM_TEMPLATE_ABI void
appendLoopsToWorklist<ArrayRef<Loop *> &>(
    ArrayRef<Loop *> &Loops, SmallPriorityWorklist<Loop *, 4> &Worklist);

extern template LLVM_TEMPLATE_ABI void
appendLoopsToWorklist<Loop &>(Loop &L,
                              SmallPriorityWorklist<Loop *, 4> &Worklist);

/// Utility that implements appending of loops onto a worklist given LoopInfo.
/// Calls the templated utility taking a Range of loops, handing it the Loops
/// in LoopInfo, iterated in reverse. This is because the loops are stored in
/// RPO w.r.t. the control flow graph in LoopInfo. For the purpose of unrolling,
/// loop deletion, and LICM, we largely want to work forward across the CFG so
/// that we visit defs before uses and can propagate simplifications from one
/// loop nest into the next. Calls appendReversedLoopsToWorklist with the
/// already reversed loops in LI.
/// FIXME: Consider changing the order in LoopInfo.
LLVM_ABI void appendLoopsToWorklist(LoopInfo &,
                                    SmallPriorityWorklist<Loop *, 4> &);

/// Recursively clone the specified loop and all of its children,
/// mapping the blocks with the specified map.
LLVM_ABI Loop *cloneLoop(Loop *L, Loop *PL, ValueToValueMapTy &VM, LoopInfo *LI,
                         LPPassManager *LPM);

/// Add code that checks at runtime if the accessed arrays in \p PointerChecks
/// overlap. Returns the final comparator value or NULL if no check is needed.
LLVM_ABI Value *
addRuntimeChecks(Instruction *Loc, Loop *TheLoop,
                 const SmallVectorImpl<RuntimePointerCheck> &PointerChecks,
                 SCEVExpander &Expander, bool HoistRuntimeChecks = false);

LLVM_ABI Value *addDiffRuntimeChecks(
    Instruction *Loc, ArrayRef<PointerDiffInfo> Checks, SCEVExpander &Expander,
    function_ref<Value *(IRBuilderBase &, unsigned)> GetVF, unsigned IC);

/// Struct to hold information about a partially invariant condition.
struct IVConditionInfo {
  /// Instructions that need to be duplicated and checked for the unswitching
  /// condition.
  SmallVector<Instruction *> InstToDuplicate;

  /// Constant to indicate for which value the condition is invariant.
  Constant *KnownValue = nullptr;

  /// True if the partially invariant path is no-op (=does not have any
  /// side-effects and no loop value is used outside the loop).
  bool PathIsNoop = true;

  /// If the partially invariant path reaches a single exit block, ExitForPath
  /// is set to that block. Otherwise it is nullptr.
  BasicBlock *ExitForPath = nullptr;
};

/// Check if the loop header has a conditional branch that is not
/// loop-invariant, because it involves load instructions. If all paths from
/// either the true or false successor to the header or loop exists do not
/// modify the memory feeding the condition, perform 'partial unswitching'. That
/// is, duplicate the instructions feeding the condition in the pre-header. Then
/// unswitch on the duplicated condition. The condition is now known in the
/// unswitched version for the 'invariant' path through the original loop.
///
/// If the branch condition of the header is partially invariant, return a pair
/// containing the instructions to duplicate and a boolean Constant to update
/// the condition in the loops created for the true or false successors.
LLVM_ABI std::optional<IVConditionInfo>
hasPartialIVCondition(const Loop &L, unsigned MSSAThreshold,
                      const MemorySSA &MSSA, AAResults &AA);

} // end namespace llvm

#endif // LLVM_TRANSFORMS_UTILS_LOOPUTILS_H<|MERGE_RESOLUTION|>--- conflicted
+++ resolved
@@ -316,39 +316,6 @@
 LLVM_ABI TransformationMode hasLICMVersioningTransformation(const Loop *L);
 /// @}
 
-<<<<<<< HEAD
-/// Set input string into loop metadata by keeping other values intact.
-/// If the string is already in loop metadata update value if it is
-/// different.
-LLVM_ABI void addStringMetadataToLoop(Loop *TheLoop, const char *MDString,
-                                      unsigned V = 0);
-
-/// Returns a loop's estimated trip count based on
-/// llvm.loop.estimated_trip_count metadata or, if none, branch weight metadata.
-/// In addition if \p EstimatedLoopInvocationWeight is not null it is
-/// initialized with weight of loop's latch leading to the exit.
-/// Returns a valid positive trip count, saturated at UINT_MAX, or std::nullopt
-/// when a meaningful estimate cannot be made.
-LLVM_ABI std::optional<unsigned>
-getLoopEstimatedTripCount(Loop *L,
-                          unsigned *EstimatedLoopInvocationWeight = nullptr);
-
-/// Set a loop's llvm.loop.estimated_trip_count metadata and, if \p
-/// EstimatedLoopInvocationWeight, branch weight metadata to reflect that loop
-/// has \p EstimatedTripCount iterations and \p EstimatedLoopInvocationWeight
-/// exit weight through latch. Returns true if metadata is successfully updated,
-/// false otherwise. Note that loop must have a latch block which controls loop
-/// exit in order to succeed.
-///
-/// The use case for not setting branch weight metadata is when the original
-/// branch weight metadata is correct for computing block frequencies but the
-/// trip count has changed due to a loop transformation.  The branch weight
-/// metadata cannot be adjusted to reflect the new trip count, so we store the
-/// new trip count separately.
-LLVM_ABI bool setLoopEstimatedTripCount(
-    Loop *L, unsigned EstimatedTripCount,
-    std::optional<unsigned> EstimatedLoopInvocationWeight);
-=======
 /// Set the string \p MDString into the loop metadata of \p TheLoop while
 /// keeping other loop metadata intact.  Set \p *V as its value, or set it
 /// without a value if \p V is \c std::nullopt to indicate the value is unknown.
@@ -416,7 +383,6 @@
 LLVM_ABI bool setLoopEstimatedTripCount(
     Loop *L, std::optional<unsigned> EstimatedTripCount,
     std::optional<unsigned> EstimatedLoopInvocationWeight = std::nullopt);
->>>>>>> 13d1fbbb
 
 /// Check inner loop (L) backedge count is known to be invariant on all
 /// iterations of its outer loop. If the loop has no parent, this is trivially
