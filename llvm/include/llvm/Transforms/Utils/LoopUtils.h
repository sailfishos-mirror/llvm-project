--- conflicted
+++ resolved
@@ -333,7 +333,6 @@
 getLoopEstimatedTripCount(Loop *L,
                           unsigned *EstimatedLoopInvocationWeight = nullptr);
 
-<<<<<<< HEAD
 /// Set a loop's llvm.loop.estimated_trip_count metadata and, if \p
 /// EstimatedLoopInvocationWeight, branch weight metadata to reflect that loop
 /// has \p EstimatedTripCount iterations and \p EstimatedLoopInvocationWeight
@@ -346,18 +345,9 @@
 /// trip count has changed due to a loop transformation.  The branch weight
 /// metadata cannot be adjusted to reflect the new trip count, so we store the
 /// new trip count separately.
-bool setLoopEstimatedTripCount(
+LLVM_ABI bool setLoopEstimatedTripCount(
     Loop *L, unsigned EstimatedTripCount,
     std::optional<unsigned> EstimatedLoopInvocationWeight);
-=======
-/// Set a loop's branch weight metadata to reflect that loop has \p
-/// EstimatedTripCount iterations and \p EstimatedLoopInvocationWeight exits
-/// through latch. Returns true if metadata is successfully updated, false
-/// otherwise. Note that loop must have a latch block which controls loop exit
-/// in order to succeed.
-LLVM_ABI bool setLoopEstimatedTripCount(Loop *L, unsigned EstimatedTripCount,
-                                        unsigned EstimatedLoopInvocationWeight);
->>>>>>> 9630d7cb
 
 /// Check inner loop (L) backedge count is known to be invariant on all
 /// iterations of its outer loop. If the loop has no parent, this is trivially
