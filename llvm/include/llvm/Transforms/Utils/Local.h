--- conflicted
+++ resolved
@@ -182,11 +182,8 @@
 LLVM_ABI bool EliminateDuplicatePHINodes(BasicBlock *BB,
                                          SmallPtrSetImpl<PHINode *> &ToRemove);
 
-<<<<<<< HEAD
-=======
 /// Returns whether it is allowed and beneficial for optimizations to transform
 /// phi(load(ptr)) into load(phi(ptr)) or a similar transformation for stores.
->>>>>>> 3c357436
 bool shouldFoldLoadStoreWithPointerOperandThroughPhi(const Value *Ptr);
 
 /// This function is used to do simplification of a CFG.  For example, it
