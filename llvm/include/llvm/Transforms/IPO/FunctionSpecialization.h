--- conflicted
+++ resolved
@@ -180,19 +180,11 @@
     return Solver.isBlockExecutable(BB) && !DeadBlocks.contains(BB);
   }
 
-<<<<<<< HEAD
-  Cost getCodeSizeSavingsForArg(Argument *A, Constant *C);
-
-  Cost getCodeSizeSavingsFromPendingPHIs();
-
-  Cost getLatencySavingsForKnownConstants();
-=======
   LLVM_ABI Cost getCodeSizeSavingsForArg(Argument *A, Constant *C);
 
   LLVM_ABI Cost getCodeSizeSavingsFromPendingPHIs();
 
   LLVM_ABI Cost getLatencySavingsForKnownConstants();
->>>>>>> eb0f1dc0
 
 private:
   friend class InstVisitor<InstCostVisitor, Constant *>;
