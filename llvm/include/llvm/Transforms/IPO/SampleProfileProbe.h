//===- Transforms/IPO/SampleProfileProbe.h ----------*- C++ -*-===//
//
// Part of the LLVM Project, under the Apache License v2.0 with LLVM Exceptions.
// See https://llvm.org/LICENSE.txt for license information.
// SPDX-License-Identifier: Apache-2.0 WITH LLVM-exception
//
//===----------------------------------------------------------------------===//
//
/// \file
/// This file provides the interface for the pseudo probe implementation for
/// AutoFDO.
//
//===----------------------------------------------------------------------===//

#ifndef LLVM_TRANSFORMS_IPO_SAMPLEPROFILEPROBE_H
#define LLVM_TRANSFORMS_IPO_SAMPLEPROFILEPROBE_H

#include "llvm/Analysis/LazyCallGraph.h"
#include "llvm/IR/PassInstrumentation.h"
#include "llvm/IR/PassManager.h"
#include "llvm/ProfileData/SampleProf.h"
#include "llvm/Support/Compiler.h"
#include <unordered_map>

namespace llvm {
class BasicBlock;
class Function;
class Instruction;
class Loop;
class PassInstrumentationCallbacks;
class TargetMachine;

class Module;

using namespace sampleprof;
using BlockIdMap = std::unordered_map<BasicBlock *, uint32_t>;
using InstructionIdMap = std::unordered_map<Instruction *, uint32_t>;
// Map from tuples of Probe id and inline stack hash code to distribution
// factors.
using ProbeFactorMap = std::unordered_map<std::pair<uint64_t, uint64_t>, float,
                                          pair_hash<uint64_t, uint64_t>>;
using FuncProbeFactorMap = StringMap<ProbeFactorMap>;


// A pseudo probe verifier that can be run after each IR passes to detect the
// violation of updating probe factors. In principle, the sum of distribution
// factor for a probe should be identical before and after a pass. For a
// function pass, the factor sum for a probe would be typically 100%.
class PseudoProbeVerifier {
public:
  LLVM_ABI void registerCallbacks(PassInstrumentationCallbacks &PIC);

  // Implementation of pass instrumentation callbacks for new pass manager.
  LLVM_ABI void runAfterPass(StringRef PassID, Any IR);

private:
  // Allow a little bias due the rounding to integral factors.
  constexpr static float DistributionFactorVariance = 0.02f;
  // Distribution factors from last pass.
  FuncProbeFactorMap FunctionProbeFactors;

  void collectProbeFactors(const BasicBlock *BB, ProbeFactorMap &ProbeFactors);
  void runAfterPass(const Module *M);
  void runAfterPass(const LazyCallGraph::SCC *C);
  void runAfterPass(const Function *F);
  void runAfterPass(const Loop *L);
  bool shouldVerifyFunction(const Function *F);
  void verifyProbeFactors(const Function *F,
                          const ProbeFactorMap &ProbeFactors);
};

/// Sample profile pseudo prober.
///
/// Insert pseudo probes for block sampling and value sampling.
class SampleProfileProber {
public:
  // Give an empty module id when the prober is not used for instrumentation.
<<<<<<< HEAD
  SampleProfileProber(Function &F);
  void instrumentOneFunc(Function &F, TargetMachine *TM);
=======
  LLVM_ABI SampleProfileProber(Function &F);
  LLVM_ABI void instrumentOneFunc(Function &F, TargetMachine *TM);
>>>>>>> 4084ffcf

private:
  Function *getFunction() const { return F; }
  uint64_t getFunctionHash() const { return FunctionHash; }
  uint32_t getBlockId(const BasicBlock *BB) const;
  uint32_t getCallsiteId(const Instruction *Call) const;
  void findUnreachableBlocks(DenseSet<BasicBlock *> &BlocksToIgnore);
  void findInvokeNormalDests(DenseSet<BasicBlock *> &InvokeNormalDests);
  void computeBlocksToIgnore(DenseSet<BasicBlock *> &BlocksToIgnore,
                             DenseSet<BasicBlock *> &BlocksAndCallsToIgnore);
  const Instruction *
  getOriginalTerminator(const BasicBlock *Head,
                        const DenseSet<BasicBlock *> &BlocksToIgnore);
  void computeCFGHash(const DenseSet<BasicBlock *> &BlocksToIgnore);
  void computeProbeId(const DenseSet<BasicBlock *> &BlocksToIgnore,
                      const DenseSet<BasicBlock *> &BlocksAndCallsToIgnore);

  Function *F;

  /// The current module ID that is used to name a static object as a comdat
  /// group.
  std::string CurModuleUniqueId;

  /// A CFG hash code used to identify a function code changes.
  uint64_t FunctionHash;

  /// Map basic blocks to the their pseudo probe ids.
  BlockIdMap BlockProbeIds;

  /// Map indirect calls to the their pseudo probe ids.
  InstructionIdMap CallProbeIds;

  /// The ID of the last probe, Can be used to number a new probe.
  uint32_t LastProbeId;
};

class SampleProfileProbePass : public PassInfoMixin<SampleProfileProbePass> {
  TargetMachine *TM;

public:
  SampleProfileProbePass(TargetMachine *TM) : TM(TM) {}
  LLVM_ABI PreservedAnalyses run(Module &M, ModuleAnalysisManager &AM);
};

// Pseudo probe distribution factor updater.
// Sample profile annotation can happen in both LTO prelink and postlink. The
// postlink-time re-annotation can degrade profile quality because of prelink
// code duplication transformation, such as loop unrolling, jump threading,
// indirect call promotion etc. As such, samples corresponding to a source
// location may be aggregated multiple times in postlink. With a concept of
// distribution factor for pseudo probes, samples can be distributed among
// duplicated probes reasonable based on the assumption that optimizations
// duplicating code well-maintain the branch frequency information (BFI). This
// pass updates distribution factors for each pseudo probe at the end of the
// prelink pipeline, to reflect an estimated portion of the real execution
// count.
class PseudoProbeUpdatePass : public PassInfoMixin<PseudoProbeUpdatePass> {
  void runOnFunction(Function &F, FunctionAnalysisManager &FAM);

public:
  PseudoProbeUpdatePass() = default;
  LLVM_ABI PreservedAnalyses run(Module &M, ModuleAnalysisManager &AM);
};

} // end namespace llvm
#endif // LLVM_TRANSFORMS_IPO_SAMPLEPROFILEPROBE_H<|MERGE_RESOLUTION|>--- conflicted
+++ resolved
@@ -75,13 +75,8 @@
 class SampleProfileProber {
 public:
   // Give an empty module id when the prober is not used for instrumentation.
-<<<<<<< HEAD
-  SampleProfileProber(Function &F);
-  void instrumentOneFunc(Function &F, TargetMachine *TM);
-=======
   LLVM_ABI SampleProfileProber(Function &F);
   LLVM_ABI void instrumentOneFunc(Function &F, TargetMachine *TM);
->>>>>>> 4084ffcf
 
 private:
   Function *getFunction() const { return F; }
