//===- Constant.h -----------------------------------------------*- C++ -*-===//
//
// Part of the LLVM Project, under the Apache License v2.0 with LLVM Exceptions.
// See https://llvm.org/LICENSE.txt for license information.
// SPDX-License-Identifier: Apache-2.0 WITH LLVM-exception
//
//===----------------------------------------------------------------------===//

#ifndef LLVM_SANDBOXIR_CONSTANT_H
#define LLVM_SANDBOXIR_CONSTANT_H

#include "llvm/IR/BasicBlock.h"
#include "llvm/IR/Constant.h"
#include "llvm/IR/Constants.h"
#include "llvm/IR/GlobalAlias.h"
#include "llvm/IR/GlobalIFunc.h"
#include "llvm/IR/GlobalObject.h"
#include "llvm/IR/GlobalValue.h"
#include "llvm/IR/GlobalVariable.h"
#include "llvm/SandboxIR/Argument.h"
#include "llvm/SandboxIR/BasicBlock.h"
#include "llvm/SandboxIR/Context.h"
#include "llvm/SandboxIR/Type.h"
#include "llvm/SandboxIR/User.h"
#include "llvm/Support/Compiler.h"

namespace llvm::sandboxir {

class BasicBlock;
class Function;

class Constant : public sandboxir::User {
protected:
  Constant(llvm::Constant *C, sandboxir::Context &SBCtx)
      : sandboxir::User(ClassID::Constant, C, SBCtx) {}
  Constant(ClassID ID, llvm::Constant *C, sandboxir::Context &SBCtx)
      : sandboxir::User(ID, C, SBCtx) {}
  friend class ConstantInt; // For constructor.
  friend class Function;    // For constructor
  friend class Context;     // For constructor.
  Use getOperandUseInternal(unsigned OpIdx, bool Verify) const override {
    return getOperandUseDefault(OpIdx, Verify);
  }

public:
  /// For isa/dyn_cast.
  static bool classof(const sandboxir::Value *From) {
    switch (From->getSubclassID()) {
#define DEF_CONST(ID, CLASS) case ClassID::ID:
#include "llvm/SandboxIR/Values.def"
      return true;
    default:
      return false;
    }
  }
  sandboxir::Context &getParent() const { return getContext(); }
  unsigned getUseOperandNo(const Use &Use) const override {
    return getUseOperandNoDefault(Use);
  }
#ifndef NDEBUG
  void verify() const override {
    assert(isa<llvm::Constant>(Val) && "Expected Constant!");
  }
  void dumpOS(raw_ostream &OS) const override;
#endif
};

// TODO: This should inherit from ConstantData.
class ConstantInt : public Constant {
  ConstantInt(llvm::ConstantInt *C, Context &Ctx)
      : Constant(ClassID::ConstantInt, C, Ctx) {}
  friend class Context; // For constructor.

  Use getOperandUseInternal(unsigned OpIdx, bool Verify) const final {
    llvm_unreachable("ConstantInt has no operands!");
  }

public:
  LLVM_ABI static ConstantInt *getTrue(Context &Ctx);
  LLVM_ABI static ConstantInt *getFalse(Context &Ctx);
  LLVM_ABI static ConstantInt *getBool(Context &Ctx, bool V);
  LLVM_ABI static Constant *getTrue(Type *Ty);
  LLVM_ABI static Constant *getFalse(Type *Ty);
  LLVM_ABI static Constant *getBool(Type *Ty, bool V);

  /// If Ty is a vector type, return a Constant with a splat of the given
  /// value. Otherwise return a ConstantInt for the given value.
  LLVM_ABI static ConstantInt *get(Type *Ty, uint64_t V, bool IsSigned = false);

  /// Return a ConstantInt with the specified integer value for the specified
  /// type. If the type is wider than 64 bits, the value will be zero-extended
  /// to fit the type, unless IsSigned is true, in which case the value will
  /// be interpreted as a 64-bit signed integer and sign-extended to fit
  /// the type.
  /// Get a ConstantInt for a specific value.
  LLVM_ABI static ConstantInt *get(IntegerType *Ty, uint64_t V,
                                   bool IsSigned = false);

  /// Return a ConstantInt with the specified value for the specified type. The
  /// value V will be canonicalized to a an unsigned APInt. Accessing it with
  /// either getSExtValue() or getZExtValue() will yield a correctly sized and
  /// signed value for the type Ty.
  /// Get a ConstantInt for a specific signed value.
  LLVM_ABI static ConstantInt *getSigned(IntegerType *Ty, int64_t V);
  LLVM_ABI static Constant *getSigned(Type *Ty, int64_t V);

  /// Return a ConstantInt with the specified value and an implied Type. The
  /// type is the integer type that corresponds to the bit width of the value.
  LLVM_ABI static ConstantInt *get(Context &Ctx, const APInt &V);

  /// Return a ConstantInt constructed from the string strStart with the given
  /// radix.
  LLVM_ABI static ConstantInt *get(IntegerType *Ty, StringRef Str,
                                   uint8_t Radix);

  /// If Ty is a vector type, return a Constant with a splat of the given
  /// value. Otherwise return a ConstantInt for the given value.
  LLVM_ABI static Constant *get(Type *Ty, const APInt &V);

  /// Return the constant as an APInt value reference. This allows clients to
  /// obtain a full-precision copy of the value.
  /// Return the constant's value.
  inline const APInt &getValue() const {
    return cast<llvm::ConstantInt>(Val)->getValue();
  }

  /// getBitWidth - Return the scalar bitwidth of this constant.
  unsigned getBitWidth() const {
    return cast<llvm::ConstantInt>(Val)->getBitWidth();
  }
  /// Return the constant as a 64-bit unsigned integer value after it
  /// has been zero extended as appropriate for the type of this constant. Note
  /// that this method can assert if the value does not fit in 64 bits.
  /// Return the zero extended value.
  inline uint64_t getZExtValue() const {
    return cast<llvm::ConstantInt>(Val)->getZExtValue();
  }

  /// Return the constant as a 64-bit integer value after it has been sign
  /// extended as appropriate for the type of this constant. Note that
  /// this method can assert if the value does not fit in 64 bits.
  /// Return the sign extended value.
  inline int64_t getSExtValue() const {
    return cast<llvm::ConstantInt>(Val)->getSExtValue();
  }

  /// Return the constant as an llvm::MaybeAlign.
  /// Note that this method can assert if the value does not fit in 64 bits or
  /// is not a power of two.
  inline MaybeAlign getMaybeAlignValue() const {
    return cast<llvm::ConstantInt>(Val)->getMaybeAlignValue();
  }

  /// Return the constant as an llvm::Align, interpreting `0` as `Align(1)`.
  /// Note that this method can assert if the value does not fit in 64 bits or
  /// is not a power of two.
  inline Align getAlignValue() const {
    return cast<llvm::ConstantInt>(Val)->getAlignValue();
  }

  /// A helper method that can be used to determine if the constant contained
  /// within is equal to a constant.  This only works for very small values,
  /// because this is all that can be represented with all types.
  /// Determine if this constant's value is same as an unsigned char.
  bool equalsInt(uint64_t V) const {
    return cast<llvm::ConstantInt>(Val)->equalsInt(V);
  }

  /// Variant of the getType() method to always return an IntegerType, which
  /// reduces the amount of casting needed in parts of the compiler.
  LLVM_ABI IntegerType *getIntegerType() const;

  /// This static method returns true if the type Ty is big enough to
  /// represent the value V. This can be used to avoid having the get method
  /// assert when V is larger than Ty can represent. Note that there are two
  /// versions of this method, one for unsigned and one for signed integers.
  /// Although ConstantInt canonicalizes everything to an unsigned integer,
  /// the signed version avoids callers having to convert a signed quantity
  /// to the appropriate unsigned type before calling the method.
  /// @returns true if V is a valid value for type Ty
  /// Determine if the value is in range for the given type.
  LLVM_ABI static bool isValueValidForType(Type *Ty, uint64_t V);
  LLVM_ABI static bool isValueValidForType(Type *Ty, int64_t V);

  bool isNegative() const { return cast<llvm::ConstantInt>(Val)->isNegative(); }

  /// This is just a convenience method to make client code smaller for a
  /// common code. It also correctly performs the comparison without the
  /// potential for an assertion from getZExtValue().
  bool isZero() const { return cast<llvm::ConstantInt>(Val)->isZero(); }

  /// This is just a convenience method to make client code smaller for a
  /// common case. It also correctly performs the comparison without the
  /// potential for an assertion from getZExtValue().
  /// Determine if the value is one.
  bool isOne() const { return cast<llvm::ConstantInt>(Val)->isOne(); }

  /// This function will return true iff every bit in this constant is set
  /// to true.
  /// @returns true iff this constant's bits are all set to true.
  /// Determine if the value is all ones.
  bool isMinusOne() const { return cast<llvm::ConstantInt>(Val)->isMinusOne(); }

  /// This function will return true iff this constant represents the largest
  /// value that may be represented by the constant's type.
  /// @returns true iff this is the largest value that may be represented
  /// by this type.
  /// Determine if the value is maximal.
  bool isMaxValue(bool IsSigned) const {
    return cast<llvm::ConstantInt>(Val)->isMaxValue(IsSigned);
  }

  /// This function will return true iff this constant represents the smallest
  /// value that may be represented by this constant's type.
  /// @returns true if this is the smallest value that may be represented by
  /// this type.
  /// Determine if the value is minimal.
  bool isMinValue(bool IsSigned) const {
    return cast<llvm::ConstantInt>(Val)->isMinValue(IsSigned);
  }

  /// This function will return true iff this constant represents a value with
  /// active bits bigger than 64 bits or a value greater than the given uint64_t
  /// value.
  /// @returns true iff this constant is greater or equal to the given number.
  /// Determine if the value is greater or equal to the given number.
  bool uge(uint64_t Num) const {
    return cast<llvm::ConstantInt>(Val)->uge(Num);
  }

  /// getLimitedValue - If the value is smaller than the specified limit,
  /// return it, otherwise return the limit value.  This causes the value
  /// to saturate to the limit.
  /// @returns the min of the value of the constant and the specified value
  /// Get the constant's value with a saturation limit
  uint64_t getLimitedValue(uint64_t Limit = ~0ULL) const {
    return cast<llvm::ConstantInt>(Val)->getLimitedValue(Limit);
  }

  /// For isa/dyn_cast.
  static bool classof(const sandboxir::Value *From) {
    return From->getSubclassID() == ClassID::ConstantInt;
  }
  unsigned getUseOperandNo(const Use &Use) const override {
    llvm_unreachable("ConstantInt has no operands!");
  }
#ifndef NDEBUG
  void verify() const override {
    assert(isa<llvm::ConstantInt>(Val) && "Expected a ConstantInst!");
  }
  void dumpOS(raw_ostream &OS) const override {
    dumpCommonPrefix(OS);
    dumpCommonSuffix(OS);
  }
#endif
};

// TODO: This should inherit from ConstantData.
class ConstantFP final : public Constant {
  ConstantFP(llvm::ConstantFP *C, Context &Ctx)
      : Constant(ClassID::ConstantFP, C, Ctx) {}
  friend class Context; // For constructor.

public:
  /// This returns a ConstantFP, or a vector containing a splat of a ConstantFP,
  /// for the specified value in the specified type. This should only be used
  /// for simple constant values like 2.0/1.0 etc, that are known-valid both as
  /// host double and as the target format.
  LLVM_ABI static Constant *get(Type *Ty, double V);

  /// If Ty is a vector type, return a Constant with a splat of the given
  /// value. Otherwise return a ConstantFP for the given value.
  LLVM_ABI static Constant *get(Type *Ty, const APFloat &V);

  LLVM_ABI static Constant *get(Type *Ty, StringRef Str);

  LLVM_ABI static ConstantFP *get(const APFloat &V, Context &Ctx);

  LLVM_ABI static Constant *getNaN(Type *Ty, bool Negative = false,
                                   uint64_t Payload = 0);
  LLVM_ABI static Constant *getQNaN(Type *Ty, bool Negative = false,
                                    APInt *Payload = nullptr);
  LLVM_ABI static Constant *getSNaN(Type *Ty, bool Negative = false,
                                    APInt *Payload = nullptr);
  LLVM_ABI static Constant *getZero(Type *Ty, bool Negative = false);

  LLVM_ABI static Constant *getNegativeZero(Type *Ty);
  LLVM_ABI static Constant *getInfinity(Type *Ty, bool Negative = false);

  /// Return true if Ty is big enough to represent V.
  LLVM_ABI static bool isValueValidForType(Type *Ty, const APFloat &V);

  inline const APFloat &getValueAPF() const {
    return cast<llvm::ConstantFP>(Val)->getValueAPF();
  }
  inline const APFloat &getValue() const {
    return cast<llvm::ConstantFP>(Val)->getValue();
  }

  /// Return true if the value is positive or negative zero.
  bool isZero() const { return cast<llvm::ConstantFP>(Val)->isZero(); }

  /// Return true if the sign bit is set.
  bool isNegative() const { return cast<llvm::ConstantFP>(Val)->isNegative(); }

  /// Return true if the value is infinity
  bool isInfinity() const { return cast<llvm::ConstantFP>(Val)->isInfinity(); }

  /// Return true if the value is a NaN.
  bool isNaN() const { return cast<llvm::ConstantFP>(Val)->isNaN(); }

  /// We don't rely on operator== working on double values, as it returns true
  /// for things that are clearly not equal, like -0.0 and 0.0.
  /// As such, this method can be used to do an exact bit-for-bit comparison of
  /// two floating point values.  The version with a double operand is retained
  /// because it's so convenient to write isExactlyValue(2.0), but please use
  /// it only for simple constants.
  bool isExactlyValue(const APFloat &V) const {
    return cast<llvm::ConstantFP>(Val)->isExactlyValue(V);
  }

  bool isExactlyValue(double V) const {
    return cast<llvm::ConstantFP>(Val)->isExactlyValue(V);
  }

  /// For isa/dyn_cast.
  static bool classof(const sandboxir::Value *From) {
    return From->getSubclassID() == ClassID::ConstantFP;
  }

  // TODO: Better name: getOperandNo(const Use&). Should be private.
  unsigned getUseOperandNo(const Use &Use) const final {
    llvm_unreachable("ConstantFP has no operands!");
  }
#ifndef NDEBUG
  void verify() const override {
    assert(isa<llvm::ConstantFP>(Val) && "Expected a ConstantFP!");
  }
  void dumpOS(raw_ostream &OS) const override {
    dumpCommonPrefix(OS);
    dumpCommonSuffix(OS);
  }
#endif
};

/// Base class for aggregate constants (with operands).
class ConstantAggregate : public Constant {
protected:
  ConstantAggregate(ClassID ID, llvm::Constant *C, Context &Ctx)
      : Constant(ID, C, Ctx) {}

public:
  /// For isa/dyn_cast.
  static bool classof(const sandboxir::Value *From) {
    auto ID = From->getSubclassID();
    return ID == ClassID::ConstantVector || ID == ClassID::ConstantStruct ||
           ID == ClassID::ConstantArray;
  }
};

class ConstantArray final : public ConstantAggregate {
  ConstantArray(llvm::ConstantArray *C, Context &Ctx)
      : ConstantAggregate(ClassID::ConstantArray, C, Ctx) {}
  friend class Context; // For constructor.

public:
  LLVM_ABI static Constant *get(ArrayType *T, ArrayRef<Constant *> V);
  LLVM_ABI ArrayType *getType() const;

  // TODO: Missing functions: getType(), getTypeForElements(), getAnon(), get().

  /// For isa/dyn_cast.
  static bool classof(const Value *From) {
    return From->getSubclassID() == ClassID::ConstantArray;
  }
};

class ConstantStruct final : public ConstantAggregate {
  ConstantStruct(llvm::ConstantStruct *C, Context &Ctx)
      : ConstantAggregate(ClassID::ConstantStruct, C, Ctx) {}
  friend class Context; // For constructor.

public:
  LLVM_ABI static Constant *get(StructType *T, ArrayRef<Constant *> V);

  template <typename... Csts>
  static std::enable_if_t<are_base_of<Constant, Csts...>::value, Constant *>
  get(StructType *T, Csts *...Vs) {
    return get(T, ArrayRef<Constant *>({Vs...}));
  }
  /// Return an anonymous struct that has the specified elements.
  /// If the struct is possibly empty, then you must specify a context.
  static Constant *getAnon(ArrayRef<Constant *> V, bool Packed = false) {
    return get(getTypeForElements(V, Packed), V);
  }
  static Constant *getAnon(Context &Ctx, ArrayRef<Constant *> V,
                           bool Packed = false) {
    return get(getTypeForElements(Ctx, V, Packed), V);
  }
  /// This version of the method allows an empty list.
  LLVM_ABI static StructType *
  getTypeForElements(Context &Ctx, ArrayRef<Constant *> V, bool Packed = false);
  /// Return an anonymous struct type to use for a constant with the specified
  /// set of elements. The list must not be empty.
  static StructType *getTypeForElements(ArrayRef<Constant *> V,
                                        bool Packed = false) {
    assert(!V.empty() &&
           "ConstantStruct::getTypeForElements cannot be called on empty list");
    return getTypeForElements(V[0]->getContext(), V, Packed);
  }

  /// Specialization - reduce amount of casting.
  inline StructType *getType() const {
    return cast<StructType>(Value::getType());
  }

  /// For isa/dyn_cast.
  static bool classof(const Value *From) {
    return From->getSubclassID() == ClassID::ConstantStruct;
  }
};

class ConstantVector final : public ConstantAggregate {
  ConstantVector(llvm::ConstantVector *C, Context &Ctx)
      : ConstantAggregate(ClassID::ConstantVector, C, Ctx) {}
  friend class Context; // For constructor.

public:
  LLVM_ABI static Constant *get(ArrayRef<Constant *> V);
  /// Return a ConstantVector with the specified constant in each element.
  /// Note that this might not return an instance of ConstantVector
  LLVM_ABI static Constant *getSplat(ElementCount EC, Constant *Elt);
  /// Specialize the getType() method to always return a FixedVectorType,
  /// which reduces the amount of casting needed in parts of the compiler.
  inline FixedVectorType *getType() const {
    return cast<FixedVectorType>(Value::getType());
  }
  /// If all elements of the vector constant have the same value, return that
  /// value. Otherwise, return nullptr. Ignore poison elements by setting
  /// AllowPoison to true.
  LLVM_ABI Constant *getSplatValue(bool AllowPoison = false) const;

  /// For isa/dyn_cast.
  static bool classof(const Value *From) {
    return From->getSubclassID() == ClassID::ConstantVector;
  }
};

// TODO: Inherit from ConstantData.
class ConstantAggregateZero final : public Constant {
  ConstantAggregateZero(llvm::ConstantAggregateZero *C, Context &Ctx)
      : Constant(ClassID::ConstantAggregateZero, C, Ctx) {}
  friend class Context; // For constructor.

public:
  LLVM_ABI static ConstantAggregateZero *get(Type *Ty);
  /// If this CAZ has array or vector type, return a zero with the right element
  /// type.
  LLVM_ABI Constant *getSequentialElement() const;
  /// If this CAZ has struct type, return a zero with the right element type for
  /// the specified element.
  LLVM_ABI Constant *getStructElement(unsigned Elt) const;
  /// Return a zero of the right value for the specified GEP index if we can,
  /// otherwise return null (e.g. if C is a ConstantExpr).
  LLVM_ABI Constant *getElementValue(Constant *C) const;
  /// Return a zero of the right value for the specified GEP index.
  LLVM_ABI Constant *getElementValue(unsigned Idx) const;
  /// Return the number of elements in the array, vector, or struct.
  ElementCount getElementCount() const {
    return cast<llvm::ConstantAggregateZero>(Val)->getElementCount();
  }

  /// For isa/dyn_cast.
  static bool classof(const sandboxir::Value *From) {
    return From->getSubclassID() == ClassID::ConstantAggregateZero;
  }
  unsigned getUseOperandNo(const Use &Use) const final {
    llvm_unreachable("ConstantAggregateZero has no operands!");
  }
#ifndef NDEBUG
  void verify() const override {
    assert(isa<llvm::ConstantAggregateZero>(Val) && "Expected a CAZ!");
  }
  void dumpOS(raw_ostream &OS) const override {
    dumpCommonPrefix(OS);
    dumpCommonSuffix(OS);
  }
#endif
};

/// ConstantDataSequential - A vector or array constant whose element type is a
/// simple 1/2/4/8-byte integer or half/bfloat/float/double, and whose elements
/// are just simple data values (i.e. ConstantInt/ConstantFP).  This Constant
/// node has no operands because it stores all of the elements of the constant
/// as densely packed data, instead of as Value*'s.
///
/// This is the common base class of ConstantDataArray and ConstantDataVector.
class ConstantDataSequential : public Constant {
protected:
  ConstantDataSequential(ClassID ID, llvm::ConstantDataSequential *C,
                         Context &Ctx)
      : Constant(ID, C, Ctx) {}

public:
  /// Return true if a ConstantDataSequential can be formed with a vector or
  /// array of the specified element type.
  /// ConstantDataArray only works with normal float and int types that are
  /// stored densely in memory, not with things like i42 or x86_f80.
  static bool isElementTypeCompatible(Type *Ty) {
    return llvm::ConstantDataSequential::isElementTypeCompatible(Ty->LLVMTy);
  }
  /// If this is a sequential container of integers (of any size), return the
  /// specified element in the low bits of a uint64_t.
  uint64_t getElementAsInteger(unsigned ElmIdx) const {
    return cast<llvm::ConstantDataSequential>(Val)->getElementAsInteger(ElmIdx);
  }
  /// If this is a sequential container of integers (of any size), return the
  /// specified element as an APInt.
  APInt getElementAsAPInt(unsigned ElmIdx) const {
    return cast<llvm::ConstantDataSequential>(Val)->getElementAsAPInt(ElmIdx);
  }
  /// If this is a sequential container of floating point type, return the
  /// specified element as an APFloat.
  APFloat getElementAsAPFloat(unsigned ElmIdx) const {
    return cast<llvm::ConstantDataSequential>(Val)->getElementAsAPFloat(ElmIdx);
  }
  /// If this is an sequential container of floats, return the specified element
  /// as a float.
  float getElementAsFloat(unsigned ElmIdx) const {
    return cast<llvm::ConstantDataSequential>(Val)->getElementAsFloat(ElmIdx);
  }
  /// If this is an sequential container of doubles, return the specified
  /// element as a double.
  double getElementAsDouble(unsigned ElmIdx) const {
    return cast<llvm::ConstantDataSequential>(Val)->getElementAsDouble(ElmIdx);
  }
  /// Return a Constant for a specified index's element.
  /// Note that this has to compute a new constant to return, so it isn't as
  /// efficient as getElementAsInteger/Float/Double.
  Constant *getElementAsConstant(unsigned ElmIdx) const {
    return Ctx.getOrCreateConstant(
        cast<llvm::ConstantDataSequential>(Val)->getElementAsConstant(ElmIdx));
  }
  /// Return the element type of the array/vector.
  Type *getElementType() const {
    return Ctx.getType(
        cast<llvm::ConstantDataSequential>(Val)->getElementType());
  }
  /// Return the number of elements in the array or vector.
  unsigned getNumElements() const {
    return cast<llvm::ConstantDataSequential>(Val)->getNumElements();
  }
  /// Return the size (in bytes) of each element in the array/vector.
  /// The size of the elements is known to be a multiple of one byte.
  uint64_t getElementByteSize() const {
    return cast<llvm::ConstantDataSequential>(Val)->getElementByteSize();
  }
  /// This method returns true if this is an array of \p CharSize integers.
  bool isString(unsigned CharSize = 8) const {
    return cast<llvm::ConstantDataSequential>(Val)->isString(CharSize);
  }
  /// This method returns true if the array "isString", ends with a null byte,
  /// and does not contains any other null bytes.
  bool isCString() const {
    return cast<llvm::ConstantDataSequential>(Val)->isCString();
  }
  /// If this array is isString(), then this method returns the array as a
  /// StringRef. Otherwise, it asserts out.
  StringRef getAsString() const {
    return cast<llvm::ConstantDataSequential>(Val)->getAsString();
  }
  /// If this array is isCString(), then this method returns the array (without
  /// the trailing null byte) as a StringRef. Otherwise, it asserts out.
  StringRef getAsCString() const {
    return cast<llvm::ConstantDataSequential>(Val)->getAsCString();
  }
  /// Return the raw, underlying, bytes of this data. Note that this is an
  /// extremely tricky thing to work with, as it exposes the host endianness of
  /// the data elements.
  StringRef getRawDataValues() const {
    return cast<llvm::ConstantDataSequential>(Val)->getRawDataValues();
  }

  static bool classof(const Value *From) {
    return From->getSubclassID() == ClassID::ConstantDataArray ||
           From->getSubclassID() == ClassID::ConstantDataVector;
  }
};

class ConstantDataArray final : public ConstantDataSequential {
  ConstantDataArray(llvm::ConstantDataArray *C, Context &Ctx)
      : ConstantDataSequential(ClassID::ConstantDataArray, C, Ctx) {}
  friend class Context;

public:
  static bool classof(const Value *From) {
    return From->getSubclassID() == ClassID::ConstantDataArray;
  }
  /// get() constructor - Return a constant with array type with an element
  /// count and element type matching the ArrayRef passed in.  Note that this
  /// can return a ConstantAggregateZero object.
  template <typename ElementTy>
  static Constant *get(Context &Ctx, ArrayRef<ElementTy> Elts) {
    auto *NewLLVMC = llvm::ConstantDataArray::get(Ctx.LLVMCtx, Elts);
    return Ctx.getOrCreateConstant(NewLLVMC);
  }

  /// get() constructor - ArrayTy needs to be compatible with
  /// ArrayRef<ElementTy>.
  template <typename ArrayTy>
  static Constant *get(Context &Ctx, ArrayTy &Elts) {
    return ConstantDataArray::get(Ctx, ArrayRef(Elts));
  }

  /// getRaw() constructor - Return a constant with array type with an element
  /// count and element type matching the NumElements and ElementTy parameters
  /// passed in. Note that this can return a ConstantAggregateZero object.
  /// ElementTy must be one of i8/i16/i32/i64/half/bfloat/float/double. Data is
  /// the buffer containing the elements. Be careful to make sure Data uses the
  /// right endianness, the buffer will be used as-is.
  static Constant *getRaw(StringRef Data, uint64_t NumElements,
                          Type *ElementTy) {
    auto *LLVMC =
        llvm::ConstantDataArray::getRaw(Data, NumElements, ElementTy->LLVMTy);
    return ElementTy->getContext().getOrCreateConstant(LLVMC);
  }
  /// getFP() constructors - Return a constant of array type with a float
  /// element type taken from argument `ElementType', and count taken from
  /// argument `Elts'.  The amount of bits of the contained type must match the
  /// number of bits of the type contained in the passed in ArrayRef.
  /// (i.e. half or bfloat for 16bits, float for 32bits, double for 64bits) Note
  /// that this can return a ConstantAggregateZero object.
  static Constant *getFP(Type *ElementType, ArrayRef<uint16_t> Elts) {
    auto *LLVMC = llvm::ConstantDataArray::getFP(ElementType->LLVMTy, Elts);
    return ElementType->getContext().getOrCreateConstant(LLVMC);
  }
  static Constant *getFP(Type *ElementType, ArrayRef<uint32_t> Elts) {
    auto *LLVMC = llvm::ConstantDataArray::getFP(ElementType->LLVMTy, Elts);
    return ElementType->getContext().getOrCreateConstant(LLVMC);
  }
  static Constant *getFP(Type *ElementType, ArrayRef<uint64_t> Elts) {
    auto *LLVMC = llvm::ConstantDataArray::getFP(ElementType->LLVMTy, Elts);
    return ElementType->getContext().getOrCreateConstant(LLVMC);
  }
  /// This method constructs a CDS and initializes it with a text string.
  /// The default behavior (AddNull==true) causes a null terminator to
  /// be placed at the end of the array (increasing the length of the string by
  /// one more than the StringRef would normally indicate.  Pass AddNull=false
  /// to disable this behavior.
  static Constant *getString(Context &Ctx, StringRef Initializer,
                             bool AddNull = true) {
    auto *LLVMC =
        llvm::ConstantDataArray::getString(Ctx.LLVMCtx, Initializer, AddNull);
    return Ctx.getOrCreateConstant(LLVMC);
  }

  /// Specialize the getType() method to always return an ArrayType,
  /// which reduces the amount of casting needed in parts of the compiler.
  inline ArrayType *getType() const {
    return cast<ArrayType>(Value::getType());
  }
};

/// A vector constant whose element type is a simple 1/2/4/8-byte integer or
/// float/double, and whose elements are just simple data values
/// (i.e. ConstantInt/ConstantFP). This Constant node has no operands because it
/// stores all of the elements of the constant as densely packed data, instead
/// of as Value*'s.
class ConstantDataVector final : public ConstantDataSequential {
  ConstantDataVector(llvm::ConstantDataVector *C, Context &Ctx)
      : ConstantDataSequential(ClassID::ConstantDataVector, C, Ctx) {}
  friend class Context;

public:
  /// Methods for support type inquiry through isa, cast, and dyn_cast:
  static bool classof(const Value *From) {
    return From->getSubclassID() == ClassID::ConstantDataVector;
  }
  /// get() constructors - Return a constant with vector type with an element
  /// count and element type matching the ArrayRef passed in.  Note that this
  /// can return a ConstantAggregateZero object.
  static Constant *get(Context &Ctx, ArrayRef<uint8_t> Elts) {
    auto *NewLLVMC = llvm::ConstantDataVector::get(Ctx.LLVMCtx, Elts);
    return Ctx.getOrCreateConstant(NewLLVMC);
  }
  static Constant *get(Context &Ctx, ArrayRef<uint16_t> Elts) {
    auto *NewLLVMC = llvm::ConstantDataVector::get(Ctx.LLVMCtx, Elts);
    return Ctx.getOrCreateConstant(NewLLVMC);
  }
  static Constant *get(Context &Ctx, ArrayRef<uint32_t> Elts) {
    auto *NewLLVMC = llvm::ConstantDataVector::get(Ctx.LLVMCtx, Elts);
    return Ctx.getOrCreateConstant(NewLLVMC);
  }
  static Constant *get(Context &Ctx, ArrayRef<uint64_t> Elts) {
    auto *NewLLVMC = llvm::ConstantDataVector::get(Ctx.LLVMCtx, Elts);
    return Ctx.getOrCreateConstant(NewLLVMC);
  }
  static Constant *get(Context &Ctx, ArrayRef<float> Elts) {
    auto *NewLLVMC = llvm::ConstantDataVector::get(Ctx.LLVMCtx, Elts);
    return Ctx.getOrCreateConstant(NewLLVMC);
  }
  static Constant *get(Context &Ctx, ArrayRef<double> Elts) {
    auto *NewLLVMC = llvm::ConstantDataVector::get(Ctx.LLVMCtx, Elts);
    return Ctx.getOrCreateConstant(NewLLVMC);
  }

  /// getRaw() constructor - Return a constant with vector type with an element
  /// count and element type matching the NumElements and ElementTy parameters
  /// passed in. Note that this can return a ConstantAggregateZero object.
  /// ElementTy must be one of i8/i16/i32/i64/half/bfloat/float/double. Data is
  /// the buffer containing the elements. Be careful to make sure Data uses the
  /// right endianness, the buffer will be used as-is.
  static Constant *getRaw(StringRef Data, uint64_t NumElements,
                          Type *ElementTy) {
    auto *NewLLVMC =
        llvm::ConstantDataVector::getRaw(Data, NumElements, ElementTy->LLVMTy);
    return ElementTy->getContext().getOrCreateConstant(NewLLVMC);
  }
  /// getFP() constructors - Return a constant of vector type with a float
  /// element type taken from argument `ElementType', and count taken from
  /// argument `Elts'.  The amount of bits of the contained type must match the
  /// number of bits of the type contained in the passed in ArrayRef.
  /// (i.e. half or bfloat for 16bits, float for 32bits, double for 64bits) Note
  /// that this can return a ConstantAggregateZero object.
  static Constant *getFP(Type *ElementType, ArrayRef<uint16_t> Elts) {
    auto *NewLLVMC = llvm::ConstantDataVector::getFP(ElementType->LLVMTy, Elts);
    return ElementType->getContext().getOrCreateConstant(NewLLVMC);
  }
  static Constant *getFP(Type *ElementType, ArrayRef<uint32_t> Elts) {
    auto *NewLLVMC = llvm::ConstantDataVector::getFP(ElementType->LLVMTy, Elts);
    return ElementType->getContext().getOrCreateConstant(NewLLVMC);
  }
  static Constant *getFP(Type *ElementType, ArrayRef<uint64_t> Elts) {
    auto *NewLLVMC = llvm::ConstantDataVector::getFP(ElementType->LLVMTy, Elts);
    return ElementType->getContext().getOrCreateConstant(NewLLVMC);
  }

  /// Return a ConstantVector with the specified constant in each element.
  /// The specified constant has to be a of a compatible type (i8/i16/
  /// i32/i64/half/bfloat/float/double) and must be a ConstantFP or ConstantInt.
  static Constant *getSplat(unsigned NumElts, Constant *Elt) {
    auto *NewLLVMC = llvm::ConstantDataVector::getSplat(
        NumElts, cast<llvm::Constant>(Elt->Val));
    return Elt->getContext().getOrCreateConstant(NewLLVMC);
  }

  /// Returns true if this is a splat constant, meaning that all elements have
  /// the same value.
  bool isSplat() const {
    return cast<llvm::ConstantDataVector>(Val)->isSplat();
  }

  /// If this is a splat constant, meaning that all of the elements have the
  /// same value, return that value. Otherwise return NULL.
  Constant *getSplatValue() const {
    return Ctx.getOrCreateConstant(
        cast<llvm::ConstantDataVector>(Val)->getSplatValue());
  }

  /// Specialize the getType() method to always return a FixedVectorType,
  /// which reduces the amount of casting needed in parts of the compiler.
  inline FixedVectorType *getType() const {
    return cast<FixedVectorType>(Value::getType());
  }
};

// TODO: Inherit from ConstantData.
class ConstantPointerNull final : public Constant {
  ConstantPointerNull(llvm::ConstantPointerNull *C, Context &Ctx)
      : Constant(ClassID::ConstantPointerNull, C, Ctx) {}
  friend class Context; // For constructor.

public:
  LLVM_ABI static ConstantPointerNull *get(PointerType *Ty);

  LLVM_ABI PointerType *getType() const;

  /// For isa/dyn_cast.
  static bool classof(const sandboxir::Value *From) {
    return From->getSubclassID() == ClassID::ConstantPointerNull;
  }
  unsigned getUseOperandNo(const Use &Use) const final {
    llvm_unreachable("ConstantPointerNull has no operands!");
  }
#ifndef NDEBUG
  void verify() const override {
    assert(isa<llvm::ConstantPointerNull>(Val) && "Expected a CPNull!");
  }
  void dumpOS(raw_ostream &OS) const override {
    dumpCommonPrefix(OS);
    dumpCommonSuffix(OS);
  }
#endif
};

// TODO: Inherit from ConstantData.
class UndefValue : public Constant {
protected:
  UndefValue(llvm::UndefValue *C, Context &Ctx)
      : Constant(ClassID::UndefValue, C, Ctx) {}
  UndefValue(ClassID ID, llvm::Constant *C, Context &Ctx)
      : Constant(ID, C, Ctx) {}
  friend class Context; // For constructor.

public:
  /// Static factory methods - Return an 'undef' object of the specified type.
  LLVM_ABI static UndefValue *get(Type *T);

  /// If this Undef has array or vector type, return a undef with the right
  /// element type.
  LLVM_ABI UndefValue *getSequentialElement() const;

  /// If this undef has struct type, return a undef with the right element type
  /// for the specified element.
  LLVM_ABI UndefValue *getStructElement(unsigned Elt) const;

  /// Return an undef of the right value for the specified GEP index if we can,
  /// otherwise return null (e.g. if C is a ConstantExpr).
  LLVM_ABI UndefValue *getElementValue(Constant *C) const;

  /// Return an undef of the right value for the specified GEP index.
  LLVM_ABI UndefValue *getElementValue(unsigned Idx) const;

  /// Return the number of elements in the array, vector, or struct.
  unsigned getNumElements() const {
    return cast<llvm::UndefValue>(Val)->getNumElements();
  }

  /// For isa/dyn_cast.
  static bool classof(const sandboxir::Value *From) {
    return From->getSubclassID() == ClassID::UndefValue ||
           From->getSubclassID() == ClassID::PoisonValue;
  }
  unsigned getUseOperandNo(const Use &Use) const final {
    llvm_unreachable("UndefValue has no operands!");
  }
#ifndef NDEBUG
  void verify() const override {
    assert(isa<llvm::UndefValue>(Val) && "Expected an UndefValue!");
  }
  void dumpOS(raw_ostream &OS) const override {
    dumpCommonPrefix(OS);
    dumpCommonSuffix(OS);
  }
#endif
};

class PoisonValue final : public UndefValue {
  PoisonValue(llvm::PoisonValue *C, Context &Ctx)
      : UndefValue(ClassID::PoisonValue, C, Ctx) {}
  friend class Context; // For constructor.

public:
  /// Static factory methods - Return an 'poison' object of the specified type.
  LLVM_ABI static PoisonValue *get(Type *T);

  /// If this poison has array or vector type, return a poison with the right
  /// element type.
  LLVM_ABI PoisonValue *getSequentialElement() const;

  /// If this poison has struct type, return a poison with the right element
  /// type for the specified element.
  LLVM_ABI PoisonValue *getStructElement(unsigned Elt) const;

  /// Return an poison of the right value for the specified GEP index if we can,
  /// otherwise return null (e.g. if C is a ConstantExpr).
  LLVM_ABI PoisonValue *getElementValue(Constant *C) const;

  /// Return an poison of the right value for the specified GEP index.
  LLVM_ABI PoisonValue *getElementValue(unsigned Idx) const;

  /// For isa/dyn_cast.
  static bool classof(const sandboxir::Value *From) {
    return From->getSubclassID() == ClassID::PoisonValue;
  }
#ifndef NDEBUG
  void verify() const override {
    assert(isa<llvm::PoisonValue>(Val) && "Expected a PoisonValue!");
  }
  void dumpOS(raw_ostream &OS) const override {
    dumpCommonPrefix(OS);
    dumpCommonSuffix(OS);
  }
#endif
};

class GlobalValue : public Constant {
protected:
  GlobalValue(ClassID ID, llvm::GlobalValue *C, Context &Ctx)
      : Constant(ID, C, Ctx) {}
  friend class Context; // For constructor.

public:
  using LinkageTypes = llvm::GlobalValue::LinkageTypes;
  /// For isa/dyn_cast.
  static bool classof(const sandboxir::Value *From) {
    switch (From->getSubclassID()) {
    case ClassID::Function:
    case ClassID::GlobalVariable:
    case ClassID::GlobalAlias:
    case ClassID::GlobalIFunc:
      return true;
    default:
      return false;
    }
  }

  unsigned getAddressSpace() const {
    return cast<llvm::GlobalValue>(Val)->getAddressSpace();
  }
  bool hasGlobalUnnamedAddr() const {
    return cast<llvm::GlobalValue>(Val)->hasGlobalUnnamedAddr();
  }

  /// Returns true if this value's address is not significant in this module.
  /// This attribute is intended to be used only by the code generator and LTO
  /// to allow the linker to decide whether the global needs to be in the symbol
  /// table. It should probably not be used in optimizations, as the value may
  /// have uses outside the module; use hasGlobalUnnamedAddr() instead.
  bool hasAtLeastLocalUnnamedAddr() const {
    return cast<llvm::GlobalValue>(Val)->hasAtLeastLocalUnnamedAddr();
  }

  using UnnamedAddr = llvm::GlobalValue::UnnamedAddr;

  UnnamedAddr getUnnamedAddr() const {
    return cast<llvm::GlobalValue>(Val)->getUnnamedAddr();
  }
  LLVM_ABI void setUnnamedAddr(UnnamedAddr V);

  static UnnamedAddr getMinUnnamedAddr(UnnamedAddr A, UnnamedAddr B) {
    return llvm::GlobalValue::getMinUnnamedAddr(A, B);
  }

  bool hasComdat() const { return cast<llvm::GlobalValue>(Val)->hasComdat(); }

  // TODO: We need a SandboxIR Comdat if we want to implement getComdat().
  using VisibilityTypes = llvm::GlobalValue::VisibilityTypes;
  VisibilityTypes getVisibility() const {
    return cast<llvm::GlobalValue>(Val)->getVisibility();
  }
  bool hasDefaultVisibility() const {
    return cast<llvm::GlobalValue>(Val)->hasDefaultVisibility();
  }
  bool hasHiddenVisibility() const {
    return cast<llvm::GlobalValue>(Val)->hasHiddenVisibility();
  }
  bool hasProtectedVisibility() const {
    return cast<llvm::GlobalValue>(Val)->hasProtectedVisibility();
  }
  LLVM_ABI void setVisibility(VisibilityTypes V);

  // TODO: Add missing functions.
};

class GlobalObject : public GlobalValue {
protected:
  GlobalObject(ClassID ID, llvm::GlobalObject *C, Context &Ctx)
      : GlobalValue(ID, C, Ctx) {}
  friend class Context; // For constructor.
  Use getOperandUseInternal(unsigned OpIdx, bool Verify) const final {
    return getOperandUseDefault(OpIdx, Verify);
  }

public:
  unsigned getUseOperandNo(const Use &Use) const final {
    return getUseOperandNoDefault(Use);
  }
  /// For isa/dyn_cast.
  static bool classof(const sandboxir::Value *From) {
    switch (From->getSubclassID()) {
    case ClassID::Function:
    case ClassID::GlobalVariable:
    case ClassID::GlobalIFunc:
      return true;
    default:
      return false;
    }
  }

  /// Check if this global has a custom object file section.
  ///
  /// This is more efficient than calling getSection() and checking for an empty
  /// string.
  bool hasSection() const {
    return cast<llvm::GlobalObject>(Val)->hasSection();
  }

  /// Get the custom section of this global if it has one.
  ///
  /// If this global does not have a custom section, this will be empty and the
  /// default object file section (.text, .data, etc) will be used.
  StringRef getSection() const {
    return cast<llvm::GlobalObject>(Val)->getSection();
  }

  /// Change the section for this global.
  ///
  /// Setting the section to the empty string tells LLVM to choose an
  /// appropriate default object file section.
  LLVM_ABI void setSection(StringRef S);

  bool hasComdat() const { return cast<llvm::GlobalObject>(Val)->hasComdat(); }

  // TODO: implement get/setComdat(), etc. once we have a sandboxir::Comdat.

  // TODO: We currently don't support Metadata in sandboxir so all
  // Metadata-related functions are missing.

  using VCallVisibility = llvm::GlobalObject::VCallVisibility;

  VCallVisibility getVCallVisibility() const {
    return cast<llvm::GlobalObject>(Val)->getVCallVisibility();
  }

  /// Returns true if the alignment of the value can be unilaterally
  /// increased.
  ///
  /// Note that for functions this is the alignment of the code, not the
  /// alignment of a function pointer.
  bool canIncreaseAlignment() const {
    return cast<llvm::GlobalObject>(Val)->canIncreaseAlignment();
  }
};

/// Provides API functions, like getIterator() and getReverseIterator() to
/// GlobalIFunc, Function, GlobalVariable and GlobalAlias. In LLVM IR these are
/// provided by ilist_node.
template <typename GlobalT, typename LLVMGlobalT, typename ParentT,
          typename LLVMParentT>
class GlobalWithNodeAPI : public ParentT {
  /// Helper for mapped_iterator.
  struct LLVMGVToGV {
    Context &Ctx;
    LLVMGVToGV(Context &Ctx) : Ctx(Ctx) {}
    LLVM_ABI GlobalT &operator()(LLVMGlobalT &LLVMGV) const;
  };

public:
  GlobalWithNodeAPI(Value::ClassID ID, LLVMParentT *C, Context &Ctx)
      : ParentT(ID, C, Ctx) {}

  Module *getParent() const {
    llvm::Module *LLVMM = cast<LLVMGlobalT>(this->Val)->getParent();
    return this->Ctx.getModule(LLVMM);
  }

  using iterator = mapped_iterator<
      decltype(static_cast<LLVMGlobalT *>(nullptr)->getIterator()), LLVMGVToGV>;
  using reverse_iterator = mapped_iterator<
      decltype(static_cast<LLVMGlobalT *>(nullptr)->getReverseIterator()),
      LLVMGVToGV>;
  iterator getIterator() const {
    auto *LLVMGV = cast<LLVMGlobalT>(this->Val);
    LLVMGVToGV ToGV(this->Ctx);
    return map_iterator(LLVMGV->getIterator(), ToGV);
  }
  reverse_iterator getReverseIterator() const {
    auto *LLVMGV = cast<LLVMGlobalT>(this->Val);
    LLVMGVToGV ToGV(this->Ctx);
    return map_iterator(LLVMGV->getReverseIterator(), ToGV);
  }
};

// Explicit instantiations.
extern template class LLVM_TEMPLATE_ABI GlobalWithNodeAPI<
    GlobalIFunc, llvm::GlobalIFunc, GlobalObject, llvm::GlobalObject>;
extern template class LLVM_TEMPLATE_ABI GlobalWithNodeAPI<
    Function, llvm::Function, GlobalObject, llvm::GlobalObject>;
extern template class LLVM_TEMPLATE_ABI GlobalWithNodeAPI<
    GlobalVariable, llvm::GlobalVariable, GlobalObject, llvm::GlobalObject>;
extern template class LLVM_TEMPLATE_ABI GlobalWithNodeAPI<
    GlobalAlias, llvm::GlobalAlias, GlobalValue, llvm::GlobalValue>;

class GlobalIFunc final
    : public GlobalWithNodeAPI<GlobalIFunc, llvm::GlobalIFunc, GlobalObject,
                               llvm::GlobalObject> {
  GlobalIFunc(llvm::GlobalObject *C, Context &Ctx)
      : GlobalWithNodeAPI(ClassID::GlobalIFunc, C, Ctx) {}
  friend class Context; // For constructor.

public:
  /// For isa/dyn_cast.
  static bool classof(const sandboxir::Value *From) {
    return From->getSubclassID() == ClassID::GlobalIFunc;
  }

  // TODO: Missing create() because we don't have a sandboxir::Module yet.

  // TODO: Missing functions: copyAttributesFrom(), removeFromParent(),
  // eraseFromParent()

  LLVM_ABI void setResolver(Constant *Resolver);

  LLVM_ABI Constant *getResolver() const;

  // Return the resolver function after peeling off potential ConstantExpr
  // indirection.
  LLVM_ABI Function *getResolverFunction();
  const Function *getResolverFunction() const {
    return const_cast<GlobalIFunc *>(this)->getResolverFunction();
  }

  static bool isValidLinkage(LinkageTypes L) {
    return llvm::GlobalIFunc::isValidLinkage(L);
  }

  // TODO: Missing applyAlongResolverPath().

#ifndef NDEBUG
  void verify() const override {
    assert(isa<llvm::GlobalIFunc>(Val) && "Expected a GlobalIFunc!");
  }
  void dumpOS(raw_ostream &OS) const override {
    dumpCommonPrefix(OS);
    dumpCommonSuffix(OS);
  }
#endif
};

class GlobalVariable final
    : public GlobalWithNodeAPI<GlobalVariable, llvm::GlobalVariable,
                               GlobalObject, llvm::GlobalObject> {
  GlobalVariable(llvm::GlobalObject *C, Context &Ctx)
      : GlobalWithNodeAPI(ClassID::GlobalVariable, C, Ctx) {}
  friend class Context; // For constructor.

  /// Helper for mapped_iterator.
  struct LLVMGVToGV {
    Context &Ctx;
    LLVMGVToGV(Context &Ctx) : Ctx(Ctx) {}
    LLVM_ABI GlobalVariable &operator()(llvm::GlobalVariable &LLVMGV) const;
  };

public:
  /// For isa/dyn_cast.
  static bool classof(const sandboxir::Value *From) {
    return From->getSubclassID() == ClassID::GlobalVariable;
  }

  /// Definitions have initializers, declarations don't.
  ///
  inline bool hasInitializer() const {
    return cast<llvm::GlobalVariable>(Val)->hasInitializer();
  }

  /// hasDefinitiveInitializer - Whether the global variable has an initializer,
  /// and any other instances of the global (this can happen due to weak
  /// linkage) are guaranteed to have the same initializer.
  ///
  /// Note that if you want to transform a global, you must use
  /// hasUniqueInitializer() instead, because of the *_odr linkage type.
  ///
  /// Example:
  ///
  /// @a = global SomeType* null - Initializer is both definitive and unique.
  ///
  /// @b = global weak SomeType* null - Initializer is neither definitive nor
  /// unique.
  ///
  /// @c = global weak_odr SomeType* null - Initializer is definitive, but not
  /// unique.
  inline bool hasDefinitiveInitializer() const {
    return cast<llvm::GlobalVariable>(Val)->hasDefinitiveInitializer();
  }

  /// hasUniqueInitializer - Whether the global variable has an initializer, and
  /// any changes made to the initializer will turn up in the final executable.
  inline bool hasUniqueInitializer() const {
    return cast<llvm::GlobalVariable>(Val)->hasUniqueInitializer();
  }

  /// getInitializer - Return the initializer for this global variable.  It is
  /// illegal to call this method if the global is external, because we cannot
  /// tell what the value is initialized to!
  ///
  LLVM_ABI Constant *getInitializer() const;
  /// setInitializer - Sets the initializer for this global variable, removing
  /// any existing initializer if InitVal==NULL. The initializer must have the
  /// type getValueType().
  LLVM_ABI void setInitializer(Constant *InitVal);

  // TODO: Add missing replaceInitializer(). Requires special tracker

  /// If the value is a global constant, its value is immutable throughout the
  /// runtime execution of the program.  Assigning a value into the constant
  /// leads to undefined behavior.
  ///
  bool isConstant() const {
    return cast<llvm::GlobalVariable>(Val)->isConstant();
  }
  LLVM_ABI void setConstant(bool V);

  bool isExternallyInitialized() const {
    return cast<llvm::GlobalVariable>(Val)->isExternallyInitialized();
  }
  LLVM_ABI void setExternallyInitialized(bool Val);

  // TODO: Missing copyAttributesFrom()

  // TODO: Missing removeFromParent(), eraseFromParent(), dropAllReferences()

  // TODO: Missing addDebugInfo(), getDebugInfo()

  // TODO: Missing attribute setter functions: addAttribute(), setAttributes().
  //       There seems to be no removeAttribute() so we can't undo them.

  /// Return true if the attribute exists.
  bool hasAttribute(Attribute::AttrKind Kind) const {
    return cast<llvm::GlobalVariable>(Val)->hasAttribute(Kind);
  }

  /// Return true if the attribute exists.
  bool hasAttribute(StringRef Kind) const {
    return cast<llvm::GlobalVariable>(Val)->hasAttribute(Kind);
  }

  /// Return true if any attributes exist.
  bool hasAttributes() const {
    return cast<llvm::GlobalVariable>(Val)->hasAttributes();
  }

  /// Return the attribute object.
  Attribute getAttribute(Attribute::AttrKind Kind) const {
    return cast<llvm::GlobalVariable>(Val)->getAttribute(Kind);
  }

  /// Return the attribute object.
  Attribute getAttribute(StringRef Kind) const {
    return cast<llvm::GlobalVariable>(Val)->getAttribute(Kind);
  }

  /// Return the attribute set for this global
  AttributeSet getAttributes() const {
    return cast<llvm::GlobalVariable>(Val)->getAttributes();
  }

  /// Return attribute set as list with index.
  /// FIXME: This may not be required once ValueEnumerators
  /// in bitcode-writer can enumerate attribute-set.
  AttributeList getAttributesAsList(unsigned Index) const {
    return cast<llvm::GlobalVariable>(Val)->getAttributesAsList(Index);
  }

  /// Check if section name is present
  bool hasImplicitSection() const {
    return cast<llvm::GlobalVariable>(Val)->hasImplicitSection();
  }

  /// Get the custom code model raw value of this global.
  ///
  unsigned getCodeModelRaw() const {
    return cast<llvm::GlobalVariable>(Val)->getCodeModelRaw();
  }

  /// Get the custom code model of this global if it has one.
  ///
  /// If this global does not have a custom code model, the empty instance
  /// will be returned.
  std::optional<CodeModel::Model> getCodeModel() const {
    return cast<llvm::GlobalVariable>(Val)->getCodeModel();
  }

  /// Returns the alignment of the given variable.
  MaybeAlign getAlign() const {
    return cast<llvm::GlobalVariable>(Val)->getAlign();
  }

  // TODO: Add missing: setAligment(Align)

  /// Sets the alignment attribute of the GlobalVariable.
  /// This method will be deprecated as the alignment property should always be
  /// defined.
  LLVM_ABI void setAlignment(MaybeAlign Align);

  // TODO: Missing setCodeModel(). Requires custom tracker.

#ifndef NDEBUG
  void verify() const override {
    assert(isa<llvm::GlobalVariable>(Val) && "Expected a GlobalVariable!");
  }
  void dumpOS(raw_ostream &OS) const override {
    dumpCommonPrefix(OS);
    dumpCommonSuffix(OS);
  }
#endif
};

class GlobalAlias final
    : public GlobalWithNodeAPI<GlobalAlias, llvm::GlobalAlias, GlobalValue,
                               llvm::GlobalValue> {
  GlobalAlias(llvm::GlobalAlias *C, Context &Ctx)
      : GlobalWithNodeAPI(ClassID::GlobalAlias, C, Ctx) {}
  friend class Context; // For constructor.

public:
  /// For isa/dyn_cast.
  static bool classof(const sandboxir::Value *From) {
    return From->getSubclassID() == ClassID::GlobalAlias;
  }

  // TODO: Missing create() due to unimplemented sandboxir::Module.

  // TODO: Missing copyAttributresFrom().
  // TODO: Missing removeFromParent(), eraseFromParent().

  LLVM_ABI void setAliasee(Constant *Aliasee);
  LLVM_ABI Constant *getAliasee() const;

  LLVM_ABI const GlobalObject *getAliaseeObject() const;
  GlobalObject *getAliaseeObject() {
    return const_cast<GlobalObject *>(
        static_cast<const GlobalAlias *>(this)->getAliaseeObject());
  }

  static bool isValidLinkage(LinkageTypes L) {
    return llvm::GlobalAlias::isValidLinkage(L);
  }
};

class NoCFIValue final : public Constant {
  NoCFIValue(llvm::NoCFIValue *C, Context &Ctx)
      : Constant(ClassID::NoCFIValue, C, Ctx) {}
  friend class Context; // For constructor.

  Use getOperandUseInternal(unsigned OpIdx, bool Verify) const final {
    return getOperandUseDefault(OpIdx, Verify);
  }

public:
  /// Return a NoCFIValue for the specified function.
  LLVM_ABI static NoCFIValue *get(GlobalValue *GV);

  LLVM_ABI GlobalValue *getGlobalValue() const;

  /// NoCFIValue is always a pointer.
  LLVM_ABI PointerType *getType() const;
  /// For isa/dyn_cast.
  static bool classof(const sandboxir::Value *From) {
    return From->getSubclassID() == ClassID::NoCFIValue;
  }

  unsigned getUseOperandNo(const Use &Use) const final {
    return getUseOperandNoDefault(Use);
  }

#ifndef NDEBUG
  void verify() const override {
    assert(isa<llvm::NoCFIValue>(Val) && "Expected a NoCFIValue!");
  }
  void dumpOS(raw_ostream &OS) const override {
    dumpCommonPrefix(OS);
    dumpCommonSuffix(OS);
  }
#endif
};

class ConstantPtrAuth final : public Constant {
  ConstantPtrAuth(llvm::ConstantPtrAuth *C, Context &Ctx)
      : Constant(ClassID::ConstantPtrAuth, C, Ctx) {}
  friend class Context; // For constructor.

public:
  /// Return a pointer signed with the specified parameters.
<<<<<<< HEAD
  static ConstantPtrAuth *get(Constant *Ptr, ConstantInt *Key,
                              ConstantInt *Disc, Constant *AddrDisc,
                              Constant *DeactivationSymbol);
=======
  LLVM_ABI static ConstantPtrAuth *get(Constant *Ptr, ConstantInt *Key,
                                       ConstantInt *Disc, Constant *AddrDisc);
>>>>>>> 4946db15
  /// The pointer that is signed in this ptrauth signed pointer.
  LLVM_ABI Constant *getPointer() const;

  /// The Key ID, an i32 constant.
  LLVM_ABI ConstantInt *getKey() const;

  /// The integer discriminator, an i64 constant, or 0.
  LLVM_ABI ConstantInt *getDiscriminator() const;

  /// The address discriminator if any, or the null constant.
  /// If present, this must be a value equivalent to the storage location of
  /// the only global-initializer user of the ptrauth signed pointer.
  LLVM_ABI Constant *getAddrDiscriminator() const;

  Constant *getDeactivationSymbol() const;

  /// Whether there is any non-null address discriminator.
  bool hasAddressDiscriminator() const {
    return cast<llvm::ConstantPtrAuth>(Val)->hasAddressDiscriminator();
  }

  /// Whether the address uses a special address discriminator.
  /// These discriminators can't be used in real pointer-auth values; they
  /// can only be used in "prototype" values that indicate how some real
  /// schema is supposed to be produced.
  bool hasSpecialAddressDiscriminator(uint64_t Value) const {
    return cast<llvm::ConstantPtrAuth>(Val)->hasSpecialAddressDiscriminator(
        Value);
  }

  /// Check whether an authentication operation with key \p Key and (possibly
  /// blended) discriminator \p Discriminator is known to be compatible with
  /// this ptrauth signed pointer.
  bool isKnownCompatibleWith(const Value *Key, const Value *Discriminator,
                             const DataLayout &DL) const {
    return cast<llvm::ConstantPtrAuth>(Val)->isKnownCompatibleWith(
        Key->Val, Discriminator->Val, DL);
  }

  /// Produce a new ptrauth expression signing the given value using
  /// the same schema as is stored in one.
  LLVM_ABI ConstantPtrAuth *getWithSameSchema(Constant *Pointer) const;

  /// For isa/dyn_cast.
  static bool classof(const sandboxir::Value *From) {
    return From->getSubclassID() == ClassID::ConstantPtrAuth;
  }
};

class ConstantExpr : public Constant {
  ConstantExpr(llvm::ConstantExpr *C, Context &Ctx)
      : Constant(ClassID::ConstantExpr, C, Ctx) {}
  friend class Context; // For constructor.

public:
  /// For isa/dyn_cast.
  static bool classof(const sandboxir::Value *From) {
    return From->getSubclassID() == ClassID::ConstantExpr;
  }
  // TODO: Missing functions.
};

class BlockAddress final : public Constant {
  BlockAddress(llvm::BlockAddress *C, Context &Ctx)
      : Constant(ClassID::BlockAddress, C, Ctx) {}
  friend class Context; // For constructor.

public:
  /// Return a BlockAddress for the specified function and basic block.
  LLVM_ABI static BlockAddress *get(Function *F, BasicBlock *BB);

  /// Return a BlockAddress for the specified basic block.  The basic
  /// block must be embedded into a function.
  LLVM_ABI static BlockAddress *get(BasicBlock *BB);

  /// Lookup an existing \c BlockAddress constant for the given BasicBlock.
  ///
  /// \returns 0 if \c !BB->hasAddressTaken(), otherwise the \c BlockAddress.
  LLVM_ABI static BlockAddress *lookup(const BasicBlock *BB);

  LLVM_ABI Function *getFunction() const;
  LLVM_ABI BasicBlock *getBasicBlock() const;

  /// For isa/dyn_cast.
  static bool classof(const sandboxir::Value *From) {
    return From->getSubclassID() == ClassID::BlockAddress;
  }
};

class DSOLocalEquivalent final : public Constant {
  DSOLocalEquivalent(llvm::DSOLocalEquivalent *C, Context &Ctx)
      : Constant(ClassID::DSOLocalEquivalent, C, Ctx) {}
  friend class Context; // For constructor.

public:
  /// Return a DSOLocalEquivalent for the specified global value.
  LLVM_ABI static DSOLocalEquivalent *get(GlobalValue *GV);

  LLVM_ABI GlobalValue *getGlobalValue() const;

  /// For isa/dyn_cast.
  static bool classof(const sandboxir::Value *From) {
    return From->getSubclassID() == ClassID::DSOLocalEquivalent;
  }

  unsigned getUseOperandNo(const Use &Use) const final {
    llvm_unreachable("DSOLocalEquivalent has no operands!");
  }

#ifndef NDEBUG
  void verify() const override {
    assert(isa<llvm::DSOLocalEquivalent>(Val) &&
           "Expected a DSOLocalEquivalent!");
  }
  void dumpOS(raw_ostream &OS) const override {
    dumpCommonPrefix(OS);
    dumpCommonSuffix(OS);
  }
#endif
};

// TODO: This should inherit from ConstantData.
class ConstantTokenNone final : public Constant {
  ConstantTokenNone(llvm::ConstantTokenNone *C, Context &Ctx)
      : Constant(ClassID::ConstantTokenNone, C, Ctx) {}
  friend class Context; // For constructor.

public:
  /// Return the ConstantTokenNone.
  LLVM_ABI static ConstantTokenNone *get(Context &Ctx);

  /// For isa/dyn_cast.
  static bool classof(const sandboxir::Value *From) {
    return From->getSubclassID() == ClassID::ConstantTokenNone;
  }

  unsigned getUseOperandNo(const Use &Use) const final {
    llvm_unreachable("ConstantTokenNone has no operands!");
  }

#ifndef NDEBUG
  void verify() const override {
    assert(isa<llvm::ConstantTokenNone>(Val) &&
           "Expected a ConstantTokenNone!");
  }
  void dumpOS(raw_ostream &OS) const override {
    dumpCommonPrefix(OS);
    dumpCommonSuffix(OS);
  }
#endif
};

} // namespace llvm::sandboxir

#endif // LLVM_SANDBOXIR_CONSTANT_H<|MERGE_RESOLUTION|>--- conflicted
+++ resolved
@@ -1362,14 +1362,9 @@
 
 public:
   /// Return a pointer signed with the specified parameters.
-<<<<<<< HEAD
-  static ConstantPtrAuth *get(Constant *Ptr, ConstantInt *Key,
-                              ConstantInt *Disc, Constant *AddrDisc,
-                              Constant *DeactivationSymbol);
-=======
   LLVM_ABI static ConstantPtrAuth *get(Constant *Ptr, ConstantInt *Key,
-                                       ConstantInt *Disc, Constant *AddrDisc);
->>>>>>> 4946db15
+                                       ConstantInt *Disc, Constant *AddrDisc,
+                                       Constant *DeactivationSymbol);
   /// The pointer that is signed in this ptrauth signed pointer.
   LLVM_ABI Constant *getPointer() const;
 
