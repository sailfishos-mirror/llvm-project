--- conflicted
+++ resolved
@@ -2279,10 +2279,7 @@
     case llvm::Instruction::FPExt:
       return Opcode::FPExt;
     case llvm::Instruction::PtrToAddr:
-<<<<<<< HEAD
-=======
       return Opcode::PtrToAddr;
->>>>>>> 3746bd21
     case llvm::Instruction::PtrToInt:
       return Opcode::PtrToInt;
     case llvm::Instruction::IntToPtr:
