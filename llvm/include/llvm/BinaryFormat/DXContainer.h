//===-- llvm/BinaryFormat/DXContainer.h - The DXBC file format --*- C++/-*-===//
//
// Part of the LLVM Project, under the Apache License v2.0 with LLVM Exceptions.
// See https://llvm.org/LICENSE.txt for license information.
// SPDX-License-Identifier: Apache-2.0 WITH LLVM-exception
//
//===----------------------------------------------------------------------===//
//
// This file defines manifest constants for the DXContainer object file format.
//
//===----------------------------------------------------------------------===//

#ifndef LLVM_BINARYFORMAT_DXCONTAINER_H
#define LLVM_BINARYFORMAT_DXCONTAINER_H

#include "llvm/ADT/StringRef.h"
#include "llvm/Support/Error.h"
#include "llvm/Support/SwapByteOrder.h"
#include "llvm/TargetParser/Triple.h"

#include <stdint.h>

namespace llvm {
template <typename T> struct EnumEntry;

// The DXContainer file format is arranged as a header and "parts". Semantically
// parts are similar to sections in other object file formats. The File format
// structure is roughly:

// ┌────────────────────────────────┐
// │             Header             │
// ├────────────────────────────────┤
// │              Part              │
// ├────────────────────────────────┤
// │              Part              │
// ├────────────────────────────────┤
// │              ...               │
// └────────────────────────────────┘

namespace dxbc {

inline Triple::EnvironmentType getShaderStage(uint32_t Kind) {
  assert(Kind <= Triple::Amplification - Triple::Pixel &&
         "Shader kind out of expected range.");
  return static_cast<Triple::EnvironmentType>(Triple::Pixel + Kind);
}

struct Hash {
  uint8_t Digest[16];
};

enum class HashFlags : uint32_t {
  None = 0,           // No flags defined.
  IncludesSource = 1, // This flag indicates that the shader hash was computed
                      // taking into account source information (-Zss)
};

struct ShaderHash {
  uint32_t Flags; // dxbc::HashFlags
  uint8_t Digest[16];

  bool isPopulated();

  void swapBytes() { sys::swapByteOrder(Flags); }
};

struct ContainerVersion {
  uint16_t Major;
  uint16_t Minor;

  void swapBytes() {
    sys::swapByteOrder(Major);
    sys::swapByteOrder(Minor);
  }
};

struct Header {
  uint8_t Magic[4]; // "DXBC"
  Hash FileHash;
  ContainerVersion Version;
  uint32_t FileSize;
  uint32_t PartCount;

  void swapBytes() {
    Version.swapBytes();
    sys::swapByteOrder(FileSize);
    sys::swapByteOrder(PartCount);
  }
  // Structure is followed by part offsets: uint32_t PartOffset[PartCount];
  // The offset is to a PartHeader, which is followed by the Part Data.
};

/// Use this type to describe the size and type of a DXIL container part.
struct PartHeader {
  uint8_t Name[4];
  uint32_t Size;

  void swapBytes() { sys::swapByteOrder(Size); }
  StringRef getName() const {
    return StringRef(reinterpret_cast<const char *>(&Name[0]), 4);
  }
  // Structure is followed directly by part data: uint8_t PartData[PartSize].
};

struct BitcodeHeader {
  uint8_t Magic[4];     // ACSII "DXIL".
  uint8_t MinorVersion; // DXIL version.
  uint8_t MajorVersion; // DXIL version.
  uint16_t Unused;
  uint32_t Offset; // Offset to LLVM bitcode (from start of header).
  uint32_t Size;   // Size of LLVM bitcode (in bytes).
  // Followed by uint8_t[BitcodeHeader.Size] at &BitcodeHeader + Header.Offset

  void swapBytes() {
    sys::swapByteOrder(MinorVersion);
    sys::swapByteOrder(MajorVersion);
    sys::swapByteOrder(Offset);
    sys::swapByteOrder(Size);
  }
};

struct ProgramHeader {
  uint8_t Version;
  uint8_t Unused;
  uint16_t ShaderKind;
  uint32_t Size; // Size in uint32_t words including this header.
  BitcodeHeader Bitcode;

  void swapBytes() {
    sys::swapByteOrder(ShaderKind);
    sys::swapByteOrder(Size);
    Bitcode.swapBytes();
  }
  uint8_t getMajorVersion() { return Version >> 4; }
  uint8_t getMinorVersion() { return Version & 0xF; }
  static uint8_t getVersion(uint8_t Major, uint8_t Minor) {
    return (Major << 4) | Minor;
  }
};

static_assert(sizeof(ProgramHeader) == 24, "ProgramHeader Size incorrect!");

#define CONTAINER_PART(Part) Part,
enum class PartType {
  Unknown = 0,
#include "DXContainerConstants.def"
};

#define SHADER_FEATURE_FLAG(Num, DxilModuleNum, Val, Str) Val = 1ull << Num,
enum class FeatureFlags : uint64_t {
#include "DXContainerConstants.def"
};
static_assert((uint64_t)FeatureFlags::NextUnusedBit <= 1ull << 63,
              "Shader flag bits exceed enum size.");

<<<<<<< HEAD
=======
#define ROOT_ELEMENT_FLAG(Num, Val) Val = 1ull << Num,
enum class RootElementFlag : uint32_t {
#include "DXContainerConstants.def"
};

#define ROOT_DESCRIPTOR_FLAG(Num, Val) Val = 1ull << Num,
enum class RootDescriptorFlag : uint32_t {
#include "DXContainerConstants.def"
};

#define ROOT_PARAMETER(Val, Enum) Enum = Val,
enum class RootParameterType : uint32_t {
#include "DXContainerConstants.def"
};

ArrayRef<EnumEntry<RootParameterType>> getRootParameterTypes();

#define ROOT_PARAMETER(Val, Enum)                                              \
  case Val:                                                                    \
    return true;
inline bool isValidParameterType(uint32_t V) {
  switch (V) {
#include "DXContainerConstants.def"
  }
  return false;
}

#define SHADER_VISIBILITY(Val, Enum) Enum = Val,
enum class ShaderVisibility : uint32_t {
#include "DXContainerConstants.def"
};

ArrayRef<EnumEntry<ShaderVisibility>> getShaderVisibility();

#define SHADER_VISIBILITY(Val, Enum)                                           \
  case Val:                                                                    \
    return true;
inline bool isValidShaderVisibility(uint32_t V) {
  switch (V) {
#include "DXContainerConstants.def"
  }
  return false;
}

>>>>>>> 70a9b7f4
PartType parsePartType(StringRef S);

struct VertexPSVInfo {
  uint8_t OutputPositionPresent;
  uint8_t Unused[3];

  void swapBytes() {
    // nothing to swap
  }
};

struct HullPSVInfo {
  uint32_t InputControlPointCount;
  uint32_t OutputControlPointCount;
  uint32_t TessellatorDomain;
  uint32_t TessellatorOutputPrimitive;

  void swapBytes() {
    sys::swapByteOrder(InputControlPointCount);
    sys::swapByteOrder(OutputControlPointCount);
    sys::swapByteOrder(TessellatorDomain);
    sys::swapByteOrder(TessellatorOutputPrimitive);
  }
};

struct DomainPSVInfo {
  uint32_t InputControlPointCount;
  uint8_t OutputPositionPresent;
  uint8_t Unused[3];
  uint32_t TessellatorDomain;

  void swapBytes() {
    sys::swapByteOrder(InputControlPointCount);
    sys::swapByteOrder(TessellatorDomain);
  }
};

struct GeometryPSVInfo {
  uint32_t InputPrimitive;
  uint32_t OutputTopology;
  uint32_t OutputStreamMask;
  uint8_t OutputPositionPresent;
  uint8_t Unused[3];

  void swapBytes() {
    sys::swapByteOrder(InputPrimitive);
    sys::swapByteOrder(OutputTopology);
    sys::swapByteOrder(OutputStreamMask);
  }
};

struct PixelPSVInfo {
  uint8_t DepthOutput;
  uint8_t SampleFrequency;
  uint8_t Unused[2];

  void swapBytes() {
    // nothing to swap
  }
};

struct MeshPSVInfo {
  uint32_t GroupSharedBytesUsed;
  uint32_t GroupSharedBytesDependentOnViewID;
  uint32_t PayloadSizeInBytes;
  uint16_t MaxOutputVertices;
  uint16_t MaxOutputPrimitives;

  void swapBytes() {
    sys::swapByteOrder(GroupSharedBytesUsed);
    sys::swapByteOrder(GroupSharedBytesDependentOnViewID);
    sys::swapByteOrder(PayloadSizeInBytes);
    sys::swapByteOrder(MaxOutputVertices);
    sys::swapByteOrder(MaxOutputPrimitives);
  }
};

struct AmplificationPSVInfo {
  uint32_t PayloadSizeInBytes;

  void swapBytes() { sys::swapByteOrder(PayloadSizeInBytes); }
};

union PipelinePSVInfo {
  VertexPSVInfo VS;
  HullPSVInfo HS;
  DomainPSVInfo DS;
  GeometryPSVInfo GS;
  PixelPSVInfo PS;
  MeshPSVInfo MS;
  AmplificationPSVInfo AS;

  void swapBytes(Triple::EnvironmentType Stage) {
    switch (Stage) {
    case Triple::EnvironmentType::Pixel:
      PS.swapBytes();
      break;
    case Triple::EnvironmentType::Vertex:
      VS.swapBytes();
      break;
    case Triple::EnvironmentType::Geometry:
      GS.swapBytes();
      break;
    case Triple::EnvironmentType::Hull:
      HS.swapBytes();
      break;
    case Triple::EnvironmentType::Domain:
      DS.swapBytes();
      break;
    case Triple::EnvironmentType::Mesh:
      MS.swapBytes();
      break;
    case Triple::EnvironmentType::Amplification:
      AS.swapBytes();
      break;
    default:
      break;
    }
  }
};

static_assert(sizeof(PipelinePSVInfo) == 4 * sizeof(uint32_t),
              "Pipeline-specific PSV info must fit in 16 bytes.");

namespace PSV {

#define SEMANTIC_KIND(Val, Enum) Enum = Val,
enum class SemanticKind : uint8_t {
#include "DXContainerConstants.def"
};

ArrayRef<EnumEntry<SemanticKind>> getSemanticKinds();

#define COMPONENT_TYPE(Val, Enum) Enum = Val,
enum class ComponentType : uint8_t {
#include "DXContainerConstants.def"
};

ArrayRef<EnumEntry<ComponentType>> getComponentTypes();

#define INTERPOLATION_MODE(Val, Enum) Enum = Val,
enum class InterpolationMode : uint8_t {
#include "DXContainerConstants.def"
};

ArrayRef<EnumEntry<InterpolationMode>> getInterpolationModes();

#define RESOURCE_TYPE(Val, Enum) Enum = Val,
enum class ResourceType : uint32_t {
#include "DXContainerConstants.def"
};

ArrayRef<EnumEntry<ResourceType>> getResourceTypes();

#define RESOURCE_KIND(Val, Enum) Enum = Val,
enum class ResourceKind : uint32_t {
#include "DXContainerConstants.def"
};

ArrayRef<EnumEntry<ResourceKind>> getResourceKinds();

#define RESOURCE_FLAG(Index, Enum) bool Enum = false;
struct ResourceFlags {
  ResourceFlags() : Flags(0U) {};
  struct FlagsBits {
#include "llvm/BinaryFormat/DXContainerConstants.def"
  };
  union {
    uint32_t Flags;
    FlagsBits Bits;
  };
  bool operator==(const uint32_t RFlags) const { return Flags == RFlags; }
};

namespace v0 {
struct RuntimeInfo {
  PipelinePSVInfo StageInfo;
  uint32_t MinimumWaveLaneCount; // minimum lane count required, 0 if unused
  uint32_t MaximumWaveLaneCount; // maximum lane count required,
                                 // 0xffffffff if unused
  void swapBytes() {
    // Skip the union because we don't know which field it has
    sys::swapByteOrder(MinimumWaveLaneCount);
    sys::swapByteOrder(MaximumWaveLaneCount);
  }

  void swapBytes(Triple::EnvironmentType Stage) { StageInfo.swapBytes(Stage); }
};

struct ResourceBindInfo {
  ResourceType Type;
  uint32_t Space;
  uint32_t LowerBound;
  uint32_t UpperBound;

  void swapBytes() {
    sys::swapByteOrder(Type);
    sys::swapByteOrder(Space);
    sys::swapByteOrder(LowerBound);
    sys::swapByteOrder(UpperBound);
  }
};

struct SignatureElement {
  uint32_t NameOffset;
  uint32_t IndicesOffset;

  uint8_t Rows;
  uint8_t StartRow;
  uint8_t Cols : 4;
  uint8_t StartCol : 2;
  uint8_t Allocated : 1;
  uint8_t Unused : 1;
  SemanticKind Kind;

  ComponentType Type;
  InterpolationMode Mode;
  uint8_t DynamicMask : 4;
  uint8_t Stream : 2;
  uint8_t Unused2 : 2;
  uint8_t Reserved;

  void swapBytes() {
    sys::swapByteOrder(NameOffset);
    sys::swapByteOrder(IndicesOffset);
  }
};

static_assert(sizeof(SignatureElement) == 4 * sizeof(uint32_t),
              "PSV Signature elements must fit in 16 bytes.");

} // namespace v0

namespace v1 {

struct MeshRuntimeInfo {
  uint8_t SigPrimVectors; // Primitive output for MS
  uint8_t MeshOutputTopology;
};

union GeometryExtraInfo {
  uint16_t MaxVertexCount;            // MaxVertexCount for GS only (max 1024)
  uint8_t SigPatchConstOrPrimVectors; // Output for HS; Input for DS;
                                      // Primitive output for MS (overlaps
                                      // MeshInfo::SigPrimVectors)
  MeshRuntimeInfo MeshInfo;
};
struct RuntimeInfo : public v0::RuntimeInfo {
  uint8_t ShaderStage; // PSVShaderKind
  uint8_t UsesViewID;
  GeometryExtraInfo GeomData;

  // PSVSignatureElement counts
  uint8_t SigInputElements;
  uint8_t SigOutputElements;
  uint8_t SigPatchOrPrimElements;

  // Number of packed vectors per signature
  uint8_t SigInputVectors;
  uint8_t SigOutputVectors[4];

  void swapBytes() {
    // nothing to swap since everything is single-byte or a union field
  }

  void swapBytes(Triple::EnvironmentType Stage) {
    v0::RuntimeInfo::swapBytes(Stage);
    if (Stage == Triple::EnvironmentType::Geometry)
      sys::swapByteOrder(GeomData.MaxVertexCount);
  }
};

} // namespace v1

namespace v2 {
struct RuntimeInfo : public v1::RuntimeInfo {
  uint32_t NumThreadsX;
  uint32_t NumThreadsY;
  uint32_t NumThreadsZ;

  void swapBytes() {
    sys::swapByteOrder(NumThreadsX);
    sys::swapByteOrder(NumThreadsY);
    sys::swapByteOrder(NumThreadsZ);
  }

  void swapBytes(Triple::EnvironmentType Stage) {
    v1::RuntimeInfo::swapBytes(Stage);
  }
};

struct ResourceBindInfo : public v0::ResourceBindInfo {
  ResourceKind Kind;
  ResourceFlags Flags;

  void swapBytes() {
    v0::ResourceBindInfo::swapBytes();
    sys::swapByteOrder(Kind);
    sys::swapByteOrder(Flags.Flags);
  }
};

} // namespace v2

namespace v3 {
struct RuntimeInfo : public v2::RuntimeInfo {
  uint32_t EntryNameOffset;

  void swapBytes() {
    v2::RuntimeInfo::swapBytes();
    sys::swapByteOrder(EntryNameOffset);
  }

  void swapBytes(Triple::EnvironmentType Stage) {
    v2::RuntimeInfo::swapBytes(Stage);
  }
};

} // namespace v3
} // namespace PSV

#define COMPONENT_PRECISION(Val, Enum) Enum = Val,
enum class SigMinPrecision : uint32_t {
#include "DXContainerConstants.def"
};

ArrayRef<EnumEntry<SigMinPrecision>> getSigMinPrecisions();

#define D3D_SYSTEM_VALUE(Val, Enum) Enum = Val,
enum class D3DSystemValue : uint32_t {
#include "DXContainerConstants.def"
};

ArrayRef<EnumEntry<D3DSystemValue>> getD3DSystemValues();

#define COMPONENT_TYPE(Val, Enum) Enum = Val,
enum class SigComponentType : uint32_t {
#include "DXContainerConstants.def"
};

ArrayRef<EnumEntry<SigComponentType>> getSigComponentTypes();

struct ProgramSignatureHeader {
  uint32_t ParamCount;
  uint32_t FirstParamOffset;

  void swapBytes() {
    sys::swapByteOrder(ParamCount);
    sys::swapByteOrder(FirstParamOffset);
  }
};

struct ProgramSignatureElement {
  uint32_t Stream;     // Stream index (parameters must appear in non-decreasing
                       // stream order)
  uint32_t NameOffset; // Offset from the start of the ProgramSignatureHeader to
                       // the start of the null terminated string for the name.
  uint32_t Index;      // Semantic Index
  D3DSystemValue SystemValue; // Semantic type. Similar to PSV::SemanticKind.
  SigComponentType CompType;  // Type of bits.
  uint32_t Register;          // Register Index (row index)
  uint8_t Mask;               // Mask (column allocation)

  // The ExclusiveMask has a different meaning for input and output signatures.
  // For an output signature, masked components of the output register are never
  // written to.
  // For an input signature, masked components of the input register are always
  // read.
  uint8_t ExclusiveMask;

  uint16_t Unused;
  SigMinPrecision MinPrecision; // Minimum precision of input/output data

  void swapBytes() {
    sys::swapByteOrder(Stream);
    sys::swapByteOrder(NameOffset);
    sys::swapByteOrder(Index);
    sys::swapByteOrder(SystemValue);
    sys::swapByteOrder(CompType);
    sys::swapByteOrder(Register);
    sys::swapByteOrder(Mask);
    sys::swapByteOrder(ExclusiveMask);
    sys::swapByteOrder(MinPrecision);
  }
};

static_assert(sizeof(ProgramSignatureElement) == 32,
              "ProgramSignatureElement is misaligned");
<<<<<<< HEAD

namespace RTS0 {

#define ROOT_ELEMENT_FLAG(Num, Val) Val = 1ull << Num,
enum class RootElementFlag : uint32_t {
#include "DXContainerConstants.def"
=======
namespace RTS0 {
namespace v1 {
struct RootDescriptor {
  uint32_t ShaderRegister;
  uint32_t RegisterSpace;
  void swapBytes() {
    sys::swapByteOrder(ShaderRegister);
    sys::swapByteOrder(RegisterSpace);
  }
>>>>>>> 70a9b7f4
};
} // namespace v1

<<<<<<< HEAD
#define ROOT_DESCRIPTOR_FLAG(Num, Val) Val = 1ull << Num,
enum class RootDescriptorFlag : uint32_t {
#include "DXContainerConstants.def"
};

#define DESCRIPTOR_RANGE_FLAG(Num, Val) Val = 1ull << Num,
enum class DescriptorRangeFlag : uint32_t {
#include "DXContainerConstants.def"
};

#define ROOT_PARAMETER(Val, Enum) Enum = Val,
enum class RootParameterType : uint32_t {
#include "DXContainerConstants.def"
};

ArrayRef<EnumEntry<RootParameterType>> getRootParameterTypes();

#define DESCRIPTOR_RANGE(Val, Enum) Enum = Val,
enum class DescriptorRangeType : uint32_t {
#include "DXContainerConstants.def"
};

ArrayRef<EnumEntry<DescriptorRangeType>> getDescriptorRangeTypes();

#define ROOT_PARAMETER(Val, Enum)                                              \
  case Val:                                                                    \
    return true;
inline bool isValidParameterType(uint32_t V) {
  switch (V) {
#include "DXContainerConstants.def"
  }
  return false;
}

#define SHADER_VISIBILITY(Val, Enum) Enum = Val,
enum class ShaderVisibility : uint32_t {
#include "DXContainerConstants.def"
};

ArrayRef<EnumEntry<ShaderVisibility>> getShaderVisibility();

#define SHADER_VISIBILITY(Val, Enum)                                           \
  case Val:                                                                    \
    return true;
inline bool isValidShaderVisibility(uint32_t V) {
  switch (V) {
#include "DXContainerConstants.def"
  }
  return false;
}

namespace v1 {

struct RootSignatureHeader {
  uint32_t Version;
  uint32_t NumParameters;
  uint32_t ParametersOffset;
  uint32_t NumStaticSamplers;
  uint32_t StaticSamplerOffset;
  uint32_t Flags;

  void swapBytes() {
    sys::swapByteOrder(Version);
    sys::swapByteOrder(NumParameters);
    sys::swapByteOrder(ParametersOffset);
    sys::swapByteOrder(NumStaticSamplers);
    sys::swapByteOrder(StaticSamplerOffset);
    sys::swapByteOrder(Flags);
  }
};

struct RootParameterHeader {
  uint32_t ParameterType;
  uint32_t ShaderVisibility;
  uint32_t ParameterOffset;

  void swapBytes() {
    sys::swapByteOrder(ParameterType);
    sys::swapByteOrder(ShaderVisibility);
    sys::swapByteOrder(ParameterOffset);
  }
};

=======
namespace v2 {
struct RootDescriptor : public v1::RootDescriptor {
  uint32_t Flags;

  RootDescriptor() = default;
  explicit RootDescriptor(v1::RootDescriptor &Base)
      : v1::RootDescriptor(Base), Flags(0u) {}

  void swapBytes() {
    v1::RootDescriptor::swapBytes();
    sys::swapByteOrder(Flags);
  }
};
} // namespace v2
} // namespace RTS0
// following dx12 naming
// https://learn.microsoft.com/en-us/windows/win32/api/d3d12/ns-d3d12-d3d12_root_constants
>>>>>>> 70a9b7f4
struct RootConstants {
  uint32_t ShaderRegister;
  uint32_t RegisterSpace;
  uint32_t Num32BitValues;

  void swapBytes() {
    sys::swapByteOrder(ShaderRegister);
    sys::swapByteOrder(RegisterSpace);
    sys::swapByteOrder(Num32BitValues);
  }
};

struct RootDescriptor {
  uint32_t ShaderRegister;
  uint32_t RegisterSpace;
  void swapBytes() {
    sys::swapByteOrder(ShaderRegister);
    sys::swapByteOrder(RegisterSpace);
  }
};

struct DescriptorRange {
  uint32_t RangeType;
  uint32_t NumDescriptors;
  uint32_t BaseShaderRegister;
  uint32_t RegisterSpace;
  int32_t OffsetInDescriptorsFromTableStart;
  void swapBytes() {
    sys::swapByteOrder(RangeType);
    sys::swapByteOrder(NumDescriptors);
    sys::swapByteOrder(BaseShaderRegister);
    sys::swapByteOrder(RegisterSpace);
    sys::swapByteOrder(OffsetInDescriptorsFromTableStart);
  }
};
} // namespace v1

namespace v2 {
struct RootDescriptor : public v1::RootDescriptor {
  uint32_t Flags;
  void swapBytes() {
    v1::RootDescriptor::swapBytes();
    sys::swapByteOrder(Flags);
  }
};

struct DescriptorRange : public v1::DescriptorRange {
  uint32_t Flags;
  void swapBytes() {
    v1::DescriptorRange::swapBytes();
    sys::swapByteOrder(Flags);
  }
};
} // namespace v2
} // namespace RTS0
// following dx12 naming
// https://learn.microsoft.com/en-us/windows/win32/api/d3d12/ns-d3d12-d3d12_root_constants

} // namespace dxbc
} // namespace llvm

#endif // LLVM_BINARYFORMAT_DXCONTAINER_H<|MERGE_RESOLUTION|>--- conflicted
+++ resolved
@@ -153,8 +153,6 @@
 static_assert((uint64_t)FeatureFlags::NextUnusedBit <= 1ull << 63,
               "Shader flag bits exceed enum size.");
 
-<<<<<<< HEAD
-=======
 #define ROOT_ELEMENT_FLAG(Num, Val) Val = 1ull << Num,
 enum class RootElementFlag : uint32_t {
 #include "DXContainerConstants.def"
@@ -199,7 +197,6 @@
   return false;
 }
 
->>>>>>> 70a9b7f4
 PartType parsePartType(StringRef S);
 
 struct VertexPSVInfo {
@@ -588,14 +585,6 @@
 
 static_assert(sizeof(ProgramSignatureElement) == 32,
               "ProgramSignatureElement is misaligned");
-<<<<<<< HEAD
-
-namespace RTS0 {
-
-#define ROOT_ELEMENT_FLAG(Num, Val) Val = 1ull << Num,
-enum class RootElementFlag : uint32_t {
-#include "DXContainerConstants.def"
-=======
 namespace RTS0 {
 namespace v1 {
 struct RootDescriptor {
@@ -605,95 +594,9 @@
     sys::swapByteOrder(ShaderRegister);
     sys::swapByteOrder(RegisterSpace);
   }
->>>>>>> 70a9b7f4
 };
 } // namespace v1
 
-<<<<<<< HEAD
-#define ROOT_DESCRIPTOR_FLAG(Num, Val) Val = 1ull << Num,
-enum class RootDescriptorFlag : uint32_t {
-#include "DXContainerConstants.def"
-};
-
-#define DESCRIPTOR_RANGE_FLAG(Num, Val) Val = 1ull << Num,
-enum class DescriptorRangeFlag : uint32_t {
-#include "DXContainerConstants.def"
-};
-
-#define ROOT_PARAMETER(Val, Enum) Enum = Val,
-enum class RootParameterType : uint32_t {
-#include "DXContainerConstants.def"
-};
-
-ArrayRef<EnumEntry<RootParameterType>> getRootParameterTypes();
-
-#define DESCRIPTOR_RANGE(Val, Enum) Enum = Val,
-enum class DescriptorRangeType : uint32_t {
-#include "DXContainerConstants.def"
-};
-
-ArrayRef<EnumEntry<DescriptorRangeType>> getDescriptorRangeTypes();
-
-#define ROOT_PARAMETER(Val, Enum)                                              \
-  case Val:                                                                    \
-    return true;
-inline bool isValidParameterType(uint32_t V) {
-  switch (V) {
-#include "DXContainerConstants.def"
-  }
-  return false;
-}
-
-#define SHADER_VISIBILITY(Val, Enum) Enum = Val,
-enum class ShaderVisibility : uint32_t {
-#include "DXContainerConstants.def"
-};
-
-ArrayRef<EnumEntry<ShaderVisibility>> getShaderVisibility();
-
-#define SHADER_VISIBILITY(Val, Enum)                                           \
-  case Val:                                                                    \
-    return true;
-inline bool isValidShaderVisibility(uint32_t V) {
-  switch (V) {
-#include "DXContainerConstants.def"
-  }
-  return false;
-}
-
-namespace v1 {
-
-struct RootSignatureHeader {
-  uint32_t Version;
-  uint32_t NumParameters;
-  uint32_t ParametersOffset;
-  uint32_t NumStaticSamplers;
-  uint32_t StaticSamplerOffset;
-  uint32_t Flags;
-
-  void swapBytes() {
-    sys::swapByteOrder(Version);
-    sys::swapByteOrder(NumParameters);
-    sys::swapByteOrder(ParametersOffset);
-    sys::swapByteOrder(NumStaticSamplers);
-    sys::swapByteOrder(StaticSamplerOffset);
-    sys::swapByteOrder(Flags);
-  }
-};
-
-struct RootParameterHeader {
-  uint32_t ParameterType;
-  uint32_t ShaderVisibility;
-  uint32_t ParameterOffset;
-
-  void swapBytes() {
-    sys::swapByteOrder(ParameterType);
-    sys::swapByteOrder(ShaderVisibility);
-    sys::swapByteOrder(ParameterOffset);
-  }
-};
-
-=======
 namespace v2 {
 struct RootDescriptor : public v1::RootDescriptor {
   uint32_t Flags;
@@ -711,64 +614,6 @@
 } // namespace RTS0
 // following dx12 naming
 // https://learn.microsoft.com/en-us/windows/win32/api/d3d12/ns-d3d12-d3d12_root_constants
->>>>>>> 70a9b7f4
-struct RootConstants {
-  uint32_t ShaderRegister;
-  uint32_t RegisterSpace;
-  uint32_t Num32BitValues;
-
-  void swapBytes() {
-    sys::swapByteOrder(ShaderRegister);
-    sys::swapByteOrder(RegisterSpace);
-    sys::swapByteOrder(Num32BitValues);
-  }
-};
-
-struct RootDescriptor {
-  uint32_t ShaderRegister;
-  uint32_t RegisterSpace;
-  void swapBytes() {
-    sys::swapByteOrder(ShaderRegister);
-    sys::swapByteOrder(RegisterSpace);
-  }
-};
-
-struct DescriptorRange {
-  uint32_t RangeType;
-  uint32_t NumDescriptors;
-  uint32_t BaseShaderRegister;
-  uint32_t RegisterSpace;
-  int32_t OffsetInDescriptorsFromTableStart;
-  void swapBytes() {
-    sys::swapByteOrder(RangeType);
-    sys::swapByteOrder(NumDescriptors);
-    sys::swapByteOrder(BaseShaderRegister);
-    sys::swapByteOrder(RegisterSpace);
-    sys::swapByteOrder(OffsetInDescriptorsFromTableStart);
-  }
-};
-} // namespace v1
-
-namespace v2 {
-struct RootDescriptor : public v1::RootDescriptor {
-  uint32_t Flags;
-  void swapBytes() {
-    v1::RootDescriptor::swapBytes();
-    sys::swapByteOrder(Flags);
-  }
-};
-
-struct DescriptorRange : public v1::DescriptorRange {
-  uint32_t Flags;
-  void swapBytes() {
-    v1::DescriptorRange::swapBytes();
-    sys::swapByteOrder(Flags);
-  }
-};
-} // namespace v2
-} // namespace RTS0
-// following dx12 naming
-// https://learn.microsoft.com/en-us/windows/win32/api/d3d12/ns-d3d12-d3d12_root_constants
 
 } // namespace dxbc
 } // namespace llvm
